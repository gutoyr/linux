/*
 *  c 2001 PPC 64 Team, IBM Corp
 *
 *      This program is free software; you can redistribute it and/or
 *      modify it under the terms of the GNU General Public License
 *      as published by the Free Software Foundation; either version
 *      2 of the License, or (at your option) any later version.
 *
 * /dev/nvram driver for PPC64
 *
 * This perhaps should live in drivers/char
 */


#include <linux/types.h>
#include <linux/errno.h>
#include <linux/init.h>
#include <linux/spinlock.h>
#include <linux/slab.h>
#include <linux/kmsg_dump.h>
#include <linux/pstore.h>
#include <linux/ctype.h>
#include <asm/uaccess.h>
#include <asm/nvram.h>
#include <asm/rtas.h>
#include <asm/prom.h>
#include <asm/machdep.h>

/* Max bytes to read/write in one go */
#define NVRW_CNT 0x20

static unsigned int nvram_size;
static int nvram_fetch, nvram_store;
static char nvram_buf[NVRW_CNT];	/* assume this is in the first 4GB */
static DEFINE_SPINLOCK(nvram_lock);

/* See clobbering_unread_rtas_event() */
#define NVRAM_RTAS_READ_TIMEOUT 5		/* seconds */
<<<<<<< HEAD
static unsigned long last_unread_rtas_event;	/* timestamp */

#ifdef CONFIG_PSTORE
unsigned long last_rtas_event;
=======
static time64_t last_unread_rtas_event;		/* timestamp */

#ifdef CONFIG_PSTORE
time64_t last_rtas_event;
>>>>>>> afd2ff9b
#endif

static ssize_t pSeries_nvram_read(char *buf, size_t count, loff_t *index)
{
	unsigned int i;
	unsigned long len;
	int done;
	unsigned long flags;
	char *p = buf;


	if (nvram_size == 0 || nvram_fetch == RTAS_UNKNOWN_SERVICE)
		return -ENODEV;

	if (*index >= nvram_size)
		return 0;

	i = *index;
	if (i + count > nvram_size)
		count = nvram_size - i;

	spin_lock_irqsave(&nvram_lock, flags);

	for (; count != 0; count -= len) {
		len = count;
		if (len > NVRW_CNT)
			len = NVRW_CNT;
		
		if ((rtas_call(nvram_fetch, 3, 2, &done, i, __pa(nvram_buf),
			       len) != 0) || len != done) {
			spin_unlock_irqrestore(&nvram_lock, flags);
			return -EIO;
		}
		
		memcpy(p, nvram_buf, len);

		p += len;
		i += len;
	}

	spin_unlock_irqrestore(&nvram_lock, flags);
	
	*index = i;
	return p - buf;
}

static ssize_t pSeries_nvram_write(char *buf, size_t count, loff_t *index)
{
	unsigned int i;
	unsigned long len;
	int done;
	unsigned long flags;
	const char *p = buf;

	if (nvram_size == 0 || nvram_store == RTAS_UNKNOWN_SERVICE)
		return -ENODEV;

	if (*index >= nvram_size)
		return 0;

	i = *index;
	if (i + count > nvram_size)
		count = nvram_size - i;

	spin_lock_irqsave(&nvram_lock, flags);

	for (; count != 0; count -= len) {
		len = count;
		if (len > NVRW_CNT)
			len = NVRW_CNT;

		memcpy(nvram_buf, p, len);

		if ((rtas_call(nvram_store, 3, 2, &done, i, __pa(nvram_buf),
			       len) != 0) || len != done) {
			spin_unlock_irqrestore(&nvram_lock, flags);
			return -EIO;
		}
		
		p += len;
		i += len;
	}
	spin_unlock_irqrestore(&nvram_lock, flags);
	
	*index = i;
	return p - buf;
}

static ssize_t pSeries_nvram_get_size(void)
{
	return nvram_size ? nvram_size : -ENODEV;
}

/* nvram_write_error_log
 *
 * We need to buffer the error logs into nvram to ensure that we have
 * the failure information to decode.
 */
int nvram_write_error_log(char * buff, int length,
                          unsigned int err_type, unsigned int error_log_cnt)
{
	int rc = nvram_write_os_partition(&rtas_log_partition, buff, length,
						err_type, error_log_cnt);
	if (!rc) {
		last_unread_rtas_event = ktime_get_real_seconds();
#ifdef CONFIG_PSTORE
		last_rtas_event = ktime_get_real_seconds();
#endif
	}

	return rc;
}

/* nvram_read_error_log
 *
 * Reads nvram for error log for at most 'length'
 */
int nvram_read_error_log(char *buff, int length,
			unsigned int *err_type, unsigned int *error_log_cnt)
{
	return nvram_read_partition(&rtas_log_partition, buff, length,
						err_type, error_log_cnt);
}

/* This doesn't actually zero anything, but it sets the event_logged
 * word to tell that this event is safely in syslog.
 */
int nvram_clear_error_log(void)
{
	loff_t tmp_index;
	int clear_word = ERR_FLAG_ALREADY_LOGGED;
	int rc;

	if (rtas_log_partition.index == -1)
		return -1;

	tmp_index = rtas_log_partition.index;
	
	rc = ppc_md.nvram_write((char *)&clear_word, sizeof(int), &tmp_index);
	if (rc <= 0) {
		printk(KERN_ERR "nvram_clear_error_log: Failed nvram_write (%d)\n", rc);
		return rc;
	}
	last_unread_rtas_event = 0;

	return 0;
}

/*
 * Are we using the ibm,rtas-log for oops/panic reports?  And if so,
 * would logging this oops/panic overwrite an RTAS event that rtas_errd
 * hasn't had a chance to read and process?  Return 1 if so, else 0.
 *
 * We assume that if rtas_errd hasn't read the RTAS event in
 * NVRAM_RTAS_READ_TIMEOUT seconds, it's probably not going to.
 */
int clobbering_unread_rtas_event(void)
{
	return (oops_log_partition.index == rtas_log_partition.index
		&& last_unread_rtas_event
		&& ktime_get_real_seconds() - last_unread_rtas_event <=
						NVRAM_RTAS_READ_TIMEOUT);
}

static int __init pseries_nvram_init_log_partitions(void)
{
	int rc;

	/* Scan nvram for partitions */
	nvram_scan_partitions();

	rc = nvram_init_os_partition(&rtas_log_partition);
	nvram_init_oops_partition(rc == 0);
	return 0;
}
machine_arch_initcall(pseries, pseries_nvram_init_log_partitions);

int __init pSeries_nvram_init(void)
{
	struct device_node *nvram;
	const __be32 *nbytes_p;
	unsigned int proplen;

	nvram = of_find_node_by_type(NULL, "nvram");
	if (nvram == NULL)
		return -ENODEV;

	nbytes_p = of_get_property(nvram, "#bytes", &proplen);
	if (nbytes_p == NULL || proplen != sizeof(unsigned int)) {
		of_node_put(nvram);
		return -EIO;
	}

	nvram_size = be32_to_cpup(nbytes_p);

	nvram_fetch = rtas_token("nvram-fetch");
	nvram_store = rtas_token("nvram-store");
	printk(KERN_INFO "PPC64 nvram contains %d bytes\n", nvram_size);
	of_node_put(nvram);

	ppc_md.nvram_read	= pSeries_nvram_read;
	ppc_md.nvram_write	= pSeries_nvram_write;
	ppc_md.nvram_size	= pSeries_nvram_get_size;

	return 0;
}
<|MERGE_RESOLUTION|>--- conflicted
+++ resolved
@@ -36,17 +36,10 @@
 
 /* See clobbering_unread_rtas_event() */
 #define NVRAM_RTAS_READ_TIMEOUT 5		/* seconds */
-<<<<<<< HEAD
-static unsigned long last_unread_rtas_event;	/* timestamp */
-
-#ifdef CONFIG_PSTORE
-unsigned long last_rtas_event;
-=======
 static time64_t last_unread_rtas_event;		/* timestamp */
 
 #ifdef CONFIG_PSTORE
 time64_t last_rtas_event;
->>>>>>> afd2ff9b
 #endif
 
 static ssize_t pSeries_nvram_read(char *buf, size_t count, loff_t *index)
