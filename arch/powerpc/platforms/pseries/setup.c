/*
 *  64-bit pSeries and RS/6000 setup code.
 *
 *  Copyright (C) 1995  Linus Torvalds
 *  Adapted from 'alpha' version by Gary Thomas
 *  Modified by Cort Dougan (cort@cs.nmt.edu)
 *  Modified by PPC64 Team, IBM Corp
 *
 * This program is free software; you can redistribute it and/or
 * modify it under the terms of the GNU General Public License
 * as published by the Free Software Foundation; either version
 * 2 of the License, or (at your option) any later version.
 */

/*
 * bootup setup stuff..
 */

#include <linux/cpu.h>
#include <linux/errno.h>
#include <linux/sched.h>
#include <linux/kernel.h>
#include <linux/mm.h>
#include <linux/stddef.h>
#include <linux/unistd.h>
#include <linux/user.h>
#include <linux/tty.h>
#include <linux/major.h>
#include <linux/interrupt.h>
#include <linux/reboot.h>
#include <linux/init.h>
#include <linux/ioport.h>
#include <linux/console.h>
#include <linux/pci.h>
#include <linux/utsname.h>
#include <linux/adb.h>
#include <linux/export.h>
#include <linux/delay.h>
#include <linux/irq.h>
#include <linux/seq_file.h>
#include <linux/root_dev.h>
#include <linux/of.h>
#include <linux/kexec.h>

#include <asm/mmu.h>
#include <asm/processor.h>
#include <asm/io.h>
#include <asm/pgtable.h>
#include <asm/prom.h>
#include <asm/rtas.h>
#include <asm/pci-bridge.h>
#include <asm/iommu.h>
#include <asm/dma.h>
#include <asm/machdep.h>
#include <asm/irq.h>
#include <asm/time.h>
#include <asm/nvram.h>
#include <asm/pmc.h>
#include <asm/mpic.h>
#include <asm/xics.h>
#include <asm/ppc-pci.h>
#include <asm/i8259.h>
#include <asm/udbg.h>
#include <asm/smp.h>
#include <asm/firmware.h>
#include <asm/eeh.h>
#include <asm/reg.h>
#include <asm/plpar_wrappers.h>

#include "pseries.h"

int CMO_PrPSP = -1;
int CMO_SecPSP = -1;
unsigned long CMO_PageSize = (ASM_CONST(1) << IOMMU_PAGE_SHIFT_4K);
EXPORT_SYMBOL(CMO_PageSize);

int fwnmi_active;  /* TRUE if an FWNMI handler is present */

static struct device_node *pSeries_mpic_node;

static void pSeries_show_cpuinfo(struct seq_file *m)
{
	struct device_node *root;
	const char *model = "";

	root = of_find_node_by_path("/");
	if (root)
		model = of_get_property(root, "model", NULL);
	seq_printf(m, "machine\t\t: CHRP %s\n", model);
	of_node_put(root);
}

/* Initialize firmware assisted non-maskable interrupts if
 * the firmware supports this feature.
 */
static void __init fwnmi_init(void)
{
	unsigned long system_reset_addr, machine_check_addr;

	int ibm_nmi_register = rtas_token("ibm,nmi-register");
	if (ibm_nmi_register == RTAS_UNKNOWN_SERVICE)
		return;

	/* If the kernel's not linked at zero we point the firmware at low
	 * addresses anyway, and use a trampoline to get to the real code. */
	system_reset_addr  = __pa(system_reset_fwnmi) - PHYSICAL_START;
	machine_check_addr = __pa(machine_check_fwnmi) - PHYSICAL_START;

	if (0 == rtas_call(ibm_nmi_register, 2, 1, NULL, system_reset_addr,
				machine_check_addr))
		fwnmi_active = 1;
}

static void pseries_8259_cascade(unsigned int irq, struct irq_desc *desc)
{
	struct irq_chip *chip = irq_desc_get_chip(desc);
	unsigned int cascade_irq = i8259_irq();

	if (cascade_irq != NO_IRQ)
		generic_handle_irq(cascade_irq);

	chip->irq_eoi(&desc->irq_data);
}

static void __init pseries_setup_i8259_cascade(void)
{
	struct device_node *np, *old, *found = NULL;
	unsigned int cascade;
	const u32 *addrp;
	unsigned long intack = 0;
	int naddr;

	for_each_node_by_type(np, "interrupt-controller") {
		if (of_device_is_compatible(np, "chrp,iic")) {
			found = np;
			break;
		}
	}

	if (found == NULL) {
		printk(KERN_DEBUG "pic: no ISA interrupt controller\n");
		return;
	}

	cascade = irq_of_parse_and_map(found, 0);
	if (cascade == NO_IRQ) {
		printk(KERN_ERR "pic: failed to map cascade interrupt");
		return;
	}
	pr_debug("pic: cascade mapped to irq %d\n", cascade);

	for (old = of_node_get(found); old != NULL ; old = np) {
		np = of_get_parent(old);
		of_node_put(old);
		if (np == NULL)
			break;
		if (strcmp(np->name, "pci") != 0)
			continue;
		addrp = of_get_property(np, "8259-interrupt-acknowledge", NULL);
		if (addrp == NULL)
			continue;
		naddr = of_n_addr_cells(np);
		intack = addrp[naddr-1];
		if (naddr > 1)
			intack |= ((unsigned long)addrp[naddr-2]) << 32;
	}
	if (intack)
		printk(KERN_DEBUG "pic: PCI 8259 intack at 0x%016lx\n", intack);
	i8259_init(found, intack);
	of_node_put(found);
	irq_set_chained_handler(cascade, pseries_8259_cascade);
}

static void __init pseries_mpic_init_IRQ(void)
{
	struct device_node *np;
	const unsigned int *opprop;
	unsigned long openpic_addr = 0;
	int naddr, n, i, opplen;
	struct mpic *mpic;

	np = of_find_node_by_path("/");
	naddr = of_n_addr_cells(np);
	opprop = of_get_property(np, "platform-open-pic", &opplen);
	if (opprop != NULL) {
		openpic_addr = of_read_number(opprop, naddr);
		printk(KERN_DEBUG "OpenPIC addr: %lx\n", openpic_addr);
	}
	of_node_put(np);

	BUG_ON(openpic_addr == 0);

	/* Setup the openpic driver */
	mpic = mpic_alloc(pSeries_mpic_node, openpic_addr,
			MPIC_NO_RESET, 16, 0, " MPIC     ");
	BUG_ON(mpic == NULL);

	/* Add ISUs */
	opplen /= sizeof(u32);
	for (n = 0, i = naddr; i < opplen; i += naddr, n++) {
		unsigned long isuaddr = of_read_number(opprop + i, naddr);
		mpic_assign_isu(mpic, n, isuaddr);
	}

	/* Setup top-level get_irq */
	ppc_md.get_irq = mpic_get_irq;

	/* All ISUs are setup, complete initialization */
	mpic_init(mpic);

	/* Look for cascade */
	pseries_setup_i8259_cascade();
}

static void __init pseries_xics_init_IRQ(void)
{
	xics_init();
	pseries_setup_i8259_cascade();
}

static void pseries_lpar_enable_pmcs(void)
{
	unsigned long set, reset;

	set = 1UL << 63;
	reset = 0;
	plpar_hcall_norets(H_PERFMON, set, reset);
}

static void __init pseries_discover_pic(void)
{
	struct device_node *np;
	const char *typep;

	for_each_node_by_name(np, "interrupt-controller") {
		typep = of_get_property(np, "compatible", NULL);
		if (strstr(typep, "open-pic")) {
			pSeries_mpic_node = of_node_get(np);
			ppc_md.init_IRQ       = pseries_mpic_init_IRQ;
			setup_kexec_cpu_down_mpic();
			smp_init_pseries_mpic();
			return;
		} else if (strstr(typep, "ppc-xicp")) {
			ppc_md.init_IRQ       = pseries_xics_init_IRQ;
			setup_kexec_cpu_down_xics();
			smp_init_pseries_xics();
			return;
		}
	}
	printk(KERN_ERR "pSeries_discover_pic: failed to recognize"
	       " interrupt-controller\n");
}

static int pci_dn_reconfig_notifier(struct notifier_block *nb, unsigned long action, void *node)
{
	struct device_node *np = node;
	struct pci_dn *pci = NULL;
	int err = NOTIFY_OK;

	switch (action) {
	case OF_RECONFIG_ATTACH_NODE:
		pci = np->parent->data;
		if (pci) {
			update_dn_pci_info(np, pci->phb);

			/* Create EEH device for the OF node */
			eeh_dev_init(np, pci->phb);
		}
		break;
	default:
		err = NOTIFY_DONE;
		break;
	}
	return err;
}

static struct notifier_block pci_dn_reconfig_nb = {
	.notifier_call = pci_dn_reconfig_notifier,
};

struct kmem_cache *dtl_cache;

#ifdef CONFIG_VIRT_CPU_ACCOUNTING_NATIVE
/*
 * Allocate space for the dispatch trace log for all possible cpus
 * and register the buffers with the hypervisor.  This is used for
 * computing time stolen by the hypervisor.
 */
static int alloc_dispatch_logs(void)
{
	int cpu, ret;
	struct paca_struct *pp;
	struct dtl_entry *dtl;

	if (!firmware_has_feature(FW_FEATURE_SPLPAR))
		return 0;

	if (!dtl_cache)
		return 0;

	for_each_possible_cpu(cpu) {
		pp = &paca[cpu];
		dtl = kmem_cache_alloc(dtl_cache, GFP_KERNEL);
		if (!dtl) {
			pr_warn("Failed to allocate dispatch trace log for cpu %d\n",
				cpu);
			pr_warn("Stolen time statistics will be unreliable\n");
			break;
		}

		pp->dtl_ridx = 0;
		pp->dispatch_log = dtl;
		pp->dispatch_log_end = dtl + N_DISPATCH_LOG;
		pp->dtl_curr = dtl;
	}

	/* Register the DTL for the current (boot) cpu */
	dtl = get_paca()->dispatch_log;
	get_paca()->dtl_ridx = 0;
	get_paca()->dtl_curr = dtl;
	get_paca()->lppaca_ptr->dtl_idx = 0;

	/* hypervisor reads buffer length from this field */
	dtl->enqueue_to_dispatch_time = cpu_to_be32(DISPATCH_LOG_BYTES);
	ret = register_dtl(hard_smp_processor_id(), __pa(dtl));
	if (ret)
		pr_err("WARNING: DTL registration of cpu %d (hw %d) failed "
		       "with %d\n", smp_processor_id(),
		       hard_smp_processor_id(), ret);
	get_paca()->lppaca_ptr->dtl_enable_mask = 2;

	return 0;
}
#else /* !CONFIG_VIRT_CPU_ACCOUNTING_NATIVE */
static inline int alloc_dispatch_logs(void)
{
	return 0;
}
#endif /* CONFIG_VIRT_CPU_ACCOUNTING_NATIVE */

static int alloc_dispatch_log_kmem_cache(void)
{
	dtl_cache = kmem_cache_create("dtl", DISPATCH_LOG_BYTES,
						DISPATCH_LOG_BYTES, 0, NULL);
	if (!dtl_cache) {
		pr_warn("Failed to create dispatch trace log buffer cache\n");
		pr_warn("Stolen time statistics will be unreliable\n");
		return 0;
	}

	return alloc_dispatch_logs();
}
machine_early_initcall(pseries, alloc_dispatch_log_kmem_cache);

static void pseries_lpar_idle(void)
{
	/*
	 * Default handler to go into low thread priority and possibly
	 * low power mode by cedeing processor to hypervisor
	 */
<<<<<<< HEAD
	if (cpuidle_idle_call()) {
		/* On error, execute default handler
		 * to go into low thread priority and possibly
		 * low power mode by cedeing processor to hypervisor
		 */

		/* Indicate to hypervisor that we are idle. */
		get_lppaca()->idle = 1;

		/*
		 * Yield the processor to the hypervisor.  We return if
		 * an external interrupt occurs (which are driven prior
		 * to returning here) or if a prod occurs from another
		 * processor. When returning here, external interrupts
		 * are enabled.
		 */
		cede_processor();

		get_lppaca()->idle = 0;
	}
=======

	/* Indicate to hypervisor that we are idle. */
	get_lppaca()->idle = 1;

	/*
	 * Yield the processor to the hypervisor.  We return if
	 * an external interrupt occurs (which are driven prior
	 * to returning here) or if a prod occurs from another
	 * processor. When returning here, external interrupts
	 * are enabled.
	 */
	cede_processor();

	get_lppaca()->idle = 0;
>>>>>>> fc14f9c1
}

/*
 * Enable relocation on during exceptions. This has partition wide scope and
 * may take a while to complete, if it takes longer than one second we will
 * just give up rather than wasting any more time on this - if that turns out
 * to ever be a problem in practice we can move this into a kernel thread to
 * finish off the process later in boot.
 */
long pSeries_enable_reloc_on_exc(void)
{
	long rc;
	unsigned int delay, total_delay = 0;

	while (1) {
		rc = enable_reloc_on_exceptions();
		if (!H_IS_LONG_BUSY(rc))
			return rc;

		delay = get_longbusy_msecs(rc);
		total_delay += delay;
		if (total_delay > 1000) {
			pr_warn("Warning: Giving up waiting to enable "
				"relocation on exceptions (%u msec)!\n",
				total_delay);
			return rc;
		}

		mdelay(delay);
	}
}
EXPORT_SYMBOL(pSeries_enable_reloc_on_exc);

long pSeries_disable_reloc_on_exc(void)
{
	long rc;

	while (1) {
		rc = disable_reloc_on_exceptions();
		if (!H_IS_LONG_BUSY(rc))
			return rc;
		mdelay(get_longbusy_msecs(rc));
	}
}
EXPORT_SYMBOL(pSeries_disable_reloc_on_exc);

#ifdef CONFIG_KEXEC
static void pSeries_machine_kexec(struct kimage *image)
{
	long rc;

	if (firmware_has_feature(FW_FEATURE_SET_MODE)) {
		rc = pSeries_disable_reloc_on_exc();
		if (rc != H_SUCCESS)
			pr_warning("Warning: Failed to disable relocation on "
				   "exceptions: %ld\n", rc);
	}

	default_machine_kexec(image);
}
#endif

#ifdef __LITTLE_ENDIAN__
long pseries_big_endian_exceptions(void)
{
	long rc;

	while (1) {
		rc = enable_big_endian_exceptions();
		if (!H_IS_LONG_BUSY(rc))
			return rc;
		mdelay(get_longbusy_msecs(rc));
	}
}

static long pseries_little_endian_exceptions(void)
{
	long rc;

	while (1) {
		rc = enable_little_endian_exceptions();
		if (!H_IS_LONG_BUSY(rc))
			return rc;
		mdelay(get_longbusy_msecs(rc));
	}
}
#endif

static void __init pSeries_setup_arch(void)
{
	set_arch_panic_timeout(10, ARCH_PANIC_TIMEOUT);

	/* Discover PIC type and setup ppc_md accordingly */
	pseries_discover_pic();

	/* openpic global configuration register (64-bit format). */
	/* openpic Interrupt Source Unit pointer (64-bit format). */
	/* python0 facility area (mmio) (64-bit format) REAL address. */

	/* init to some ~sane value until calibrate_delay() runs */
	loops_per_jiffy = 50000000;

	fwnmi_init();

	/* By default, only probe PCI (can be overriden by rtas_pci) */
	pci_add_flags(PCI_PROBE_ONLY);

	/* Find and initialize PCI host bridges */
	init_pci_config_tokens();
	find_and_init_phbs();
	of_reconfig_notifier_register(&pci_dn_reconfig_nb);

	pSeries_nvram_init();

	if (firmware_has_feature(FW_FEATURE_LPAR)) {
		vpa_init(boot_cpuid);
		ppc_md.power_save = pseries_lpar_idle;
		ppc_md.enable_pmcs = pseries_lpar_enable_pmcs;
	} else {
		/* No special idle routine */
		ppc_md.enable_pmcs = power4_enable_pmcs;
	}

	ppc_md.pcibios_root_bridge_prepare = pseries_root_bridge_prepare;

	if (firmware_has_feature(FW_FEATURE_SET_MODE)) {
		long rc;
		if ((rc = pSeries_enable_reloc_on_exc()) != H_SUCCESS) {
			pr_warn("Unable to enable relocation on exceptions: "
				"%ld\n", rc);
		}
	}
}

static int __init pSeries_init_panel(void)
{
	/* Manually leave the kernel version on the panel. */
#ifdef __BIG_ENDIAN__
	ppc_md.progress("Linux ppc64\n", 0);
#else
	ppc_md.progress("Linux ppc64le\n", 0);
#endif
	ppc_md.progress(init_utsname()->version, 0);

	return 0;
}
machine_arch_initcall(pseries, pSeries_init_panel);

static int pseries_set_dabr(unsigned long dabr, unsigned long dabrx)
{
	return plpar_hcall_norets(H_SET_DABR, dabr);
}

static int pseries_set_xdabr(unsigned long dabr, unsigned long dabrx)
{
	/* Have to set at least one bit in the DABRX according to PAPR */
	if (dabrx == 0 && dabr == 0)
		dabrx = DABRX_USER;
	/* PAPR says we can only set kernel and user bits */
	dabrx &= DABRX_KERNEL | DABRX_USER;

	return plpar_hcall_norets(H_SET_XDABR, dabr, dabrx);
}

static int pseries_set_dawr(unsigned long dawr, unsigned long dawrx)
{
	/* PAPR says we can't set HYP */
	dawrx &= ~DAWRX_HYP;

	return  plapr_set_watchpoint0(dawr, dawrx);
}

#define CMO_CHARACTERISTICS_TOKEN 44
#define CMO_MAXLENGTH 1026

void pSeries_coalesce_init(void)
{
	struct hvcall_mpp_x_data mpp_x_data;

	if (firmware_has_feature(FW_FEATURE_CMO) && !h_get_mpp_x(&mpp_x_data))
		powerpc_firmware_features |= FW_FEATURE_XCMO;
	else
		powerpc_firmware_features &= ~FW_FEATURE_XCMO;
}

/**
 * fw_cmo_feature_init - FW_FEATURE_CMO is not stored in ibm,hypertas-functions,
 * handle that here. (Stolen from parse_system_parameter_string)
 */
static void pSeries_cmo_feature_init(void)
{
	char *ptr, *key, *value, *end;
	int call_status;
	int page_order = IOMMU_PAGE_SHIFT_4K;

	pr_debug(" -> fw_cmo_feature_init()\n");
	spin_lock(&rtas_data_buf_lock);
	memset(rtas_data_buf, 0, RTAS_DATA_BUF_SIZE);
	call_status = rtas_call(rtas_token("ibm,get-system-parameter"), 3, 1,
				NULL,
				CMO_CHARACTERISTICS_TOKEN,
				__pa(rtas_data_buf),
				RTAS_DATA_BUF_SIZE);

	if (call_status != 0) {
		spin_unlock(&rtas_data_buf_lock);
		pr_debug("CMO not available\n");
		pr_debug(" <- fw_cmo_feature_init()\n");
		return;
	}

	end = rtas_data_buf + CMO_MAXLENGTH - 2;
	ptr = rtas_data_buf + 2;	/* step over strlen value */
	key = value = ptr;

	while (*ptr && (ptr <= end)) {
		/* Separate the key and value by replacing '=' with '\0' and
		 * point the value at the string after the '='
		 */
		if (ptr[0] == '=') {
			ptr[0] = '\0';
			value = ptr + 1;
		} else if (ptr[0] == '\0' || ptr[0] == ',') {
			/* Terminate the string containing the key/value pair */
			ptr[0] = '\0';

			if (key == value) {
				pr_debug("Malformed key/value pair\n");
				/* Never found a '=', end processing */
				break;
			}

			if (0 == strcmp(key, "CMOPageSize"))
				page_order = simple_strtol(value, NULL, 10);
			else if (0 == strcmp(key, "PrPSP"))
				CMO_PrPSP = simple_strtol(value, NULL, 10);
			else if (0 == strcmp(key, "SecPSP"))
				CMO_SecPSP = simple_strtol(value, NULL, 10);
			value = key = ptr + 1;
		}
		ptr++;
	}

	/* Page size is returned as the power of 2 of the page size,
	 * convert to the page size in bytes before returning
	 */
	CMO_PageSize = 1 << page_order;
	pr_debug("CMO_PageSize = %lu\n", CMO_PageSize);

	if (CMO_PrPSP != -1 || CMO_SecPSP != -1) {
		pr_info("CMO enabled\n");
		pr_debug("CMO enabled, PrPSP=%d, SecPSP=%d\n", CMO_PrPSP,
		         CMO_SecPSP);
		powerpc_firmware_features |= FW_FEATURE_CMO;
		pSeries_coalesce_init();
	} else
		pr_debug("CMO not enabled, PrPSP=%d, SecPSP=%d\n", CMO_PrPSP,
		         CMO_SecPSP);
	spin_unlock(&rtas_data_buf_lock);
	pr_debug(" <- fw_cmo_feature_init()\n");
}

/*
 * Early initialization.  Relocation is on but do not reference unbolted pages
 */
static void __init pSeries_init_early(void)
{
	pr_debug(" -> pSeries_init_early()\n");

#ifdef CONFIG_HVC_CONSOLE
	if (firmware_has_feature(FW_FEATURE_LPAR))
		hvc_vio_init_early();
#endif
	if (firmware_has_feature(FW_FEATURE_XDABR))
		ppc_md.set_dabr = pseries_set_xdabr;
	else if (firmware_has_feature(FW_FEATURE_DABR))
		ppc_md.set_dabr = pseries_set_dabr;

	if (firmware_has_feature(FW_FEATURE_SET_MODE))
		ppc_md.set_dawr = pseries_set_dawr;

	pSeries_cmo_feature_init();
	iommu_init_early_pSeries();

	pr_debug(" <- pSeries_init_early()\n");
}

/*
 * Called very early, MMU is off, device-tree isn't unflattened
 */

static int __init pseries_probe_fw_features(unsigned long node,
					    const char *uname, int depth,
					    void *data)
{
	const char *prop;
	int len;
	static int hypertas_found;
	static int vec5_found;

	if (depth != 1)
		return 0;

	if (!strcmp(uname, "rtas") || !strcmp(uname, "rtas@0")) {
		prop = of_get_flat_dt_prop(node, "ibm,hypertas-functions",
					   &len);
		if (prop) {
			powerpc_firmware_features |= FW_FEATURE_LPAR;
			fw_hypertas_feature_init(prop, len);
		}

		hypertas_found = 1;
	}

	if (!strcmp(uname, "chosen")) {
		prop = of_get_flat_dt_prop(node, "ibm,architecture-vec-5",
					   &len);
		if (prop)
			fw_vec5_feature_init(prop, len);

		vec5_found = 1;
	}

	return hypertas_found && vec5_found;
}

static int __init pSeries_probe(void)
{
	unsigned long root = of_get_flat_dt_root();
	const char *dtype = of_get_flat_dt_prop(root, "device_type", NULL);

 	if (dtype == NULL)
 		return 0;
 	if (strcmp(dtype, "chrp"))
		return 0;

	/* Cell blades firmware claims to be chrp while it's not. Until this
	 * is fixed, we need to avoid those here.
	 */
	if (of_flat_dt_is_compatible(root, "IBM,CPBW-1.0") ||
	    of_flat_dt_is_compatible(root, "IBM,CBEA"))
		return 0;

	pr_debug("pSeries detected, looking for LPAR capability...\n");

	/* Now try to figure out if we are running on LPAR */
	of_scan_flat_dt(pseries_probe_fw_features, NULL);

#ifdef __LITTLE_ENDIAN__
	if (firmware_has_feature(FW_FEATURE_SET_MODE)) {
		long rc;
		/*
		 * Tell the hypervisor that we want our exceptions to
		 * be taken in little endian mode. If this fails we don't
		 * want to use BUG() because it will trigger an exception.
		 */
		rc = pseries_little_endian_exceptions();
		if (rc) {
			ppc_md.progress("H_SET_MODE LE exception fail", 0);
			panic("Could not enable little endian exceptions");
		}
	}
#endif

	if (firmware_has_feature(FW_FEATURE_LPAR))
		hpte_init_lpar();
	else
		hpte_init_native();

	pr_debug("Machine is%s LPAR !\n",
	         (powerpc_firmware_features & FW_FEATURE_LPAR) ? "" : " not");

	return 1;
}

static int pSeries_pci_probe_mode(struct pci_bus *bus)
{
	if (firmware_has_feature(FW_FEATURE_LPAR))
		return PCI_PROBE_DEVTREE;
	return PCI_PROBE_NORMAL;
}

/**
 * pSeries_power_off - tell firmware about how to power off the system.
 *
 * This function calls either the power-off rtas token in normal cases
 * or the ibm,power-off-ups token (if present & requested) in case of
 * a power failure. If power-off token is used, power on will only be
 * possible with power button press. If ibm,power-off-ups token is used
 * it will allow auto poweron after power is restored.
 */
static void pSeries_power_off(void)
{
	int rc;
	int rtas_poweroff_ups_token = rtas_token("ibm,power-off-ups");

	if (rtas_flash_term_hook)
		rtas_flash_term_hook(SYS_POWER_OFF);

	if (rtas_poweron_auto == 0 ||
		rtas_poweroff_ups_token == RTAS_UNKNOWN_SERVICE) {
		rc = rtas_call(rtas_token("power-off"), 2, 1, NULL, -1, -1);
		printk(KERN_INFO "RTAS power-off returned %d\n", rc);
	} else {
		rc = rtas_call(rtas_poweroff_ups_token, 0, 1, NULL);
		printk(KERN_INFO "RTAS ibm,power-off-ups returned %d\n", rc);
	}
	for (;;);
}

#ifndef CONFIG_PCI
void pSeries_final_fixup(void) { }
#endif

define_machine(pseries) {
	.name			= "pSeries",
	.probe			= pSeries_probe,
	.setup_arch		= pSeries_setup_arch,
	.init_early		= pSeries_init_early,
	.show_cpuinfo		= pSeries_show_cpuinfo,
	.log_error		= pSeries_log_error,
	.pcibios_fixup		= pSeries_final_fixup,
	.pci_probe_mode		= pSeries_pci_probe_mode,
	.restart		= rtas_restart,
	.power_off		= pSeries_power_off,
	.halt			= rtas_halt,
	.panic			= rtas_os_term,
	.get_boot_time		= rtas_get_boot_time,
	.get_rtc_time		= rtas_get_rtc_time,
	.set_rtc_time		= rtas_set_rtc_time,
	.calibrate_decr		= generic_calibrate_decr,
	.progress		= rtas_progress,
	.system_reset_exception = pSeries_system_reset_exception,
	.machine_check_exception = pSeries_machine_check_exception,
#ifdef CONFIG_KEXEC
	.machine_kexec          = pSeries_machine_kexec,
#endif
#ifdef CONFIG_MEMORY_HOTPLUG_SPARSE
	.memory_block_size	= pseries_memory_block_size,
#endif
};<|MERGE_RESOLUTION|>--- conflicted
+++ resolved
@@ -358,28 +358,6 @@
 	 * Default handler to go into low thread priority and possibly
 	 * low power mode by cedeing processor to hypervisor
 	 */
-<<<<<<< HEAD
-	if (cpuidle_idle_call()) {
-		/* On error, execute default handler
-		 * to go into low thread priority and possibly
-		 * low power mode by cedeing processor to hypervisor
-		 */
-
-		/* Indicate to hypervisor that we are idle. */
-		get_lppaca()->idle = 1;
-
-		/*
-		 * Yield the processor to the hypervisor.  We return if
-		 * an external interrupt occurs (which are driven prior
-		 * to returning here) or if a prod occurs from another
-		 * processor. When returning here, external interrupts
-		 * are enabled.
-		 */
-		cede_processor();
-
-		get_lppaca()->idle = 0;
-	}
-=======
 
 	/* Indicate to hypervisor that we are idle. */
 	get_lppaca()->idle = 1;
@@ -394,7 +372,6 @@
 	cede_processor();
 
 	get_lppaca()->idle = 0;
->>>>>>> fc14f9c1
 }
 
 /*
