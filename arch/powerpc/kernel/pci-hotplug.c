/*
 * Derived from "arch/powerpc/platforms/pseries/pci_dlpar.c"
 *
 * Copyright (C) 2003 Linda Xie <lxie@us.ibm.com>
 * Copyright (C) 2005 International Business Machines
 *
 * Updates, 2005, John Rose <johnrose@austin.ibm.com>
 * Updates, 2005, Linas Vepstas <linas@austin.ibm.com>
 * Updates, 2013, Gavin Shan <shangw@linux.vnet.ibm.com>
 *
 * This program is free software; you can redistribute it and/or modify
 * it under the terms of the GNU General Public License as published by
 * the Free Software Foundation; either version 2 of the License, or
 * (at your option) any later version.
 */

#include <linux/pci.h>
#include <linux/export.h>
#include <asm/pci-bridge.h>
#include <asm/ppc-pci.h>
#include <asm/firmware.h>
#include <asm/eeh.h>

/**
 * pcibios_release_device - release PCI device
 * @dev: PCI device
 *
 * The function is called before releasing the indicated PCI device.
 */
void pcibios_release_device(struct pci_dev *dev)
{
	struct pci_controller *phb = pci_bus_to_host(dev->bus);

	eeh_remove_device(dev);

	if (phb->controller_ops.release_device)
		phb->controller_ops.release_device(dev);
}

/**
 * pcibios_remove_pci_devices - remove all devices under this bus
 * @bus: the indicated PCI bus
 *
 * Remove all of the PCI devices under this bus both from the
 * linux pci device tree, and from the powerpc EEH address cache.
 */
void pcibios_remove_pci_devices(struct pci_bus *bus)
{
	struct pci_dev *dev, *tmp;
	struct pci_bus *child_bus;

	/* First go down child busses */
	list_for_each_entry(child_bus, &bus->children, node)
		pcibios_remove_pci_devices(child_bus);

	pr_debug("PCI: Removing devices on bus %04x:%02x\n",
		 pci_domain_nr(bus),  bus->number);
	list_for_each_entry_safe_reverse(dev, tmp, &bus->devices, bus_list) {
		pr_debug("   Removing %s...\n", pci_name(dev));
		pci_stop_and_remove_bus_device(dev);
	}
}

EXPORT_SYMBOL_GPL(pcibios_remove_pci_devices);

/**
 * pcibios_add_pci_devices - adds new pci devices to bus
 * @bus: the indicated PCI bus
 *
 * This routine will find and fixup new pci devices under
 * the indicated bus. This routine presumes that there
 * might already be some devices under this bridge, so
 * it carefully tries to add only new devices.  (And that
 * is how this routine differs from other, similar pcibios
 * routines.)
 */
void pcibios_add_pci_devices(struct pci_bus * bus)
{
	int slotno, mode, pass, max;
	struct pci_dev *dev;
	struct pci_controller *phb;
	struct device_node *dn = pci_bus_to_OF_node(bus);

	eeh_add_device_tree_early(PCI_DN(dn));
<<<<<<< HEAD
=======

	phb = pci_bus_to_host(bus);
>>>>>>> afd2ff9b

	mode = PCI_PROBE_NORMAL;
	if (phb->controller_ops.probe_mode)
		mode = phb->controller_ops.probe_mode(bus);

	if (mode == PCI_PROBE_DEVTREE) {
		/* use ofdt-based probe */
		of_rescan_bus(dn, bus);
	} else if (mode == PCI_PROBE_NORMAL) {
		/*
		 * Use legacy probe. In the partial hotplug case, we
		 * probably have grandchildren devices unplugged. So
		 * we don't check the return value from pci_scan_slot() in
		 * order for fully rescan all the way down to pick them up.
		 * They can have been removed during partial hotplug.
		 */
		slotno = PCI_SLOT(PCI_DN(dn->child)->devfn);
		pci_scan_slot(bus, PCI_DEVFN(slotno, 0));
		pcibios_setup_bus_devices(bus);
		max = bus->busn_res.start;
		for (pass = 0; pass < 2; pass++) {
			list_for_each_entry(dev, &bus->devices, bus_list) {
				if (pci_is_bridge(dev))
					max = pci_scan_bridge(bus, dev,
							      max, pass);
			}
		}
	}
	pcibios_finish_adding_to_bus(bus);
}
EXPORT_SYMBOL_GPL(pcibios_add_pci_devices);<|MERGE_RESOLUTION|>--- conflicted
+++ resolved
@@ -82,11 +82,8 @@
 	struct device_node *dn = pci_bus_to_OF_node(bus);
 
 	eeh_add_device_tree_early(PCI_DN(dn));
-<<<<<<< HEAD
-=======
 
 	phb = pci_bus_to_host(bus);
->>>>>>> afd2ff9b
 
 	mode = PCI_PROBE_NORMAL;
 	if (phb->controller_ops.probe_mode)
