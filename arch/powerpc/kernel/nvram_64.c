/*
 *  c 2001 PPC 64 Team, IBM Corp
 *
 *      This program is free software; you can redistribute it and/or
 *      modify it under the terms of the GNU General Public License
 *      as published by the Free Software Foundation; either version
 *      2 of the License, or (at your option) any later version.
 *
 * /dev/nvram driver for PPC64
 *
 * This perhaps should live in drivers/char
 *
 * TODO: Split the /dev/nvram part (that one can use
 *       drivers/char/generic_nvram.c) from the arch & partition
 *       parsing code.
 */

#include <linux/module.h>

#include <linux/types.h>
#include <linux/errno.h>
#include <linux/fs.h>
#include <linux/miscdevice.h>
#include <linux/fcntl.h>
#include <linux/nvram.h>
#include <linux/init.h>
#include <linux/slab.h>
#include <linux/spinlock.h>
#include <linux/kmsg_dump.h>
#include <linux/pstore.h>
#include <linux/zlib.h>
#include <asm/uaccess.h>
#include <asm/nvram.h>
#include <asm/rtas.h>
#include <asm/prom.h>
#include <asm/machdep.h>

#undef DEBUG_NVRAM

#define NVRAM_HEADER_LEN	sizeof(struct nvram_header)
#define NVRAM_BLOCK_LEN		NVRAM_HEADER_LEN

/* If change this size, then change the size of NVNAME_LEN */
struct nvram_header {
	unsigned char signature;
	unsigned char checksum;
	unsigned short length;
	/* Terminating null required only for names < 12 chars. */
	char name[12];
};

struct nvram_partition {
	struct list_head partition;
	struct nvram_header header;
	unsigned int index;
};

static LIST_HEAD(nvram_partitions);

#ifdef CONFIG_PPC_PSERIES
struct nvram_os_partition rtas_log_partition = {
	.name = "ibm,rtas-log",
	.req_size = 2079,
	.min_size = 1055,
	.index = -1,
	.os_partition = true
};
#endif

struct nvram_os_partition oops_log_partition = {
	.name = "lnx,oops-log",
	.req_size = 4000,
	.min_size = 2000,
	.index = -1,
	.os_partition = true
};

static const char *nvram_os_partitions[] = {
#ifdef CONFIG_PPC_PSERIES
	"ibm,rtas-log",
#endif
	"lnx,oops-log",
	NULL
};

static void oops_to_nvram(struct kmsg_dumper *dumper,
			  enum kmsg_dump_reason reason);

static struct kmsg_dumper nvram_kmsg_dumper = {
	.dump = oops_to_nvram
};

/*
 * For capturing and compressing an oops or panic report...

 * big_oops_buf[] holds the uncompressed text we're capturing.
 *
 * oops_buf[] holds the compressed text, preceded by a oops header.
 * oops header has u16 holding the version of oops header (to differentiate
 * between old and new format header) followed by u16 holding the length of
 * the compressed* text (*Or uncompressed, if compression fails.) and u64
 * holding the timestamp. oops_buf[] gets written to NVRAM.
 *
 * oops_log_info points to the header. oops_data points to the compressed text.
 *
 * +- oops_buf
 * |                                   +- oops_data
 * v                                   v
 * +-----------+-----------+-----------+------------------------+
 * | version   | length    | timestamp | text                   |
 * | (2 bytes) | (2 bytes) | (8 bytes) | (oops_data_sz bytes)   |
 * +-----------+-----------+-----------+------------------------+
 * ^
 * +- oops_log_info
 *
 * We preallocate these buffers during init to avoid kmalloc during oops/panic.
 */
static size_t big_oops_buf_sz;
static char *big_oops_buf, *oops_buf;
static char *oops_data;
static size_t oops_data_sz;

/* Compression parameters */
#define COMPR_LEVEL 6
#define WINDOW_BITS 12
#define MEM_LEVEL 4
static struct z_stream_s stream;

#ifdef CONFIG_PSTORE
#ifdef CONFIG_PPC_POWERNV
static struct nvram_os_partition skiboot_partition = {
	.name = "ibm,skiboot",
	.index = -1,
	.os_partition = false
};
#endif

#ifdef CONFIG_PPC_PSERIES
static struct nvram_os_partition of_config_partition = {
	.name = "of-config",
	.index = -1,
	.os_partition = false
};
#endif

static struct nvram_os_partition common_partition = {
	.name = "common",
	.index = -1,
	.os_partition = false
};

static enum pstore_type_id nvram_type_ids[] = {
	PSTORE_TYPE_DMESG,
	PSTORE_TYPE_PPC_COMMON,
	-1,
	-1,
	-1
};
static int read_type;
#endif

/* nvram_write_os_partition
 *
 * We need to buffer the error logs into nvram to ensure that we have
 * the failure information to decode.  If we have a severe error there
 * is no way to guarantee that the OS or the machine is in a state to
 * get back to user land and write the error to disk.  For example if
 * the SCSI device driver causes a Machine Check by writing to a bad
 * IO address, there is no way of guaranteeing that the device driver
 * is in any state that is would also be able to write the error data
 * captured to disk, thus we buffer it in NVRAM for analysis on the
 * next boot.
 *
 * In NVRAM the partition containing the error log buffer will looks like:
 * Header (in bytes):
 * +-----------+----------+--------+------------+------------------+
 * | signature | checksum | length | name       | data             |
 * |0          |1         |2      3|4         15|16        length-1|
 * +-----------+----------+--------+------------+------------------+
 *
 * The 'data' section would look like (in bytes):
 * +--------------+------------+-----------------------------------+
 * | event_logged | sequence # | error log                         |
 * |0            3|4          7|8                  error_log_size-1|
 * +--------------+------------+-----------------------------------+
 *
 * event_logged: 0 if event has not been logged to syslog, 1 if it has
 * sequence #: The unique sequence # for each event. (until it wraps)
 * error log: The error log from event_scan
 */
int nvram_write_os_partition(struct nvram_os_partition *part,
			     char *buff, int length,
			     unsigned int err_type,
			     unsigned int error_log_cnt)
{
	int rc;
	loff_t tmp_index;
	struct err_log_info info;

	if (part->index == -1)
		return -ESPIPE;

	if (length > part->size)
		length = part->size;

	info.error_type = cpu_to_be32(err_type);
	info.seq_num = cpu_to_be32(error_log_cnt);

	tmp_index = part->index;

	rc = ppc_md.nvram_write((char *)&info, sizeof(struct err_log_info),
				&tmp_index);
	if (rc <= 0) {
		pr_err("%s: Failed nvram_write (%d)\n", __func__, rc);
		return rc;
	}

	rc = ppc_md.nvram_write(buff, length, &tmp_index);
	if (rc <= 0) {
		pr_err("%s: Failed nvram_write (%d)\n", __func__, rc);
		return rc;
	}

	return 0;
}

/* nvram_read_partition
 *
 * Reads nvram partition for at most 'length'
 */
int nvram_read_partition(struct nvram_os_partition *part, char *buff,
			 int length, unsigned int *err_type,
			 unsigned int *error_log_cnt)
{
	int rc;
	loff_t tmp_index;
	struct err_log_info info;

	if (part->index == -1)
		return -1;

	if (length > part->size)
		length = part->size;

	tmp_index = part->index;

	if (part->os_partition) {
		rc = ppc_md.nvram_read((char *)&info,
					sizeof(struct err_log_info),
					&tmp_index);
		if (rc <= 0) {
			pr_err("%s: Failed nvram_read (%d)\n", __func__, rc);
			return rc;
		}
	}

	rc = ppc_md.nvram_read(buff, length, &tmp_index);
	if (rc <= 0) {
		pr_err("%s: Failed nvram_read (%d)\n", __func__, rc);
		return rc;
	}

	if (part->os_partition) {
		*error_log_cnt = be32_to_cpu(info.seq_num);
		*err_type = be32_to_cpu(info.error_type);
	}

	return 0;
}

/* nvram_init_os_partition
 *
 * This sets up a partition with an "OS" signature.
 *
 * The general strategy is the following:
 * 1.) If a partition with the indicated name already exists...
 *	- If it's large enough, use it.
 *	- Otherwise, recycle it and keep going.
 * 2.) Search for a free partition that is large enough.
 * 3.) If there's not a free partition large enough, recycle any obsolete
 * OS partitions and try again.
 * 4.) Will first try getting a chunk that will satisfy the requested size.
 * 5.) If a chunk of the requested size cannot be allocated, then try finding
 * a chunk that will satisfy the minum needed.
 *
 * Returns 0 on success, else -1.
 */
int __init nvram_init_os_partition(struct nvram_os_partition *part)
{
	loff_t p;
	int size;

	/* Look for ours */
	p = nvram_find_partition(part->name, NVRAM_SIG_OS, &size);

	/* Found one but too small, remove it */
	if (p && size < part->min_size) {
		pr_info("nvram: Found too small %s partition,"
					" removing it...\n", part->name);
		nvram_remove_partition(part->name, NVRAM_SIG_OS, NULL);
		p = 0;
	}

	/* Create one if we didn't find */
	if (!p) {
		p = nvram_create_partition(part->name, NVRAM_SIG_OS,
					part->req_size, part->min_size);
		if (p == -ENOSPC) {
			pr_info("nvram: No room to create %s partition, "
				"deleting any obsolete OS partitions...\n",
				part->name);
			nvram_remove_partition(NULL, NVRAM_SIG_OS,
					nvram_os_partitions);
			p = nvram_create_partition(part->name, NVRAM_SIG_OS,
					part->req_size, part->min_size);
		}
	}

	if (p <= 0) {
		pr_err("nvram: Failed to find or create %s"
		       " partition, err %d\n", part->name, (int)p);
		return -1;
	}

	part->index = p;
	part->size = nvram_get_partition_size(p) - sizeof(struct err_log_info);

	return 0;
}

/* Derived from logfs_compress() */
static int nvram_compress(const void *in, void *out, size_t inlen,
							size_t outlen)
{
	int err, ret;

	ret = -EIO;
	err = zlib_deflateInit2(&stream, COMPR_LEVEL, Z_DEFLATED, WINDOW_BITS,
						MEM_LEVEL, Z_DEFAULT_STRATEGY);
	if (err != Z_OK)
		goto error;

	stream.next_in = in;
	stream.avail_in = inlen;
	stream.total_in = 0;
	stream.next_out = out;
	stream.avail_out = outlen;
	stream.total_out = 0;

	err = zlib_deflate(&stream, Z_FINISH);
	if (err != Z_STREAM_END)
		goto error;

	err = zlib_deflateEnd(&stream);
	if (err != Z_OK)
		goto error;

	if (stream.total_out >= stream.total_in)
		goto error;

	ret = stream.total_out;
error:
	return ret;
}

/* Compress the text from big_oops_buf into oops_buf. */
static int zip_oops(size_t text_len)
{
	struct oops_log_info *oops_hdr = (struct oops_log_info *)oops_buf;
	int zipped_len = nvram_compress(big_oops_buf, oops_data, text_len,
								oops_data_sz);
	if (zipped_len < 0) {
		pr_err("nvram: compression failed; returned %d\n", zipped_len);
		pr_err("nvram: logging uncompressed oops/panic report\n");
		return -1;
	}
	oops_hdr->version = cpu_to_be16(OOPS_HDR_VERSION);
	oops_hdr->report_length = cpu_to_be16(zipped_len);
<<<<<<< HEAD
	oops_hdr->timestamp = cpu_to_be64(get_seconds());
=======
	oops_hdr->timestamp = cpu_to_be64(ktime_get_real_seconds());
>>>>>>> afd2ff9b
	return 0;
}

#ifdef CONFIG_PSTORE
static int nvram_pstore_open(struct pstore_info *psi)
{
	/* Reset the iterator to start reading partitions again */
	read_type = -1;
	return 0;
}

/**
 * nvram_pstore_write - pstore write callback for nvram
 * @type:               Type of message logged
 * @reason:             reason behind dump (oops/panic)
 * @id:                 identifier to indicate the write performed
 * @part:               pstore writes data to registered buffer in parts,
 *                      part number will indicate the same.
 * @count:              Indicates oops count
 * @compressed:         Flag to indicate the log is compressed
 * @size:               number of bytes written to the registered buffer
 * @psi:                registered pstore_info structure
 *
 * Called by pstore_dump() when an oops or panic report is logged in the
 * printk buffer.
 * Returns 0 on successful write.
 */
static int nvram_pstore_write(enum pstore_type_id type,
				enum kmsg_dump_reason reason,
				u64 *id, unsigned int part, int count,
				bool compressed, size_t size,
				struct pstore_info *psi)
{
	int rc;
	unsigned int err_type = ERR_TYPE_KERNEL_PANIC;
	struct oops_log_info *oops_hdr = (struct oops_log_info *) oops_buf;

	/* part 1 has the recent messages from printk buffer */
	if (part > 1 || (type != PSTORE_TYPE_DMESG))
		return -1;

	if (clobbering_unread_rtas_event())
		return -1;

	oops_hdr->version = cpu_to_be16(OOPS_HDR_VERSION);
	oops_hdr->report_length = cpu_to_be16(size);
<<<<<<< HEAD
	oops_hdr->timestamp = cpu_to_be64(get_seconds());
=======
	oops_hdr->timestamp = cpu_to_be64(ktime_get_real_seconds());
>>>>>>> afd2ff9b

	if (compressed)
		err_type = ERR_TYPE_KERNEL_PANIC_GZ;

	rc = nvram_write_os_partition(&oops_log_partition, oops_buf,
		(int) (sizeof(*oops_hdr) + size), err_type, count);

	if (rc != 0)
		return rc;

	*id = part;
	return 0;
}

/*
 * Reads the oops/panic report, rtas, of-config and common partition.
 * Returns the length of the data we read from each partition.
 * Returns 0 if we've been called before.
 */
static ssize_t nvram_pstore_read(u64 *id, enum pstore_type_id *type,
				int *count, struct timespec *time, char **buf,
				bool *compressed, struct pstore_info *psi)
{
	struct oops_log_info *oops_hdr;
	unsigned int err_type, id_no, size = 0;
	struct nvram_os_partition *part = NULL;
	char *buff = NULL;
	int sig = 0;
	loff_t p;

	read_type++;

	switch (nvram_type_ids[read_type]) {
	case PSTORE_TYPE_DMESG:
		part = &oops_log_partition;
		*type = PSTORE_TYPE_DMESG;
		break;
	case PSTORE_TYPE_PPC_COMMON:
		sig = NVRAM_SIG_SYS;
		part = &common_partition;
		*type = PSTORE_TYPE_PPC_COMMON;
		*id = PSTORE_TYPE_PPC_COMMON;
		time->tv_sec = 0;
		time->tv_nsec = 0;
		break;
#ifdef CONFIG_PPC_PSERIES
	case PSTORE_TYPE_PPC_RTAS:
		part = &rtas_log_partition;
		*type = PSTORE_TYPE_PPC_RTAS;
		time->tv_sec = last_rtas_event;
		time->tv_nsec = 0;
		break;
	case PSTORE_TYPE_PPC_OF:
		sig = NVRAM_SIG_OF;
		part = &of_config_partition;
		*type = PSTORE_TYPE_PPC_OF;
		*id = PSTORE_TYPE_PPC_OF;
		time->tv_sec = 0;
		time->tv_nsec = 0;
		break;
#endif
#ifdef CONFIG_PPC_POWERNV
	case PSTORE_TYPE_PPC_OPAL:
		sig = NVRAM_SIG_FW;
		part = &skiboot_partition;
		*type = PSTORE_TYPE_PPC_OPAL;
		*id = PSTORE_TYPE_PPC_OPAL;
		time->tv_sec = 0;
		time->tv_nsec = 0;
		break;
#endif
	default:
		return 0;
	}

	if (!part->os_partition) {
		p = nvram_find_partition(part->name, sig, &size);
		if (p <= 0) {
			pr_err("nvram: Failed to find partition %s, "
				"err %d\n", part->name, (int)p);
			return 0;
		}
		part->index = p;
		part->size = size;
	}

	buff = kmalloc(part->size, GFP_KERNEL);

	if (!buff)
		return -ENOMEM;

	if (nvram_read_partition(part, buff, part->size, &err_type, &id_no)) {
		kfree(buff);
		return 0;
	}

	*count = 0;

	if (part->os_partition)
		*id = id_no;

	if (nvram_type_ids[read_type] == PSTORE_TYPE_DMESG) {
		size_t length, hdr_size;

		oops_hdr = (struct oops_log_info *)buff;
		if (be16_to_cpu(oops_hdr->version) < OOPS_HDR_VERSION) {
			/* Old format oops header had 2-byte record size */
			hdr_size = sizeof(u16);
			length = be16_to_cpu(oops_hdr->version);
			time->tv_sec = 0;
			time->tv_nsec = 0;
		} else {
			hdr_size = sizeof(*oops_hdr);
			length = be16_to_cpu(oops_hdr->report_length);
			time->tv_sec = be64_to_cpu(oops_hdr->timestamp);
			time->tv_nsec = 0;
		}
<<<<<<< HEAD
		*buf = kmalloc(length, GFP_KERNEL);
		if (*buf == NULL)
			return -ENOMEM;
		memcpy(*buf, buff + hdr_size, length);
=======
		*buf = kmemdup(buff + hdr_size, length, GFP_KERNEL);
		if (*buf == NULL)
			return -ENOMEM;
>>>>>>> afd2ff9b
		kfree(buff);

		if (err_type == ERR_TYPE_KERNEL_PANIC_GZ)
			*compressed = true;
		else
			*compressed = false;
		return length;
	}

	*buf = buff;
	return part->size;
}

static struct pstore_info nvram_pstore_info = {
	.owner = THIS_MODULE,
	.name = "nvram",
	.open = nvram_pstore_open,
	.read = nvram_pstore_read,
	.write = nvram_pstore_write,
};

static int nvram_pstore_init(void)
{
	int rc = 0;

	if (machine_is(pseries)) {
		nvram_type_ids[2] = PSTORE_TYPE_PPC_RTAS;
		nvram_type_ids[3] = PSTORE_TYPE_PPC_OF;
	} else
		nvram_type_ids[2] = PSTORE_TYPE_PPC_OPAL;

	nvram_pstore_info.buf = oops_data;
	nvram_pstore_info.bufsize = oops_data_sz;

	spin_lock_init(&nvram_pstore_info.buf_lock);

	rc = pstore_register(&nvram_pstore_info);
<<<<<<< HEAD
	if (rc != 0)
		pr_err("nvram: pstore_register() failed, defaults to "
				"kmsg_dump; returned %d\n", rc);
=======
	if (rc && (rc != -EPERM))
		/* Print error only when pstore.backend == nvram */
		pr_err("nvram: pstore_register() failed, returned %d. "
				"Defaults to kmsg_dump\n", rc);
>>>>>>> afd2ff9b

	return rc;
}
#else
static int nvram_pstore_init(void)
{
	return -1;
}
#endif

void __init nvram_init_oops_partition(int rtas_partition_exists)
{
	int rc;

	rc = nvram_init_os_partition(&oops_log_partition);
	if (rc != 0) {
#ifdef CONFIG_PPC_PSERIES
		if (!rtas_partition_exists) {
			pr_err("nvram: Failed to initialize oops partition!");
			return;
		}
		pr_notice("nvram: Using %s partition to log both"
			" RTAS errors and oops/panic reports\n",
			rtas_log_partition.name);
		memcpy(&oops_log_partition, &rtas_log_partition,
						sizeof(rtas_log_partition));
#else
		pr_err("nvram: Failed to initialize oops partition!");
		return;
#endif
	}
	oops_buf = kmalloc(oops_log_partition.size, GFP_KERNEL);
	if (!oops_buf) {
		pr_err("nvram: No memory for %s partition\n",
						oops_log_partition.name);
		return;
	}
	oops_data = oops_buf + sizeof(struct oops_log_info);
	oops_data_sz = oops_log_partition.size - sizeof(struct oops_log_info);

	rc = nvram_pstore_init();

	if (!rc)
		return;

	/*
	 * Figure compression (preceded by elimination of each line's <n>
	 * severity prefix) will reduce the oops/panic report to at most
	 * 45% of its original size.
	 */
	big_oops_buf_sz = (oops_data_sz * 100) / 45;
	big_oops_buf = kmalloc(big_oops_buf_sz, GFP_KERNEL);
	if (big_oops_buf) {
		stream.workspace =  kmalloc(zlib_deflate_workspacesize(
					WINDOW_BITS, MEM_LEVEL), GFP_KERNEL);
		if (!stream.workspace) {
			pr_err("nvram: No memory for compression workspace; "
				"skipping compression of %s partition data\n",
				oops_log_partition.name);
			kfree(big_oops_buf);
			big_oops_buf = NULL;
		}
	} else {
		pr_err("No memory for uncompressed %s data; "
			"skipping compression\n", oops_log_partition.name);
		stream.workspace = NULL;
	}

	rc = kmsg_dump_register(&nvram_kmsg_dumper);
	if (rc != 0) {
		pr_err("nvram: kmsg_dump_register() failed; returned %d\n", rc);
		kfree(oops_buf);
		kfree(big_oops_buf);
		kfree(stream.workspace);
	}
}

/*
 * This is our kmsg_dump callback, called after an oops or panic report
 * has been written to the printk buffer.  We want to capture as much
 * of the printk buffer as possible.  First, capture as much as we can
 * that we think will compress sufficiently to fit in the lnx,oops-log
 * partition.  If that's too much, go back and capture uncompressed text.
 */
static void oops_to_nvram(struct kmsg_dumper *dumper,
			  enum kmsg_dump_reason reason)
{
	struct oops_log_info *oops_hdr = (struct oops_log_info *)oops_buf;
	static unsigned int oops_count = 0;
	static bool panicking = false;
	static DEFINE_SPINLOCK(lock);
	unsigned long flags;
	size_t text_len;
	unsigned int err_type = ERR_TYPE_KERNEL_PANIC_GZ;
	int rc = -1;

	switch (reason) {
	case KMSG_DUMP_RESTART:
	case KMSG_DUMP_HALT:
	case KMSG_DUMP_POWEROFF:
		/* These are almost always orderly shutdowns. */
		return;
	case KMSG_DUMP_OOPS:
		break;
	case KMSG_DUMP_PANIC:
		panicking = true;
		break;
	case KMSG_DUMP_EMERG:
		if (panicking)
			/* Panic report already captured. */
			return;
		break;
	default:
		pr_err("%s: ignoring unrecognized KMSG_DUMP_* reason %d\n",
		       __func__, (int) reason);
		return;
	}

	if (clobbering_unread_rtas_event())
		return;

	if (!spin_trylock_irqsave(&lock, flags))
		return;

	if (big_oops_buf) {
		kmsg_dump_get_buffer(dumper, false,
				     big_oops_buf, big_oops_buf_sz, &text_len);
		rc = zip_oops(text_len);
	}
	if (rc != 0) {
		kmsg_dump_rewind(dumper);
		kmsg_dump_get_buffer(dumper, false,
				     oops_data, oops_data_sz, &text_len);
		err_type = ERR_TYPE_KERNEL_PANIC;
		oops_hdr->version = cpu_to_be16(OOPS_HDR_VERSION);
		oops_hdr->report_length = cpu_to_be16(text_len);
<<<<<<< HEAD
		oops_hdr->timestamp = cpu_to_be64(get_seconds());
=======
		oops_hdr->timestamp = cpu_to_be64(ktime_get_real_seconds());
>>>>>>> afd2ff9b
	}

	(void) nvram_write_os_partition(&oops_log_partition, oops_buf,
		(int) (sizeof(*oops_hdr) + text_len), err_type,
		++oops_count);

	spin_unlock_irqrestore(&lock, flags);
}

static loff_t dev_nvram_llseek(struct file *file, loff_t offset, int origin)
{
	int size;

	if (ppc_md.nvram_size == NULL)
		return -ENODEV;
	size = ppc_md.nvram_size();

	switch (origin) {
	case 1:
		offset += file->f_pos;
		break;
	case 2:
		offset += size;
		break;
	}
	if (offset < 0)
		return -EINVAL;
	file->f_pos = offset;
	return file->f_pos;
}


static ssize_t dev_nvram_read(struct file *file, char __user *buf,
			  size_t count, loff_t *ppos)
{
	ssize_t ret;
	char *tmp = NULL;
	ssize_t size;

	if (!ppc_md.nvram_size) {
		ret = -ENODEV;
		goto out;
	}

	size = ppc_md.nvram_size();
	if (size < 0) {
		ret = size;
		goto out;
	}

	if (*ppos >= size) {
		ret = 0;
		goto out;
	}

	count = min_t(size_t, count, size - *ppos);
	count = min(count, PAGE_SIZE);

	tmp = kmalloc(count, GFP_KERNEL);
	if (!tmp) {
		ret = -ENOMEM;
		goto out;
	}

	ret = ppc_md.nvram_read(tmp, count, ppos);
	if (ret <= 0)
		goto out;

	if (copy_to_user(buf, tmp, ret))
		ret = -EFAULT;

out:
	kfree(tmp);
	return ret;

}

static ssize_t dev_nvram_write(struct file *file, const char __user *buf,
			  size_t count, loff_t *ppos)
{
	ssize_t ret;
	char *tmp = NULL;
	ssize_t size;

	ret = -ENODEV;
	if (!ppc_md.nvram_size)
		goto out;

	ret = 0;
	size = ppc_md.nvram_size();
	if (*ppos >= size || size < 0)
		goto out;

	count = min_t(size_t, count, size - *ppos);
	count = min(count, PAGE_SIZE);

	ret = -ENOMEM;
	tmp = kmalloc(count, GFP_KERNEL);
	if (!tmp)
		goto out;

	ret = -EFAULT;
	if (copy_from_user(tmp, buf, count))
		goto out;

	ret = ppc_md.nvram_write(tmp, count, ppos);

out:
	kfree(tmp);
	return ret;

}

static long dev_nvram_ioctl(struct file *file, unsigned int cmd,
			    unsigned long arg)
{
	switch(cmd) {
#ifdef CONFIG_PPC_PMAC
	case OBSOLETE_PMAC_NVRAM_GET_OFFSET:
		printk(KERN_WARNING "nvram: Using obsolete PMAC_NVRAM_GET_OFFSET ioctl\n");
	case IOC_NVRAM_GET_OFFSET: {
		int part, offset;

		if (!machine_is(powermac))
			return -EINVAL;
		if (copy_from_user(&part, (void __user*)arg, sizeof(part)) != 0)
			return -EFAULT;
		if (part < pmac_nvram_OF || part > pmac_nvram_NR)
			return -EINVAL;
		offset = pmac_get_partition(part);
		if (offset < 0)
			return offset;
		if (copy_to_user((void __user*)arg, &offset, sizeof(offset)) != 0)
			return -EFAULT;
		return 0;
	}
#endif /* CONFIG_PPC_PMAC */
	default:
		return -EINVAL;
	}
}

const struct file_operations nvram_fops = {
	.owner		= THIS_MODULE,
	.llseek		= dev_nvram_llseek,
	.read		= dev_nvram_read,
	.write		= dev_nvram_write,
	.unlocked_ioctl	= dev_nvram_ioctl,
};

static struct miscdevice nvram_dev = {
	NVRAM_MINOR,
	"nvram",
	&nvram_fops
};


#ifdef DEBUG_NVRAM
static void __init nvram_print_partitions(char * label)
{
	struct nvram_partition * tmp_part;
	
	printk(KERN_WARNING "--------%s---------\n", label);
	printk(KERN_WARNING "indx\t\tsig\tchks\tlen\tname\n");
	list_for_each_entry(tmp_part, &nvram_partitions, partition) {
		printk(KERN_WARNING "%4d    \t%02x\t%02x\t%d\t%12.12s\n",
		       tmp_part->index, tmp_part->header.signature,
		       tmp_part->header.checksum, tmp_part->header.length,
		       tmp_part->header.name);
	}
}
#endif


static int __init nvram_write_header(struct nvram_partition * part)
{
	loff_t tmp_index;
	int rc;
	struct nvram_header phead;

	memcpy(&phead, &part->header, NVRAM_HEADER_LEN);
	phead.length = cpu_to_be16(phead.length);

	tmp_index = part->index;
	rc = ppc_md.nvram_write((char *)&phead, NVRAM_HEADER_LEN, &tmp_index);

	return rc;
}


static unsigned char __init nvram_checksum(struct nvram_header *p)
{
	unsigned int c_sum, c_sum2;
	unsigned short *sp = (unsigned short *)p->name; /* assume 6 shorts */
	c_sum = p->signature + p->length + sp[0] + sp[1] + sp[2] + sp[3] + sp[4] + sp[5];

	/* The sum may have spilled into the 3rd byte.  Fold it back. */
	c_sum = ((c_sum & 0xffff) + (c_sum >> 16)) & 0xffff;
	/* The sum cannot exceed 2 bytes.  Fold it into a checksum */
	c_sum2 = (c_sum >> 8) + (c_sum << 8);
	c_sum = ((c_sum + c_sum2) >> 8) & 0xff;
	return c_sum;
}

/*
 * Per the criteria passed via nvram_remove_partition(), should this
 * partition be removed?  1=remove, 0=keep
 */
static int nvram_can_remove_partition(struct nvram_partition *part,
		const char *name, int sig, const char *exceptions[])
{
	if (part->header.signature != sig)
		return 0;
	if (name) {
		if (strncmp(name, part->header.name, 12))
			return 0;
	} else if (exceptions) {
		const char **except;
		for (except = exceptions; *except; except++) {
			if (!strncmp(*except, part->header.name, 12))
				return 0;
		}
	}
	return 1;
}

/**
 * nvram_remove_partition - Remove one or more partitions in nvram
 * @name: name of the partition to remove, or NULL for a
 *        signature only match
 * @sig: signature of the partition(s) to remove
 * @exceptions: When removing all partitions with a matching signature,
 *        leave these alone.
 */

int __init nvram_remove_partition(const char *name, int sig,
						const char *exceptions[])
{
	struct nvram_partition *part, *prev, *tmp;
	int rc;

	list_for_each_entry(part, &nvram_partitions, partition) {
		if (!nvram_can_remove_partition(part, name, sig, exceptions))
			continue;

		/* Make partition a free partition */
		part->header.signature = NVRAM_SIG_FREE;
		strncpy(part->header.name, "wwwwwwwwwwww", 12);
		part->header.checksum = nvram_checksum(&part->header);
		rc = nvram_write_header(part);
		if (rc <= 0) {
			printk(KERN_ERR "nvram_remove_partition: nvram_write failed (%d)\n", rc);
			return rc;
		}
	}

	/* Merge contiguous ones */
	prev = NULL;
	list_for_each_entry_safe(part, tmp, &nvram_partitions, partition) {
		if (part->header.signature != NVRAM_SIG_FREE) {
			prev = NULL;
			continue;
		}
		if (prev) {
			prev->header.length += part->header.length;
			prev->header.checksum = nvram_checksum(&part->header);
			rc = nvram_write_header(part);
			if (rc <= 0) {
				printk(KERN_ERR "nvram_remove_partition: nvram_write failed (%d)\n", rc);
				return rc;
			}
			list_del(&part->partition);
			kfree(part);
		} else
			prev = part;
	}
	
	return 0;
}

/**
 * nvram_create_partition - Create a partition in nvram
 * @name: name of the partition to create
 * @sig: signature of the partition to create
 * @req_size: size of data to allocate in bytes
 * @min_size: minimum acceptable size (0 means req_size)
 *
 * Returns a negative error code or a positive nvram index
 * of the beginning of the data area of the newly created
 * partition. If you provided a min_size smaller than req_size
 * you need to query for the actual size yourself after the
 * call using nvram_partition_get_size().
 */
loff_t __init nvram_create_partition(const char *name, int sig,
				     int req_size, int min_size)
{
	struct nvram_partition *part;
	struct nvram_partition *new_part;
	struct nvram_partition *free_part = NULL;
	static char nv_init_vals[16];
	loff_t tmp_index;
	long size = 0;
	int rc;

	/* Convert sizes from bytes to blocks */
	req_size = _ALIGN_UP(req_size, NVRAM_BLOCK_LEN) / NVRAM_BLOCK_LEN;
	min_size = _ALIGN_UP(min_size, NVRAM_BLOCK_LEN) / NVRAM_BLOCK_LEN;

	/* If no minimum size specified, make it the same as the
	 * requested size
	 */
	if (min_size == 0)
		min_size = req_size;
	if (min_size > req_size)
		return -EINVAL;

	/* Now add one block to each for the header */
	req_size += 1;
	min_size += 1;

	/* Find a free partition that will give us the maximum needed size 
	   If can't find one that will give us the minimum size needed */
	list_for_each_entry(part, &nvram_partitions, partition) {
		if (part->header.signature != NVRAM_SIG_FREE)
			continue;

		if (part->header.length >= req_size) {
			size = req_size;
			free_part = part;
			break;
		}
		if (part->header.length > size &&
		    part->header.length >= min_size) {
			size = part->header.length;
			free_part = part;
		}
	}
	if (!size)
		return -ENOSPC;
	
	/* Create our OS partition */
	new_part = kmalloc(sizeof(*new_part), GFP_KERNEL);
	if (!new_part) {
		pr_err("%s: kmalloc failed\n", __func__);
		return -ENOMEM;
	}

	new_part->index = free_part->index;
	new_part->header.signature = sig;
	new_part->header.length = size;
	strncpy(new_part->header.name, name, 12);
	new_part->header.checksum = nvram_checksum(&new_part->header);

	rc = nvram_write_header(new_part);
	if (rc <= 0) {
		pr_err("%s: nvram_write_header failed (%d)\n", __func__, rc);
		kfree(new_part);
		return rc;
	}
	list_add_tail(&new_part->partition, &free_part->partition);

	/* Adjust or remove the partition we stole the space from */
	if (free_part->header.length > size) {
		free_part->index += size * NVRAM_BLOCK_LEN;
		free_part->header.length -= size;
		free_part->header.checksum = nvram_checksum(&free_part->header);
		rc = nvram_write_header(free_part);
		if (rc <= 0) {
			pr_err("%s: nvram_write_header failed (%d)\n",
			       __func__, rc);
			return rc;
		}
	} else {
		list_del(&free_part->partition);
		kfree(free_part);
	} 

	/* Clear the new partition */
	for (tmp_index = new_part->index + NVRAM_HEADER_LEN;
	     tmp_index <  ((size - 1) * NVRAM_BLOCK_LEN);
	     tmp_index += NVRAM_BLOCK_LEN) {
		rc = ppc_md.nvram_write(nv_init_vals, NVRAM_BLOCK_LEN, &tmp_index);
		if (rc <= 0) {
			pr_err("%s: nvram_write failed (%d)\n",
			       __func__, rc);
			return rc;
		}
	}

	return new_part->index + NVRAM_HEADER_LEN;
}

/**
 * nvram_get_partition_size - Get the data size of an nvram partition
 * @data_index: This is the offset of the start of the data of
 *              the partition. The same value that is returned by
 *              nvram_create_partition().
 */
int nvram_get_partition_size(loff_t data_index)
{
	struct nvram_partition *part;
	
	list_for_each_entry(part, &nvram_partitions, partition) {
		if (part->index + NVRAM_HEADER_LEN == data_index)
			return (part->header.length - 1) * NVRAM_BLOCK_LEN;
	}
	return -1;
}


/**
 * nvram_find_partition - Find an nvram partition by signature and name
 * @name: Name of the partition or NULL for any name
 * @sig: Signature to test against
 * @out_size: if non-NULL, returns the size of the data part of the partition
 */
loff_t nvram_find_partition(const char *name, int sig, int *out_size)
{
	struct nvram_partition *p;

	list_for_each_entry(p, &nvram_partitions, partition) {
		if (p->header.signature == sig &&
		    (!name || !strncmp(p->header.name, name, 12))) {
			if (out_size)
				*out_size = (p->header.length - 1) *
					NVRAM_BLOCK_LEN;
			return p->index + NVRAM_HEADER_LEN;
		}
	}
	return 0;
}

int __init nvram_scan_partitions(void)
{
	loff_t cur_index = 0;
	struct nvram_header phead;
	struct nvram_partition * tmp_part;
	unsigned char c_sum;
	char * header;
	int total_size;
	int err;

	if (ppc_md.nvram_size == NULL || ppc_md.nvram_size() <= 0)
		return -ENODEV;
	total_size = ppc_md.nvram_size();
	
	header = kmalloc(NVRAM_HEADER_LEN, GFP_KERNEL);
	if (!header) {
		printk(KERN_ERR "nvram_scan_partitions: Failed kmalloc\n");
		return -ENOMEM;
	}

	while (cur_index < total_size) {

		err = ppc_md.nvram_read(header, NVRAM_HEADER_LEN, &cur_index);
		if (err != NVRAM_HEADER_LEN) {
			printk(KERN_ERR "nvram_scan_partitions: Error parsing "
			       "nvram partitions\n");
			goto out;
		}

		cur_index -= NVRAM_HEADER_LEN; /* nvram_read will advance us */

		memcpy(&phead, header, NVRAM_HEADER_LEN);

		phead.length = be16_to_cpu(phead.length);

		err = 0;
		c_sum = nvram_checksum(&phead);
		if (c_sum != phead.checksum) {
			printk(KERN_WARNING "WARNING: nvram partition checksum"
			       " was %02x, should be %02x!\n",
			       phead.checksum, c_sum);
			printk(KERN_WARNING "Terminating nvram partition scan\n");
			goto out;
		}
		if (!phead.length) {
			printk(KERN_WARNING "WARNING: nvram corruption "
			       "detected: 0-length partition\n");
			goto out;
		}
		tmp_part = kmalloc(sizeof(struct nvram_partition), GFP_KERNEL);
		err = -ENOMEM;
		if (!tmp_part) {
			printk(KERN_ERR "nvram_scan_partitions: kmalloc failed\n");
			goto out;
		}
		
		memcpy(&tmp_part->header, &phead, NVRAM_HEADER_LEN);
		tmp_part->index = cur_index;
		list_add_tail(&tmp_part->partition, &nvram_partitions);
		
		cur_index += phead.length * NVRAM_BLOCK_LEN;
	}
	err = 0;

#ifdef DEBUG_NVRAM
	nvram_print_partitions("NVRAM Partitions");
#endif

 out:
	kfree(header);
	return err;
}

static int __init nvram_init(void)
{
	int rc;
	
	BUILD_BUG_ON(NVRAM_BLOCK_LEN != 16);

	if (ppc_md.nvram_size == NULL || ppc_md.nvram_size() <= 0)
		return  -ENODEV;

  	rc = misc_register(&nvram_dev);
	if (rc != 0) {
		printk(KERN_ERR "nvram_init: failed to register device\n");
		return rc;
	}
  	
  	return rc;
}

static void __exit nvram_cleanup(void)
{
        misc_deregister( &nvram_dev );
}

module_init(nvram_init);
module_exit(nvram_cleanup);
MODULE_LICENSE("GPL");<|MERGE_RESOLUTION|>--- conflicted
+++ resolved
@@ -376,11 +376,7 @@
 	}
 	oops_hdr->version = cpu_to_be16(OOPS_HDR_VERSION);
 	oops_hdr->report_length = cpu_to_be16(zipped_len);
-<<<<<<< HEAD
-	oops_hdr->timestamp = cpu_to_be64(get_seconds());
-=======
 	oops_hdr->timestamp = cpu_to_be64(ktime_get_real_seconds());
->>>>>>> afd2ff9b
 	return 0;
 }
 
@@ -427,11 +423,7 @@
 
 	oops_hdr->version = cpu_to_be16(OOPS_HDR_VERSION);
 	oops_hdr->report_length = cpu_to_be16(size);
-<<<<<<< HEAD
-	oops_hdr->timestamp = cpu_to_be64(get_seconds());
-=======
 	oops_hdr->timestamp = cpu_to_be64(ktime_get_real_seconds());
->>>>>>> afd2ff9b
 
 	if (compressed)
 		err_type = ERR_TYPE_KERNEL_PANIC_GZ;
@@ -549,16 +541,9 @@
 			time->tv_sec = be64_to_cpu(oops_hdr->timestamp);
 			time->tv_nsec = 0;
 		}
-<<<<<<< HEAD
-		*buf = kmalloc(length, GFP_KERNEL);
-		if (*buf == NULL)
-			return -ENOMEM;
-		memcpy(*buf, buff + hdr_size, length);
-=======
 		*buf = kmemdup(buff + hdr_size, length, GFP_KERNEL);
 		if (*buf == NULL)
 			return -ENOMEM;
->>>>>>> afd2ff9b
 		kfree(buff);
 
 		if (err_type == ERR_TYPE_KERNEL_PANIC_GZ)
@@ -596,16 +581,10 @@
 	spin_lock_init(&nvram_pstore_info.buf_lock);
 
 	rc = pstore_register(&nvram_pstore_info);
-<<<<<<< HEAD
-	if (rc != 0)
-		pr_err("nvram: pstore_register() failed, defaults to "
-				"kmsg_dump; returned %d\n", rc);
-=======
 	if (rc && (rc != -EPERM))
 		/* Print error only when pstore.backend == nvram */
 		pr_err("nvram: pstore_register() failed, returned %d. "
 				"Defaults to kmsg_dump\n", rc);
->>>>>>> afd2ff9b
 
 	return rc;
 }
@@ -742,11 +721,7 @@
 		err_type = ERR_TYPE_KERNEL_PANIC;
 		oops_hdr->version = cpu_to_be16(OOPS_HDR_VERSION);
 		oops_hdr->report_length = cpu_to_be16(text_len);
-<<<<<<< HEAD
-		oops_hdr->timestamp = cpu_to_be64(get_seconds());
-=======
 		oops_hdr->timestamp = cpu_to_be64(ktime_get_real_seconds());
->>>>>>> afd2ff9b
 	}
 
 	(void) nvram_write_os_partition(&oops_log_partition, oops_buf,
