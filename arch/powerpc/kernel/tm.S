--- conflicted
+++ resolved
@@ -78,15 +78,6 @@
 	TABORT(R3)
 	blr
 
-<<<<<<< HEAD
-	.section	".toc","aw"
-DSCR_DEFAULT:
-	.tc dscr_default[TC],dscr_default
-
-	.section	".text"
-
-=======
->>>>>>> fc14f9c1
 /* void tm_reclaim(struct thread_struct *thread,
  *                 unsigned long orig_msr,
  *		   uint8_t cause)
@@ -216,8 +207,6 @@
 
 	std	r11, THREAD_TM_PPR(r12)		/* Store PPR and free r11 */
 
-	std	r11, THREAD_TM_PPR(r12)		/* Store PPR and free r11 */
-
 	addi	r7, r12, PT_CKPT_REGS		/* Thread's ckpt_regs */
 
 	/* Make r7 look like an exception frame so that we
@@ -301,18 +290,10 @@
 	ld	r0, 16(r1)
 	mtcr	r4
 	mtlr	r0
-<<<<<<< HEAD
-	ld	r2, 40(r1)
-
-	/* Load system default DSCR */
-	ld	r4, DSCR_DEFAULT@toc(r2)
-	ld	r0, 0(r4)
-=======
 	ld	r2, STK_GOT(r1)
 
 	/* Load CPU's default DSCR */
 	ld	r0, PACA_DSCR(r13)
->>>>>>> fc14f9c1
 	mtspr	SPRN_DSCR, r0
 
 	blr
@@ -402,18 +383,10 @@
 	/* ******************** CR,LR,CCR,MSR ********** */
 	ld	r4, _CTR(r7)
 	ld	r5, _LINK(r7)
-<<<<<<< HEAD
-	ld	r6, _CCR(r7)
-=======
->>>>>>> fc14f9c1
 	ld	r8, _XER(r7)
 
 	mtctr	r4
 	mtlr	r5
-<<<<<<< HEAD
-	mtcr	r6
-=======
->>>>>>> fc14f9c1
 	mtxer	r8
 
 	/* ******************** TAR ******************** */
@@ -429,12 +402,8 @@
 	li	r4, 0
 	mtmsrd	r4, 1
 
-<<<<<<< HEAD
-	REST_4GPRS(0, r7)			/* GPR0-3 */
-=======
 	REST_GPR(0, r7)				/* GPR0 */
 	REST_2GPRS(2, r7)			/* GPR2-3 */
->>>>>>> fc14f9c1
 	REST_GPR(4, r7)				/* GPR4 */
 	REST_4GPRS(8, r7)			/* GPR8-11 */
 	REST_2GPRS(12, r7)			/* GPR12-13 */
@@ -446,8 +415,6 @@
 	mtspr	SPRN_DSCR, r5
 	mtspr	SPRN_PPR, r6
 
-<<<<<<< HEAD
-=======
 	/* Do final sanity check on TEXASR to make sure FS is set.  Do this
 	 * here before we load up the userspace r1 so any bugs we hit will get
 	 * a call chain */
@@ -473,7 +440,6 @@
 	mtcr    r6
 
 	REST_GPR(1, r7)				/* GPR1 */
->>>>>>> fc14f9c1
 	REST_GPR(5, r7)				/* GPR5-7 */
 	REST_GPR(6, r7)
 	ld	r7, GPR7(r7)
@@ -504,18 +470,10 @@
 	ld	r0, 16(r1)
 	mtcr	r4
 	mtlr	r0
-<<<<<<< HEAD
-	ld	r2, 40(r1)
-
-	/* Load system default DSCR */
-	ld	r4, DSCR_DEFAULT@toc(r2)
-	ld	r0, 0(r4)
-=======
 	ld	r2, STK_GOT(r1)
 
 	/* Load CPU's default DSCR */
 	ld	r0, PACA_DSCR(r13)
->>>>>>> fc14f9c1
 	mtspr	SPRN_DSCR, r0
 
 	blr
