/*
 *  Derived from "arch/i386/kernel/process.c"
 *    Copyright (C) 1995  Linus Torvalds
 *
 *  Updated and modified by Cort Dougan (cort@cs.nmt.edu) and
 *  Paul Mackerras (paulus@cs.anu.edu.au)
 *
 *  PowerPC version
 *    Copyright (C) 1995-1996 Gary Thomas (gdt@linuxppc.org)
 *
 *  This program is free software; you can redistribute it and/or
 *  modify it under the terms of the GNU General Public License
 *  as published by the Free Software Foundation; either version
 *  2 of the License, or (at your option) any later version.
 */

#include <linux/errno.h>
#include <linux/sched.h>
#include <linux/kernel.h>
#include <linux/mm.h>
#include <linux/smp.h>
#include <linux/stddef.h>
#include <linux/unistd.h>
#include <linux/ptrace.h>
#include <linux/slab.h>
#include <linux/user.h>
#include <linux/elf.h>
#include <linux/prctl.h>
#include <linux/init_task.h>
#include <linux/export.h>
#include <linux/kallsyms.h>
#include <linux/mqueue.h>
#include <linux/hardirq.h>
#include <linux/utsname.h>
#include <linux/ftrace.h>
#include <linux/kernel_stat.h>
#include <linux/personality.h>
#include <linux/random.h>
#include <linux/hw_breakpoint.h>

#include <asm/pgtable.h>
#include <asm/uaccess.h>
#include <asm/io.h>
#include <asm/processor.h>
#include <asm/mmu.h>
#include <asm/prom.h>
#include <asm/machdep.h>
#include <asm/time.h>
#include <asm/runlatch.h>
#include <asm/syscalls.h>
#include <asm/switch_to.h>
#include <asm/tm.h>
#include <asm/debug.h>
#ifdef CONFIG_PPC64
#include <asm/firmware.h>
#endif
#include <asm/code-patching.h>
#include <linux/kprobes.h>
#include <linux/kdebug.h>

/* Transactional Memory debug */
#ifdef TM_DEBUG_SW
#define TM_DEBUG(x...) printk(KERN_INFO x)
#else
#define TM_DEBUG(x...) do { } while(0)
#endif

extern unsigned long _get_SP(void);

#ifndef CONFIG_SMP
struct task_struct *last_task_used_math = NULL;
struct task_struct *last_task_used_altivec = NULL;
struct task_struct *last_task_used_vsx = NULL;
struct task_struct *last_task_used_spe = NULL;
#endif

#ifdef CONFIG_PPC_TRANSACTIONAL_MEM
void giveup_fpu_maybe_transactional(struct task_struct *tsk)
{
	/*
	 * If we are saving the current thread's registers, and the
	 * thread is in a transactional state, set the TIF_RESTORE_TM
	 * bit so that we know to restore the registers before
	 * returning to userspace.
	 */
	if (tsk == current && tsk->thread.regs &&
	    MSR_TM_ACTIVE(tsk->thread.regs->msr) &&
	    !test_thread_flag(TIF_RESTORE_TM)) {
		tsk->thread.tm_orig_msr = tsk->thread.regs->msr;
		set_thread_flag(TIF_RESTORE_TM);
	}

	giveup_fpu(tsk);
}

void giveup_altivec_maybe_transactional(struct task_struct *tsk)
{
	/*
	 * If we are saving the current thread's registers, and the
	 * thread is in a transactional state, set the TIF_RESTORE_TM
	 * bit so that we know to restore the registers before
	 * returning to userspace.
	 */
	if (tsk == current && tsk->thread.regs &&
	    MSR_TM_ACTIVE(tsk->thread.regs->msr) &&
	    !test_thread_flag(TIF_RESTORE_TM)) {
		tsk->thread.tm_orig_msr = tsk->thread.regs->msr;
		set_thread_flag(TIF_RESTORE_TM);
	}

	giveup_altivec(tsk);
}

#else
#define giveup_fpu_maybe_transactional(tsk)	giveup_fpu(tsk)
#define giveup_altivec_maybe_transactional(tsk)	giveup_altivec(tsk)
#endif /* CONFIG_PPC_TRANSACTIONAL_MEM */

#ifdef CONFIG_PPC_FPU
/*
 * Make sure the floating-point register state in the
 * the thread_struct is up to date for task tsk.
 */
void flush_fp_to_thread(struct task_struct *tsk)
{
	if (tsk->thread.regs) {
		/*
		 * We need to disable preemption here because if we didn't,
		 * another process could get scheduled after the regs->msr
		 * test but before we have finished saving the FP registers
		 * to the thread_struct.  That process could take over the
		 * FPU, and then when we get scheduled again we would store
		 * bogus values for the remaining FP registers.
		 */
		preempt_disable();
		if (tsk->thread.regs->msr & MSR_FP) {
#ifdef CONFIG_SMP
			/*
			 * This should only ever be called for current or
			 * for a stopped child process.  Since we save away
			 * the FP register state on context switch on SMP,
			 * there is something wrong if a stopped child appears
			 * to still have its FP state in the CPU registers.
			 */
			BUG_ON(tsk != current);
#endif
			giveup_fpu_maybe_transactional(tsk);
		}
		preempt_enable();
	}
}
EXPORT_SYMBOL_GPL(flush_fp_to_thread);
#endif /* CONFIG_PPC_FPU */

void enable_kernel_fp(void)
{
	WARN_ON(preemptible());

#ifdef CONFIG_SMP
	if (current->thread.regs && (current->thread.regs->msr & MSR_FP))
		giveup_fpu_maybe_transactional(current);
	else
		giveup_fpu(NULL);	/* just enables FP for kernel */
#else
	giveup_fpu_maybe_transactional(last_task_used_math);
#endif /* CONFIG_SMP */
}
EXPORT_SYMBOL(enable_kernel_fp);

#ifdef CONFIG_ALTIVEC
void enable_kernel_altivec(void)
{
	WARN_ON(preemptible());

#ifdef CONFIG_SMP
	if (current->thread.regs && (current->thread.regs->msr & MSR_VEC))
		giveup_altivec_maybe_transactional(current);
	else
		giveup_altivec_notask();
#else
	giveup_altivec_maybe_transactional(last_task_used_altivec);
#endif /* CONFIG_SMP */
}
EXPORT_SYMBOL(enable_kernel_altivec);

/*
 * Make sure the VMX/Altivec register state in the
 * the thread_struct is up to date for task tsk.
 */
void flush_altivec_to_thread(struct task_struct *tsk)
{
	if (tsk->thread.regs) {
		preempt_disable();
		if (tsk->thread.regs->msr & MSR_VEC) {
#ifdef CONFIG_SMP
			BUG_ON(tsk != current);
#endif
			giveup_altivec_maybe_transactional(tsk);
		}
		preempt_enable();
	}
}
EXPORT_SYMBOL_GPL(flush_altivec_to_thread);
#endif /* CONFIG_ALTIVEC */

#ifdef CONFIG_VSX
#if 0
/* not currently used, but some crazy RAID module might want to later */
void enable_kernel_vsx(void)
{
	WARN_ON(preemptible());

#ifdef CONFIG_SMP
	if (current->thread.regs && (current->thread.regs->msr & MSR_VSX))
		giveup_vsx(current);
	else
		giveup_vsx(NULL);	/* just enable vsx for kernel - force */
#else
	giveup_vsx(last_task_used_vsx);
#endif /* CONFIG_SMP */
}
EXPORT_SYMBOL(enable_kernel_vsx);
#endif

void giveup_vsx(struct task_struct *tsk)
{
	giveup_fpu_maybe_transactional(tsk);
	giveup_altivec_maybe_transactional(tsk);
	__giveup_vsx(tsk);
}
EXPORT_SYMBOL(giveup_vsx);

void flush_vsx_to_thread(struct task_struct *tsk)
{
	if (tsk->thread.regs) {
		preempt_disable();
		if (tsk->thread.regs->msr & MSR_VSX) {
#ifdef CONFIG_SMP
			BUG_ON(tsk != current);
#endif
			giveup_vsx(tsk);
		}
		preempt_enable();
	}
}
EXPORT_SYMBOL_GPL(flush_vsx_to_thread);
#endif /* CONFIG_VSX */

#ifdef CONFIG_SPE

void enable_kernel_spe(void)
{
	WARN_ON(preemptible());

#ifdef CONFIG_SMP
	if (current->thread.regs && (current->thread.regs->msr & MSR_SPE))
		giveup_spe(current);
	else
		giveup_spe(NULL);	/* just enable SPE for kernel - force */
#else
	giveup_spe(last_task_used_spe);
#endif /* __SMP __ */
}
EXPORT_SYMBOL(enable_kernel_spe);

void flush_spe_to_thread(struct task_struct *tsk)
{
	if (tsk->thread.regs) {
		preempt_disable();
		if (tsk->thread.regs->msr & MSR_SPE) {
#ifdef CONFIG_SMP
			BUG_ON(tsk != current);
#endif
			tsk->thread.spefscr = mfspr(SPRN_SPEFSCR);
			giveup_spe(tsk);
		}
		preempt_enable();
	}
}
#endif /* CONFIG_SPE */

#ifndef CONFIG_SMP
/*
 * If we are doing lazy switching of CPU state (FP, altivec or SPE),
 * and the current task has some state, discard it.
 */
void discard_lazy_cpu_state(void)
{
	preempt_disable();
	if (last_task_used_math == current)
		last_task_used_math = NULL;
#ifdef CONFIG_ALTIVEC
	if (last_task_used_altivec == current)
		last_task_used_altivec = NULL;
#endif /* CONFIG_ALTIVEC */
#ifdef CONFIG_VSX
	if (last_task_used_vsx == current)
		last_task_used_vsx = NULL;
#endif /* CONFIG_VSX */
#ifdef CONFIG_SPE
	if (last_task_used_spe == current)
		last_task_used_spe = NULL;
#endif
	preempt_enable();
}
#endif /* CONFIG_SMP */

#ifdef CONFIG_PPC_ADV_DEBUG_REGS
void do_send_trap(struct pt_regs *regs, unsigned long address,
		  unsigned long error_code, int signal_code, int breakpt)
{
	siginfo_t info;

	current->thread.trap_nr = signal_code;
	if (notify_die(DIE_DABR_MATCH, "dabr_match", regs, error_code,
			11, SIGSEGV) == NOTIFY_STOP)
		return;

	/* Deliver the signal to userspace */
	info.si_signo = SIGTRAP;
	info.si_errno = breakpt;	/* breakpoint or watchpoint id */
	info.si_code = signal_code;
	info.si_addr = (void __user *)address;
	force_sig_info(SIGTRAP, &info, current);
}
#else	/* !CONFIG_PPC_ADV_DEBUG_REGS */
void do_break (struct pt_regs *regs, unsigned long address,
		    unsigned long error_code)
{
	siginfo_t info;

	current->thread.trap_nr = TRAP_HWBKPT;
	if (notify_die(DIE_DABR_MATCH, "dabr_match", regs, error_code,
			11, SIGSEGV) == NOTIFY_STOP)
		return;

	if (debugger_break_match(regs))
		return;

	/* Clear the breakpoint */
	hw_breakpoint_disable();

	/* Deliver the signal to userspace */
	info.si_signo = SIGTRAP;
	info.si_errno = 0;
	info.si_code = TRAP_HWBKPT;
	info.si_addr = (void __user *)address;
	force_sig_info(SIGTRAP, &info, current);
}
#endif	/* CONFIG_PPC_ADV_DEBUG_REGS */

static DEFINE_PER_CPU(struct arch_hw_breakpoint, current_brk);

#ifdef CONFIG_PPC_ADV_DEBUG_REGS
/*
 * Set the debug registers back to their default "safe" values.
 */
static void set_debug_reg_defaults(struct thread_struct *thread)
{
	thread->debug.iac1 = thread->debug.iac2 = 0;
#if CONFIG_PPC_ADV_DEBUG_IACS > 2
	thread->debug.iac3 = thread->debug.iac4 = 0;
#endif
	thread->debug.dac1 = thread->debug.dac2 = 0;
#if CONFIG_PPC_ADV_DEBUG_DVCS > 0
	thread->debug.dvc1 = thread->debug.dvc2 = 0;
#endif
	thread->debug.dbcr0 = 0;
#ifdef CONFIG_BOOKE
	/*
	 * Force User/Supervisor bits to b11 (user-only MSR[PR]=1)
	 */
	thread->debug.dbcr1 = DBCR1_IAC1US | DBCR1_IAC2US |
			DBCR1_IAC3US | DBCR1_IAC4US;
	/*
	 * Force Data Address Compare User/Supervisor bits to be User-only
	 * (0b11 MSR[PR]=1) and set all other bits in DBCR2 register to be 0.
	 */
	thread->debug.dbcr2 = DBCR2_DAC1US | DBCR2_DAC2US;
#else
	thread->debug.dbcr1 = 0;
#endif
}

static void prime_debug_regs(struct debug_reg *debug)
{
	/*
	 * We could have inherited MSR_DE from userspace, since
	 * it doesn't get cleared on exception entry.  Make sure
	 * MSR_DE is clear before we enable any debug events.
	 */
	mtmsr(mfmsr() & ~MSR_DE);

	mtspr(SPRN_IAC1, debug->iac1);
	mtspr(SPRN_IAC2, debug->iac2);
#if CONFIG_PPC_ADV_DEBUG_IACS > 2
	mtspr(SPRN_IAC3, debug->iac3);
	mtspr(SPRN_IAC4, debug->iac4);
#endif
	mtspr(SPRN_DAC1, debug->dac1);
	mtspr(SPRN_DAC2, debug->dac2);
#if CONFIG_PPC_ADV_DEBUG_DVCS > 0
	mtspr(SPRN_DVC1, debug->dvc1);
	mtspr(SPRN_DVC2, debug->dvc2);
#endif
	mtspr(SPRN_DBCR0, debug->dbcr0);
	mtspr(SPRN_DBCR1, debug->dbcr1);
#ifdef CONFIG_BOOKE
	mtspr(SPRN_DBCR2, debug->dbcr2);
#endif
}
/*
 * Unless neither the old or new thread are making use of the
 * debug registers, set the debug registers from the values
 * stored in the new thread.
 */
void switch_booke_debug_regs(struct debug_reg *new_debug)
{
	if ((current->thread.debug.dbcr0 & DBCR0_IDM)
		|| (new_debug->dbcr0 & DBCR0_IDM))
			prime_debug_regs(new_debug);
}
EXPORT_SYMBOL_GPL(switch_booke_debug_regs);
#else	/* !CONFIG_PPC_ADV_DEBUG_REGS */
#ifndef CONFIG_HAVE_HW_BREAKPOINT
static void set_debug_reg_defaults(struct thread_struct *thread)
{
	thread->hw_brk.address = 0;
	thread->hw_brk.type = 0;
	set_breakpoint(&thread->hw_brk);
}
#endif /* !CONFIG_HAVE_HW_BREAKPOINT */
#endif	/* CONFIG_PPC_ADV_DEBUG_REGS */

#ifdef CONFIG_PPC_ADV_DEBUG_REGS
static inline int __set_dabr(unsigned long dabr, unsigned long dabrx)
{
	mtspr(SPRN_DAC1, dabr);
#ifdef CONFIG_PPC_47x
	isync();
#endif
	return 0;
}
#elif defined(CONFIG_PPC_BOOK3S)
static inline int __set_dabr(unsigned long dabr, unsigned long dabrx)
{
	mtspr(SPRN_DABR, dabr);
	if (cpu_has_feature(CPU_FTR_DABRX))
		mtspr(SPRN_DABRX, dabrx);
	return 0;
}
#else
static inline int __set_dabr(unsigned long dabr, unsigned long dabrx)
{
	return -EINVAL;
}
#endif

static inline int set_dabr(struct arch_hw_breakpoint *brk)
{
	unsigned long dabr, dabrx;

	dabr = brk->address | (brk->type & HW_BRK_TYPE_DABR);
	dabrx = ((brk->type >> 3) & 0x7);

	if (ppc_md.set_dabr)
		return ppc_md.set_dabr(dabr, dabrx);

	return __set_dabr(dabr, dabrx);
}

static inline int set_dawr(struct arch_hw_breakpoint *brk)
{
	unsigned long dawr, dawrx, mrd;

	dawr = brk->address;

	dawrx  = (brk->type & (HW_BRK_TYPE_READ | HW_BRK_TYPE_WRITE)) \
		                   << (63 - 58); //* read/write bits */
	dawrx |= ((brk->type & (HW_BRK_TYPE_TRANSLATE)) >> 2) \
		                   << (63 - 59); //* translate */
	dawrx |= (brk->type & (HW_BRK_TYPE_PRIV_ALL)) \
		                   >> 3; //* PRIM bits */
	/* dawr length is stored in field MDR bits 48:53.  Matches range in
	   doublewords (64 bits) baised by -1 eg. 0b000000=1DW and
	   0b111111=64DW.
	   brk->len is in bytes.
	   This aligns up to double word size, shifts and does the bias.
	*/
	mrd = ((brk->len + 7) >> 3) - 1;
	dawrx |= (mrd & 0x3f) << (63 - 53);

	if (ppc_md.set_dawr)
		return ppc_md.set_dawr(dawr, dawrx);
	mtspr(SPRN_DAWR, dawr);
	mtspr(SPRN_DAWRX, dawrx);
	return 0;
}

void __set_breakpoint(struct arch_hw_breakpoint *brk)
{
	__get_cpu_var(current_brk) = *brk;

	if (cpu_has_feature(CPU_FTR_DAWR))
		set_dawr(brk);
	else
		set_dabr(brk);
}

void set_breakpoint(struct arch_hw_breakpoint *brk)
{
	preempt_disable();
	__set_breakpoint(brk);
	preempt_enable();
}

#ifdef CONFIG_PPC64
DEFINE_PER_CPU(struct cpu_usage, cpu_usage_array);
#endif

static inline bool hw_brk_match(struct arch_hw_breakpoint *a,
			      struct arch_hw_breakpoint *b)
{
	if (a->address != b->address)
		return false;
	if (a->type != b->type)
		return false;
	if (a->len != b->len)
		return false;
	return true;
}

#ifdef CONFIG_PPC_TRANSACTIONAL_MEM
static void tm_reclaim_thread(struct thread_struct *thr,
			      struct thread_info *ti, uint8_t cause)
{
	unsigned long msr_diff = 0;

	/*
	 * If FP/VSX registers have been already saved to the
	 * thread_struct, move them to the transact_fp array.
	 * We clear the TIF_RESTORE_TM bit since after the reclaim
	 * the thread will no longer be transactional.
	 */
	if (test_ti_thread_flag(ti, TIF_RESTORE_TM)) {
		msr_diff = thr->tm_orig_msr & ~thr->regs->msr;
		if (msr_diff & MSR_FP)
			memcpy(&thr->transact_fp, &thr->fp_state,
			       sizeof(struct thread_fp_state));
		if (msr_diff & MSR_VEC)
			memcpy(&thr->transact_vr, &thr->vr_state,
			       sizeof(struct thread_vr_state));
		clear_ti_thread_flag(ti, TIF_RESTORE_TM);
		msr_diff &= MSR_FP | MSR_VEC | MSR_VSX | MSR_FE0 | MSR_FE1;
	}

	tm_reclaim(thr, thr->regs->msr, cause);

	/* Having done the reclaim, we now have the checkpointed
	 * FP/VSX values in the registers.  These might be valid
	 * even if we have previously called enable_kernel_fp() or
	 * flush_fp_to_thread(), so update thr->regs->msr to
	 * indicate their current validity.
	 */
	thr->regs->msr |= msr_diff;
}

void tm_reclaim_current(uint8_t cause)
{
	tm_enable();
	tm_reclaim_thread(&current->thread, current_thread_info(), cause);
}

static inline void tm_reclaim_task(struct task_struct *tsk)
{
	/* We have to work out if we're switching from/to a task that's in the
	 * middle of a transaction.
	 *
	 * In switching we need to maintain a 2nd register state as
	 * oldtask->thread.ckpt_regs.  We tm_reclaim(oldproc); this saves the
	 * checkpointed (tbegin) state in ckpt_regs and saves the transactional
	 * (current) FPRs into oldtask->thread.transact_fpr[].
	 *
	 * We also context switch (save) TFHAR/TEXASR/TFIAR in here.
	 */
	struct thread_struct *thr = &tsk->thread;

	if (!thr->regs)
		return;

	if (!MSR_TM_ACTIVE(thr->regs->msr))
		goto out_and_saveregs;

	/* Stash the original thread MSR, as giveup_fpu et al will
	 * modify it.  We hold onto it to see whether the task used
	 * FP & vector regs.  If the TIF_RESTORE_TM flag is set,
	 * tm_orig_msr is already set.
	 */
	if (!test_ti_thread_flag(task_thread_info(tsk), TIF_RESTORE_TM))
		thr->tm_orig_msr = thr->regs->msr;

	TM_DEBUG("--- tm_reclaim on pid %d (NIP=%lx, "
		 "ccr=%lx, msr=%lx, trap=%lx)\n",
		 tsk->pid, thr->regs->nip,
		 thr->regs->ccr, thr->regs->msr,
		 thr->regs->trap);

	tm_reclaim_thread(thr, task_thread_info(tsk), TM_CAUSE_RESCHED);

	TM_DEBUG("--- tm_reclaim on pid %d complete\n",
		 tsk->pid);

out_and_saveregs:
	/* Always save the regs here, even if a transaction's not active.
	 * This context-switches a thread's TM info SPRs.  We do it here to
	 * be consistent with the restore path (in recheckpoint) which
	 * cannot happen later in _switch().
	 */
	tm_save_sprs(thr);
}

extern void __tm_recheckpoint(struct thread_struct *thread,
			      unsigned long orig_msr);

void tm_recheckpoint(struct thread_struct *thread,
		     unsigned long orig_msr)
{
	unsigned long flags;

	/* We really can't be interrupted here as the TEXASR registers can't
	 * change and later in the trecheckpoint code, we have a userspace R1.
	 * So let's hard disable over this region.
	 */
	local_irq_save(flags);
	hard_irq_disable();

	/* The TM SPRs are restored here, so that TEXASR.FS can be set
	 * before the trecheckpoint and no explosion occurs.
	 */
	tm_restore_sprs(thread);

	__tm_recheckpoint(thread, orig_msr);

	local_irq_restore(flags);
}

static inline void tm_recheckpoint_new_task(struct task_struct *new)
{
	unsigned long msr;

	if (!cpu_has_feature(CPU_FTR_TM))
		return;

	/* Recheckpoint the registers of the thread we're about to switch to.
	 *
	 * If the task was using FP, we non-lazily reload both the original and
	 * the speculative FP register states.  This is because the kernel
	 * doesn't see if/when a TM rollback occurs, so if we take an FP
	 * unavoidable later, we are unable to determine which set of FP regs
	 * need to be restored.
	 */
	if (!new->thread.regs)
		return;

	if (!MSR_TM_ACTIVE(new->thread.regs->msr)){
		tm_restore_sprs(&new->thread);
		return;
	}
	msr = new->thread.tm_orig_msr;
	/* Recheckpoint to restore original checkpointed register state. */
	TM_DEBUG("*** tm_recheckpoint of pid %d "
		 "(new->msr 0x%lx, new->origmsr 0x%lx)\n",
		 new->pid, new->thread.regs->msr, msr);

	/* This loads the checkpointed FP/VEC state, if used */
	tm_recheckpoint(&new->thread, msr);

	/* This loads the speculative FP/VEC state, if used */
	if (msr & MSR_FP) {
		do_load_up_transact_fpu(&new->thread);
		new->thread.regs->msr |=
			(MSR_FP | new->thread.fpexc_mode);
	}
#ifdef CONFIG_ALTIVEC
	if (msr & MSR_VEC) {
		do_load_up_transact_altivec(&new->thread);
		new->thread.regs->msr |= MSR_VEC;
	}
#endif
	/* We may as well turn on VSX too since all the state is restored now */
	if (msr & MSR_VSX)
		new->thread.regs->msr |= MSR_VSX;

	TM_DEBUG("*** tm_recheckpoint of pid %d complete "
		 "(kernel msr 0x%lx)\n",
		 new->pid, mfmsr());
}

static inline void __switch_to_tm(struct task_struct *prev)
{
	if (cpu_has_feature(CPU_FTR_TM)) {
		tm_enable();
		tm_reclaim_task(prev);
	}
}

/*
 * This is called if we are on the way out to userspace and the
 * TIF_RESTORE_TM flag is set.  It checks if we need to reload
 * FP and/or vector state and does so if necessary.
 * If userspace is inside a transaction (whether active or
 * suspended) and FP/VMX/VSX instructions have ever been enabled
 * inside that transaction, then we have to keep them enabled
 * and keep the FP/VMX/VSX state loaded while ever the transaction
 * continues.  The reason is that if we didn't, and subsequently
 * got a FP/VMX/VSX unavailable interrupt inside a transaction,
 * we don't know whether it's the same transaction, and thus we
 * don't know which of the checkpointed state and the transactional
 * state to use.
 */
void restore_tm_state(struct pt_regs *regs)
{
	unsigned long msr_diff;

	clear_thread_flag(TIF_RESTORE_TM);
	if (!MSR_TM_ACTIVE(regs->msr))
		return;

	msr_diff = current->thread.tm_orig_msr & ~regs->msr;
	msr_diff &= MSR_FP | MSR_VEC | MSR_VSX;
	if (msr_diff & MSR_FP) {
		fp_enable();
		load_fp_state(&current->thread.fp_state);
		regs->msr |= current->thread.fpexc_mode;
	}
	if (msr_diff & MSR_VEC) {
		vec_enable();
		load_vr_state(&current->thread.vr_state);
	}
	regs->msr |= msr_diff;
}

#else
#define tm_recheckpoint_new_task(new)
#define __switch_to_tm(prev)
#endif /* CONFIG_PPC_TRANSACTIONAL_MEM */

struct task_struct *__switch_to(struct task_struct *prev,
	struct task_struct *new)
{
	struct thread_struct *new_thread, *old_thread;
	struct task_struct *last;
#ifdef CONFIG_PPC_BOOK3S_64
	struct ppc64_tlb_batch *batch;
#endif

	WARN_ON(!irqs_disabled());

<<<<<<< HEAD
	/* Back up the TAR across context switches.
=======
	/* Back up the TAR and DSCR across context switches.
>>>>>>> fc14f9c1
	 * Note that the TAR is not available for use in the kernel.  (To
	 * provide this, the TAR should be backed up/restored on exception
	 * entry/exit instead, and be in pt_regs.  FIXME, this should be in
	 * pt_regs anyway (for debug).)
<<<<<<< HEAD
	 * Save the TAR here before we do treclaim/trecheckpoint as these
	 * will change the TAR.
	 */
	save_tar(&prev->thread);
=======
	 * Save the TAR and DSCR here before we do treclaim/trecheckpoint as
	 * these will change them.
	 */
	save_early_sprs(&prev->thread);
>>>>>>> fc14f9c1

	__switch_to_tm(prev);

#ifdef CONFIG_SMP
	/* avoid complexity of lazy save/restore of fpu
	 * by just saving it every time we switch out if
	 * this task used the fpu during the last quantum.
	 *
	 * If it tries to use the fpu again, it'll trap and
	 * reload its fp regs.  So we don't have to do a restore
	 * every switch, just a save.
	 *  -- Cort
	 */
	if (prev->thread.regs && (prev->thread.regs->msr & MSR_FP))
		giveup_fpu(prev);
#ifdef CONFIG_ALTIVEC
	/*
	 * If the previous thread used altivec in the last quantum
	 * (thus changing altivec regs) then save them.
	 * We used to check the VRSAVE register but not all apps
	 * set it, so we don't rely on it now (and in fact we need
	 * to save & restore VSCR even if VRSAVE == 0).  -- paulus
	 *
	 * On SMP we always save/restore altivec regs just to avoid the
	 * complexity of changing processors.
	 *  -- Cort
	 */
	if (prev->thread.regs && (prev->thread.regs->msr & MSR_VEC))
		giveup_altivec(prev);
#endif /* CONFIG_ALTIVEC */
#ifdef CONFIG_VSX
	if (prev->thread.regs && (prev->thread.regs->msr & MSR_VSX))
		/* VMX and FPU registers are already save here */
		__giveup_vsx(prev);
#endif /* CONFIG_VSX */
#ifdef CONFIG_SPE
	/*
	 * If the previous thread used spe in the last quantum
	 * (thus changing spe regs) then save them.
	 *
	 * On SMP we always save/restore spe regs just to avoid the
	 * complexity of changing processors.
	 */
	if ((prev->thread.regs && (prev->thread.regs->msr & MSR_SPE)))
		giveup_spe(prev);
#endif /* CONFIG_SPE */

#else  /* CONFIG_SMP */
#ifdef CONFIG_ALTIVEC
	/* Avoid the trap.  On smp this this never happens since
	 * we don't set last_task_used_altivec -- Cort
	 */
	if (new->thread.regs && last_task_used_altivec == new)
		new->thread.regs->msr |= MSR_VEC;
#endif /* CONFIG_ALTIVEC */
#ifdef CONFIG_VSX
	if (new->thread.regs && last_task_used_vsx == new)
		new->thread.regs->msr |= MSR_VSX;
#endif /* CONFIG_VSX */
#ifdef CONFIG_SPE
	/* Avoid the trap.  On smp this this never happens since
	 * we don't set last_task_used_spe
	 */
	if (new->thread.regs && last_task_used_spe == new)
		new->thread.regs->msr |= MSR_SPE;
#endif /* CONFIG_SPE */

#endif /* CONFIG_SMP */

#ifdef CONFIG_PPC_ADV_DEBUG_REGS
	switch_booke_debug_regs(&new->thread.debug);
#else
/*
 * For PPC_BOOK3S_64, we use the hw-breakpoint interfaces that would
 * schedule DABR
 */
#ifndef CONFIG_HAVE_HW_BREAKPOINT
	if (unlikely(!hw_brk_match(&__get_cpu_var(current_brk), &new->thread.hw_brk)))
		__set_breakpoint(&new->thread.hw_brk);
#endif /* CONFIG_HAVE_HW_BREAKPOINT */
#endif


	new_thread = &new->thread;
	old_thread = &current->thread;

#ifdef CONFIG_PPC64
	/*
	 * Collect processor utilization data per process
	 */
	if (firmware_has_feature(FW_FEATURE_SPLPAR)) {
		struct cpu_usage *cu = &__get_cpu_var(cpu_usage_array);
		long unsigned start_tb, current_tb;
		start_tb = old_thread->start_tb;
		cu->current_tb = current_tb = mfspr(SPRN_PURR);
		old_thread->accum_tb += (current_tb - start_tb);
		new_thread->start_tb = current_tb;
	}
#endif /* CONFIG_PPC64 */

#ifdef CONFIG_PPC_BOOK3S_64
	batch = &__get_cpu_var(ppc64_tlb_batch);
	if (batch->active) {
		current_thread_info()->local_flags |= _TLF_LAZY_MMU;
		if (batch->index)
			__flush_tlb_pending(batch);
		batch->active = 0;
	}
#endif /* CONFIG_PPC_BOOK3S_64 */

	/*
	 * We can't take a PMU exception inside _switch() since there is a
	 * window where the kernel stack SLB and the kernel stack are out
	 * of sync. Hard disable here.
	 */
	hard_irq_disable();

	tm_recheckpoint_new_task(new);

	last = _switch(old_thread, new_thread);

#ifdef CONFIG_PPC_BOOK3S_64
	if (current_thread_info()->local_flags & _TLF_LAZY_MMU) {
		current_thread_info()->local_flags &= ~_TLF_LAZY_MMU;
		batch = &__get_cpu_var(ppc64_tlb_batch);
		batch->active = 1;
	}
#endif /* CONFIG_PPC_BOOK3S_64 */

	return last;
}

static int instructions_to_print = 16;

static void show_instructions(struct pt_regs *regs)
{
	int i;
	unsigned long pc = regs->nip - (instructions_to_print * 3 / 4 *
			sizeof(int));

	printk("Instruction dump:");

	for (i = 0; i < instructions_to_print; i++) {
		int instr;

		if (!(i % 8))
			printk("\n");

#if !defined(CONFIG_BOOKE)
		/* If executing with the IMMU off, adjust pc rather
		 * than print XXXXXXXX.
		 */
		if (!(regs->msr & MSR_IR))
			pc = (unsigned long)phys_to_virt(pc);
#endif

		/* We use __get_user here *only* to avoid an OOPS on a
		 * bad address because the pc *should* only be a
		 * kernel address.
		 */
		if (!__kernel_text_address(pc) ||
		     __get_user(instr, (unsigned int __user *)pc)) {
			printk(KERN_CONT "XXXXXXXX ");
		} else {
			if (regs->nip == pc)
				printk(KERN_CONT "<%08x> ", instr);
			else
				printk(KERN_CONT "%08x ", instr);
		}

		pc += sizeof(int);
	}

	printk("\n");
}

static struct regbit {
	unsigned long bit;
	const char *name;
} msr_bits[] = {
#if defined(CONFIG_PPC64) && !defined(CONFIG_BOOKE)
	{MSR_SF,	"SF"},
	{MSR_HV,	"HV"},
#endif
	{MSR_VEC,	"VEC"},
	{MSR_VSX,	"VSX"},
#ifdef CONFIG_BOOKE
	{MSR_CE,	"CE"},
#endif
	{MSR_EE,	"EE"},
	{MSR_PR,	"PR"},
	{MSR_FP,	"FP"},
	{MSR_ME,	"ME"},
#ifdef CONFIG_BOOKE
	{MSR_DE,	"DE"},
#else
	{MSR_SE,	"SE"},
	{MSR_BE,	"BE"},
#endif
	{MSR_IR,	"IR"},
	{MSR_DR,	"DR"},
	{MSR_PMM,	"PMM"},
#ifndef CONFIG_BOOKE
	{MSR_RI,	"RI"},
	{MSR_LE,	"LE"},
#endif
	{0,		NULL}
};

static void printbits(unsigned long val, struct regbit *bits)
{
	const char *sep = "";

	printk("<");
	for (; bits->bit; ++bits)
		if (val & bits->bit) {
			printk("%s%s", sep, bits->name);
			sep = ",";
		}
	printk(">");
}

#ifdef CONFIG_PPC64
#define REG		"%016lx"
#define REGS_PER_LINE	4
#define LAST_VOLATILE	13
#else
#define REG		"%08lx"
#define REGS_PER_LINE	8
#define LAST_VOLATILE	12
#endif

void show_regs(struct pt_regs * regs)
{
	int i, trap;

	show_regs_print_info(KERN_DEFAULT);

	printk("NIP: "REG" LR: "REG" CTR: "REG"\n",
	       regs->nip, regs->link, regs->ctr);
	printk("REGS: %p TRAP: %04lx   %s  (%s)\n",
	       regs, regs->trap, print_tainted(), init_utsname()->release);
	printk("MSR: "REG" ", regs->msr);
	printbits(regs->msr, msr_bits);
	printk("  CR: %08lx  XER: %08lx\n", regs->ccr, regs->xer);
	trap = TRAP(regs);
	if ((regs->trap != 0xc00) && cpu_has_feature(CPU_FTR_CFAR))
		printk("CFAR: "REG" ", regs->orig_gpr3);
	if (trap == 0x200 || trap == 0x300 || trap == 0x600)
#if defined(CONFIG_4xx) || defined(CONFIG_BOOKE)
		printk("DEAR: "REG" ESR: "REG" ", regs->dar, regs->dsisr);
#else
		printk("DAR: "REG" DSISR: %08lx ", regs->dar, regs->dsisr);
#endif
#ifdef CONFIG_PPC64
	printk("SOFTE: %ld ", regs->softe);
#endif
#ifdef CONFIG_PPC_TRANSACTIONAL_MEM
	if (MSR_TM_ACTIVE(regs->msr))
		printk("\nPACATMSCRATCH: %016llx ", get_paca()->tm_scratch);
#endif

	for (i = 0;  i < 32;  i++) {
		if ((i % REGS_PER_LINE) == 0)
			printk("\nGPR%02d: ", i);
		printk(REG " ", regs->gpr[i]);
		if (i == LAST_VOLATILE && !FULL_REGS(regs))
			break;
	}
	printk("\n");
#ifdef CONFIG_KALLSYMS
	/*
	 * Lookup NIP late so we have the best change of getting the
	 * above info out without failing
	 */
	printk("NIP ["REG"] %pS\n", regs->nip, (void *)regs->nip);
	printk("LR ["REG"] %pS\n", regs->link, (void *)regs->link);
#endif
	show_stack(current, (unsigned long *) regs->gpr[1]);
	if (!user_mode(regs))
		show_instructions(regs);
}

void exit_thread(void)
{
	discard_lazy_cpu_state();
}

void flush_thread(void)
{
	discard_lazy_cpu_state();

#ifdef CONFIG_HAVE_HW_BREAKPOINT
	flush_ptrace_hw_breakpoint(current);
#else /* CONFIG_HAVE_HW_BREAKPOINT */
	set_debug_reg_defaults(&current->thread);
#endif /* CONFIG_HAVE_HW_BREAKPOINT */
}

void
release_thread(struct task_struct *t)
{
}

/*
 * this gets called so that we can store coprocessor state into memory and
 * copy the current task into the new thread.
 */
int arch_dup_task_struct(struct task_struct *dst, struct task_struct *src)
{
	flush_fp_to_thread(src);
	flush_altivec_to_thread(src);
	flush_vsx_to_thread(src);
	flush_spe_to_thread(src);
	/*
<<<<<<< HEAD
	* Flush TM state out so we can copy it.  __switch_to_tm() does this
	* flush but it removes the checkpointed state from the current CPU and
	* transitions the CPU out of TM mode.  Hence we need to call
	* tm_recheckpoint_new_task() (on the same task) to restore the
	* checkpointed state back and the TM mode.
	*/
=======
	 * Flush TM state out so we can copy it.  __switch_to_tm() does this
	 * flush but it removes the checkpointed state from the current CPU and
	 * transitions the CPU out of TM mode.  Hence we need to call
	 * tm_recheckpoint_new_task() (on the same task) to restore the
	 * checkpointed state back and the TM mode.
	 */
>>>>>>> fc14f9c1
	__switch_to_tm(src);
	tm_recheckpoint_new_task(src);

	*dst = *src;

	clear_task_ebb(dst);

	return 0;
}

static void setup_ksp_vsid(struct task_struct *p, unsigned long sp)
{
#ifdef CONFIG_PPC_STD_MMU_64
	unsigned long sp_vsid;
	unsigned long llp = mmu_psize_defs[mmu_linear_psize].sllp;

	if (mmu_has_feature(MMU_FTR_1T_SEGMENT))
		sp_vsid = get_kernel_vsid(sp, MMU_SEGSIZE_1T)
			<< SLB_VSID_SHIFT_1T;
	else
		sp_vsid = get_kernel_vsid(sp, MMU_SEGSIZE_256M)
			<< SLB_VSID_SHIFT;
	sp_vsid |= SLB_VSID_KERNEL | llp;
	p->thread.ksp_vsid = sp_vsid;
#endif
}

/*
 * Copy a thread..
 */
extern unsigned long dscr_default; /* defined in arch/powerpc/kernel/sysfs.c */

int copy_thread(unsigned long clone_flags, unsigned long usp,
		unsigned long arg, struct task_struct *p)
{
	struct pt_regs *childregs, *kregs;
	extern void ret_from_fork(void);
	extern void ret_from_kernel_thread(void);
	void (*f)(void);
	unsigned long sp = (unsigned long)task_stack_page(p) + THREAD_SIZE;

	/* Copy registers */
	sp -= sizeof(struct pt_regs);
	childregs = (struct pt_regs *) sp;
	if (unlikely(p->flags & PF_KTHREAD)) {
		struct thread_info *ti = (void *)task_stack_page(p);
		memset(childregs, 0, sizeof(struct pt_regs));
		childregs->gpr[1] = sp + sizeof(struct pt_regs);
		/* function */
		if (usp)
			childregs->gpr[14] = ppc_function_entry((void *)usp);
#ifdef CONFIG_PPC64
		clear_tsk_thread_flag(p, TIF_32BIT);
		childregs->softe = 1;
#endif
		childregs->gpr[15] = arg;
		p->thread.regs = NULL;	/* no user register state */
		ti->flags |= _TIF_RESTOREALL;
		f = ret_from_kernel_thread;
	} else {
		struct pt_regs *regs = current_pt_regs();
		CHECK_FULL_REGS(regs);
		*childregs = *regs;
		if (usp)
			childregs->gpr[1] = usp;
		p->thread.regs = childregs;
		childregs->gpr[3] = 0;  /* Result from fork() */
		if (clone_flags & CLONE_SETTLS) {
#ifdef CONFIG_PPC64
			if (!is_32bit_task())
				childregs->gpr[13] = childregs->gpr[6];
			else
#endif
				childregs->gpr[2] = childregs->gpr[6];
		}

		f = ret_from_fork;
	}
	sp -= STACK_FRAME_OVERHEAD;

	/*
	 * The way this works is that at some point in the future
	 * some task will call _switch to switch to the new task.
	 * That will pop off the stack frame created below and start
	 * the new task running at ret_from_fork.  The new task will
	 * do some house keeping and then return from the fork or clone
	 * system call, using the stack frame created above.
	 */
	((unsigned long *)sp)[0] = 0;
	sp -= sizeof(struct pt_regs);
	kregs = (struct pt_regs *) sp;
	sp -= STACK_FRAME_OVERHEAD;
	p->thread.ksp = sp;
#ifdef CONFIG_PPC32
	p->thread.ksp_limit = (unsigned long)task_stack_page(p) +
				_ALIGN_UP(sizeof(struct thread_info), 16);
#endif
#ifdef CONFIG_HAVE_HW_BREAKPOINT
	p->thread.ptrace_bps[0] = NULL;
#endif

	p->thread.fp_save_area = NULL;
#ifdef CONFIG_ALTIVEC
	p->thread.vr_save_area = NULL;
#endif

<<<<<<< HEAD
#ifdef CONFIG_PPC_STD_MMU_64
	if (mmu_has_feature(MMU_FTR_SLB)) {
		unsigned long sp_vsid;
		unsigned long llp = mmu_psize_defs[mmu_linear_psize].sllp;
=======
	setup_ksp_vsid(p, sp);
>>>>>>> fc14f9c1

#ifdef CONFIG_PPC64 
	if (cpu_has_feature(CPU_FTR_DSCR)) {
		p->thread.dscr_inherit = current->thread.dscr_inherit;
		p->thread.dscr = current->thread.dscr;
	}
	if (cpu_has_feature(CPU_FTR_HAS_PPR))
		p->thread.ppr = INIT_PPR;
#endif
	kregs->nip = ppc_function_entry(f);
	return 0;
}

/*
 * Set up a thread for executing a new program
 */
void start_thread(struct pt_regs *regs, unsigned long start, unsigned long sp)
{
#ifdef CONFIG_PPC64
	unsigned long load_addr = regs->gpr[2];	/* saved by ELF_PLAT_INIT */
#endif

	/*
	 * If we exec out of a kernel thread then thread.regs will not be
	 * set.  Do it now.
	 */
	if (!current->thread.regs) {
		struct pt_regs *regs = task_stack_page(current) + THREAD_SIZE;
		current->thread.regs = regs - 1;
	}

	memset(regs->gpr, 0, sizeof(regs->gpr));
	regs->ctr = 0;
	regs->link = 0;
	regs->xer = 0;
	regs->ccr = 0;
	regs->gpr[1] = sp;

	/*
	 * We have just cleared all the nonvolatile GPRs, so make
	 * FULL_REGS(regs) return true.  This is necessary to allow
	 * ptrace to examine the thread immediately after exec.
	 */
	regs->trap &= ~1UL;

#ifdef CONFIG_PPC32
	regs->mq = 0;
	regs->nip = start;
	regs->msr = MSR_USER;
#else
	if (!is_32bit_task()) {
		unsigned long entry;

		if (is_elf2_task()) {
			/* Look ma, no function descriptors! */
			entry = start;

			/*
			 * Ulrich says:
			 *   The latest iteration of the ABI requires that when
			 *   calling a function (at its global entry point),
			 *   the caller must ensure r12 holds the entry point
			 *   address (so that the function can quickly
			 *   establish addressability).
			 */
			regs->gpr[12] = start;
			/* Make sure that's restored on entry to userspace. */
			set_thread_flag(TIF_RESTOREALL);
		} else {
			unsigned long toc;

			/* start is a relocated pointer to the function
			 * descriptor for the elf _start routine.  The first
			 * entry in the function descriptor is the entry
			 * address of _start and the second entry is the TOC
			 * value we need to use.
			 */
			__get_user(entry, (unsigned long __user *)start);
			__get_user(toc, (unsigned long __user *)start+1);

			/* Check whether the e_entry function descriptor entries
			 * need to be relocated before we can use them.
			 */
			if (load_addr != 0) {
				entry += load_addr;
				toc   += load_addr;
			}
			regs->gpr[2] = toc;
		}
		regs->nip = entry;
		regs->msr = MSR_USER64;
	} else {
		regs->nip = start;
		regs->gpr[2] = 0;
		regs->msr = MSR_USER32;
	}
#endif
	discard_lazy_cpu_state();
#ifdef CONFIG_VSX
	current->thread.used_vsr = 0;
#endif
	memset(&current->thread.fp_state, 0, sizeof(current->thread.fp_state));
	current->thread.fp_save_area = NULL;
#ifdef CONFIG_ALTIVEC
	memset(&current->thread.vr_state, 0, sizeof(current->thread.vr_state));
	current->thread.vr_state.vscr.u[3] = 0x00010000; /* Java mode disabled */
	current->thread.vr_save_area = NULL;
	current->thread.vrsave = 0;
	current->thread.used_vr = 0;
#endif /* CONFIG_ALTIVEC */
#ifdef CONFIG_SPE
	memset(current->thread.evr, 0, sizeof(current->thread.evr));
	current->thread.acc = 0;
	current->thread.spefscr = 0;
	current->thread.used_spe = 0;
#endif /* CONFIG_SPE */
#ifdef CONFIG_PPC_TRANSACTIONAL_MEM
	if (cpu_has_feature(CPU_FTR_TM))
		regs->msr |= MSR_TM;
	current->thread.tm_tfhar = 0;
	current->thread.tm_texasr = 0;
	current->thread.tm_tfiar = 0;
#endif /* CONFIG_PPC_TRANSACTIONAL_MEM */
}
EXPORT_SYMBOL(start_thread);

#define PR_FP_ALL_EXCEPT (PR_FP_EXC_DIV | PR_FP_EXC_OVF | PR_FP_EXC_UND \
		| PR_FP_EXC_RES | PR_FP_EXC_INV)

int set_fpexc_mode(struct task_struct *tsk, unsigned int val)
{
	struct pt_regs *regs = tsk->thread.regs;

	/* This is a bit hairy.  If we are an SPE enabled  processor
	 * (have embedded fp) we store the IEEE exception enable flags in
	 * fpexc_mode.  fpexc_mode is also used for setting FP exception
	 * mode (asyn, precise, disabled) for 'Classic' FP. */
	if (val & PR_FP_EXC_SW_ENABLE) {
#ifdef CONFIG_SPE
		if (cpu_has_feature(CPU_FTR_SPE)) {
			/*
			 * When the sticky exception bits are set
			 * directly by userspace, it must call prctl
			 * with PR_GET_FPEXC (with PR_FP_EXC_SW_ENABLE
			 * in the existing prctl settings) or
			 * PR_SET_FPEXC (with PR_FP_EXC_SW_ENABLE in
			 * the bits being set).  <fenv.h> functions
			 * saving and restoring the whole
			 * floating-point environment need to do so
			 * anyway to restore the prctl settings from
			 * the saved environment.
			 */
			tsk->thread.spefscr_last = mfspr(SPRN_SPEFSCR);
			tsk->thread.fpexc_mode = val &
				(PR_FP_EXC_SW_ENABLE | PR_FP_ALL_EXCEPT);
			return 0;
		} else {
			return -EINVAL;
		}
#else
		return -EINVAL;
#endif
	}

	/* on a CONFIG_SPE this does not hurt us.  The bits that
	 * __pack_fe01 use do not overlap with bits used for
	 * PR_FP_EXC_SW_ENABLE.  Additionally, the MSR[FE0,FE1] bits
	 * on CONFIG_SPE implementations are reserved so writing to
	 * them does not change anything */
	if (val > PR_FP_EXC_PRECISE)
		return -EINVAL;
	tsk->thread.fpexc_mode = __pack_fe01(val);
	if (regs != NULL && (regs->msr & MSR_FP) != 0)
		regs->msr = (regs->msr & ~(MSR_FE0|MSR_FE1))
			| tsk->thread.fpexc_mode;
	return 0;
}

int get_fpexc_mode(struct task_struct *tsk, unsigned long adr)
{
	unsigned int val;

	if (tsk->thread.fpexc_mode & PR_FP_EXC_SW_ENABLE)
#ifdef CONFIG_SPE
		if (cpu_has_feature(CPU_FTR_SPE)) {
			/*
			 * When the sticky exception bits are set
			 * directly by userspace, it must call prctl
			 * with PR_GET_FPEXC (with PR_FP_EXC_SW_ENABLE
			 * in the existing prctl settings) or
			 * PR_SET_FPEXC (with PR_FP_EXC_SW_ENABLE in
			 * the bits being set).  <fenv.h> functions
			 * saving and restoring the whole
			 * floating-point environment need to do so
			 * anyway to restore the prctl settings from
			 * the saved environment.
			 */
			tsk->thread.spefscr_last = mfspr(SPRN_SPEFSCR);
			val = tsk->thread.fpexc_mode;
		} else
			return -EINVAL;
#else
		return -EINVAL;
#endif
	else
		val = __unpack_fe01(tsk->thread.fpexc_mode);
	return put_user(val, (unsigned int __user *) adr);
}

int set_endian(struct task_struct *tsk, unsigned int val)
{
	struct pt_regs *regs = tsk->thread.regs;

	if ((val == PR_ENDIAN_LITTLE && !cpu_has_feature(CPU_FTR_REAL_LE)) ||
	    (val == PR_ENDIAN_PPC_LITTLE && !cpu_has_feature(CPU_FTR_PPC_LE)))
		return -EINVAL;

	if (regs == NULL)
		return -EINVAL;

	if (val == PR_ENDIAN_BIG)
		regs->msr &= ~MSR_LE;
	else if (val == PR_ENDIAN_LITTLE || val == PR_ENDIAN_PPC_LITTLE)
		regs->msr |= MSR_LE;
	else
		return -EINVAL;

	return 0;
}

int get_endian(struct task_struct *tsk, unsigned long adr)
{
	struct pt_regs *regs = tsk->thread.regs;
	unsigned int val;

	if (!cpu_has_feature(CPU_FTR_PPC_LE) &&
	    !cpu_has_feature(CPU_FTR_REAL_LE))
		return -EINVAL;

	if (regs == NULL)
		return -EINVAL;

	if (regs->msr & MSR_LE) {
		if (cpu_has_feature(CPU_FTR_REAL_LE))
			val = PR_ENDIAN_LITTLE;
		else
			val = PR_ENDIAN_PPC_LITTLE;
	} else
		val = PR_ENDIAN_BIG;

	return put_user(val, (unsigned int __user *)adr);
}

int set_unalign_ctl(struct task_struct *tsk, unsigned int val)
{
	tsk->thread.align_ctl = val;
	return 0;
}

int get_unalign_ctl(struct task_struct *tsk, unsigned long adr)
{
	return put_user(tsk->thread.align_ctl, (unsigned int __user *)adr);
}

static inline int valid_irq_stack(unsigned long sp, struct task_struct *p,
				  unsigned long nbytes)
{
	unsigned long stack_page;
	unsigned long cpu = task_cpu(p);

	/*
	 * Avoid crashing if the stack has overflowed and corrupted
	 * task_cpu(p), which is in the thread_info struct.
	 */
	if (cpu < NR_CPUS && cpu_possible(cpu)) {
		stack_page = (unsigned long) hardirq_ctx[cpu];
		if (sp >= stack_page + sizeof(struct thread_struct)
		    && sp <= stack_page + THREAD_SIZE - nbytes)
			return 1;

		stack_page = (unsigned long) softirq_ctx[cpu];
		if (sp >= stack_page + sizeof(struct thread_struct)
		    && sp <= stack_page + THREAD_SIZE - nbytes)
			return 1;
	}
	return 0;
}

int validate_sp(unsigned long sp, struct task_struct *p,
		       unsigned long nbytes)
{
	unsigned long stack_page = (unsigned long)task_stack_page(p);

	if (sp >= stack_page + sizeof(struct thread_struct)
	    && sp <= stack_page + THREAD_SIZE - nbytes)
		return 1;

	return valid_irq_stack(sp, p, nbytes);
}

EXPORT_SYMBOL(validate_sp);

unsigned long get_wchan(struct task_struct *p)
{
	unsigned long ip, sp;
	int count = 0;

	if (!p || p == current || p->state == TASK_RUNNING)
		return 0;

	sp = p->thread.ksp;
	if (!validate_sp(sp, p, STACK_FRAME_OVERHEAD))
		return 0;

	do {
		sp = *(unsigned long *)sp;
		if (!validate_sp(sp, p, STACK_FRAME_OVERHEAD))
			return 0;
		if (count > 0) {
			ip = ((unsigned long *)sp)[STACK_FRAME_LR_SAVE];
			if (!in_sched_functions(ip))
				return ip;
		}
	} while (count++ < 16);
	return 0;
}

static int kstack_depth_to_print = CONFIG_PRINT_STACK_DEPTH;

void show_stack(struct task_struct *tsk, unsigned long *stack)
{
	unsigned long sp, ip, lr, newsp;
	int count = 0;
	int firstframe = 1;
#ifdef CONFIG_FUNCTION_GRAPH_TRACER
	int curr_frame = current->curr_ret_stack;
	extern void return_to_handler(void);
	unsigned long rth = (unsigned long)return_to_handler;
	unsigned long mrth = -1;
#ifdef CONFIG_PPC64
	extern void mod_return_to_handler(void);
	rth = *(unsigned long *)rth;
	mrth = (unsigned long)mod_return_to_handler;
	mrth = *(unsigned long *)mrth;
#endif
#endif

	sp = (unsigned long) stack;
	if (tsk == NULL)
		tsk = current;
	if (sp == 0) {
		if (tsk == current)
			sp = current_stack_pointer();
		else
			sp = tsk->thread.ksp;
	}

	lr = 0;
	printk("Call Trace:\n");
	do {
		if (!validate_sp(sp, tsk, STACK_FRAME_OVERHEAD))
			return;

		stack = (unsigned long *) sp;
		newsp = stack[0];
		ip = stack[STACK_FRAME_LR_SAVE];
		if (!firstframe || ip != lr) {
			printk("["REG"] ["REG"] %pS", sp, ip, (void *)ip);
#ifdef CONFIG_FUNCTION_GRAPH_TRACER
			if ((ip == rth || ip == mrth) && curr_frame >= 0) {
				printk(" (%pS)",
				       (void *)current->ret_stack[curr_frame].ret);
				curr_frame--;
			}
#endif
			if (firstframe)
				printk(" (unreliable)");
			printk("\n");
		}
		firstframe = 0;

		/*
		 * See if this is an exception frame.
		 * We look for the "regshere" marker in the current frame.
		 */
		if (validate_sp(sp, tsk, STACK_INT_FRAME_SIZE)
		    && stack[STACK_FRAME_MARKER] == STACK_FRAME_REGS_MARKER) {
			struct pt_regs *regs = (struct pt_regs *)
				(sp + STACK_FRAME_OVERHEAD);
			lr = regs->link;
			printk("--- interrupt: %lx at %pS\n    LR = %pS\n",
			       regs->trap, (void *)regs->nip, (void *)lr);
			firstframe = 1;
		}

		sp = newsp;
	} while (count++ < kstack_depth_to_print);
}

#ifdef CONFIG_PPC64
/* Called with hard IRQs off */
void notrace __ppc64_runlatch_on(void)
{
	struct thread_info *ti = current_thread_info();
	unsigned long ctrl;

	ctrl = mfspr(SPRN_CTRLF);
	ctrl |= CTRL_RUNLATCH;
	mtspr(SPRN_CTRLT, ctrl);

	ti->local_flags |= _TLF_RUNLATCH;
}

/* Called with hard IRQs off */
void notrace __ppc64_runlatch_off(void)
{
	struct thread_info *ti = current_thread_info();
	unsigned long ctrl;

	ti->local_flags &= ~_TLF_RUNLATCH;

	ctrl = mfspr(SPRN_CTRLF);
	ctrl &= ~CTRL_RUNLATCH;
	mtspr(SPRN_CTRLT, ctrl);
}
#endif /* CONFIG_PPC64 */

unsigned long arch_align_stack(unsigned long sp)
{
	if (!(current->personality & ADDR_NO_RANDOMIZE) && randomize_va_space)
		sp -= get_random_int() & ~PAGE_MASK;
	return sp & ~0xf;
}

static inline unsigned long brk_rnd(void)
{
        unsigned long rnd = 0;

	/* 8MB for 32bit, 1GB for 64bit */
	if (is_32bit_task())
		rnd = (long)(get_random_int() % (1<<(23-PAGE_SHIFT)));
	else
		rnd = (long)(get_random_int() % (1<<(30-PAGE_SHIFT)));

	return rnd << PAGE_SHIFT;
}

unsigned long arch_randomize_brk(struct mm_struct *mm)
{
	unsigned long base = mm->brk;
	unsigned long ret;

#ifdef CONFIG_PPC_STD_MMU_64
	/*
	 * If we are using 1TB segments and we are allowed to randomise
	 * the heap, we can put it above 1TB so it is backed by a 1TB
	 * segment. Otherwise the heap will be in the bottom 1TB
	 * which always uses 256MB segments and this may result in a
	 * performance penalty.
	 */
	if (!is_32bit_task() && (mmu_highuser_ssize == MMU_SEGSIZE_1T))
		base = max_t(unsigned long, mm->brk, 1UL << SID_SHIFT_1T);
#endif

	ret = PAGE_ALIGN(base + brk_rnd());

	if (ret < mm->brk)
		return mm->brk;

	return ret;
}

unsigned long randomize_et_dyn(unsigned long base)
{
	unsigned long ret = PAGE_ALIGN(base + brk_rnd());

	if (ret < base)
		return base;

	return ret;
}<|MERGE_RESOLUTION|>--- conflicted
+++ resolved
@@ -756,26 +756,15 @@
 
 	WARN_ON(!irqs_disabled());
 
-<<<<<<< HEAD
-	/* Back up the TAR across context switches.
-=======
 	/* Back up the TAR and DSCR across context switches.
->>>>>>> fc14f9c1
 	 * Note that the TAR is not available for use in the kernel.  (To
 	 * provide this, the TAR should be backed up/restored on exception
 	 * entry/exit instead, and be in pt_regs.  FIXME, this should be in
 	 * pt_regs anyway (for debug).)
-<<<<<<< HEAD
-	 * Save the TAR here before we do treclaim/trecheckpoint as these
-	 * will change the TAR.
-	 */
-	save_tar(&prev->thread);
-=======
 	 * Save the TAR and DSCR here before we do treclaim/trecheckpoint as
 	 * these will change them.
 	 */
 	save_early_sprs(&prev->thread);
->>>>>>> fc14f9c1
 
 	__switch_to_tm(prev);
 
@@ -1091,21 +1080,12 @@
 	flush_vsx_to_thread(src);
 	flush_spe_to_thread(src);
 	/*
-<<<<<<< HEAD
-	* Flush TM state out so we can copy it.  __switch_to_tm() does this
-	* flush but it removes the checkpointed state from the current CPU and
-	* transitions the CPU out of TM mode.  Hence we need to call
-	* tm_recheckpoint_new_task() (on the same task) to restore the
-	* checkpointed state back and the TM mode.
-	*/
-=======
 	 * Flush TM state out so we can copy it.  __switch_to_tm() does this
 	 * flush but it removes the checkpointed state from the current CPU and
 	 * transitions the CPU out of TM mode.  Hence we need to call
 	 * tm_recheckpoint_new_task() (on the same task) to restore the
 	 * checkpointed state back and the TM mode.
 	 */
->>>>>>> fc14f9c1
 	__switch_to_tm(src);
 	tm_recheckpoint_new_task(src);
 
@@ -1212,14 +1192,7 @@
 	p->thread.vr_save_area = NULL;
 #endif
 
-<<<<<<< HEAD
-#ifdef CONFIG_PPC_STD_MMU_64
-	if (mmu_has_feature(MMU_FTR_SLB)) {
-		unsigned long sp_vsid;
-		unsigned long llp = mmu_psize_defs[mmu_linear_psize].sllp;
-=======
 	setup_ksp_vsid(p, sp);
->>>>>>> fc14f9c1
 
 #ifdef CONFIG_PPC64 
 	if (cpu_has_feature(CPU_FTR_DSCR)) {
