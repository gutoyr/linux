/*
 * This program is used to generate definitions needed by
 * assembly language modules.
 *
 * We use the technique used in the OSF Mach kernel code:
 * generate asm statements containing #defines,
 * compile this file to assembler, and then extract the
 * #defines from the assembly-language output.
 *
 * This program is free software; you can redistribute it and/or
 * modify it under the terms of the GNU General Public License
 * as published by the Free Software Foundation; either version
 * 2 of the License, or (at your option) any later version.
 */

#include <linux/signal.h>
#include <linux/sched.h>
#include <linux/kernel.h>
#include <linux/errno.h>
#include <linux/string.h>
#include <linux/types.h>
#include <linux/mman.h>
#include <linux/mm.h>
#include <linux/suspend.h>
#include <linux/hrtimer.h>
#ifdef CONFIG_PPC64
#include <linux/time.h>
#include <linux/hardirq.h>
#endif
#include <linux/kbuild.h>

#include <asm/io.h>
#include <asm/page.h>
#include <asm/pgtable.h>
#include <asm/processor.h>
#include <asm/cputable.h>
#include <asm/thread_info.h>
#include <asm/rtas.h>
#include <asm/vdso_datapage.h>
#include <asm/dbell.h>
#ifdef CONFIG_PPC64
#include <asm/paca.h>
#include <asm/lppaca.h>
#include <asm/cache.h>
#include <asm/compat.h>
#include <asm/mmu.h>
#include <asm/hvcall.h>
#include <asm/xics.h>
#endif
#ifdef CONFIG_PPC_POWERNV
#include <asm/opal.h>
#endif
#if defined(CONFIG_KVM) || defined(CONFIG_KVM_GUEST)
#include <linux/kvm_host.h>
#endif
#if defined(CONFIG_KVM) && defined(CONFIG_PPC_BOOK3S)
#include <asm/kvm_book3s.h>
#include <asm/kvm_ppc.h>
#endif

#ifdef CONFIG_PPC32
#if defined(CONFIG_BOOKE) || defined(CONFIG_40x)
#include "head_booke.h"
#endif
#endif

#if defined(CONFIG_PPC_FSL_BOOK3E)
#include "../mm/mmu_decl.h"
#endif

int main(void)
{
	DEFINE(THREAD, offsetof(struct task_struct, thread));
	DEFINE(MM, offsetof(struct task_struct, mm));
	DEFINE(MMCONTEXTID, offsetof(struct mm_struct, context.id));
#ifdef CONFIG_PPC64
	DEFINE(AUDITCONTEXT, offsetof(struct task_struct, audit_context));
	DEFINE(SIGSEGV, SIGSEGV);
	DEFINE(NMI_MASK, NMI_MASK);
	DEFINE(THREAD_DSCR, offsetof(struct thread_struct, dscr));
	DEFINE(THREAD_DSCR_INHERIT, offsetof(struct thread_struct, dscr_inherit));
	DEFINE(TASKTHREADPPR, offsetof(struct task_struct, thread.ppr));
#else
	DEFINE(THREAD_INFO, offsetof(struct task_struct, stack));
	DEFINE(THREAD_INFO_GAP, _ALIGN_UP(sizeof(struct thread_info), 16));
	DEFINE(KSP_LIMIT, offsetof(struct thread_struct, ksp_limit));
#endif /* CONFIG_PPC64 */

	DEFINE(KSP, offsetof(struct thread_struct, ksp));
	DEFINE(PT_REGS, offsetof(struct thread_struct, regs));
#ifdef CONFIG_BOOKE
	DEFINE(THREAD_NORMSAVES, offsetof(struct thread_struct, normsave[0]));
#endif
	DEFINE(THREAD_FPEXC_MODE, offsetof(struct thread_struct, fpexc_mode));
	DEFINE(THREAD_FPSTATE, offsetof(struct thread_struct, fp_state));
	DEFINE(THREAD_FPSAVEAREA, offsetof(struct thread_struct, fp_save_area));
	DEFINE(FPSTATE_FPSCR, offsetof(struct thread_fp_state, fpscr));
#ifdef CONFIG_ALTIVEC
	DEFINE(THREAD_VRSTATE, offsetof(struct thread_struct, vr_state));
	DEFINE(THREAD_VRSAVEAREA, offsetof(struct thread_struct, vr_save_area));
	DEFINE(THREAD_VRSAVE, offsetof(struct thread_struct, vrsave));
	DEFINE(THREAD_USED_VR, offsetof(struct thread_struct, used_vr));
	DEFINE(VRSTATE_VSCR, offsetof(struct thread_vr_state, vscr));
#endif /* CONFIG_ALTIVEC */
#ifdef CONFIG_VSX
	DEFINE(THREAD_USED_VSR, offsetof(struct thread_struct, used_vsr));
#endif /* CONFIG_VSX */
#ifdef CONFIG_PPC64
	DEFINE(KSP_VSID, offsetof(struct thread_struct, ksp_vsid));
#else /* CONFIG_PPC64 */
	DEFINE(PGDIR, offsetof(struct thread_struct, pgdir));
#ifdef CONFIG_SPE
	DEFINE(THREAD_EVR0, offsetof(struct thread_struct, evr[0]));
	DEFINE(THREAD_ACC, offsetof(struct thread_struct, acc));
	DEFINE(THREAD_SPEFSCR, offsetof(struct thread_struct, spefscr));
	DEFINE(THREAD_USED_SPE, offsetof(struct thread_struct, used_spe));
#endif /* CONFIG_SPE */
#endif /* CONFIG_PPC64 */
#if defined(CONFIG_4xx) || defined(CONFIG_BOOKE)
	DEFINE(THREAD_DBCR0, offsetof(struct thread_struct, debug.dbcr0));
#endif
#ifdef CONFIG_KVM_BOOK3S_32_HANDLER
	DEFINE(THREAD_KVM_SVCPU, offsetof(struct thread_struct, kvm_shadow_vcpu));
#endif
#if defined(CONFIG_KVM) && defined(CONFIG_BOOKE)
	DEFINE(THREAD_KVM_VCPU, offsetof(struct thread_struct, kvm_vcpu));
#endif

#ifdef CONFIG_PPC_BOOK3S_64
	DEFINE(THREAD_TAR, offsetof(struct thread_struct, tar));
	DEFINE(THREAD_BESCR, offsetof(struct thread_struct, bescr));
	DEFINE(THREAD_EBBHR, offsetof(struct thread_struct, ebbhr));
	DEFINE(THREAD_EBBRR, offsetof(struct thread_struct, ebbrr));
	DEFINE(THREAD_SIAR, offsetof(struct thread_struct, siar));
	DEFINE(THREAD_SDAR, offsetof(struct thread_struct, sdar));
	DEFINE(THREAD_SIER, offsetof(struct thread_struct, sier));
	DEFINE(THREAD_MMCR0, offsetof(struct thread_struct, mmcr0));
	DEFINE(THREAD_MMCR2, offsetof(struct thread_struct, mmcr2));
#endif
#ifdef CONFIG_PPC_TRANSACTIONAL_MEM
	DEFINE(PACATMSCRATCH, offsetof(struct paca_struct, tm_scratch));
	DEFINE(THREAD_TM_TFHAR, offsetof(struct thread_struct, tm_tfhar));
	DEFINE(THREAD_TM_TEXASR, offsetof(struct thread_struct, tm_texasr));
	DEFINE(THREAD_TM_TFIAR, offsetof(struct thread_struct, tm_tfiar));
	DEFINE(THREAD_TM_TAR, offsetof(struct thread_struct, tm_tar));
	DEFINE(THREAD_TM_PPR, offsetof(struct thread_struct, tm_ppr));
	DEFINE(THREAD_TM_DSCR, offsetof(struct thread_struct, tm_dscr));
	DEFINE(PT_CKPT_REGS, offsetof(struct thread_struct, ckpt_regs));
	DEFINE(THREAD_TRANSACT_VRSTATE, offsetof(struct thread_struct,
						 transact_vr));
	DEFINE(THREAD_TRANSACT_VRSAVE, offsetof(struct thread_struct,
					    transact_vrsave));
	DEFINE(THREAD_TRANSACT_FPSTATE, offsetof(struct thread_struct,
						 transact_fp));
	/* Local pt_regs on stack for Transactional Memory funcs. */
	DEFINE(TM_FRAME_SIZE, STACK_FRAME_OVERHEAD +
	       sizeof(struct pt_regs) + 16);
#endif /* CONFIG_PPC_TRANSACTIONAL_MEM */

	DEFINE(TI_FLAGS, offsetof(struct thread_info, flags));
	DEFINE(TI_LOCAL_FLAGS, offsetof(struct thread_info, local_flags));
	DEFINE(TI_PREEMPT, offsetof(struct thread_info, preempt_count));
	DEFINE(TI_TASK, offsetof(struct thread_info, task));
	DEFINE(TI_CPU, offsetof(struct thread_info, cpu));

#ifdef CONFIG_PPC64
	DEFINE(DCACHEL1LINESIZE, offsetof(struct ppc64_caches, dline_size));
	DEFINE(DCACHEL1LOGLINESIZE, offsetof(struct ppc64_caches, log_dline_size));
	DEFINE(DCACHEL1LINESPERPAGE, offsetof(struct ppc64_caches, dlines_per_page));
	DEFINE(ICACHEL1LINESIZE, offsetof(struct ppc64_caches, iline_size));
	DEFINE(ICACHEL1LOGLINESIZE, offsetof(struct ppc64_caches, log_iline_size));
	DEFINE(ICACHEL1LINESPERPAGE, offsetof(struct ppc64_caches, ilines_per_page));
	/* paca */
	DEFINE(PACA_SIZE, sizeof(struct paca_struct));
	DEFINE(PACA_LOCK_TOKEN, offsetof(struct paca_struct, lock_token));
	DEFINE(PACAPACAINDEX, offsetof(struct paca_struct, paca_index));
	DEFINE(PACAPROCSTART, offsetof(struct paca_struct, cpu_start));
	DEFINE(PACAKSAVE, offsetof(struct paca_struct, kstack));
	DEFINE(PACACURRENT, offsetof(struct paca_struct, __current));
	DEFINE(PACASAVEDMSR, offsetof(struct paca_struct, saved_msr));
	DEFINE(PACASTABRR, offsetof(struct paca_struct, stab_rr));
	DEFINE(PACAR1, offsetof(struct paca_struct, saved_r1));
	DEFINE(PACATOC, offsetof(struct paca_struct, kernel_toc));
	DEFINE(PACAKBASE, offsetof(struct paca_struct, kernelbase));
	DEFINE(PACAKMSR, offsetof(struct paca_struct, kernel_msr));
	DEFINE(PACASOFTIRQEN, offsetof(struct paca_struct, soft_enabled));
	DEFINE(PACAIRQHAPPENED, offsetof(struct paca_struct, irq_happened));
	DEFINE(PACACONTEXTID, offsetof(struct paca_struct, context.id));
#ifdef CONFIG_PPC_MM_SLICES
	DEFINE(PACALOWSLICESPSIZE, offsetof(struct paca_struct,
					    context.low_slices_psize));
	DEFINE(PACAHIGHSLICEPSIZE, offsetof(struct paca_struct,
					    context.high_slices_psize));
	DEFINE(MMUPSIZEDEFSIZE, sizeof(struct mmu_psize_def));
#endif /* CONFIG_PPC_MM_SLICES */

#ifdef CONFIG_PPC_BOOK3E
	DEFINE(PACAPGD, offsetof(struct paca_struct, pgd));
	DEFINE(PACA_KERNELPGD, offsetof(struct paca_struct, kernel_pgd));
	DEFINE(PACA_EXGEN, offsetof(struct paca_struct, exgen));
	DEFINE(PACA_EXTLB, offsetof(struct paca_struct, extlb));
	DEFINE(PACA_EXMC, offsetof(struct paca_struct, exmc));
	DEFINE(PACA_EXCRIT, offsetof(struct paca_struct, excrit));
	DEFINE(PACA_EXDBG, offsetof(struct paca_struct, exdbg));
	DEFINE(PACA_MC_STACK, offsetof(struct paca_struct, mc_kstack));
	DEFINE(PACA_CRIT_STACK, offsetof(struct paca_struct, crit_kstack));
	DEFINE(PACA_DBG_STACK, offsetof(struct paca_struct, dbg_kstack));
	DEFINE(PACA_TCD_PTR, offsetof(struct paca_struct, tcd_ptr));

	DEFINE(TCD_ESEL_NEXT,
		offsetof(struct tlb_core_data, esel_next));
	DEFINE(TCD_ESEL_MAX,
		offsetof(struct tlb_core_data, esel_max));
	DEFINE(TCD_ESEL_FIRST,
		offsetof(struct tlb_core_data, esel_first));
	DEFINE(TCD_LOCK, offsetof(struct tlb_core_data, lock));
#endif /* CONFIG_PPC_BOOK3E */

#ifdef CONFIG_PPC_STD_MMU_64
	DEFINE(PACASLBCACHE, offsetof(struct paca_struct, slb_cache));
	DEFINE(PACASLBCACHEPTR, offsetof(struct paca_struct, slb_cache_ptr));
	DEFINE(PACAVMALLOCSLLP, offsetof(struct paca_struct, vmalloc_sllp));
#ifdef CONFIG_PPC_MM_SLICES
	DEFINE(MMUPSIZESLLP, offsetof(struct mmu_psize_def, sllp));
#else
	DEFINE(PACACONTEXTSLLP, offsetof(struct paca_struct, context.sllp));
#endif /* CONFIG_PPC_MM_SLICES */
	DEFINE(PACA_EXGEN, offsetof(struct paca_struct, exgen));
	DEFINE(PACA_EXMC, offsetof(struct paca_struct, exmc));
	DEFINE(PACA_EXSLB, offsetof(struct paca_struct, exslb));
	DEFINE(PACALPPACAPTR, offsetof(struct paca_struct, lppaca_ptr));
	DEFINE(PACA_SLBSHADOWPTR, offsetof(struct paca_struct, slb_shadow_ptr));
	DEFINE(SLBSHADOW_STACKVSID,
	       offsetof(struct slb_shadow, save_area[SLB_NUM_BOLTED - 1].vsid));
	DEFINE(SLBSHADOW_STACKESID,
	       offsetof(struct slb_shadow, save_area[SLB_NUM_BOLTED - 1].esid));
	DEFINE(SLBSHADOW_SAVEAREA, offsetof(struct slb_shadow, save_area));
	DEFINE(LPPACA_PMCINUSE, offsetof(struct lppaca, pmcregs_in_use));
	DEFINE(LPPACA_DTLIDX, offsetof(struct lppaca, dtl_idx));
	DEFINE(LPPACA_YIELDCOUNT, offsetof(struct lppaca, yield_count));
	DEFINE(PACA_DTL_RIDX, offsetof(struct paca_struct, dtl_ridx));
#endif /* CONFIG_PPC_STD_MMU_64 */
	DEFINE(PACAEMERGSP, offsetof(struct paca_struct, emergency_sp));
#ifdef CONFIG_PPC_BOOK3S_64
	DEFINE(PACAMCEMERGSP, offsetof(struct paca_struct, mc_emergency_sp));
	DEFINE(PACA_IN_MCE, offsetof(struct paca_struct, in_mce));
#endif
	DEFINE(PACAHWCPUID, offsetof(struct paca_struct, hw_cpu_id));
	DEFINE(PACAKEXECSTATE, offsetof(struct paca_struct, kexec_state));
	DEFINE(PACA_DSCR, offsetof(struct paca_struct, dscr_default));
	DEFINE(PACA_STARTTIME, offsetof(struct paca_struct, starttime));
	DEFINE(PACA_STARTTIME_USER, offsetof(struct paca_struct, starttime_user));
	DEFINE(PACA_USER_TIME, offsetof(struct paca_struct, user_time));
	DEFINE(PACA_SYSTEM_TIME, offsetof(struct paca_struct, system_time));
	DEFINE(PACA_TRAP_SAVE, offsetof(struct paca_struct, trap_save));
	DEFINE(PACA_NAPSTATELOST, offsetof(struct paca_struct, nap_state_lost));
	DEFINE(PACA_SPRG_VDSO, offsetof(struct paca_struct, sprg_vdso));
#endif /* CONFIG_PPC64 */

	/* RTAS */
	DEFINE(RTASBASE, offsetof(struct rtas_t, base));
	DEFINE(RTASENTRY, offsetof(struct rtas_t, entry));

	/* Interrupt register frame */
	DEFINE(INT_FRAME_SIZE, STACK_INT_FRAME_SIZE);
	DEFINE(SWITCH_FRAME_SIZE, STACK_FRAME_OVERHEAD + sizeof(struct pt_regs));
#ifdef CONFIG_PPC64
	/* Create extra stack space for SRR0 and SRR1 when calling prom/rtas. */
	DEFINE(PROM_FRAME_SIZE, STACK_FRAME_OVERHEAD + sizeof(struct pt_regs) + 16);
	DEFINE(RTAS_FRAME_SIZE, STACK_FRAME_OVERHEAD + sizeof(struct pt_regs) + 16);

	/* hcall statistics */
	DEFINE(HCALL_STAT_SIZE, sizeof(struct hcall_stats));
	DEFINE(HCALL_STAT_CALLS, offsetof(struct hcall_stats, num_calls));
	DEFINE(HCALL_STAT_TB, offsetof(struct hcall_stats, tb_total));
	DEFINE(HCALL_STAT_PURR, offsetof(struct hcall_stats, purr_total));
#endif /* CONFIG_PPC64 */
	DEFINE(GPR0, STACK_FRAME_OVERHEAD+offsetof(struct pt_regs, gpr[0]));
	DEFINE(GPR1, STACK_FRAME_OVERHEAD+offsetof(struct pt_regs, gpr[1]));
	DEFINE(GPR2, STACK_FRAME_OVERHEAD+offsetof(struct pt_regs, gpr[2]));
	DEFINE(GPR3, STACK_FRAME_OVERHEAD+offsetof(struct pt_regs, gpr[3]));
	DEFINE(GPR4, STACK_FRAME_OVERHEAD+offsetof(struct pt_regs, gpr[4]));
	DEFINE(GPR5, STACK_FRAME_OVERHEAD+offsetof(struct pt_regs, gpr[5]));
	DEFINE(GPR6, STACK_FRAME_OVERHEAD+offsetof(struct pt_regs, gpr[6]));
	DEFINE(GPR7, STACK_FRAME_OVERHEAD+offsetof(struct pt_regs, gpr[7]));
	DEFINE(GPR8, STACK_FRAME_OVERHEAD+offsetof(struct pt_regs, gpr[8]));
	DEFINE(GPR9, STACK_FRAME_OVERHEAD+offsetof(struct pt_regs, gpr[9]));
	DEFINE(GPR10, STACK_FRAME_OVERHEAD+offsetof(struct pt_regs, gpr[10]));
	DEFINE(GPR11, STACK_FRAME_OVERHEAD+offsetof(struct pt_regs, gpr[11]));
	DEFINE(GPR12, STACK_FRAME_OVERHEAD+offsetof(struct pt_regs, gpr[12]));
	DEFINE(GPR13, STACK_FRAME_OVERHEAD+offsetof(struct pt_regs, gpr[13]));
#ifndef CONFIG_PPC64
	DEFINE(GPR14, STACK_FRAME_OVERHEAD+offsetof(struct pt_regs, gpr[14]));
	DEFINE(GPR15, STACK_FRAME_OVERHEAD+offsetof(struct pt_regs, gpr[15]));
	DEFINE(GPR16, STACK_FRAME_OVERHEAD+offsetof(struct pt_regs, gpr[16]));
	DEFINE(GPR17, STACK_FRAME_OVERHEAD+offsetof(struct pt_regs, gpr[17]));
	DEFINE(GPR18, STACK_FRAME_OVERHEAD+offsetof(struct pt_regs, gpr[18]));
	DEFINE(GPR19, STACK_FRAME_OVERHEAD+offsetof(struct pt_regs, gpr[19]));
	DEFINE(GPR20, STACK_FRAME_OVERHEAD+offsetof(struct pt_regs, gpr[20]));
	DEFINE(GPR21, STACK_FRAME_OVERHEAD+offsetof(struct pt_regs, gpr[21]));
	DEFINE(GPR22, STACK_FRAME_OVERHEAD+offsetof(struct pt_regs, gpr[22]));
	DEFINE(GPR23, STACK_FRAME_OVERHEAD+offsetof(struct pt_regs, gpr[23]));
	DEFINE(GPR24, STACK_FRAME_OVERHEAD+offsetof(struct pt_regs, gpr[24]));
	DEFINE(GPR25, STACK_FRAME_OVERHEAD+offsetof(struct pt_regs, gpr[25]));
	DEFINE(GPR26, STACK_FRAME_OVERHEAD+offsetof(struct pt_regs, gpr[26]));
	DEFINE(GPR27, STACK_FRAME_OVERHEAD+offsetof(struct pt_regs, gpr[27]));
	DEFINE(GPR28, STACK_FRAME_OVERHEAD+offsetof(struct pt_regs, gpr[28]));
	DEFINE(GPR29, STACK_FRAME_OVERHEAD+offsetof(struct pt_regs, gpr[29]));
	DEFINE(GPR30, STACK_FRAME_OVERHEAD+offsetof(struct pt_regs, gpr[30]));
	DEFINE(GPR31, STACK_FRAME_OVERHEAD+offsetof(struct pt_regs, gpr[31]));
#endif /* CONFIG_PPC64 */
	/*
	 * Note: these symbols include _ because they overlap with special
	 * register names
	 */
	DEFINE(_NIP, STACK_FRAME_OVERHEAD+offsetof(struct pt_regs, nip));
	DEFINE(_MSR, STACK_FRAME_OVERHEAD+offsetof(struct pt_regs, msr));
	DEFINE(_CTR, STACK_FRAME_OVERHEAD+offsetof(struct pt_regs, ctr));
	DEFINE(_LINK, STACK_FRAME_OVERHEAD+offsetof(struct pt_regs, link));
	DEFINE(_CCR, STACK_FRAME_OVERHEAD+offsetof(struct pt_regs, ccr));
	DEFINE(_XER, STACK_FRAME_OVERHEAD+offsetof(struct pt_regs, xer));
	DEFINE(_DAR, STACK_FRAME_OVERHEAD+offsetof(struct pt_regs, dar));
	DEFINE(_DSISR, STACK_FRAME_OVERHEAD+offsetof(struct pt_regs, dsisr));
	DEFINE(ORIG_GPR3, STACK_FRAME_OVERHEAD+offsetof(struct pt_regs, orig_gpr3));
	DEFINE(RESULT, STACK_FRAME_OVERHEAD+offsetof(struct pt_regs, result));
	DEFINE(_TRAP, STACK_FRAME_OVERHEAD+offsetof(struct pt_regs, trap));
#ifndef CONFIG_PPC64
	DEFINE(_MQ, STACK_FRAME_OVERHEAD+offsetof(struct pt_regs, mq));
	/*
	 * The PowerPC 400-class & Book-E processors have neither the DAR
	 * nor the DSISR SPRs. Hence, we overload them to hold the similar
	 * DEAR and ESR SPRs for such processors.  For critical interrupts
	 * we use them to hold SRR0 and SRR1.
	 */
	DEFINE(_DEAR, STACK_FRAME_OVERHEAD+offsetof(struct pt_regs, dar));
	DEFINE(_ESR, STACK_FRAME_OVERHEAD+offsetof(struct pt_regs, dsisr));
#else /* CONFIG_PPC64 */
	DEFINE(SOFTE, STACK_FRAME_OVERHEAD+offsetof(struct pt_regs, softe));

	/* These _only_ to be used with {PROM,RTAS}_FRAME_SIZE!!! */
	DEFINE(_SRR0, STACK_FRAME_OVERHEAD+sizeof(struct pt_regs));
	DEFINE(_SRR1, STACK_FRAME_OVERHEAD+sizeof(struct pt_regs)+8);
#endif /* CONFIG_PPC64 */

#if defined(CONFIG_PPC32)
#if defined(CONFIG_BOOKE) || defined(CONFIG_40x)
	DEFINE(EXC_LVL_SIZE, STACK_EXC_LVL_FRAME_SIZE);
	DEFINE(MAS0, STACK_INT_FRAME_SIZE+offsetof(struct exception_regs, mas0));
	/* we overload MMUCR for 44x on MAS0 since they are mutually exclusive */
	DEFINE(MMUCR, STACK_INT_FRAME_SIZE+offsetof(struct exception_regs, mas0));
	DEFINE(MAS1, STACK_INT_FRAME_SIZE+offsetof(struct exception_regs, mas1));
	DEFINE(MAS2, STACK_INT_FRAME_SIZE+offsetof(struct exception_regs, mas2));
	DEFINE(MAS3, STACK_INT_FRAME_SIZE+offsetof(struct exception_regs, mas3));
	DEFINE(MAS6, STACK_INT_FRAME_SIZE+offsetof(struct exception_regs, mas6));
	DEFINE(MAS7, STACK_INT_FRAME_SIZE+offsetof(struct exception_regs, mas7));
	DEFINE(_SRR0, STACK_INT_FRAME_SIZE+offsetof(struct exception_regs, srr0));
	DEFINE(_SRR1, STACK_INT_FRAME_SIZE+offsetof(struct exception_regs, srr1));
	DEFINE(_CSRR0, STACK_INT_FRAME_SIZE+offsetof(struct exception_regs, csrr0));
	DEFINE(_CSRR1, STACK_INT_FRAME_SIZE+offsetof(struct exception_regs, csrr1));
	DEFINE(_DSRR0, STACK_INT_FRAME_SIZE+offsetof(struct exception_regs, dsrr0));
	DEFINE(_DSRR1, STACK_INT_FRAME_SIZE+offsetof(struct exception_regs, dsrr1));
	DEFINE(SAVED_KSP_LIMIT, STACK_INT_FRAME_SIZE+offsetof(struct exception_regs, saved_ksp_limit));
#endif
#endif
	DEFINE(CLONE_VM, CLONE_VM);
	DEFINE(CLONE_UNTRACED, CLONE_UNTRACED);

#ifndef CONFIG_PPC64
	DEFINE(MM_PGD, offsetof(struct mm_struct, pgd));
#endif /* ! CONFIG_PPC64 */

	/* About the CPU features table */
	DEFINE(CPU_SPEC_FEATURES, offsetof(struct cpu_spec, cpu_features));
	DEFINE(CPU_SPEC_SETUP, offsetof(struct cpu_spec, cpu_setup));
	DEFINE(CPU_SPEC_RESTORE, offsetof(struct cpu_spec, cpu_restore));

	DEFINE(pbe_address, offsetof(struct pbe, address));
	DEFINE(pbe_orig_address, offsetof(struct pbe, orig_address));
	DEFINE(pbe_next, offsetof(struct pbe, next));

#ifndef CONFIG_PPC64
	DEFINE(TASK_SIZE, TASK_SIZE);
	DEFINE(NUM_USER_SEGMENTS, TASK_SIZE>>28);
#endif /* ! CONFIG_PPC64 */

	/* datapage offsets for use by vdso */
	DEFINE(CFG_TB_ORIG_STAMP, offsetof(struct vdso_data, tb_orig_stamp));
	DEFINE(CFG_TB_TICKS_PER_SEC, offsetof(struct vdso_data, tb_ticks_per_sec));
	DEFINE(CFG_TB_TO_XS, offsetof(struct vdso_data, tb_to_xs));
	DEFINE(CFG_STAMP_XSEC, offsetof(struct vdso_data, stamp_xsec));
	DEFINE(CFG_TB_UPDATE_COUNT, offsetof(struct vdso_data, tb_update_count));
	DEFINE(CFG_TZ_MINUTEWEST, offsetof(struct vdso_data, tz_minuteswest));
	DEFINE(CFG_TZ_DSTTIME, offsetof(struct vdso_data, tz_dsttime));
	DEFINE(CFG_SYSCALL_MAP32, offsetof(struct vdso_data, syscall_map_32));
	DEFINE(WTOM_CLOCK_SEC, offsetof(struct vdso_data, wtom_clock_sec));
	DEFINE(WTOM_CLOCK_NSEC, offsetof(struct vdso_data, wtom_clock_nsec));
	DEFINE(STAMP_XTIME, offsetof(struct vdso_data, stamp_xtime));
	DEFINE(STAMP_SEC_FRAC, offsetof(struct vdso_data, stamp_sec_fraction));
	DEFINE(CFG_ICACHE_BLOCKSZ, offsetof(struct vdso_data, icache_block_size));
	DEFINE(CFG_DCACHE_BLOCKSZ, offsetof(struct vdso_data, dcache_block_size));
	DEFINE(CFG_ICACHE_LOGBLOCKSZ, offsetof(struct vdso_data, icache_log_block_size));
	DEFINE(CFG_DCACHE_LOGBLOCKSZ, offsetof(struct vdso_data, dcache_log_block_size));
#ifdef CONFIG_PPC64
	DEFINE(CFG_SYSCALL_MAP64, offsetof(struct vdso_data, syscall_map_64));
	DEFINE(TVAL64_TV_SEC, offsetof(struct timeval, tv_sec));
	DEFINE(TVAL64_TV_USEC, offsetof(struct timeval, tv_usec));
	DEFINE(TVAL32_TV_SEC, offsetof(struct compat_timeval, tv_sec));
	DEFINE(TVAL32_TV_USEC, offsetof(struct compat_timeval, tv_usec));
	DEFINE(TSPC64_TV_SEC, offsetof(struct timespec, tv_sec));
	DEFINE(TSPC64_TV_NSEC, offsetof(struct timespec, tv_nsec));
	DEFINE(TSPC32_TV_SEC, offsetof(struct compat_timespec, tv_sec));
	DEFINE(TSPC32_TV_NSEC, offsetof(struct compat_timespec, tv_nsec));
#else
	DEFINE(TVAL32_TV_SEC, offsetof(struct timeval, tv_sec));
	DEFINE(TVAL32_TV_USEC, offsetof(struct timeval, tv_usec));
	DEFINE(TSPC32_TV_SEC, offsetof(struct timespec, tv_sec));
	DEFINE(TSPC32_TV_NSEC, offsetof(struct timespec, tv_nsec));
#endif
	/* timeval/timezone offsets for use by vdso */
	DEFINE(TZONE_TZ_MINWEST, offsetof(struct timezone, tz_minuteswest));
	DEFINE(TZONE_TZ_DSTTIME, offsetof(struct timezone, tz_dsttime));

	/* Other bits used by the vdso */
	DEFINE(CLOCK_REALTIME, CLOCK_REALTIME);
	DEFINE(CLOCK_MONOTONIC, CLOCK_MONOTONIC);
	DEFINE(NSEC_PER_SEC, NSEC_PER_SEC);
	DEFINE(CLOCK_REALTIME_RES, MONOTONIC_RES_NSEC);

#ifdef CONFIG_BUG
	DEFINE(BUG_ENTRY_SIZE, sizeof(struct bug_entry));
#endif

	DEFINE(PGD_TABLE_SIZE, PGD_TABLE_SIZE);
	DEFINE(PTE_SIZE, sizeof(pte_t));

#ifdef CONFIG_KVM
	DEFINE(VCPU_HOST_STACK, offsetof(struct kvm_vcpu, arch.host_stack));
	DEFINE(VCPU_HOST_PID, offsetof(struct kvm_vcpu, arch.host_pid));
	DEFINE(VCPU_GUEST_PID, offsetof(struct kvm_vcpu, arch.pid));
	DEFINE(VCPU_GPRS, offsetof(struct kvm_vcpu, arch.gpr));
	DEFINE(VCPU_VRSAVE, offsetof(struct kvm_vcpu, arch.vrsave));
	DEFINE(VCPU_FPRS, offsetof(struct kvm_vcpu, arch.fp.fpr));
#ifdef CONFIG_ALTIVEC
	DEFINE(VCPU_VRS, offsetof(struct kvm_vcpu, arch.vr.vr));
#endif
	DEFINE(VCPU_XER, offsetof(struct kvm_vcpu, arch.xer));
	DEFINE(VCPU_CTR, offsetof(struct kvm_vcpu, arch.ctr));
	DEFINE(VCPU_LR, offsetof(struct kvm_vcpu, arch.lr));
#ifdef CONFIG_PPC_BOOK3S
	DEFINE(VCPU_TAR, offsetof(struct kvm_vcpu, arch.tar));
#endif
	DEFINE(VCPU_CR, offsetof(struct kvm_vcpu, arch.cr));
	DEFINE(VCPU_PC, offsetof(struct kvm_vcpu, arch.pc));
#ifdef CONFIG_KVM_BOOK3S_HV_POSSIBLE
	DEFINE(VCPU_MSR, offsetof(struct kvm_vcpu, arch.shregs.msr));
	DEFINE(VCPU_SRR0, offsetof(struct kvm_vcpu, arch.shregs.srr0));
	DEFINE(VCPU_SRR1, offsetof(struct kvm_vcpu, arch.shregs.srr1));
	DEFINE(VCPU_SPRG0, offsetof(struct kvm_vcpu, arch.shregs.sprg0));
	DEFINE(VCPU_SPRG1, offsetof(struct kvm_vcpu, arch.shregs.sprg1));
	DEFINE(VCPU_SPRG2, offsetof(struct kvm_vcpu, arch.shregs.sprg2));
	DEFINE(VCPU_SPRG3, offsetof(struct kvm_vcpu, arch.shregs.sprg3));
#endif
	DEFINE(VCPU_SHARED_SPRG3, offsetof(struct kvm_vcpu_arch_shared, sprg3));
	DEFINE(VCPU_SHARED_SPRG4, offsetof(struct kvm_vcpu_arch_shared, sprg4));
	DEFINE(VCPU_SHARED_SPRG5, offsetof(struct kvm_vcpu_arch_shared, sprg5));
	DEFINE(VCPU_SHARED_SPRG6, offsetof(struct kvm_vcpu_arch_shared, sprg6));
	DEFINE(VCPU_SHARED_SPRG7, offsetof(struct kvm_vcpu_arch_shared, sprg7));
	DEFINE(VCPU_SHADOW_PID, offsetof(struct kvm_vcpu, arch.shadow_pid));
	DEFINE(VCPU_SHADOW_PID1, offsetof(struct kvm_vcpu, arch.shadow_pid1));
	DEFINE(VCPU_SHARED, offsetof(struct kvm_vcpu, arch.shared));
	DEFINE(VCPU_SHARED_MSR, offsetof(struct kvm_vcpu_arch_shared, msr));
	DEFINE(VCPU_SHADOW_MSR, offsetof(struct kvm_vcpu, arch.shadow_msr));
#if defined(CONFIG_PPC_BOOK3S_64) && defined(CONFIG_KVM_BOOK3S_PR_POSSIBLE)
	DEFINE(VCPU_SHAREDBE, offsetof(struct kvm_vcpu, arch.shared_big_endian));
#endif

	DEFINE(VCPU_SHARED_MAS0, offsetof(struct kvm_vcpu_arch_shared, mas0));
	DEFINE(VCPU_SHARED_MAS1, offsetof(struct kvm_vcpu_arch_shared, mas1));
	DEFINE(VCPU_SHARED_MAS2, offsetof(struct kvm_vcpu_arch_shared, mas2));
	DEFINE(VCPU_SHARED_MAS7_3, offsetof(struct kvm_vcpu_arch_shared, mas7_3));
	DEFINE(VCPU_SHARED_MAS4, offsetof(struct kvm_vcpu_arch_shared, mas4));
	DEFINE(VCPU_SHARED_MAS6, offsetof(struct kvm_vcpu_arch_shared, mas6));

	DEFINE(VCPU_KVM, offsetof(struct kvm_vcpu, kvm));
	DEFINE(KVM_LPID, offsetof(struct kvm, arch.lpid));

	/* book3s */
#ifdef CONFIG_KVM_BOOK3S_HV_POSSIBLE
	DEFINE(KVM_SDR1, offsetof(struct kvm, arch.sdr1));
	DEFINE(KVM_HOST_LPID, offsetof(struct kvm, arch.host_lpid));
	DEFINE(KVM_HOST_LPCR, offsetof(struct kvm, arch.host_lpcr));
	DEFINE(KVM_HOST_SDR1, offsetof(struct kvm, arch.host_sdr1));
	DEFINE(KVM_NEED_FLUSH, offsetof(struct kvm, arch.need_tlb_flush.bits));
	DEFINE(KVM_ENABLED_HCALLS, offsetof(struct kvm, arch.enabled_hcalls));
	DEFINE(KVM_LPCR, offsetof(struct kvm, arch.lpcr));
	DEFINE(KVM_RMOR, offsetof(struct kvm, arch.rmor));
	DEFINE(KVM_VRMA_SLB_V, offsetof(struct kvm, arch.vrma_slb_v));
	DEFINE(VCPU_DSISR, offsetof(struct kvm_vcpu, arch.shregs.dsisr));
	DEFINE(VCPU_DAR, offsetof(struct kvm_vcpu, arch.shregs.dar));
	DEFINE(VCPU_VPA, offsetof(struct kvm_vcpu, arch.vpa.pinned_addr));
	DEFINE(VCPU_VPA_DIRTY, offsetof(struct kvm_vcpu, arch.vpa.dirty));
	DEFINE(VCPU_HEIR, offsetof(struct kvm_vcpu, arch.emul_inst));
#endif
#ifdef CONFIG_PPC_BOOK3S
	DEFINE(VCPU_VCPUID, offsetof(struct kvm_vcpu, vcpu_id));
	DEFINE(VCPU_PURR, offsetof(struct kvm_vcpu, arch.purr));
	DEFINE(VCPU_SPURR, offsetof(struct kvm_vcpu, arch.spurr));
	DEFINE(VCPU_IC, offsetof(struct kvm_vcpu, arch.ic));
	DEFINE(VCPU_VTB, offsetof(struct kvm_vcpu, arch.vtb));
	DEFINE(VCPU_DSCR, offsetof(struct kvm_vcpu, arch.dscr));
	DEFINE(VCPU_AMR, offsetof(struct kvm_vcpu, arch.amr));
	DEFINE(VCPU_UAMOR, offsetof(struct kvm_vcpu, arch.uamor));
	DEFINE(VCPU_IAMR, offsetof(struct kvm_vcpu, arch.iamr));
	DEFINE(VCPU_CTRL, offsetof(struct kvm_vcpu, arch.ctrl));
	DEFINE(VCPU_DABR, offsetof(struct kvm_vcpu, arch.dabr));
	DEFINE(VCPU_DABRX, offsetof(struct kvm_vcpu, arch.dabrx));
	DEFINE(VCPU_DAWR, offsetof(struct kvm_vcpu, arch.dawr));
	DEFINE(VCPU_DAWRX, offsetof(struct kvm_vcpu, arch.dawrx));
	DEFINE(VCPU_CIABR, offsetof(struct kvm_vcpu, arch.ciabr));
	DEFINE(VCPU_HFLAGS, offsetof(struct kvm_vcpu, arch.hflags));
	DEFINE(VCPU_DEC, offsetof(struct kvm_vcpu, arch.dec));
	DEFINE(VCPU_DEC_EXPIRES, offsetof(struct kvm_vcpu, arch.dec_expires));
	DEFINE(VCPU_PENDING_EXC, offsetof(struct kvm_vcpu, arch.pending_exceptions));
	DEFINE(VCPU_CEDED, offsetof(struct kvm_vcpu, arch.ceded));
	DEFINE(VCPU_PRODDED, offsetof(struct kvm_vcpu, arch.prodded));
	DEFINE(VCPU_MMCR, offsetof(struct kvm_vcpu, arch.mmcr));
	DEFINE(VCPU_PMC, offsetof(struct kvm_vcpu, arch.pmc));
	DEFINE(VCPU_SPMC, offsetof(struct kvm_vcpu, arch.spmc));
	DEFINE(VCPU_SIAR, offsetof(struct kvm_vcpu, arch.siar));
	DEFINE(VCPU_SDAR, offsetof(struct kvm_vcpu, arch.sdar));
	DEFINE(VCPU_SIER, offsetof(struct kvm_vcpu, arch.sier));
	DEFINE(VCPU_SLB, offsetof(struct kvm_vcpu, arch.slb));
	DEFINE(VCPU_SLB_MAX, offsetof(struct kvm_vcpu, arch.slb_max));
	DEFINE(VCPU_SLB_NR, offsetof(struct kvm_vcpu, arch.slb_nr));
	DEFINE(VCPU_FAULT_DSISR, offsetof(struct kvm_vcpu, arch.fault_dsisr));
	DEFINE(VCPU_FAULT_DAR, offsetof(struct kvm_vcpu, arch.fault_dar));
	DEFINE(VCPU_INTR_MSR, offsetof(struct kvm_vcpu, arch.intr_msr));
	DEFINE(VCPU_LAST_INST, offsetof(struct kvm_vcpu, arch.last_inst));
	DEFINE(VCPU_TRAP, offsetof(struct kvm_vcpu, arch.trap));
	DEFINE(VCPU_CFAR, offsetof(struct kvm_vcpu, arch.cfar));
	DEFINE(VCPU_PPR, offsetof(struct kvm_vcpu, arch.ppr));
	DEFINE(VCPU_FSCR, offsetof(struct kvm_vcpu, arch.fscr));
	DEFINE(VCPU_SHADOW_FSCR, offsetof(struct kvm_vcpu, arch.shadow_fscr));
	DEFINE(VCPU_PSPB, offsetof(struct kvm_vcpu, arch.pspb));
	DEFINE(VCPU_EBBHR, offsetof(struct kvm_vcpu, arch.ebbhr));
	DEFINE(VCPU_EBBRR, offsetof(struct kvm_vcpu, arch.ebbrr));
	DEFINE(VCPU_BESCR, offsetof(struct kvm_vcpu, arch.bescr));
	DEFINE(VCPU_CSIGR, offsetof(struct kvm_vcpu, arch.csigr));
	DEFINE(VCPU_TACR, offsetof(struct kvm_vcpu, arch.tacr));
	DEFINE(VCPU_TCSCR, offsetof(struct kvm_vcpu, arch.tcscr));
	DEFINE(VCPU_ACOP, offsetof(struct kvm_vcpu, arch.acop));
	DEFINE(VCPU_WORT, offsetof(struct kvm_vcpu, arch.wort));
	DEFINE(VCPU_SHADOW_SRR1, offsetof(struct kvm_vcpu, arch.shadow_srr1));
	DEFINE(VCORE_ENTRY_EXIT, offsetof(struct kvmppc_vcore, entry_exit_count));
	DEFINE(VCORE_NAP_COUNT, offsetof(struct kvmppc_vcore, nap_count));
	DEFINE(VCORE_IN_GUEST, offsetof(struct kvmppc_vcore, in_guest));
	DEFINE(VCORE_NAPPING_THREADS, offsetof(struct kvmppc_vcore, napping_threads));
	DEFINE(VCORE_KVM, offsetof(struct kvmppc_vcore, kvm));
	DEFINE(VCORE_TB_OFFSET, offsetof(struct kvmppc_vcore, tb_offset));
	DEFINE(VCORE_LPCR, offsetof(struct kvmppc_vcore, lpcr));
	DEFINE(VCORE_PCR, offsetof(struct kvmppc_vcore, pcr));
	DEFINE(VCORE_DPDES, offsetof(struct kvmppc_vcore, dpdes));
	DEFINE(VCPU_SLB_E, offsetof(struct kvmppc_slb, orige));
	DEFINE(VCPU_SLB_V, offsetof(struct kvmppc_slb, origv));
	DEFINE(VCPU_SLB_SIZE, sizeof(struct kvmppc_slb));
#ifdef CONFIG_PPC_TRANSACTIONAL_MEM
	DEFINE(VCPU_TFHAR, offsetof(struct kvm_vcpu, arch.tfhar));
	DEFINE(VCPU_TFIAR, offsetof(struct kvm_vcpu, arch.tfiar));
	DEFINE(VCPU_TEXASR, offsetof(struct kvm_vcpu, arch.texasr));
	DEFINE(VCPU_GPR_TM, offsetof(struct kvm_vcpu, arch.gpr_tm));
	DEFINE(VCPU_FPRS_TM, offsetof(struct kvm_vcpu, arch.fp_tm.fpr));
	DEFINE(VCPU_VRS_TM, offsetof(struct kvm_vcpu, arch.vr_tm.vr));
	DEFINE(VCPU_VRSAVE_TM, offsetof(struct kvm_vcpu, arch.vrsave_tm));
	DEFINE(VCPU_CR_TM, offsetof(struct kvm_vcpu, arch.cr_tm));
	DEFINE(VCPU_LR_TM, offsetof(struct kvm_vcpu, arch.lr_tm));
	DEFINE(VCPU_CTR_TM, offsetof(struct kvm_vcpu, arch.ctr_tm));
	DEFINE(VCPU_AMR_TM, offsetof(struct kvm_vcpu, arch.amr_tm));
	DEFINE(VCPU_PPR_TM, offsetof(struct kvm_vcpu, arch.ppr_tm));
	DEFINE(VCPU_DSCR_TM, offsetof(struct kvm_vcpu, arch.dscr_tm));
	DEFINE(VCPU_TAR_TM, offsetof(struct kvm_vcpu, arch.tar_tm));
#endif

#ifdef CONFIG_PPC_BOOK3S_64
#ifdef CONFIG_KVM_BOOK3S_PR_POSSIBLE
	DEFINE(PACA_SVCPU, offsetof(struct paca_struct, shadow_vcpu));
# define SVCPU_FIELD(x, f)	DEFINE(x, offsetof(struct paca_struct, shadow_vcpu.f))
#else
# define SVCPU_FIELD(x, f)
#endif
# define HSTATE_FIELD(x, f)	DEFINE(x, offsetof(struct paca_struct, kvm_hstate.f))
#else	/* 32-bit */
# define SVCPU_FIELD(x, f)	DEFINE(x, offsetof(struct kvmppc_book3s_shadow_vcpu, f))
# define HSTATE_FIELD(x, f)	DEFINE(x, offsetof(struct kvmppc_book3s_shadow_vcpu, hstate.f))
#endif

	SVCPU_FIELD(SVCPU_CR, cr);
	SVCPU_FIELD(SVCPU_XER, xer);
	SVCPU_FIELD(SVCPU_CTR, ctr);
	SVCPU_FIELD(SVCPU_LR, lr);
	SVCPU_FIELD(SVCPU_PC, pc);
	SVCPU_FIELD(SVCPU_R0, gpr[0]);
	SVCPU_FIELD(SVCPU_R1, gpr[1]);
	SVCPU_FIELD(SVCPU_R2, gpr[2]);
	SVCPU_FIELD(SVCPU_R3, gpr[3]);
	SVCPU_FIELD(SVCPU_R4, gpr[4]);
	SVCPU_FIELD(SVCPU_R5, gpr[5]);
	SVCPU_FIELD(SVCPU_R6, gpr[6]);
	SVCPU_FIELD(SVCPU_R7, gpr[7]);
	SVCPU_FIELD(SVCPU_R8, gpr[8]);
	SVCPU_FIELD(SVCPU_R9, gpr[9]);
	SVCPU_FIELD(SVCPU_R10, gpr[10]);
	SVCPU_FIELD(SVCPU_R11, gpr[11]);
	SVCPU_FIELD(SVCPU_R12, gpr[12]);
	SVCPU_FIELD(SVCPU_R13, gpr[13]);
	SVCPU_FIELD(SVCPU_FAULT_DSISR, fault_dsisr);
	SVCPU_FIELD(SVCPU_FAULT_DAR, fault_dar);
	SVCPU_FIELD(SVCPU_LAST_INST, last_inst);
	SVCPU_FIELD(SVCPU_SHADOW_SRR1, shadow_srr1);
#ifdef CONFIG_PPC_BOOK3S_32
	SVCPU_FIELD(SVCPU_SR, sr);
#endif
#ifdef CONFIG_PPC64
	SVCPU_FIELD(SVCPU_SLB, slb);
	SVCPU_FIELD(SVCPU_SLB_MAX, slb_max);
	SVCPU_FIELD(SVCPU_SHADOW_FSCR, shadow_fscr);
#endif

	HSTATE_FIELD(HSTATE_HOST_R1, host_r1);
	HSTATE_FIELD(HSTATE_HOST_R2, host_r2);
	HSTATE_FIELD(HSTATE_HOST_MSR, host_msr);
	HSTATE_FIELD(HSTATE_VMHANDLER, vmhandler);
	HSTATE_FIELD(HSTATE_SCRATCH0, scratch0);
	HSTATE_FIELD(HSTATE_SCRATCH1, scratch1);
	HSTATE_FIELD(HSTATE_SCRATCH2, scratch2);
	HSTATE_FIELD(HSTATE_IN_GUEST, in_guest);
	HSTATE_FIELD(HSTATE_RESTORE_HID5, restore_hid5);
	HSTATE_FIELD(HSTATE_NAPPING, napping);

#ifdef CONFIG_KVM_BOOK3S_HV_POSSIBLE
	HSTATE_FIELD(HSTATE_HWTHREAD_REQ, hwthread_req);
	HSTATE_FIELD(HSTATE_HWTHREAD_STATE, hwthread_state);
	HSTATE_FIELD(HSTATE_KVM_VCPU, kvm_vcpu);
	HSTATE_FIELD(HSTATE_KVM_VCORE, kvm_vcore);
	HSTATE_FIELD(HSTATE_XICS_PHYS, xics_phys);
	HSTATE_FIELD(HSTATE_SAVED_XIRR, saved_xirr);
	HSTATE_FIELD(HSTATE_HOST_IPI, host_ipi);
	HSTATE_FIELD(HSTATE_PTID, ptid);
	HSTATE_FIELD(HSTATE_MMCR, host_mmcr);
	HSTATE_FIELD(HSTATE_PMC, host_pmc);
	HSTATE_FIELD(HSTATE_PURR, host_purr);
	HSTATE_FIELD(HSTATE_SPURR, host_spurr);
	HSTATE_FIELD(HSTATE_DSCR, host_dscr);
	HSTATE_FIELD(HSTATE_DABR, dabr);
	HSTATE_FIELD(HSTATE_DECEXP, dec_expires);
	DEFINE(IPI_PRIORITY, IPI_PRIORITY);
#endif /* CONFIG_KVM_BOOK3S_HV_POSSIBLE */

#ifdef CONFIG_PPC_BOOK3S_64
	HSTATE_FIELD(HSTATE_CFAR, cfar);
	HSTATE_FIELD(HSTATE_PPR, ppr);
	HSTATE_FIELD(HSTATE_HOST_FSCR, host_fscr);
#endif /* CONFIG_PPC_BOOK3S_64 */

#else /* CONFIG_PPC_BOOK3S */
	DEFINE(VCPU_CR, offsetof(struct kvm_vcpu, arch.cr));
	DEFINE(VCPU_XER, offsetof(struct kvm_vcpu, arch.xer));
	DEFINE(VCPU_LR, offsetof(struct kvm_vcpu, arch.lr));
	DEFINE(VCPU_CTR, offsetof(struct kvm_vcpu, arch.ctr));
	DEFINE(VCPU_PC, offsetof(struct kvm_vcpu, arch.pc));
	DEFINE(VCPU_SPRG9, offsetof(struct kvm_vcpu, arch.sprg9));
	DEFINE(VCPU_LAST_INST, offsetof(struct kvm_vcpu, arch.last_inst));
	DEFINE(VCPU_FAULT_DEAR, offsetof(struct kvm_vcpu, arch.fault_dear));
	DEFINE(VCPU_FAULT_ESR, offsetof(struct kvm_vcpu, arch.fault_esr));
	DEFINE(VCPU_CRIT_SAVE, offsetof(struct kvm_vcpu, arch.crit_save));
#endif /* CONFIG_PPC_BOOK3S */
#endif /* CONFIG_KVM */

#ifdef CONFIG_KVM_GUEST
	DEFINE(KVM_MAGIC_SCRATCH1, offsetof(struct kvm_vcpu_arch_shared,
					    scratch1));
	DEFINE(KVM_MAGIC_SCRATCH2, offsetof(struct kvm_vcpu_arch_shared,
					    scratch2));
	DEFINE(KVM_MAGIC_SCRATCH3, offsetof(struct kvm_vcpu_arch_shared,
					    scratch3));
	DEFINE(KVM_MAGIC_INT, offsetof(struct kvm_vcpu_arch_shared,
				       int_pending));
	DEFINE(KVM_MAGIC_MSR, offsetof(struct kvm_vcpu_arch_shared, msr));
	DEFINE(KVM_MAGIC_CRITICAL, offsetof(struct kvm_vcpu_arch_shared,
					    critical));
	DEFINE(KVM_MAGIC_SR, offsetof(struct kvm_vcpu_arch_shared, sr));
#endif

#ifdef CONFIG_44x
	DEFINE(PGD_T_LOG2, PGD_T_LOG2);
	DEFINE(PTE_T_LOG2, PTE_T_LOG2);
#endif
#ifdef CONFIG_PPC_FSL_BOOK3E
	DEFINE(TLBCAM_SIZE, sizeof(struct tlbcam));
	DEFINE(TLBCAM_MAS0, offsetof(struct tlbcam, MAS0));
	DEFINE(TLBCAM_MAS1, offsetof(struct tlbcam, MAS1));
	DEFINE(TLBCAM_MAS2, offsetof(struct tlbcam, MAS2));
	DEFINE(TLBCAM_MAS3, offsetof(struct tlbcam, MAS3));
	DEFINE(TLBCAM_MAS7, offsetof(struct tlbcam, MAS7));
#endif

#if defined(CONFIG_KVM) && defined(CONFIG_SPE)
	DEFINE(VCPU_EVR, offsetof(struct kvm_vcpu, arch.evr[0]));
	DEFINE(VCPU_ACC, offsetof(struct kvm_vcpu, arch.acc));
	DEFINE(VCPU_SPEFSCR, offsetof(struct kvm_vcpu, arch.spefscr));
	DEFINE(VCPU_HOST_SPEFSCR, offsetof(struct kvm_vcpu, arch.host_spefscr));
#endif

#ifdef CONFIG_KVM_BOOKE_HV
	DEFINE(VCPU_HOST_MAS4, offsetof(struct kvm_vcpu, arch.host_mas4));
	DEFINE(VCPU_HOST_MAS6, offsetof(struct kvm_vcpu, arch.host_mas6));
	DEFINE(VCPU_EPLC, offsetof(struct kvm_vcpu, arch.eplc));
#endif

#ifdef CONFIG_KVM_EXIT_TIMING
	DEFINE(VCPU_TIMING_EXIT_TBU, offsetof(struct kvm_vcpu,
						arch.timing_exit.tv32.tbu));
	DEFINE(VCPU_TIMING_EXIT_TBL, offsetof(struct kvm_vcpu,
						arch.timing_exit.tv32.tbl));
	DEFINE(VCPU_TIMING_LAST_ENTER_TBU, offsetof(struct kvm_vcpu,
					arch.timing_last_enter.tv32.tbu));
	DEFINE(VCPU_TIMING_LAST_ENTER_TBL, offsetof(struct kvm_vcpu,
					arch.timing_last_enter.tv32.tbl));
#endif

<<<<<<< HEAD
	DEFINE(PPC_DBELL_SERVER, PPC_DBELL_SERVER);
=======
#ifdef CONFIG_PPC_POWERNV
	DEFINE(PACA_CORE_IDLE_STATE_PTR,
			offsetof(struct paca_struct, core_idle_state_ptr));
	DEFINE(PACA_THREAD_IDLE_STATE,
			offsetof(struct paca_struct, thread_idle_state));
	DEFINE(PACA_THREAD_MASK,
			offsetof(struct paca_struct, thread_mask));
	DEFINE(PACA_SUBCORE_SIBLING_MASK,
			offsetof(struct paca_struct, subcore_sibling_mask));
#endif
>>>>>>> d70a54e2

	return 0;
}<|MERGE_RESOLUTION|>--- conflicted
+++ resolved
@@ -727,9 +727,6 @@
 					arch.timing_last_enter.tv32.tbl));
 #endif
 
-<<<<<<< HEAD
-	DEFINE(PPC_DBELL_SERVER, PPC_DBELL_SERVER);
-=======
 #ifdef CONFIG_PPC_POWERNV
 	DEFINE(PACA_CORE_IDLE_STATE_PTR,
 			offsetof(struct paca_struct, core_idle_state_ptr));
@@ -740,7 +737,8 @@
 	DEFINE(PACA_SUBCORE_SIBLING_MASK,
 			offsetof(struct paca_struct, subcore_sibling_mask));
 #endif
->>>>>>> d70a54e2
+
+	DEFINE(PPC_DBELL_SERVER, PPC_DBELL_SERVER);
 
 	return 0;
 }