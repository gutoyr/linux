--- conflicted
+++ resolved
@@ -1762,8 +1762,6 @@
 	return ret;
 }
 
-<<<<<<< HEAD
-=======
 #ifdef CONFIG_SECCOMP
 static int do_seccomp(struct pt_regs *regs)
 {
@@ -1802,7 +1800,6 @@
 static inline int do_seccomp(struct pt_regs *regs) { return 0; }
 #endif /* CONFIG_SECCOMP */
 
->>>>>>> afd2ff9b
 /**
  * do_syscall_trace_enter() - Do syscall tracing on kernel entry.
  * @regs: the pt_regs of the task to trace (current)
@@ -1828,34 +1825,8 @@
 
 	user_exit();
 
-<<<<<<< HEAD
-	if (test_thread_flag(TIF_SECCOMP)) {
-		/*
-		 * The ABI we present to seccomp tracers is that r3 contains
-		 * the syscall return value and orig_gpr3 contains the first
-		 * syscall parameter. This is different to the ptrace ABI where
-		 * both r3 and orig_gpr3 contain the first syscall parameter.
-		 */
-		regs->gpr[3] = -ENOSYS;
-
-		/*
-		 * We use the __ version here because we have already checked
-		 * TIF_SECCOMP. If this fails, there is nothing left to do, we
-		 * have already loaded -ENOSYS into r3, or seccomp has put
-		 * something else in r3 (via SECCOMP_RET_ERRNO/TRACE).
-		 */
-		if (__secure_computing())
-			return -1;
-
-		/*
-		 * The syscall was allowed by seccomp, restore the register
-		 * state to what ptrace and audit expect.
-		 * Note that we use orig_gpr3, which means a seccomp tracer can
-		 * modify the first syscall parameter (in orig_gpr3) and also
-		 * allow the syscall to proceed.
-		 */
-		regs->gpr[3] = regs->orig_gpr3;
-	}
+	if (do_seccomp(regs))
+		return -1;
 
 	if (test_thread_flag(TIF_SYSCALL_TRACE)) {
 		/*
@@ -1864,18 +1835,6 @@
 		 * regs->gpr[0] to an invalid syscall number, that is handled
 		 * below on the exit path.
 		 */
-=======
-	if (do_seccomp(regs))
-		return -1;
-
-	if (test_thread_flag(TIF_SYSCALL_TRACE)) {
-		/*
-		 * The tracer may decide to abort the syscall, if so tracehook
-		 * will return !0. Note that the tracer may also just change
-		 * regs->gpr[0] to an invalid syscall number, that is handled
-		 * below on the exit path.
-		 */
->>>>>>> afd2ff9b
 		abort = tracehook_report_syscall_entry(regs) != 0;
 	}
 
