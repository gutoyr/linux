/*
 *  PowerPC version
 *    Copyright (C) 1995-1996 Gary Thomas (gdt@linuxppc.org)
 *
 *  Derived from "arch/m68k/kernel/ptrace.c"
 *  Copyright (C) 1994 by Hamish Macdonald
 *  Taken from linux/kernel/ptrace.c and modified for M680x0.
 *  linux/kernel/ptrace.c is by Ross Biro 1/23/92, edited by Linus Torvalds
 *
 * Modified by Cort Dougan (cort@hq.fsmlabs.com)
 * and Paul Mackerras (paulus@samba.org).
 *
 * This file is subject to the terms and conditions of the GNU General
 * Public License.  See the file README.legal in the main directory of
 * this archive for more details.
 */

#include <linux/kernel.h>
#include <linux/sched.h>
#include <linux/mm.h>
#include <linux/smp.h>
#include <linux/errno.h>
#include <linux/ptrace.h>
#include <linux/regset.h>
#include <linux/tracehook.h>
#include <linux/elf.h>
#include <linux/user.h>
#include <linux/security.h>
#include <linux/signal.h>
#include <linux/seccomp.h>
#include <linux/audit.h>
#include <trace/syscall.h>
#include <linux/hw_breakpoint.h>
#include <linux/perf_event.h>
#include <linux/context_tracking.h>

#include <asm/uaccess.h>
#include <asm/page.h>
#include <asm/pgtable.h>
#include <asm/switch_to.h>

#define CREATE_TRACE_POINTS
#include <trace/events/syscalls.h>

/*
 * The parameter save area on the stack is used to store arguments being passed
 * to callee function and is located at fixed offset from stack pointer.
 */
#ifdef CONFIG_PPC32
#define PARAMETER_SAVE_AREA_OFFSET	24  /* bytes */
#else /* CONFIG_PPC32 */
#define PARAMETER_SAVE_AREA_OFFSET	48  /* bytes */
#endif

struct pt_regs_offset {
	const char *name;
	int offset;
};

#define STR(s)	#s			/* convert to string */
#define REG_OFFSET_NAME(r) {.name = #r, .offset = offsetof(struct pt_regs, r)}
#define GPR_OFFSET_NAME(num)	\
	{.name = STR(gpr##num), .offset = offsetof(struct pt_regs, gpr[num])}
#define REG_OFFSET_END {.name = NULL, .offset = 0}

static const struct pt_regs_offset regoffset_table[] = {
	GPR_OFFSET_NAME(0),
	GPR_OFFSET_NAME(1),
	GPR_OFFSET_NAME(2),
	GPR_OFFSET_NAME(3),
	GPR_OFFSET_NAME(4),
	GPR_OFFSET_NAME(5),
	GPR_OFFSET_NAME(6),
	GPR_OFFSET_NAME(7),
	GPR_OFFSET_NAME(8),
	GPR_OFFSET_NAME(9),
	GPR_OFFSET_NAME(10),
	GPR_OFFSET_NAME(11),
	GPR_OFFSET_NAME(12),
	GPR_OFFSET_NAME(13),
	GPR_OFFSET_NAME(14),
	GPR_OFFSET_NAME(15),
	GPR_OFFSET_NAME(16),
	GPR_OFFSET_NAME(17),
	GPR_OFFSET_NAME(18),
	GPR_OFFSET_NAME(19),
	GPR_OFFSET_NAME(20),
	GPR_OFFSET_NAME(21),
	GPR_OFFSET_NAME(22),
	GPR_OFFSET_NAME(23),
	GPR_OFFSET_NAME(24),
	GPR_OFFSET_NAME(25),
	GPR_OFFSET_NAME(26),
	GPR_OFFSET_NAME(27),
	GPR_OFFSET_NAME(28),
	GPR_OFFSET_NAME(29),
	GPR_OFFSET_NAME(30),
	GPR_OFFSET_NAME(31),
	REG_OFFSET_NAME(nip),
	REG_OFFSET_NAME(msr),
	REG_OFFSET_NAME(ctr),
	REG_OFFSET_NAME(link),
	REG_OFFSET_NAME(xer),
	REG_OFFSET_NAME(ccr),
#ifdef CONFIG_PPC64
	REG_OFFSET_NAME(softe),
#else
	REG_OFFSET_NAME(mq),
#endif
	REG_OFFSET_NAME(trap),
	REG_OFFSET_NAME(dar),
	REG_OFFSET_NAME(dsisr),
	REG_OFFSET_END,
};

/**
 * regs_query_register_offset() - query register offset from its name
 * @name:	the name of a register
 *
 * regs_query_register_offset() returns the offset of a register in struct
 * pt_regs from its name. If the name is invalid, this returns -EINVAL;
 */
int regs_query_register_offset(const char *name)
{
	const struct pt_regs_offset *roff;
	for (roff = regoffset_table; roff->name != NULL; roff++)
		if (!strcmp(roff->name, name))
			return roff->offset;
	return -EINVAL;
}

/**
 * regs_query_register_name() - query register name from its offset
 * @offset:	the offset of a register in struct pt_regs.
 *
 * regs_query_register_name() returns the name of a register from its
 * offset in struct pt_regs. If the @offset is invalid, this returns NULL;
 */
const char *regs_query_register_name(unsigned int offset)
{
	const struct pt_regs_offset *roff;
	for (roff = regoffset_table; roff->name != NULL; roff++)
		if (roff->offset == offset)
			return roff->name;
	return NULL;
}

/*
 * does not yet catch signals sent when the child dies.
 * in exit.c or in signal.c.
 */

/*
 * Set of msr bits that gdb can change on behalf of a process.
 */
#ifdef CONFIG_PPC_ADV_DEBUG_REGS
#define MSR_DEBUGCHANGE	0
#else
#define MSR_DEBUGCHANGE	(MSR_SE | MSR_BE)
#endif

/*
 * Max register writeable via put_reg
 */
#ifdef CONFIG_PPC32
#define PT_MAX_PUT_REG	PT_MQ
#else
#define PT_MAX_PUT_REG	PT_CCR
#endif

static unsigned long get_user_msr(struct task_struct *task)
{
	return task->thread.regs->msr | task->thread.fpexc_mode;
}

static int set_user_msr(struct task_struct *task, unsigned long msr)
{
	task->thread.regs->msr &= ~MSR_DEBUGCHANGE;
	task->thread.regs->msr |= msr & MSR_DEBUGCHANGE;
	return 0;
}

#ifdef CONFIG_PPC64
static int get_user_dscr(struct task_struct *task, unsigned long *data)
{
	*data = task->thread.dscr;
	return 0;
}

static int set_user_dscr(struct task_struct *task, unsigned long dscr)
{
	task->thread.dscr = dscr;
	task->thread.dscr_inherit = 1;
	return 0;
}
#else
static int get_user_dscr(struct task_struct *task, unsigned long *data)
{
	return -EIO;
}

static int set_user_dscr(struct task_struct *task, unsigned long dscr)
{
	return -EIO;
}
#endif

/*
 * We prevent mucking around with the reserved area of trap
 * which are used internally by the kernel.
 */
static int set_user_trap(struct task_struct *task, unsigned long trap)
{
	task->thread.regs->trap = trap & 0xfff0;
	return 0;
}

/*
 * Get contents of register REGNO in task TASK.
 */
int ptrace_get_reg(struct task_struct *task, int regno, unsigned long *data)
{
	if ((task->thread.regs == NULL) || !data)
		return -EIO;

	if (regno == PT_MSR) {
		*data = get_user_msr(task);
		return 0;
	}

	if (regno == PT_DSCR)
		return get_user_dscr(task, data);

	if (regno < (sizeof(struct pt_regs) / sizeof(unsigned long))) {
		*data = ((unsigned long *)task->thread.regs)[regno];
		return 0;
	}

	return -EIO;
}

/*
 * Write contents of register REGNO in task TASK.
 */
int ptrace_put_reg(struct task_struct *task, int regno, unsigned long data)
{
	if (task->thread.regs == NULL)
		return -EIO;

	if (regno == PT_MSR)
		return set_user_msr(task, data);
	if (regno == PT_TRAP)
		return set_user_trap(task, data);
	if (regno == PT_DSCR)
		return set_user_dscr(task, data);

	if (regno <= PT_MAX_PUT_REG) {
		((unsigned long *)task->thread.regs)[regno] = data;
		return 0;
	}
	return -EIO;
}

static int gpr_get(struct task_struct *target, const struct user_regset *regset,
		   unsigned int pos, unsigned int count,
		   void *kbuf, void __user *ubuf)
{
	int i, ret;

	if (target->thread.regs == NULL)
		return -EIO;

	if (!FULL_REGS(target->thread.regs)) {
		/* We have a partial register set.  Fill 14-31 with bogus values */
		for (i = 14; i < 32; i++)
			target->thread.regs->gpr[i] = NV_REG_POISON;
	}

	ret = user_regset_copyout(&pos, &count, &kbuf, &ubuf,
				  target->thread.regs,
				  0, offsetof(struct pt_regs, msr));
	if (!ret) {
		unsigned long msr = get_user_msr(target);
		ret = user_regset_copyout(&pos, &count, &kbuf, &ubuf, &msr,
					  offsetof(struct pt_regs, msr),
					  offsetof(struct pt_regs, msr) +
					  sizeof(msr));
	}

	BUILD_BUG_ON(offsetof(struct pt_regs, orig_gpr3) !=
		     offsetof(struct pt_regs, msr) + sizeof(long));

	if (!ret)
		ret = user_regset_copyout(&pos, &count, &kbuf, &ubuf,
					  &target->thread.regs->orig_gpr3,
					  offsetof(struct pt_regs, orig_gpr3),
					  sizeof(struct pt_regs));
	if (!ret)
		ret = user_regset_copyout_zero(&pos, &count, &kbuf, &ubuf,
					       sizeof(struct pt_regs), -1);

	return ret;
}

static int gpr_set(struct task_struct *target, const struct user_regset *regset,
		   unsigned int pos, unsigned int count,
		   const void *kbuf, const void __user *ubuf)
{
	unsigned long reg;
	int ret;

	if (target->thread.regs == NULL)
		return -EIO;

	CHECK_FULL_REGS(target->thread.regs);

	ret = user_regset_copyin(&pos, &count, &kbuf, &ubuf,
				 target->thread.regs,
				 0, PT_MSR * sizeof(reg));

	if (!ret && count > 0) {
		ret = user_regset_copyin(&pos, &count, &kbuf, &ubuf, &reg,
					 PT_MSR * sizeof(reg),
					 (PT_MSR + 1) * sizeof(reg));
		if (!ret)
			ret = set_user_msr(target, reg);
	}

	BUILD_BUG_ON(offsetof(struct pt_regs, orig_gpr3) !=
		     offsetof(struct pt_regs, msr) + sizeof(long));

	if (!ret)
		ret = user_regset_copyin(&pos, &count, &kbuf, &ubuf,
					 &target->thread.regs->orig_gpr3,
					 PT_ORIG_R3 * sizeof(reg),
					 (PT_MAX_PUT_REG + 1) * sizeof(reg));

	if (PT_MAX_PUT_REG + 1 < PT_TRAP && !ret)
		ret = user_regset_copyin_ignore(
			&pos, &count, &kbuf, &ubuf,
			(PT_MAX_PUT_REG + 1) * sizeof(reg),
			PT_TRAP * sizeof(reg));

	if (!ret && count > 0) {
		ret = user_regset_copyin(&pos, &count, &kbuf, &ubuf, &reg,
					 PT_TRAP * sizeof(reg),
					 (PT_TRAP + 1) * sizeof(reg));
		if (!ret)
			ret = set_user_trap(target, reg);
	}

	if (!ret)
		ret = user_regset_copyin_ignore(
			&pos, &count, &kbuf, &ubuf,
			(PT_TRAP + 1) * sizeof(reg), -1);

	return ret;
}

static int fpr_get(struct task_struct *target, const struct user_regset *regset,
		   unsigned int pos, unsigned int count,
		   void *kbuf, void __user *ubuf)
{
#ifdef CONFIG_VSX
	u64 buf[33];
	int i;
#endif
	flush_fp_to_thread(target);

#ifdef CONFIG_VSX
	/* copy to local buffer then write that out */
	for (i = 0; i < 32 ; i++)
		buf[i] = target->thread.TS_FPR(i);
	buf[32] = target->thread.fp_state.fpscr;
	return user_regset_copyout(&pos, &count, &kbuf, &ubuf, buf, 0, -1);

#else
	BUILD_BUG_ON(offsetof(struct thread_fp_state, fpscr) !=
		     offsetof(struct thread_fp_state, fpr[32][0]));

	return user_regset_copyout(&pos, &count, &kbuf, &ubuf,
				   &target->thread.fp_state, 0, -1);
#endif
}

static int fpr_set(struct task_struct *target, const struct user_regset *regset,
		   unsigned int pos, unsigned int count,
		   const void *kbuf, const void __user *ubuf)
{
#ifdef CONFIG_VSX
	u64 buf[33];
	int i;
#endif
	flush_fp_to_thread(target);

#ifdef CONFIG_VSX
	/* copy to local buffer then write that out */
	i = user_regset_copyin(&pos, &count, &kbuf, &ubuf, buf, 0, -1);
	if (i)
		return i;
	for (i = 0; i < 32 ; i++)
		target->thread.TS_FPR(i) = buf[i];
	target->thread.fp_state.fpscr = buf[32];
	return 0;
#else
	BUILD_BUG_ON(offsetof(struct thread_fp_state, fpscr) !=
		     offsetof(struct thread_fp_state, fpr[32][0]));

	return user_regset_copyin(&pos, &count, &kbuf, &ubuf,
				  &target->thread.fp_state, 0, -1);
#endif
}

#ifdef CONFIG_ALTIVEC
/*
 * Get/set all the altivec registers vr0..vr31, vscr, vrsave, in one go.
 * The transfer totals 34 quadword.  Quadwords 0-31 contain the
 * corresponding vector registers.  Quadword 32 contains the vscr as the
 * last word (offset 12) within that quadword.  Quadword 33 contains the
 * vrsave as the first word (offset 0) within the quadword.
 *
 * This definition of the VMX state is compatible with the current PPC32
 * ptrace interface.  This allows signal handling and ptrace to use the
 * same structures.  This also simplifies the implementation of a bi-arch
 * (combined (32- and 64-bit) gdb.
 */

static int vr_active(struct task_struct *target,
		     const struct user_regset *regset)
{
	flush_altivec_to_thread(target);
	return target->thread.used_vr ? regset->n : 0;
}

static int vr_get(struct task_struct *target, const struct user_regset *regset,
		  unsigned int pos, unsigned int count,
		  void *kbuf, void __user *ubuf)
{
	int ret;

	flush_altivec_to_thread(target);

	BUILD_BUG_ON(offsetof(struct thread_vr_state, vscr) !=
		     offsetof(struct thread_vr_state, vr[32]));

	ret = user_regset_copyout(&pos, &count, &kbuf, &ubuf,
				  &target->thread.vr_state, 0,
				  33 * sizeof(vector128));
	if (!ret) {
		/*
		 * Copy out only the low-order word of vrsave.
		 */
		union {
			elf_vrreg_t reg;
			u32 word;
		} vrsave;
		memset(&vrsave, 0, sizeof(vrsave));
		vrsave.word = target->thread.vrsave;
		ret = user_regset_copyout(&pos, &count, &kbuf, &ubuf, &vrsave,
					  33 * sizeof(vector128), -1);
	}

	return ret;
}

static int vr_set(struct task_struct *target, const struct user_regset *regset,
		  unsigned int pos, unsigned int count,
		  const void *kbuf, const void __user *ubuf)
{
	int ret;

	flush_altivec_to_thread(target);

	BUILD_BUG_ON(offsetof(struct thread_vr_state, vscr) !=
		     offsetof(struct thread_vr_state, vr[32]));

	ret = user_regset_copyin(&pos, &count, &kbuf, &ubuf,
				 &target->thread.vr_state, 0,
				 33 * sizeof(vector128));
	if (!ret && count > 0) {
		/*
		 * We use only the first word of vrsave.
		 */
		union {
			elf_vrreg_t reg;
			u32 word;
		} vrsave;
		memset(&vrsave, 0, sizeof(vrsave));
		vrsave.word = target->thread.vrsave;
		ret = user_regset_copyin(&pos, &count, &kbuf, &ubuf, &vrsave,
					 33 * sizeof(vector128), -1);
		if (!ret)
			target->thread.vrsave = vrsave.word;
	}

	return ret;
}
#endif /* CONFIG_ALTIVEC */

#ifdef CONFIG_VSX
/*
 * Currently to set and and get all the vsx state, you need to call
 * the fp and VMX calls as well.  This only get/sets the lower 32
 * 128bit VSX registers.
 */

static int vsr_active(struct task_struct *target,
		      const struct user_regset *regset)
{
	flush_vsx_to_thread(target);
	return target->thread.used_vsr ? regset->n : 0;
}

static int vsr_get(struct task_struct *target, const struct user_regset *regset,
		   unsigned int pos, unsigned int count,
		   void *kbuf, void __user *ubuf)
{
	u64 buf[32];
	int ret, i;

	flush_vsx_to_thread(target);

	for (i = 0; i < 32 ; i++)
		buf[i] = target->thread.fp_state.fpr[i][TS_VSRLOWOFFSET];
	ret = user_regset_copyout(&pos, &count, &kbuf, &ubuf,
				  buf, 0, 32 * sizeof(double));

	return ret;
}

static int vsr_set(struct task_struct *target, const struct user_regset *regset,
		   unsigned int pos, unsigned int count,
		   const void *kbuf, const void __user *ubuf)
{
	u64 buf[32];
	int ret,i;

	flush_vsx_to_thread(target);

	ret = user_regset_copyin(&pos, &count, &kbuf, &ubuf,
				 buf, 0, 32 * sizeof(double));
	for (i = 0; i < 32 ; i++)
		target->thread.fp_state.fpr[i][TS_VSRLOWOFFSET] = buf[i];


	return ret;
}
#endif /* CONFIG_VSX */

#ifdef CONFIG_SPE

/*
 * For get_evrregs/set_evrregs functions 'data' has the following layout:
 *
 * struct {
 *   u32 evr[32];
 *   u64 acc;
 *   u32 spefscr;
 * }
 */

static int evr_active(struct task_struct *target,
		      const struct user_regset *regset)
{
	flush_spe_to_thread(target);
	return target->thread.used_spe ? regset->n : 0;
}

static int evr_get(struct task_struct *target, const struct user_regset *regset,
		   unsigned int pos, unsigned int count,
		   void *kbuf, void __user *ubuf)
{
	int ret;

	flush_spe_to_thread(target);

	ret = user_regset_copyout(&pos, &count, &kbuf, &ubuf,
				  &target->thread.evr,
				  0, sizeof(target->thread.evr));

	BUILD_BUG_ON(offsetof(struct thread_struct, acc) + sizeof(u64) !=
		     offsetof(struct thread_struct, spefscr));

	if (!ret)
		ret = user_regset_copyout(&pos, &count, &kbuf, &ubuf,
					  &target->thread.acc,
					  sizeof(target->thread.evr), -1);

	return ret;
}

static int evr_set(struct task_struct *target, const struct user_regset *regset,
		   unsigned int pos, unsigned int count,
		   const void *kbuf, const void __user *ubuf)
{
	int ret;

	flush_spe_to_thread(target);

	ret = user_regset_copyin(&pos, &count, &kbuf, &ubuf,
				 &target->thread.evr,
				 0, sizeof(target->thread.evr));

	BUILD_BUG_ON(offsetof(struct thread_struct, acc) + sizeof(u64) !=
		     offsetof(struct thread_struct, spefscr));

	if (!ret)
		ret = user_regset_copyin(&pos, &count, &kbuf, &ubuf,
					 &target->thread.acc,
					 sizeof(target->thread.evr), -1);

	return ret;
}
#endif /* CONFIG_SPE */


/*
 * These are our native regset flavors.
 */
enum powerpc_regset {
	REGSET_GPR,
	REGSET_FPR,
#ifdef CONFIG_ALTIVEC
	REGSET_VMX,
#endif
#ifdef CONFIG_VSX
	REGSET_VSX,
#endif
#ifdef CONFIG_SPE
	REGSET_SPE,
#endif
};

static const struct user_regset native_regsets[] = {
	[REGSET_GPR] = {
		.core_note_type = NT_PRSTATUS, .n = ELF_NGREG,
		.size = sizeof(long), .align = sizeof(long),
		.get = gpr_get, .set = gpr_set
	},
	[REGSET_FPR] = {
		.core_note_type = NT_PRFPREG, .n = ELF_NFPREG,
		.size = sizeof(double), .align = sizeof(double),
		.get = fpr_get, .set = fpr_set
	},
#ifdef CONFIG_ALTIVEC
	[REGSET_VMX] = {
		.core_note_type = NT_PPC_VMX, .n = 34,
		.size = sizeof(vector128), .align = sizeof(vector128),
		.active = vr_active, .get = vr_get, .set = vr_set
	},
#endif
#ifdef CONFIG_VSX
	[REGSET_VSX] = {
		.core_note_type = NT_PPC_VSX, .n = 32,
		.size = sizeof(double), .align = sizeof(double),
		.active = vsr_active, .get = vsr_get, .set = vsr_set
	},
#endif
#ifdef CONFIG_SPE
	[REGSET_SPE] = {
		.core_note_type = NT_PPC_SPE, .n = 35,
		.size = sizeof(u32), .align = sizeof(u32),
		.active = evr_active, .get = evr_get, .set = evr_set
	},
#endif
};

static const struct user_regset_view user_ppc_native_view = {
	.name = UTS_MACHINE, .e_machine = ELF_ARCH, .ei_osabi = ELF_OSABI,
	.regsets = native_regsets, .n = ARRAY_SIZE(native_regsets)
};

#ifdef CONFIG_PPC64
#include <linux/compat.h>

static int gpr32_get(struct task_struct *target,
		     const struct user_regset *regset,
		     unsigned int pos, unsigned int count,
		     void *kbuf, void __user *ubuf)
{
	const unsigned long *regs = &target->thread.regs->gpr[0];
	compat_ulong_t *k = kbuf;
	compat_ulong_t __user *u = ubuf;
	compat_ulong_t reg;
	int i;

	if (target->thread.regs == NULL)
		return -EIO;

	if (!FULL_REGS(target->thread.regs)) {
		/* We have a partial register set.  Fill 14-31 with bogus values */
		for (i = 14; i < 32; i++)
			target->thread.regs->gpr[i] = NV_REG_POISON; 
	}

	pos /= sizeof(reg);
	count /= sizeof(reg);

	if (kbuf)
		for (; count > 0 && pos < PT_MSR; --count)
			*k++ = regs[pos++];
	else
		for (; count > 0 && pos < PT_MSR; --count)
			if (__put_user((compat_ulong_t) regs[pos++], u++))
				return -EFAULT;

	if (count > 0 && pos == PT_MSR) {
		reg = get_user_msr(target);
		if (kbuf)
			*k++ = reg;
		else if (__put_user(reg, u++))
			return -EFAULT;
		++pos;
		--count;
	}

	if (kbuf)
		for (; count > 0 && pos < PT_REGS_COUNT; --count)
			*k++ = regs[pos++];
	else
		for (; count > 0 && pos < PT_REGS_COUNT; --count)
			if (__put_user((compat_ulong_t) regs[pos++], u++))
				return -EFAULT;

	kbuf = k;
	ubuf = u;
	pos *= sizeof(reg);
	count *= sizeof(reg);
	return user_regset_copyout_zero(&pos, &count, &kbuf, &ubuf,
					PT_REGS_COUNT * sizeof(reg), -1);
}

static int gpr32_set(struct task_struct *target,
		     const struct user_regset *regset,
		     unsigned int pos, unsigned int count,
		     const void *kbuf, const void __user *ubuf)
{
	unsigned long *regs = &target->thread.regs->gpr[0];
	const compat_ulong_t *k = kbuf;
	const compat_ulong_t __user *u = ubuf;
	compat_ulong_t reg;

	if (target->thread.regs == NULL)
		return -EIO;

	CHECK_FULL_REGS(target->thread.regs);

	pos /= sizeof(reg);
	count /= sizeof(reg);

	if (kbuf)
		for (; count > 0 && pos < PT_MSR; --count)
			regs[pos++] = *k++;
	else
		for (; count > 0 && pos < PT_MSR; --count) {
			if (__get_user(reg, u++))
				return -EFAULT;
			regs[pos++] = reg;
		}


	if (count > 0 && pos == PT_MSR) {
		if (kbuf)
			reg = *k++;
		else if (__get_user(reg, u++))
			return -EFAULT;
		set_user_msr(target, reg);
		++pos;
		--count;
	}

	if (kbuf) {
		for (; count > 0 && pos <= PT_MAX_PUT_REG; --count)
			regs[pos++] = *k++;
		for (; count > 0 && pos < PT_TRAP; --count, ++pos)
			++k;
	} else {
		for (; count > 0 && pos <= PT_MAX_PUT_REG; --count) {
			if (__get_user(reg, u++))
				return -EFAULT;
			regs[pos++] = reg;
		}
		for (; count > 0 && pos < PT_TRAP; --count, ++pos)
			if (__get_user(reg, u++))
				return -EFAULT;
	}

	if (count > 0 && pos == PT_TRAP) {
		if (kbuf)
			reg = *k++;
		else if (__get_user(reg, u++))
			return -EFAULT;
		set_user_trap(target, reg);
		++pos;
		--count;
	}

	kbuf = k;
	ubuf = u;
	pos *= sizeof(reg);
	count *= sizeof(reg);
	return user_regset_copyin_ignore(&pos, &count, &kbuf, &ubuf,
					 (PT_TRAP + 1) * sizeof(reg), -1);
}

/*
 * These are the regset flavors matching the CONFIG_PPC32 native set.
 */
static const struct user_regset compat_regsets[] = {
	[REGSET_GPR] = {
		.core_note_type = NT_PRSTATUS, .n = ELF_NGREG,
		.size = sizeof(compat_long_t), .align = sizeof(compat_long_t),
		.get = gpr32_get, .set = gpr32_set
	},
	[REGSET_FPR] = {
		.core_note_type = NT_PRFPREG, .n = ELF_NFPREG,
		.size = sizeof(double), .align = sizeof(double),
		.get = fpr_get, .set = fpr_set
	},
#ifdef CONFIG_ALTIVEC
	[REGSET_VMX] = {
		.core_note_type = NT_PPC_VMX, .n = 34,
		.size = sizeof(vector128), .align = sizeof(vector128),
		.active = vr_active, .get = vr_get, .set = vr_set
	},
#endif
#ifdef CONFIG_SPE
	[REGSET_SPE] = {
		.core_note_type = NT_PPC_SPE, .n = 35,
		.size = sizeof(u32), .align = sizeof(u32),
		.active = evr_active, .get = evr_get, .set = evr_set
	},
#endif
};

static const struct user_regset_view user_ppc_compat_view = {
	.name = "ppc", .e_machine = EM_PPC, .ei_osabi = ELF_OSABI,
	.regsets = compat_regsets, .n = ARRAY_SIZE(compat_regsets)
};
#endif	/* CONFIG_PPC64 */

const struct user_regset_view *task_user_regset_view(struct task_struct *task)
{
#ifdef CONFIG_PPC64
	if (test_tsk_thread_flag(task, TIF_32BIT))
		return &user_ppc_compat_view;
#endif
	return &user_ppc_native_view;
}


void user_enable_single_step(struct task_struct *task)
{
	struct pt_regs *regs = task->thread.regs;

	if (regs != NULL) {
#ifdef CONFIG_PPC_ADV_DEBUG_REGS
		task->thread.debug.dbcr0 &= ~DBCR0_BT;
		task->thread.debug.dbcr0 |= DBCR0_IDM | DBCR0_IC;
		regs->msr |= MSR_DE;
#else
		regs->msr &= ~MSR_BE;
		regs->msr |= MSR_SE;
#endif
	}
	set_tsk_thread_flag(task, TIF_SINGLESTEP);
}

void user_enable_block_step(struct task_struct *task)
{
	struct pt_regs *regs = task->thread.regs;

	if (regs != NULL) {
#ifdef CONFIG_PPC_ADV_DEBUG_REGS
		task->thread.debug.dbcr0 &= ~DBCR0_IC;
		task->thread.debug.dbcr0 = DBCR0_IDM | DBCR0_BT;
		regs->msr |= MSR_DE;
#else
		regs->msr &= ~MSR_SE;
		regs->msr |= MSR_BE;
#endif
	}
	set_tsk_thread_flag(task, TIF_SINGLESTEP);
}

void user_disable_single_step(struct task_struct *task)
{
	struct pt_regs *regs = task->thread.regs;

	if (regs != NULL) {
#ifdef CONFIG_PPC_ADV_DEBUG_REGS
		/*
		 * The logic to disable single stepping should be as
		 * simple as turning off the Instruction Complete flag.
		 * And, after doing so, if all debug flags are off, turn
		 * off DBCR0(IDM) and MSR(DE) .... Torez
		 */
		task->thread.debug.dbcr0 &= ~(DBCR0_IC|DBCR0_BT);
		/*
		 * Test to see if any of the DBCR_ACTIVE_EVENTS bits are set.
		 */
		if (!DBCR_ACTIVE_EVENTS(task->thread.debug.dbcr0,
					task->thread.debug.dbcr1)) {
			/*
			 * All debug events were off.....
			 */
			task->thread.debug.dbcr0 &= ~DBCR0_IDM;
			regs->msr &= ~MSR_DE;
		}
#else
		regs->msr &= ~(MSR_SE | MSR_BE);
#endif
	}
	clear_tsk_thread_flag(task, TIF_SINGLESTEP);
}

#ifdef CONFIG_HAVE_HW_BREAKPOINT
void ptrace_triggered(struct perf_event *bp,
		      struct perf_sample_data *data, struct pt_regs *regs)
{
	struct perf_event_attr attr;

	/*
	 * Disable the breakpoint request here since ptrace has defined a
	 * one-shot behaviour for breakpoint exceptions in PPC64.
	 * The SIGTRAP signal is generated automatically for us in do_dabr().
	 * We don't have to do anything about that here
	 */
	attr = bp->attr;
	attr.disabled = true;
	modify_user_hw_breakpoint(bp, &attr);
}
#endif /* CONFIG_HAVE_HW_BREAKPOINT */

static int ptrace_set_debugreg(struct task_struct *task, unsigned long addr,
			       unsigned long data)
{
#ifdef CONFIG_HAVE_HW_BREAKPOINT
	int ret;
	struct thread_struct *thread = &(task->thread);
	struct perf_event *bp;
	struct perf_event_attr attr;
#endif /* CONFIG_HAVE_HW_BREAKPOINT */
#ifndef CONFIG_PPC_ADV_DEBUG_REGS
	struct arch_hw_breakpoint hw_brk;
#endif

	/* For ppc64 we support one DABR and no IABR's at the moment (ppc64).
	 *  For embedded processors we support one DAC and no IAC's at the
	 *  moment.
	 */
	if (addr > 0)
		return -EINVAL;

	/* The bottom 3 bits in dabr are flags */
	if ((data & ~0x7UL) >= TASK_SIZE)
		return -EIO;

#ifndef CONFIG_PPC_ADV_DEBUG_REGS
	/* For processors using DABR (i.e. 970), the bottom 3 bits are flags.
	 *  It was assumed, on previous implementations, that 3 bits were
	 *  passed together with the data address, fitting the design of the
	 *  DABR register, as follows:
	 *
	 *  bit 0: Read flag
	 *  bit 1: Write flag
	 *  bit 2: Breakpoint translation
	 *
	 *  Thus, we use them here as so.
	 */

	/* Ensure breakpoint translation bit is set */
	if (data && !(data & HW_BRK_TYPE_TRANSLATE))
		return -EIO;
	hw_brk.address = data & (~HW_BRK_TYPE_DABR);
	hw_brk.type = (data & HW_BRK_TYPE_DABR) | HW_BRK_TYPE_PRIV_ALL;
	hw_brk.len = 8;
#ifdef CONFIG_HAVE_HW_BREAKPOINT
	bp = thread->ptrace_bps[0];
	if ((!data) || !(hw_brk.type & HW_BRK_TYPE_RDWR)) {
		if (bp) {
			unregister_hw_breakpoint(bp);
			thread->ptrace_bps[0] = NULL;
		}
		return 0;
	}
	if (bp) {
		attr = bp->attr;
		attr.bp_addr = hw_brk.address;
		arch_bp_generic_fields(hw_brk.type, &attr.bp_type);

		/* Enable breakpoint */
		attr.disabled = false;

		ret =  modify_user_hw_breakpoint(bp, &attr);
		if (ret) {
			return ret;
		}
		thread->ptrace_bps[0] = bp;
		thread->hw_brk = hw_brk;
		return 0;
	}

	/* Create a new breakpoint request if one doesn't exist already */
	hw_breakpoint_init(&attr);
	attr.bp_addr = hw_brk.address;
	arch_bp_generic_fields(hw_brk.type,
			       &attr.bp_type);

	thread->ptrace_bps[0] = bp = register_user_hw_breakpoint(&attr,
					       ptrace_triggered, NULL, task);
	if (IS_ERR(bp)) {
		thread->ptrace_bps[0] = NULL;
		return PTR_ERR(bp);
	}

#endif /* CONFIG_HAVE_HW_BREAKPOINT */
	task->thread.hw_brk = hw_brk;
#else /* CONFIG_PPC_ADV_DEBUG_REGS */
	/* As described above, it was assumed 3 bits were passed with the data
	 *  address, but we will assume only the mode bits will be passed
	 *  as to not cause alignment restrictions for DAC-based processors.
	 */

	/* DAC's hold the whole address without any mode flags */
	task->thread.debug.dac1 = data & ~0x3UL;

	if (task->thread.debug.dac1 == 0) {
		dbcr_dac(task) &= ~(DBCR_DAC1R | DBCR_DAC1W);
		if (!DBCR_ACTIVE_EVENTS(task->thread.debug.dbcr0,
					task->thread.debug.dbcr1)) {
			task->thread.regs->msr &= ~MSR_DE;
			task->thread.debug.dbcr0 &= ~DBCR0_IDM;
		}
		return 0;
	}

	/* Read or Write bits must be set */

	if (!(data & 0x3UL))
		return -EINVAL;

	/* Set the Internal Debugging flag (IDM bit 1) for the DBCR0
	   register */
	task->thread.debug.dbcr0 |= DBCR0_IDM;

	/* Check for write and read flags and set DBCR0
	   accordingly */
	dbcr_dac(task) &= ~(DBCR_DAC1R|DBCR_DAC1W);
	if (data & 0x1UL)
		dbcr_dac(task) |= DBCR_DAC1R;
	if (data & 0x2UL)
		dbcr_dac(task) |= DBCR_DAC1W;
	task->thread.regs->msr |= MSR_DE;
#endif /* CONFIG_PPC_ADV_DEBUG_REGS */
	return 0;
}

/*
 * Called by kernel/ptrace.c when detaching..
 *
 * Make sure single step bits etc are not set.
 */
void ptrace_disable(struct task_struct *child)
{
	/* make sure the single step bit is not set. */
	user_disable_single_step(child);
}

#ifdef CONFIG_PPC_ADV_DEBUG_REGS
static long set_instruction_bp(struct task_struct *child,
			      struct ppc_hw_breakpoint *bp_info)
{
	int slot;
	int slot1_in_use = ((child->thread.debug.dbcr0 & DBCR0_IAC1) != 0);
	int slot2_in_use = ((child->thread.debug.dbcr0 & DBCR0_IAC2) != 0);
	int slot3_in_use = ((child->thread.debug.dbcr0 & DBCR0_IAC3) != 0);
	int slot4_in_use = ((child->thread.debug.dbcr0 & DBCR0_IAC4) != 0);

	if (dbcr_iac_range(child) & DBCR_IAC12MODE)
		slot2_in_use = 1;
	if (dbcr_iac_range(child) & DBCR_IAC34MODE)
		slot4_in_use = 1;

	if (bp_info->addr >= TASK_SIZE)
		return -EIO;

	if (bp_info->addr_mode != PPC_BREAKPOINT_MODE_EXACT) {

		/* Make sure range is valid. */
		if (bp_info->addr2 >= TASK_SIZE)
			return -EIO;

		/* We need a pair of IAC regsisters */
		if ((!slot1_in_use) && (!slot2_in_use)) {
			slot = 1;
			child->thread.debug.iac1 = bp_info->addr;
			child->thread.debug.iac2 = bp_info->addr2;
			child->thread.debug.dbcr0 |= DBCR0_IAC1;
			if (bp_info->addr_mode ==
					PPC_BREAKPOINT_MODE_RANGE_EXCLUSIVE)
				dbcr_iac_range(child) |= DBCR_IAC12X;
			else
				dbcr_iac_range(child) |= DBCR_IAC12I;
#if CONFIG_PPC_ADV_DEBUG_IACS > 2
		} else if ((!slot3_in_use) && (!slot4_in_use)) {
			slot = 3;
			child->thread.debug.iac3 = bp_info->addr;
			child->thread.debug.iac4 = bp_info->addr2;
			child->thread.debug.dbcr0 |= DBCR0_IAC3;
			if (bp_info->addr_mode ==
					PPC_BREAKPOINT_MODE_RANGE_EXCLUSIVE)
				dbcr_iac_range(child) |= DBCR_IAC34X;
			else
				dbcr_iac_range(child) |= DBCR_IAC34I;
#endif
		} else
			return -ENOSPC;
	} else {
		/* We only need one.  If possible leave a pair free in
		 * case a range is needed later
		 */
		if (!slot1_in_use) {
			/*
			 * Don't use iac1 if iac1-iac2 are free and either
			 * iac3 or iac4 (but not both) are free
			 */
			if (slot2_in_use || (slot3_in_use == slot4_in_use)) {
				slot = 1;
				child->thread.debug.iac1 = bp_info->addr;
				child->thread.debug.dbcr0 |= DBCR0_IAC1;
				goto out;
			}
		}
		if (!slot2_in_use) {
			slot = 2;
			child->thread.debug.iac2 = bp_info->addr;
			child->thread.debug.dbcr0 |= DBCR0_IAC2;
#if CONFIG_PPC_ADV_DEBUG_IACS > 2
		} else if (!slot3_in_use) {
			slot = 3;
			child->thread.debug.iac3 = bp_info->addr;
			child->thread.debug.dbcr0 |= DBCR0_IAC3;
		} else if (!slot4_in_use) {
			slot = 4;
			child->thread.debug.iac4 = bp_info->addr;
			child->thread.debug.dbcr0 |= DBCR0_IAC4;
#endif
		} else
			return -ENOSPC;
	}
out:
	child->thread.debug.dbcr0 |= DBCR0_IDM;
	child->thread.regs->msr |= MSR_DE;

	return slot;
}

static int del_instruction_bp(struct task_struct *child, int slot)
{
	switch (slot) {
	case 1:
		if ((child->thread.debug.dbcr0 & DBCR0_IAC1) == 0)
			return -ENOENT;

		if (dbcr_iac_range(child) & DBCR_IAC12MODE) {
			/* address range - clear slots 1 & 2 */
			child->thread.debug.iac2 = 0;
			dbcr_iac_range(child) &= ~DBCR_IAC12MODE;
		}
		child->thread.debug.iac1 = 0;
		child->thread.debug.dbcr0 &= ~DBCR0_IAC1;
		break;
	case 2:
		if ((child->thread.debug.dbcr0 & DBCR0_IAC2) == 0)
			return -ENOENT;

		if (dbcr_iac_range(child) & DBCR_IAC12MODE)
			/* used in a range */
			return -EINVAL;
		child->thread.debug.iac2 = 0;
		child->thread.debug.dbcr0 &= ~DBCR0_IAC2;
		break;
#if CONFIG_PPC_ADV_DEBUG_IACS > 2
	case 3:
		if ((child->thread.debug.dbcr0 & DBCR0_IAC3) == 0)
			return -ENOENT;

		if (dbcr_iac_range(child) & DBCR_IAC34MODE) {
			/* address range - clear slots 3 & 4 */
			child->thread.debug.iac4 = 0;
			dbcr_iac_range(child) &= ~DBCR_IAC34MODE;
		}
		child->thread.debug.iac3 = 0;
		child->thread.debug.dbcr0 &= ~DBCR0_IAC3;
		break;
	case 4:
		if ((child->thread.debug.dbcr0 & DBCR0_IAC4) == 0)
			return -ENOENT;

		if (dbcr_iac_range(child) & DBCR_IAC34MODE)
			/* Used in a range */
			return -EINVAL;
		child->thread.debug.iac4 = 0;
		child->thread.debug.dbcr0 &= ~DBCR0_IAC4;
		break;
#endif
	default:
		return -EINVAL;
	}
	return 0;
}

static int set_dac(struct task_struct *child, struct ppc_hw_breakpoint *bp_info)
{
	int byte_enable =
		(bp_info->condition_mode >> PPC_BREAKPOINT_CONDITION_BE_SHIFT)
		& 0xf;
	int condition_mode =
		bp_info->condition_mode & PPC_BREAKPOINT_CONDITION_MODE;
	int slot;

	if (byte_enable && (condition_mode == 0))
		return -EINVAL;

	if (bp_info->addr >= TASK_SIZE)
		return -EIO;

	if ((dbcr_dac(child) & (DBCR_DAC1R | DBCR_DAC1W)) == 0) {
		slot = 1;
		if (bp_info->trigger_type & PPC_BREAKPOINT_TRIGGER_READ)
			dbcr_dac(child) |= DBCR_DAC1R;
		if (bp_info->trigger_type & PPC_BREAKPOINT_TRIGGER_WRITE)
			dbcr_dac(child) |= DBCR_DAC1W;
		child->thread.debug.dac1 = (unsigned long)bp_info->addr;
#if CONFIG_PPC_ADV_DEBUG_DVCS > 0
		if (byte_enable) {
			child->thread.debug.dvc1 =
				(unsigned long)bp_info->condition_value;
			child->thread.debug.dbcr2 |=
				((byte_enable << DBCR2_DVC1BE_SHIFT) |
				 (condition_mode << DBCR2_DVC1M_SHIFT));
		}
#endif
#ifdef CONFIG_PPC_ADV_DEBUG_DAC_RANGE
	} else if (child->thread.debug.dbcr2 & DBCR2_DAC12MODE) {
		/* Both dac1 and dac2 are part of a range */
		return -ENOSPC;
#endif
	} else if ((dbcr_dac(child) & (DBCR_DAC2R | DBCR_DAC2W)) == 0) {
		slot = 2;
		if (bp_info->trigger_type & PPC_BREAKPOINT_TRIGGER_READ)
			dbcr_dac(child) |= DBCR_DAC2R;
		if (bp_info->trigger_type & PPC_BREAKPOINT_TRIGGER_WRITE)
			dbcr_dac(child) |= DBCR_DAC2W;
		child->thread.debug.dac2 = (unsigned long)bp_info->addr;
#if CONFIG_PPC_ADV_DEBUG_DVCS > 0
		if (byte_enable) {
			child->thread.debug.dvc2 =
				(unsigned long)bp_info->condition_value;
			child->thread.debug.dbcr2 |=
				((byte_enable << DBCR2_DVC2BE_SHIFT) |
				 (condition_mode << DBCR2_DVC2M_SHIFT));
		}
#endif
	} else
		return -ENOSPC;
	child->thread.debug.dbcr0 |= DBCR0_IDM;
	child->thread.regs->msr |= MSR_DE;

	return slot + 4;
}

static int del_dac(struct task_struct *child, int slot)
{
	if (slot == 1) {
		if ((dbcr_dac(child) & (DBCR_DAC1R | DBCR_DAC1W)) == 0)
			return -ENOENT;

		child->thread.debug.dac1 = 0;
		dbcr_dac(child) &= ~(DBCR_DAC1R | DBCR_DAC1W);
#ifdef CONFIG_PPC_ADV_DEBUG_DAC_RANGE
		if (child->thread.debug.dbcr2 & DBCR2_DAC12MODE) {
			child->thread.debug.dac2 = 0;
			child->thread.debug.dbcr2 &= ~DBCR2_DAC12MODE;
		}
		child->thread.debug.dbcr2 &= ~(DBCR2_DVC1M | DBCR2_DVC1BE);
#endif
#if CONFIG_PPC_ADV_DEBUG_DVCS > 0
		child->thread.debug.dvc1 = 0;
#endif
	} else if (slot == 2) {
		if ((dbcr_dac(child) & (DBCR_DAC2R | DBCR_DAC2W)) == 0)
			return -ENOENT;

#ifdef CONFIG_PPC_ADV_DEBUG_DAC_RANGE
		if (child->thread.debug.dbcr2 & DBCR2_DAC12MODE)
			/* Part of a range */
			return -EINVAL;
		child->thread.debug.dbcr2 &= ~(DBCR2_DVC2M | DBCR2_DVC2BE);
#endif
#if CONFIG_PPC_ADV_DEBUG_DVCS > 0
		child->thread.debug.dvc2 = 0;
#endif
		child->thread.debug.dac2 = 0;
		dbcr_dac(child) &= ~(DBCR_DAC2R | DBCR_DAC2W);
	} else
		return -EINVAL;

	return 0;
}
#endif /* CONFIG_PPC_ADV_DEBUG_REGS */

#ifdef CONFIG_PPC_ADV_DEBUG_DAC_RANGE
static int set_dac_range(struct task_struct *child,
			 struct ppc_hw_breakpoint *bp_info)
{
	int mode = bp_info->addr_mode & PPC_BREAKPOINT_MODE_MASK;

	/* We don't allow range watchpoints to be used with DVC */
	if (bp_info->condition_mode)
		return -EINVAL;

	/*
	 * Best effort to verify the address range.  The user/supervisor bits
	 * prevent trapping in kernel space, but let's fail on an obvious bad
	 * range.  The simple test on the mask is not fool-proof, and any
	 * exclusive range will spill over into kernel space.
	 */
	if (bp_info->addr >= TASK_SIZE)
		return -EIO;
	if (mode == PPC_BREAKPOINT_MODE_MASK) {
		/*
		 * dac2 is a bitmask.  Don't allow a mask that makes a
		 * kernel space address from a valid dac1 value
		 */
		if (~((unsigned long)bp_info->addr2) >= TASK_SIZE)
			return -EIO;
	} else {
		/*
		 * For range breakpoints, addr2 must also be a valid address
		 */
		if (bp_info->addr2 >= TASK_SIZE)
			return -EIO;
	}

	if (child->thread.debug.dbcr0 &
	    (DBCR0_DAC1R | DBCR0_DAC1W | DBCR0_DAC2R | DBCR0_DAC2W))
		return -ENOSPC;

	if (bp_info->trigger_type & PPC_BREAKPOINT_TRIGGER_READ)
		child->thread.debug.dbcr0 |= (DBCR0_DAC1R | DBCR0_IDM);
	if (bp_info->trigger_type & PPC_BREAKPOINT_TRIGGER_WRITE)
		child->thread.debug.dbcr0 |= (DBCR0_DAC1W | DBCR0_IDM);
	child->thread.debug.dac1 = bp_info->addr;
	child->thread.debug.dac2 = bp_info->addr2;
	if (mode == PPC_BREAKPOINT_MODE_RANGE_INCLUSIVE)
		child->thread.debug.dbcr2  |= DBCR2_DAC12M;
	else if (mode == PPC_BREAKPOINT_MODE_RANGE_EXCLUSIVE)
		child->thread.debug.dbcr2  |= DBCR2_DAC12MX;
	else	/* PPC_BREAKPOINT_MODE_MASK */
		child->thread.debug.dbcr2  |= DBCR2_DAC12MM;
	child->thread.regs->msr |= MSR_DE;

	return 5;
}
#endif /* CONFIG_PPC_ADV_DEBUG_DAC_RANGE */

static long ppc_set_hwdebug(struct task_struct *child,
		     struct ppc_hw_breakpoint *bp_info)
{
#ifdef CONFIG_HAVE_HW_BREAKPOINT
	int len = 0;
	struct thread_struct *thread = &(child->thread);
	struct perf_event *bp;
	struct perf_event_attr attr;
#endif /* CONFIG_HAVE_HW_BREAKPOINT */
#ifndef CONFIG_PPC_ADV_DEBUG_REGS
	struct arch_hw_breakpoint brk;
#endif

	if (bp_info->version != 1)
		return -ENOTSUPP;
#ifdef CONFIG_PPC_ADV_DEBUG_REGS
	/*
	 * Check for invalid flags and combinations
	 */
	if ((bp_info->trigger_type == 0) ||
	    (bp_info->trigger_type & ~(PPC_BREAKPOINT_TRIGGER_EXECUTE |
				       PPC_BREAKPOINT_TRIGGER_RW)) ||
	    (bp_info->addr_mode & ~PPC_BREAKPOINT_MODE_MASK) ||
	    (bp_info->condition_mode &
	     ~(PPC_BREAKPOINT_CONDITION_MODE |
	       PPC_BREAKPOINT_CONDITION_BE_ALL)))
		return -EINVAL;
#if CONFIG_PPC_ADV_DEBUG_DVCS == 0
	if (bp_info->condition_mode != PPC_BREAKPOINT_CONDITION_NONE)
		return -EINVAL;
#endif

	if (bp_info->trigger_type & PPC_BREAKPOINT_TRIGGER_EXECUTE) {
		if ((bp_info->trigger_type != PPC_BREAKPOINT_TRIGGER_EXECUTE) ||
		    (bp_info->condition_mode != PPC_BREAKPOINT_CONDITION_NONE))
			return -EINVAL;
		return set_instruction_bp(child, bp_info);
	}
	if (bp_info->addr_mode == PPC_BREAKPOINT_MODE_EXACT)
		return set_dac(child, bp_info);

#ifdef CONFIG_PPC_ADV_DEBUG_DAC_RANGE
	return set_dac_range(child, bp_info);
#else
	return -EINVAL;
#endif
#else /* !CONFIG_PPC_ADV_DEBUG_DVCS */
	/*
	 * We only support one data breakpoint
	 */
	if ((bp_info->trigger_type & PPC_BREAKPOINT_TRIGGER_RW) == 0 ||
	    (bp_info->trigger_type & ~PPC_BREAKPOINT_TRIGGER_RW) != 0 ||
	    bp_info->condition_mode != PPC_BREAKPOINT_CONDITION_NONE)
		return -EINVAL;

	if ((unsigned long)bp_info->addr >= TASK_SIZE)
		return -EIO;

	brk.address = bp_info->addr & ~7UL;
	brk.type = HW_BRK_TYPE_TRANSLATE;
	brk.len = 8;
	if (bp_info->trigger_type & PPC_BREAKPOINT_TRIGGER_READ)
		brk.type |= HW_BRK_TYPE_READ;
	if (bp_info->trigger_type & PPC_BREAKPOINT_TRIGGER_WRITE)
		brk.type |= HW_BRK_TYPE_WRITE;
#ifdef CONFIG_HAVE_HW_BREAKPOINT
	/*
	 * Check if the request is for 'range' breakpoints. We can
	 * support it if range < 8 bytes.
	 */
	if (bp_info->addr_mode == PPC_BREAKPOINT_MODE_RANGE_INCLUSIVE)
		len = bp_info->addr2 - bp_info->addr;
<<<<<<< HEAD
	} else if (bp_info->addr_mode == PPC_BREAKPOINT_MODE_EXACT)
		len = 1;
	else {
		ptrace_put_breakpoints(child);
=======
	else if (bp_info->addr_mode == PPC_BREAKPOINT_MODE_EXACT)
		len = 1;
	else
>>>>>>> fc14f9c1
		return -EINVAL;
	bp = thread->ptrace_bps[0];
	if (bp)
		return -ENOSPC;

	/* Create a new breakpoint request if one doesn't exist already */
	hw_breakpoint_init(&attr);
	attr.bp_addr = (unsigned long)bp_info->addr & ~HW_BREAKPOINT_ALIGN;
	attr.bp_len = len;
	arch_bp_generic_fields(brk.type, &attr.bp_type);

	thread->ptrace_bps[0] = bp = register_user_hw_breakpoint(&attr,
					       ptrace_triggered, NULL, child);
	if (IS_ERR(bp)) {
		thread->ptrace_bps[0] = NULL;
		return PTR_ERR(bp);
	}

	return 1;
#endif /* CONFIG_HAVE_HW_BREAKPOINT */

	if (bp_info->addr_mode != PPC_BREAKPOINT_MODE_EXACT)
		return -EINVAL;

	if (child->thread.hw_brk.address)
		return -ENOSPC;

	child->thread.hw_brk = brk;

	return 1;
#endif /* !CONFIG_PPC_ADV_DEBUG_DVCS */
}

static long ppc_del_hwdebug(struct task_struct *child, long data)
{
#ifdef CONFIG_HAVE_HW_BREAKPOINT
	int ret = 0;
	struct thread_struct *thread = &(child->thread);
	struct perf_event *bp;
#endif /* CONFIG_HAVE_HW_BREAKPOINT */
#ifdef CONFIG_PPC_ADV_DEBUG_REGS
	int rc;

	if (data <= 4)
		rc = del_instruction_bp(child, (int)data);
	else
		rc = del_dac(child, (int)data - 4);

	if (!rc) {
		if (!DBCR_ACTIVE_EVENTS(child->thread.debug.dbcr0,
					child->thread.debug.dbcr1)) {
			child->thread.debug.dbcr0 &= ~DBCR0_IDM;
			child->thread.regs->msr &= ~MSR_DE;
		}
	}
	return rc;
#else
	if (data != 1)
		return -EINVAL;

#ifdef CONFIG_HAVE_HW_BREAKPOINT
	bp = thread->ptrace_bps[0];
	if (bp) {
		unregister_hw_breakpoint(bp);
		thread->ptrace_bps[0] = NULL;
	} else
		ret = -ENOENT;
	return ret;
#else /* CONFIG_HAVE_HW_BREAKPOINT */
	if (child->thread.hw_brk.address == 0)
		return -ENOENT;

	child->thread.hw_brk.address = 0;
	child->thread.hw_brk.type = 0;
#endif /* CONFIG_HAVE_HW_BREAKPOINT */

	return 0;
#endif
}

long arch_ptrace(struct task_struct *child, long request,
		 unsigned long addr, unsigned long data)
{
	int ret = -EPERM;
	void __user *datavp = (void __user *) data;
	unsigned long __user *datalp = datavp;

	switch (request) {
	/* read the word at location addr in the USER area. */
	case PTRACE_PEEKUSR: {
		unsigned long index, tmp;

		ret = -EIO;
		/* convert to index and check */
#ifdef CONFIG_PPC32
		index = addr >> 2;
		if ((addr & 3) || (index > PT_FPSCR)
		    || (child->thread.regs == NULL))
#else
		index = addr >> 3;
		if ((addr & 7) || (index > PT_FPSCR))
#endif
			break;

		CHECK_FULL_REGS(child->thread.regs);
		if (index < PT_FPR0) {
			ret = ptrace_get_reg(child, (int) index, &tmp);
			if (ret)
				break;
		} else {
			unsigned int fpidx = index - PT_FPR0;

			flush_fp_to_thread(child);
			if (fpidx < (PT_FPSCR - PT_FPR0))
<<<<<<< HEAD
				tmp = ((unsigned long *)child->thread.fp_state.fpr)
					[fpidx * TS_FPRWIDTH];
=======
				memcpy(&tmp, &child->thread.TS_FPR(fpidx),
				       sizeof(long));
>>>>>>> fc14f9c1
			else
				tmp = child->thread.fp_state.fpscr;
		}
		ret = put_user(tmp, datalp);
		break;
	}

	/* write the word at location addr in the USER area */
	case PTRACE_POKEUSR: {
		unsigned long index;

		ret = -EIO;
		/* convert to index and check */
#ifdef CONFIG_PPC32
		index = addr >> 2;
		if ((addr & 3) || (index > PT_FPSCR)
		    || (child->thread.regs == NULL))
#else
		index = addr >> 3;
		if ((addr & 7) || (index > PT_FPSCR))
#endif
			break;

		CHECK_FULL_REGS(child->thread.regs);
		if (index < PT_FPR0) {
			ret = ptrace_put_reg(child, index, data);
		} else {
			unsigned int fpidx = index - PT_FPR0;

			flush_fp_to_thread(child);
			if (fpidx < (PT_FPSCR - PT_FPR0))
<<<<<<< HEAD
				((unsigned long *)child->thread.fp_state.fpr)
					[fpidx * TS_FPRWIDTH] = data;
=======
				memcpy(&child->thread.TS_FPR(fpidx), &data,
				       sizeof(long));
>>>>>>> fc14f9c1
			else
				child->thread.fp_state.fpscr = data;
			ret = 0;
		}
		break;
	}

	case PPC_PTRACE_GETHWDBGINFO: {
		struct ppc_debug_info dbginfo;

		dbginfo.version = 1;
#ifdef CONFIG_PPC_ADV_DEBUG_REGS
		dbginfo.num_instruction_bps = CONFIG_PPC_ADV_DEBUG_IACS;
		dbginfo.num_data_bps = CONFIG_PPC_ADV_DEBUG_DACS;
		dbginfo.num_condition_regs = CONFIG_PPC_ADV_DEBUG_DVCS;
		dbginfo.data_bp_alignment = 4;
		dbginfo.sizeof_condition = 4;
		dbginfo.features = PPC_DEBUG_FEATURE_INSN_BP_RANGE |
				   PPC_DEBUG_FEATURE_INSN_BP_MASK;
#ifdef CONFIG_PPC_ADV_DEBUG_DAC_RANGE
		dbginfo.features |=
				   PPC_DEBUG_FEATURE_DATA_BP_RANGE |
				   PPC_DEBUG_FEATURE_DATA_BP_MASK;
#endif
#else /* !CONFIG_PPC_ADV_DEBUG_REGS */
		dbginfo.num_instruction_bps = 0;
		dbginfo.num_data_bps = 1;
		dbginfo.num_condition_regs = 0;
#ifdef CONFIG_PPC64
		dbginfo.data_bp_alignment = 8;
#else
		dbginfo.data_bp_alignment = 4;
#endif
		dbginfo.sizeof_condition = 0;
#ifdef CONFIG_HAVE_HW_BREAKPOINT
		dbginfo.features = PPC_DEBUG_FEATURE_DATA_BP_RANGE;
		if (cpu_has_feature(CPU_FTR_DAWR))
			dbginfo.features |= PPC_DEBUG_FEATURE_DATA_BP_DAWR;
#else
		dbginfo.features = 0;
#endif /* CONFIG_HAVE_HW_BREAKPOINT */
#endif /* CONFIG_PPC_ADV_DEBUG_REGS */

		if (!access_ok(VERIFY_WRITE, datavp,
			       sizeof(struct ppc_debug_info)))
			return -EFAULT;
		ret = __copy_to_user(datavp, &dbginfo,
				     sizeof(struct ppc_debug_info)) ?
		      -EFAULT : 0;
		break;
	}

	case PPC_PTRACE_SETHWDEBUG: {
		struct ppc_hw_breakpoint bp_info;

		if (!access_ok(VERIFY_READ, datavp,
			       sizeof(struct ppc_hw_breakpoint)))
			return -EFAULT;
		ret = __copy_from_user(&bp_info, datavp,
				       sizeof(struct ppc_hw_breakpoint)) ?
		      -EFAULT : 0;
		if (!ret)
			ret = ppc_set_hwdebug(child, &bp_info);
		break;
	}

	case PPC_PTRACE_DELHWDEBUG: {
		ret = ppc_del_hwdebug(child, data);
		break;
	}

	case PTRACE_GET_DEBUGREG: {
#ifndef CONFIG_PPC_ADV_DEBUG_REGS
		unsigned long dabr_fake;
#endif
		ret = -EINVAL;
		/* We only support one DABR and no IABRS at the moment */
		if (addr > 0)
			break;
#ifdef CONFIG_PPC_ADV_DEBUG_REGS
		ret = put_user(child->thread.debug.dac1, datalp);
#else
		dabr_fake = ((child->thread.hw_brk.address & (~HW_BRK_TYPE_DABR)) |
			     (child->thread.hw_brk.type & HW_BRK_TYPE_DABR));
		ret = put_user(dabr_fake, datalp);
#endif
		break;
	}

	case PTRACE_SET_DEBUGREG:
		ret = ptrace_set_debugreg(child, addr, data);
		break;

#ifdef CONFIG_PPC64
	case PTRACE_GETREGS64:
#endif
	case PTRACE_GETREGS:	/* Get all pt_regs from the child. */
		return copy_regset_to_user(child, &user_ppc_native_view,
					   REGSET_GPR,
					   0, sizeof(struct pt_regs),
					   datavp);

#ifdef CONFIG_PPC64
	case PTRACE_SETREGS64:
#endif
	case PTRACE_SETREGS:	/* Set all gp regs in the child. */
		return copy_regset_from_user(child, &user_ppc_native_view,
					     REGSET_GPR,
					     0, sizeof(struct pt_regs),
					     datavp);

	case PTRACE_GETFPREGS: /* Get the child FPU state (FPR0...31 + FPSCR) */
		return copy_regset_to_user(child, &user_ppc_native_view,
					   REGSET_FPR,
					   0, sizeof(elf_fpregset_t),
					   datavp);

	case PTRACE_SETFPREGS: /* Set the child FPU state (FPR0...31 + FPSCR) */
		return copy_regset_from_user(child, &user_ppc_native_view,
					     REGSET_FPR,
					     0, sizeof(elf_fpregset_t),
					     datavp);

#ifdef CONFIG_ALTIVEC
	case PTRACE_GETVRREGS:
		return copy_regset_to_user(child, &user_ppc_native_view,
					   REGSET_VMX,
					   0, (33 * sizeof(vector128) +
					       sizeof(u32)),
					   datavp);

	case PTRACE_SETVRREGS:
		return copy_regset_from_user(child, &user_ppc_native_view,
					     REGSET_VMX,
					     0, (33 * sizeof(vector128) +
						 sizeof(u32)),
					     datavp);
#endif
#ifdef CONFIG_VSX
	case PTRACE_GETVSRREGS:
		return copy_regset_to_user(child, &user_ppc_native_view,
					   REGSET_VSX,
					   0, 32 * sizeof(double),
					   datavp);

	case PTRACE_SETVSRREGS:
		return copy_regset_from_user(child, &user_ppc_native_view,
					     REGSET_VSX,
					     0, 32 * sizeof(double),
					     datavp);
#endif
#ifdef CONFIG_SPE
	case PTRACE_GETEVRREGS:
		/* Get the child spe register state. */
		return copy_regset_to_user(child, &user_ppc_native_view,
					   REGSET_SPE, 0, 35 * sizeof(u32),
					   datavp);

	case PTRACE_SETEVRREGS:
		/* Set the child spe register state. */
		return copy_regset_from_user(child, &user_ppc_native_view,
					     REGSET_SPE, 0, 35 * sizeof(u32),
					     datavp);
#endif

	default:
		ret = ptrace_request(child, request, addr, data);
		break;
	}
	return ret;
}

/*
 * We must return the syscall number to actually look up in the table.
 * This can be -1L to skip running any syscall at all.
 */
long do_syscall_trace_enter(struct pt_regs *regs)
{
	long ret = 0;

	user_exit();

	secure_computing_strict(regs->gpr[0]);

	if (test_thread_flag(TIF_SYSCALL_TRACE) &&
	    tracehook_report_syscall_entry(regs))
		/*
		 * Tracing decided this syscall should not happen.
		 * We'll return a bogus call number to get an ENOSYS
		 * error, but leave the original number in regs->gpr[0].
		 */
		ret = -1L;

	if (unlikely(test_thread_flag(TIF_SYSCALL_TRACEPOINT)))
		trace_sys_enter(regs, regs->gpr[0]);

#ifdef CONFIG_PPC64
	if (!is_32bit_task())
		audit_syscall_entry(regs->gpr[0], regs->gpr[3], regs->gpr[4],
				    regs->gpr[5], regs->gpr[6]);
	else
#endif
		audit_syscall_entry(regs->gpr[0],
				    regs->gpr[3] & 0xffffffff,
				    regs->gpr[4] & 0xffffffff,
				    regs->gpr[5] & 0xffffffff,
				    regs->gpr[6] & 0xffffffff);

	return ret ?: regs->gpr[0];
}

void do_syscall_trace_leave(struct pt_regs *regs)
{
	int step;

	audit_syscall_exit(regs);

	if (unlikely(test_thread_flag(TIF_SYSCALL_TRACEPOINT)))
		trace_sys_exit(regs, regs->result);

	step = test_thread_flag(TIF_SINGLESTEP);
	if (step || test_thread_flag(TIF_SYSCALL_TRACE))
		tracehook_report_syscall_exit(regs, step);

	user_enter();
}<|MERGE_RESOLUTION|>--- conflicted
+++ resolved
@@ -1438,16 +1438,9 @@
 	 */
 	if (bp_info->addr_mode == PPC_BREAKPOINT_MODE_RANGE_INCLUSIVE)
 		len = bp_info->addr2 - bp_info->addr;
-<<<<<<< HEAD
-	} else if (bp_info->addr_mode == PPC_BREAKPOINT_MODE_EXACT)
-		len = 1;
-	else {
-		ptrace_put_breakpoints(child);
-=======
 	else if (bp_info->addr_mode == PPC_BREAKPOINT_MODE_EXACT)
 		len = 1;
 	else
->>>>>>> fc14f9c1
 		return -EINVAL;
 	bp = thread->ptrace_bps[0];
 	if (bp)
@@ -1562,13 +1555,8 @@
 
 			flush_fp_to_thread(child);
 			if (fpidx < (PT_FPSCR - PT_FPR0))
-<<<<<<< HEAD
-				tmp = ((unsigned long *)child->thread.fp_state.fpr)
-					[fpidx * TS_FPRWIDTH];
-=======
 				memcpy(&tmp, &child->thread.TS_FPR(fpidx),
 				       sizeof(long));
->>>>>>> fc14f9c1
 			else
 				tmp = child->thread.fp_state.fpscr;
 		}
@@ -1600,13 +1588,8 @@
 
 			flush_fp_to_thread(child);
 			if (fpidx < (PT_FPSCR - PT_FPR0))
-<<<<<<< HEAD
-				((unsigned long *)child->thread.fp_state.fpr)
-					[fpidx * TS_FPRWIDTH] = data;
-=======
 				memcpy(&child->thread.TS_FPR(fpidx), &data,
 				       sizeof(long));
->>>>>>> fc14f9c1
 			else
 				child->thread.fp_state.fpscr = data;
 			ret = 0;
