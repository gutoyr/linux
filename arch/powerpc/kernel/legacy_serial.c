#include <linux/kernel.h>
#include <linux/serial.h>
#include <linux/serial_8250.h>
#include <linux/serial_core.h>
#include <linux/console.h>
#include <linux/pci.h>
#include <linux/of_address.h>
#include <linux/of_device.h>
#include <linux/serial_reg.h>
#include <asm/io.h>
#include <asm/mmu.h>
#include <asm/prom.h>
#include <asm/serial.h>
#include <asm/udbg.h>
#include <asm/pci-bridge.h>
#include <asm/ppc-pci.h>

#undef DEBUG

#ifdef DEBUG
#define DBG(fmt...) do { printk(fmt); } while(0)
#else
#define DBG(fmt...) do { } while(0)
#endif

#define MAX_LEGACY_SERIAL_PORTS	8

static struct plat_serial8250_port
legacy_serial_ports[MAX_LEGACY_SERIAL_PORTS+1];
static struct legacy_serial_info {
	struct device_node		*np;
	unsigned int			speed;
	unsigned int			clock;
	int				irq_check_parent;
	phys_addr_t			taddr;
} legacy_serial_infos[MAX_LEGACY_SERIAL_PORTS];

static const struct of_device_id legacy_serial_parents[] __initconst = {
	{.type = "soc",},
	{.type = "tsi-bridge",},
	{.type = "opb", },
	{.compatible = "ibm,opb",},
	{.compatible = "simple-bus",},
	{.compatible = "wrs,epld-localbus",},
	{},
};

static unsigned int legacy_serial_count;
static int legacy_serial_console = -1;

static const upf_t legacy_port_flags = UPF_BOOT_AUTOCONF | UPF_SKIP_TEST |
	UPF_SHARE_IRQ | UPF_FIXED_PORT;

static unsigned int tsi_serial_in(struct uart_port *p, int offset)
{
	unsigned int tmp;
	offset = offset << p->regshift;
	if (offset == UART_IIR) {
		tmp = readl(p->membase + (UART_IIR & ~3));
		return (tmp >> 16) & 0xff; /* UART_IIR % 4 == 2 */
	} else
		return readb(p->membase + offset);
}

static void tsi_serial_out(struct uart_port *p, int offset, int value)
{
	offset = offset << p->regshift;
	if (!((offset == UART_IER) && (value & UART_IER_UUE)))
		writeb(value, p->membase + offset);
}

static int __init add_legacy_port(struct device_node *np, int want_index,
				  int iotype, phys_addr_t base,
				  phys_addr_t taddr, unsigned long irq,
				  upf_t flags, int irq_check_parent)
{
	const __be32 *clk, *spd, *rs;
	u32 clock = BASE_BAUD * 16;
	u32 shift = 0;
	int index;

	/* get clock freq. if present */
	clk = of_get_property(np, "clock-frequency", NULL);
	if (clk && *clk)
		clock = be32_to_cpup(clk);

	/* get default speed if present */
	spd = of_get_property(np, "current-speed", NULL);

	/* get register shift if present */
	rs = of_get_property(np, "reg-shift", NULL);
	if (rs && *rs)
		shift = be32_to_cpup(rs);

	/* If we have a location index, then try to use it */
	if (want_index >= 0 && want_index < MAX_LEGACY_SERIAL_PORTS)
		index = want_index;
	else
		index = legacy_serial_count;

	/* if our index is still out of range, that mean that
	 * array is full, we could scan for a free slot but that
	 * make little sense to bother, just skip the port
	 */
	if (index >= MAX_LEGACY_SERIAL_PORTS)
		return -1;
	if (index >= legacy_serial_count)
		legacy_serial_count = index + 1;

	/* Check if there is a port who already claimed our slot */
	if (legacy_serial_infos[index].np != NULL) {
		/* if we still have some room, move it, else override */
		if (legacy_serial_count < MAX_LEGACY_SERIAL_PORTS) {
			printk(KERN_DEBUG "Moved legacy port %d -> %d\n",
			       index, legacy_serial_count);
			legacy_serial_ports[legacy_serial_count] =
				legacy_serial_ports[index];
			legacy_serial_infos[legacy_serial_count] =
				legacy_serial_infos[index];
			legacy_serial_count++;
		} else {
			printk(KERN_DEBUG "Replacing legacy port %d\n", index);
		}
	}

	/* Now fill the entry */
	memset(&legacy_serial_ports[index], 0,
	       sizeof(struct plat_serial8250_port));
	if (iotype == UPIO_PORT)
		legacy_serial_ports[index].iobase = base;
	else
		legacy_serial_ports[index].mapbase = base;

	legacy_serial_ports[index].iotype = iotype;
	legacy_serial_ports[index].uartclk = clock;
	legacy_serial_ports[index].irq = irq;
	legacy_serial_ports[index].flags = flags;
	legacy_serial_ports[index].regshift = shift;
	legacy_serial_infos[index].taddr = taddr;
	legacy_serial_infos[index].np = of_node_get(np);
	legacy_serial_infos[index].clock = clock;
	legacy_serial_infos[index].speed = spd ? be32_to_cpup(spd) : 0;
	legacy_serial_infos[index].irq_check_parent = irq_check_parent;

	if (iotype == UPIO_TSI) {
		legacy_serial_ports[index].serial_in = tsi_serial_in;
		legacy_serial_ports[index].serial_out = tsi_serial_out;
	}

	printk(KERN_DEBUG "Found legacy serial port %d for %s\n",
	       index, np->full_name);
	printk(KERN_DEBUG "  %s=%llx, taddr=%llx, irq=%lx, clk=%d, speed=%d\n",
	       (iotype == UPIO_PORT) ? "port" : "mem",
	       (unsigned long long)base, (unsigned long long)taddr, irq,
	       legacy_serial_ports[index].uartclk,
	       legacy_serial_infos[index].speed);

	return index;
}

static int __init add_legacy_soc_port(struct device_node *np,
				      struct device_node *soc_dev)
{
	u64 addr;
<<<<<<< HEAD
	const u32 *addrp;
=======
	const __be32 *addrp;
>>>>>>> fc14f9c1
	struct device_node *tsi = of_get_parent(np);

	/* We only support ports that have a clock frequency properly
	 * encoded in the device-tree.
	 */
	if (of_get_property(np, "clock-frequency", NULL) == NULL)
		return -1;

	/* if reg-offset don't try to use it */
	if ((of_get_property(np, "reg-offset", NULL) != NULL))
		return -1;

	/* if rtas uses this device, don't try to use it as well */
	if (of_get_property(np, "used-by-rtas", NULL) != NULL)
		return -1;

	/* Get the address */
	addrp = of_get_address(soc_dev, 0, NULL, NULL);
	if (addrp == NULL)
		return -1;

	addr = of_translate_address(soc_dev, addrp);
	if (addr == OF_BAD_ADDR)
		return -1;

	/* Add port, irq will be dealt with later. We passed a translated
	 * IO port value. It will be fixed up later along with the irq
	 */
	if (tsi && !strcmp(tsi->type, "tsi-bridge"))
		return add_legacy_port(np, -1, UPIO_TSI, addr, addr,
				       NO_IRQ, legacy_port_flags, 0);
	else
		return add_legacy_port(np, -1, UPIO_MEM, addr, addr,
				       NO_IRQ, legacy_port_flags, 0);
}

static int __init add_legacy_isa_port(struct device_node *np,
				      struct device_node *isa_brg)
{
	const __be32 *reg;
	const char *typep;
	int index = -1;
	u64 taddr;

	DBG(" -> add_legacy_isa_port(%s)\n", np->full_name);

	/* Get the ISA port number */
	reg = of_get_property(np, "reg", NULL);
	if (reg == NULL)
		return -1;

	/* Verify it's an IO port, we don't support anything else */
	if (!(be32_to_cpu(reg[0]) & 0x00000001))
		return -1;

	/* Now look for an "ibm,aix-loc" property that gives us ordering
	 * if any...
	 */
	typep = of_get_property(np, "ibm,aix-loc", NULL);

	/* If we have a location index, then use it */
	if (typep && *typep == 'S')
		index = simple_strtol(typep+1, NULL, 0) - 1;

	/* Translate ISA address. If it fails, we still register the port
	 * with no translated address so that it can be picked up as an IO
	 * port later by the serial driver
	 *
	 * Note: Don't even try on P8 lpc, we know it's not directly mapped
	 */
	if (!of_device_is_compatible(isa_brg, "ibm,power8-lpc")) {
		taddr = of_translate_address(np, reg);
		if (taddr == OF_BAD_ADDR)
			taddr = 0;
	} else
		taddr = 0;

	/* Add port, irq will be dealt with later */
	return add_legacy_port(np, index, UPIO_PORT, be32_to_cpu(reg[1]),
			       taddr, NO_IRQ, legacy_port_flags, 0);

}

#ifdef CONFIG_PCI
static int __init add_legacy_pci_port(struct device_node *np,
				      struct device_node *pci_dev)
{
	u64 addr, base;
	const __be32 *addrp;
	unsigned int flags;
	int iotype, index = -1, lindex = 0;

	DBG(" -> add_legacy_pci_port(%s)\n", np->full_name);

	/* We only support ports that have a clock frequency properly
	 * encoded in the device-tree (that is have an fcode). Anything
	 * else can't be used that early and will be normally probed by
	 * the generic 8250_pci driver later on. The reason is that 8250
	 * compatible UARTs on PCI need all sort of quirks (port offsets
	 * etc...) that this code doesn't know about
	 */
	if (of_get_property(np, "clock-frequency", NULL) == NULL)
		return -1;

	/* Get the PCI address. Assume BAR 0 */
	addrp = of_get_pci_address(pci_dev, 0, NULL, &flags);
	if (addrp == NULL)
		return -1;

	/* We only support BAR 0 for now */
	iotype = (flags & IORESOURCE_MEM) ? UPIO_MEM : UPIO_PORT;
	addr = of_translate_address(pci_dev, addrp);
	if (addr == OF_BAD_ADDR)
		return -1;

	/* Set the IO base to the same as the translated address for MMIO,
	 * or to the domain local IO base for PIO (it will be fixed up later)
	 */
	if (iotype == UPIO_MEM)
		base = addr;
	else
		base = of_read_number(&addrp[2], 1);

	/* Try to guess an index... If we have subdevices of the pci dev,
	 * we get to their "reg" property
	 */
	if (np != pci_dev) {
		const __be32 *reg = of_get_property(np, "reg", NULL);
		if (reg && (be32_to_cpup(reg) < 4))
			index = lindex = be32_to_cpup(reg);
	}

	/* Local index means it's the Nth port in the PCI chip. Unfortunately
	 * the offset to add here is device specific. We know about those
	 * EXAR ports and we default to the most common case. If your UART
	 * doesn't work for these settings, you'll have to add your own special
	 * cases here
	 */
	if (of_device_is_compatible(pci_dev, "pci13a8,152") ||
	    of_device_is_compatible(pci_dev, "pci13a8,154") ||
	    of_device_is_compatible(pci_dev, "pci13a8,158")) {
		addr += 0x200 * lindex;
		base += 0x200 * lindex;
	} else {
		addr += 8 * lindex;
		base += 8 * lindex;
	}

	/* Add port, irq will be dealt with later. We passed a translated
	 * IO port value. It will be fixed up later along with the irq
	 */
	return add_legacy_port(np, index, iotype, base, addr, NO_IRQ,
			       legacy_port_flags, np != pci_dev);
}
#endif

static void __init setup_legacy_serial_console(int console)
{
	struct legacy_serial_info *info = &legacy_serial_infos[console];
	struct plat_serial8250_port *port = &legacy_serial_ports[console];
	void __iomem *addr;
	unsigned int stride;

<<<<<<< HEAD
=======
	stride = 1 << port->regshift;

>>>>>>> fc14f9c1
	/* Check if a translated MMIO address has been found */
	if (info->taddr) {
		addr = ioremap(info->taddr, 0x1000);
		if (addr == NULL)
			return;
<<<<<<< HEAD
		udbg_uart_init_mmio(addr, 1);
	} else {
		/* Check if it's PIO and we support untranslated PIO */
		if (port->iotype == UPIO_PORT && isa_io_special)
			udbg_uart_init_pio(port->iobase, 1);
=======
		udbg_uart_init_mmio(addr, stride);
	} else {
		/* Check if it's PIO and we support untranslated PIO */
		if (port->iotype == UPIO_PORT && isa_io_special)
			udbg_uart_init_pio(port->iobase, stride);
>>>>>>> fc14f9c1
		else
			return;
	}

	/* Try to query the current speed */
	if (info->speed == 0)
		info->speed = udbg_probe_uart_speed(info->clock);

	/* Set it up */
	DBG("default console speed = %d\n", info->speed);
	udbg_uart_setup(info->speed, info->clock);
}

/*
 * This is called very early, as part of setup_system() or eventually
 * setup_arch(), basically before anything else in this file. This function
 * will try to build a list of all the available 8250-compatible serial ports
 * in the machine using the Open Firmware device-tree. It currently only deals
 * with ISA and PCI busses but could be extended. It allows a very early boot
 * console to be initialized, that list is also used later to provide 8250 with
 * the machine non-PCI ports and to properly pick the default console port
 */
void __init find_legacy_serial_ports(void)
{
	struct device_node *np, *stdout = NULL;
	const char *path;
	int index;

	DBG(" -> find_legacy_serial_port()\n");

	/* Now find out if one of these is out firmware console */
	path = of_get_property(of_chosen, "linux,stdout-path", NULL);
	if (path != NULL) {
		stdout = of_find_node_by_path(path);
		if (stdout)
			DBG("stdout is %s\n", stdout->full_name);
	} else {
		DBG(" no linux,stdout-path !\n");
	}

	/* Iterate over all the 16550 ports, looking for known parents */
	for_each_compatible_node(np, "serial", "ns16550") {
		struct device_node *parent = of_get_parent(np);
		if (!parent)
			continue;
		if (of_match_node(legacy_serial_parents, parent) != NULL) {
			if (of_device_is_available(np)) {
				index = add_legacy_soc_port(np, np);
				if (index >= 0 && np == stdout)
					legacy_serial_console = index;
			}
		}
		of_node_put(parent);
	}

	/* Next, fill our array with ISA ports */
	for_each_node_by_type(np, "serial") {
		struct device_node *isa = of_get_parent(np);
		if (isa && (!strcmp(isa->name, "isa") ||
			    !strcmp(isa->name, "lpc"))) {
			if (of_device_is_available(np)) {
				index = add_legacy_isa_port(np, isa);
				if (index >= 0 && np == stdout)
					legacy_serial_console = index;
			}
		}
		of_node_put(isa);
	}

#ifdef CONFIG_PCI
	/* Next, try to locate PCI ports */
	for (np = NULL; (np = of_find_all_nodes(np));) {
		struct device_node *pci, *parent = of_get_parent(np);
		if (parent && !strcmp(parent->name, "isa")) {
			of_node_put(parent);
			continue;
		}
		if (strcmp(np->name, "serial") && strcmp(np->type, "serial")) {
			of_node_put(parent);
			continue;
		}
		/* Check for known pciclass, and also check whether we have
		 * a device with child nodes for ports or not
		 */
		if (of_device_is_compatible(np, "pciclass,0700") ||
		    of_device_is_compatible(np, "pciclass,070002"))
			pci = np;
		else if (of_device_is_compatible(parent, "pciclass,0700") ||
			 of_device_is_compatible(parent, "pciclass,070002"))
			pci = parent;
		else {
			of_node_put(parent);
			continue;
		}
		index = add_legacy_pci_port(np, pci);
		if (index >= 0 && np == stdout)
			legacy_serial_console = index;
		of_node_put(parent);
	}
#endif

	DBG("legacy_serial_console = %d\n", legacy_serial_console);
	if (legacy_serial_console >= 0)
		setup_legacy_serial_console(legacy_serial_console);
	DBG(" <- find_legacy_serial_port()\n");
}

static struct platform_device serial_device = {
	.name	= "serial8250",
	.id	= PLAT8250_DEV_PLATFORM,
	.dev	= {
		.platform_data = legacy_serial_ports,
	},
};

static void __init fixup_port_irq(int index,
				  struct device_node *np,
				  struct plat_serial8250_port *port)
{
	unsigned int virq;

	DBG("fixup_port_irq(%d)\n", index);

	virq = irq_of_parse_and_map(np, 0);
	if (virq == NO_IRQ && legacy_serial_infos[index].irq_check_parent) {
		np = of_get_parent(np);
		if (np == NULL)
			return;
		virq = irq_of_parse_and_map(np, 0);
		of_node_put(np);
	}
	if (virq == NO_IRQ)
		return;

	port->irq = virq;

#ifdef CONFIG_SERIAL_8250_FSL
	if (of_device_is_compatible(np, "fsl,ns16550"))
		port->handle_irq = fsl8250_handle_irq;
#endif
}

static void __init fixup_port_pio(int index,
				  struct device_node *np,
				  struct plat_serial8250_port *port)
{
#ifdef CONFIG_PCI
	struct pci_controller *hose;

	DBG("fixup_port_pio(%d)\n", index);

	hose = pci_find_hose_for_OF_device(np);
	if (hose) {
		unsigned long offset = (unsigned long)hose->io_base_virt -
#ifdef CONFIG_PPC64
			pci_io_base;
#else
			isa_io_base;
#endif
		DBG("port %d, IO %lx -> %lx\n",
		    index, port->iobase, port->iobase + offset);
		port->iobase += offset;
	}
#endif
}

static void __init fixup_port_mmio(int index,
				   struct device_node *np,
				   struct plat_serial8250_port *port)
{
	DBG("fixup_port_mmio(%d)\n", index);

	port->membase = ioremap(port->mapbase, 0x100);
}

/*
 * This is called as an arch initcall, hopefully before the PCI bus is
 * probed and/or the 8250 driver loaded since we need to register our
 * platform devices before 8250 PCI ones are detected as some of them
 * must properly "override" the platform ones.
 *
 * This function fixes up the interrupt value for platform ports as it
 * couldn't be done earlier before interrupt maps have been parsed. It
 * also "corrects" the IO address for PIO ports for the same reason,
 * since earlier, the PHBs virtual IO space wasn't assigned yet. It then
 * registers all those platform ports for use by the 8250 driver when it
 * finally loads.
 */
static int __init serial_dev_init(void)
{
	int i;

	if (legacy_serial_count == 0)
		return -ENODEV;

	/*
	 * Before we register the platform serial devices, we need
	 * to fixup their interrupts and their IO ports.
	 */
	DBG("Fixing serial ports interrupts and IO ports ...\n");

	for (i = 0; i < legacy_serial_count; i++) {
		struct plat_serial8250_port *port = &legacy_serial_ports[i];
		struct device_node *np = legacy_serial_infos[i].np;

		if (port->irq == NO_IRQ)
			fixup_port_irq(i, np, port);
		if (port->iotype == UPIO_PORT)
			fixup_port_pio(i, np, port);
		if ((port->iotype == UPIO_MEM) || (port->iotype == UPIO_TSI))
			fixup_port_mmio(i, np, port);
	}

	DBG("Registering platform serial ports\n");

	return platform_device_register(&serial_device);
}
device_initcall(serial_dev_init);


#ifdef CONFIG_SERIAL_8250_CONSOLE
/*
 * This is called very early, as part of console_init() (typically just after
 * time_init()). This function is respondible for trying to find a good
 * default console on serial ports. It tries to match the open firmware
 * default output with one of the available serial console drivers that have
 * been probed earlier by find_legacy_serial_ports()
 */
static int __init check_legacy_serial_console(void)
{
	struct device_node *prom_stdout = NULL;
	int i, speed = 0, offset = 0;
	const char *name;
	const __be32 *spd;

	DBG(" -> check_legacy_serial_console()\n");

	/* The user has requested a console so this is already set up. */
	if (strstr(boot_command_line, "console=")) {
		DBG(" console was specified !\n");
		return -EBUSY;
	}

	if (!of_chosen) {
		DBG(" of_chosen is NULL !\n");
		return -ENODEV;
	}

	if (legacy_serial_console < 0) {
		DBG(" legacy_serial_console not found !\n");
		return -ENODEV;
	}
	/* We are getting a weird phandle from OF ... */
	/* ... So use the full path instead */
	name = of_get_property(of_chosen, "linux,stdout-path", NULL);
	if (name == NULL) {
		DBG(" no linux,stdout-path !\n");
		return -ENODEV;
	}
	prom_stdout = of_find_node_by_path(name);
	if (!prom_stdout) {
		DBG(" can't find stdout package %s !\n", name);
		return -ENODEV;
	}
	DBG("stdout is %s\n", prom_stdout->full_name);

	name = of_get_property(prom_stdout, "name", NULL);
	if (!name) {
		DBG(" stdout package has no name !\n");
		goto not_found;
	}
	spd = of_get_property(prom_stdout, "current-speed", NULL);
	if (spd)
		speed = be32_to_cpup(spd);

	if (strcmp(name, "serial") != 0)
		goto not_found;

	/* Look for it in probed array */
	for (i = 0; i < legacy_serial_count; i++) {
		if (prom_stdout != legacy_serial_infos[i].np)
			continue;
		offset = i;
		speed = legacy_serial_infos[i].speed;
		break;
	}
	if (i >= legacy_serial_count)
		goto not_found;

	of_node_put(prom_stdout);

	DBG("Found serial console at ttyS%d\n", offset);

	if (speed) {
		static char __initdata opt[16];
		sprintf(opt, "%d", speed);
		return add_preferred_console("ttyS", offset, opt);
	} else
		return add_preferred_console("ttyS", offset, NULL);

 not_found:
	DBG("No preferred console found !\n");
	of_node_put(prom_stdout);
	return -ENODEV;
}
console_initcall(check_legacy_serial_console);

#endif /* CONFIG_SERIAL_8250_CONSOLE */<|MERGE_RESOLUTION|>--- conflicted
+++ resolved
@@ -162,11 +162,7 @@
 				      struct device_node *soc_dev)
 {
 	u64 addr;
-<<<<<<< HEAD
-	const u32 *addrp;
-=======
 	const __be32 *addrp;
->>>>>>> fc14f9c1
 	struct device_node *tsi = of_get_parent(np);
 
 	/* We only support ports that have a clock frequency properly
@@ -330,29 +326,18 @@
 	void __iomem *addr;
 	unsigned int stride;
 
-<<<<<<< HEAD
-=======
 	stride = 1 << port->regshift;
 
->>>>>>> fc14f9c1
 	/* Check if a translated MMIO address has been found */
 	if (info->taddr) {
 		addr = ioremap(info->taddr, 0x1000);
 		if (addr == NULL)
 			return;
-<<<<<<< HEAD
-		udbg_uart_init_mmio(addr, 1);
-	} else {
-		/* Check if it's PIO and we support untranslated PIO */
-		if (port->iotype == UPIO_PORT && isa_io_special)
-			udbg_uart_init_pio(port->iobase, 1);
-=======
 		udbg_uart_init_mmio(addr, stride);
 	} else {
 		/* Check if it's PIO and we support untranslated PIO */
 		if (port->iotype == UPIO_PORT && isa_io_special)
 			udbg_uart_init_pio(port->iobase, stride);
->>>>>>> fc14f9c1
 		else
 			return;
 	}
