--- conflicted
+++ resolved
@@ -451,18 +451,8 @@
 		const __be32 *intserv;
 		__be32 cpu_be;
 		int j, len;
-		bool available = of_device_is_available(dn);
-
-		/*
-		 * Workaround for Apple OF issues, the "status" property
-		 * contains things like "running" or "stopped" which
-		 * of_device_is_available() will not recognize
-		 */
-		if (machine_is(powermac))
-			available = true;
-
-		DBG("  * %s [%s]...\n", dn->full_name,
-		    available ? "[OK]" : "[DISABLED]");
+
+		DBG("  * %s...\n", dn->full_name);
 
 		intserv = of_get_property(dn, "ibm,ppc-interrupt-server#s",
 				&len);
@@ -485,11 +475,6 @@
 			bool avail;
 
 			DBG("    thread %d -> cpu %d (hard id %d)\n",
-<<<<<<< HEAD
-			    j, cpu, intserv[j]);
-			set_cpu_present(cpu, available);
-			set_hard_smp_processor_id(cpu, intserv[j]);
-=======
 			    j, cpu, be32_to_cpu(intserv[j]));
 
 			avail = of_device_is_available(dn);
@@ -499,7 +484,6 @@
 
 			set_cpu_present(cpu, avail);
 			set_hard_smp_processor_id(cpu, be32_to_cpu(intserv[j]));
->>>>>>> fc14f9c1
 			set_cpu_possible(cpu, true);
 			cpu++;
 		}
