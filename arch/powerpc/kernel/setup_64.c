--- conflicted
+++ resolved
@@ -820,11 +820,7 @@
  */
 static int __init disable_hardlockup_detector(void)
 {
-<<<<<<< HEAD
-	watchdog_enable_hardlockup_detector(false);
-=======
 	hardlockup_detector_disable();
->>>>>>> afd2ff9b
 
 	return 0;
 }
