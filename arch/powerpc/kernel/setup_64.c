--- conflicted
+++ resolved
@@ -75,10 +75,6 @@
 #define DBG(fmt...)
 #endif
 
-<<<<<<< HEAD
-int boot_cpuid = 0;
-=======
->>>>>>> fc14f9c1
 int spinning_secondaries;
 u64 ppc64_pft_size;
 
@@ -205,15 +201,11 @@
 	/* Set IR and DR in PACA MSR */
 	get_paca()->kernel_msr = MSR_KERNEL;
 
-<<<<<<< HEAD
-	/* Enable AIL if supported */
-=======
 	/*
 	 * Enable AIL if supported, and we are in hypervisor mode. If we are
 	 * not in hypervisor mode, we enable relocation-on interrupts later
 	 * in pSeries_setup_arch() using the H_SET_MODE hcall.
 	 */
->>>>>>> fc14f9c1
 	if (cpu_has_feature(CPU_FTR_HVMODE) &&
 	    cpu_has_feature(CPU_FTR_ARCH_207S)) {
 		unsigned long lpcr = mfspr(SPRN_LPCR);
@@ -539,15 +531,6 @@
 	if (ppc64_caches.dline_size != 0x80)
 		pr_info("dcache_line_size  = 0x%x\n", ppc64_caches.dline_size);
 	if (ppc64_caches.iline_size != 0x80)
-<<<<<<< HEAD
-		printk("ppc64_caches.icache_line_size = 0x%x\n",
-		       ppc64_caches.iline_size);
-	printk("cpu_features                  = 0x%016lx\n", cur_cpu_spec->cpu_features);
-	printk("cpu_user_features             = 0x%08x 0x%08x\n",
-	       cur_cpu_spec->cpu_user_features, cur_cpu_spec->cpu_user_features2);
-	printk("mmu_features                  = 0x%08x\n", cur_cpu_spec->mmu_features);
-	printk("fw_features                   = 0x%016lx\n", powerpc_firmware_features);
-=======
 		pr_info("icache_line_size  = 0x%x\n", ppc64_caches.iline_size);
 
 	pr_info("cpu_features      = 0x%016lx\n", cur_cpu_spec->cpu_features);
@@ -558,7 +541,6 @@
 	pr_info("mmu_features      = 0x%08x\n", cur_cpu_spec->mmu_features);
 	pr_info("firmware_features = 0x%016lx\n", powerpc_firmware_features);
 
->>>>>>> fc14f9c1
 #ifdef CONFIG_PPC_STD_MMU_64
 	if (htab_address)
 		pr_info("htab_address      = 0x%p\n", htab_address);
