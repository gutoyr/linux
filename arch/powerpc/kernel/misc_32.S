/*
 * This file contains miscellaneous low-level functions.
 *    Copyright (C) 1995-1996 Gary Thomas (gdt@linuxppc.org)
 *
 * Largely rewritten by Cort Dougan (cort@cs.nmt.edu)
 * and Paul Mackerras.
 *
 * kexec bits:
 * Copyright (C) 2002-2003 Eric Biederman  <ebiederm@xmission.com>
 * GameCube/ppc32 port Copyright (C) 2004 Albert Herranz
 * PPC44x port. Copyright (C) 2011,  IBM Corporation
 * 		Author: Suzuki Poulose <suzuki@in.ibm.com>
 *
 * This program is free software; you can redistribute it and/or
 * modify it under the terms of the GNU General Public License
 * as published by the Free Software Foundation; either version
 * 2 of the License, or (at your option) any later version.
 *
 */

#include <linux/sys.h>
#include <asm/unistd.h>
#include <asm/errno.h>
#include <asm/reg.h>
#include <asm/page.h>
#include <asm/cache.h>
#include <asm/cputable.h>
#include <asm/mmu.h>
#include <asm/ppc_asm.h>
#include <asm/thread_info.h>
#include <asm/asm-offsets.h>
#include <asm/processor.h>
#include <asm/kexec.h>
#include <asm/bug.h>
#include <asm/ptrace.h>

	.text

/*
 * We store the saved ksp_limit in the unused part
 * of the STACK_FRAME_OVERHEAD
 */
_GLOBAL(call_do_softirq)
	mflr	r0
	stw	r0,4(r1)
	lwz	r10,THREAD+KSP_LIMIT(r2)
	addi	r11,r3,THREAD_INFO_GAP
	stwu	r1,THREAD_SIZE-STACK_FRAME_OVERHEAD(r3)
	mr	r1,r3
	stw	r10,8(r1)
	stw	r11,THREAD+KSP_LIMIT(r2)
	bl	__do_softirq
	lwz	r10,8(r1)
	lwz	r1,0(r1)
	lwz	r0,4(r1)
	stw	r10,THREAD+KSP_LIMIT(r2)
	mtlr	r0
	blr

<<<<<<< HEAD
_GLOBAL(call_do_irq)
	mflr	r0
	stw	r0,4(r1)
	stwu	r1,THREAD_SIZE-STACK_FRAME_OVERHEAD(r4)
	mr	r1,r4
	bl	__do_irq
=======
/*
 * void call_do_irq(struct pt_regs *regs, struct thread_info *irqtp);
 */
_GLOBAL(call_do_irq)
	mflr	r0
	stw	r0,4(r1)
	lwz	r10,THREAD+KSP_LIMIT(r2)
	addi	r11,r4,THREAD_INFO_GAP
	stwu	r1,THREAD_SIZE-STACK_FRAME_OVERHEAD(r4)
	mr	r1,r4
	stw	r10,8(r1)
	stw	r11,THREAD+KSP_LIMIT(r2)
	bl	__do_irq
	lwz	r10,8(r1)
>>>>>>> fc14f9c1
	lwz	r1,0(r1)
	lwz	r0,4(r1)
	stw	r10,THREAD+KSP_LIMIT(r2)
	mtlr	r0
	blr

/*
 * This returns the high 64 bits of the product of two 64-bit numbers.
 */
_GLOBAL(mulhdu)
	cmpwi	r6,0
	cmpwi	cr1,r3,0
	mr	r10,r4
	mulhwu	r4,r4,r5
	beq	1f
	mulhwu	r0,r10,r6
	mullw	r7,r10,r5
	addc	r7,r0,r7
	addze	r4,r4
1:	beqlr	cr1		/* all done if high part of A is 0 */
	mr	r10,r3
	mullw	r9,r3,r5
	mulhwu	r3,r3,r5
	beq	2f
	mullw	r0,r10,r6
	mulhwu	r8,r10,r6
	addc	r7,r0,r7
	adde	r4,r4,r8
	addze	r3,r3
2:	addc	r4,r4,r9
	addze	r3,r3
	blr

/*
 * sub_reloc_offset(x) returns x - reloc_offset().
 */
_GLOBAL(sub_reloc_offset)
	mflr	r0
	bl	1f
1:	mflr	r5
	lis	r4,1b@ha
	addi	r4,r4,1b@l
	subf	r5,r4,r5
	subf	r3,r5,r3
	mtlr	r0
	blr

/*
 * reloc_got2 runs through the .got2 section adding an offset
 * to each entry.
 */
_GLOBAL(reloc_got2)
	mflr	r11
	lis	r7,__got2_start@ha
	addi	r7,r7,__got2_start@l
	lis	r8,__got2_end@ha
	addi	r8,r8,__got2_end@l
	subf	r8,r7,r8
	srwi.	r8,r8,2
	beqlr
	mtctr	r8
	bl	1f
1:	mflr	r0
	lis	r4,1b@ha
	addi	r4,r4,1b@l
	subf	r0,r4,r0
	add	r7,r0,r7
2:	lwz	r0,0(r7)
	add	r0,r0,r3
	stw	r0,0(r7)
	addi	r7,r7,4
	bdnz	2b
	mtlr	r11
	blr

/*
 * call_setup_cpu - call the setup_cpu function for this cpu
 * r3 = data offset, r24 = cpu number
 *
 * Setup function is called with:
 *   r3 = data offset
 *   r4 = ptr to CPU spec (relocated)
 */
_GLOBAL(call_setup_cpu)
	addis	r4,r3,cur_cpu_spec@ha
	addi	r4,r4,cur_cpu_spec@l
	lwz	r4,0(r4)
	add	r4,r4,r3
	lwz	r5,CPU_SPEC_SETUP(r4)
	cmpwi	0,r5,0
	add	r5,r5,r3
	beqlr
	mtctr	r5
	bctr

#if defined(CONFIG_CPU_FREQ_PMAC) && defined(CONFIG_6xx)

/* This gets called by via-pmu.c to switch the PLL selection
 * on 750fx CPU. This function should really be moved to some
 * other place (as most of the cpufreq code in via-pmu
 */
_GLOBAL(low_choose_750fx_pll)
	/* Clear MSR:EE */
	mfmsr	r7
	rlwinm	r0,r7,0,17,15
	mtmsr	r0

	/* If switching to PLL1, disable HID0:BTIC */
	cmplwi	cr0,r3,0
	beq	1f
	mfspr	r5,SPRN_HID0
	rlwinm	r5,r5,0,27,25
	sync
	mtspr	SPRN_HID0,r5
	isync
	sync

1:
	/* Calc new HID1 value */
	mfspr	r4,SPRN_HID1	/* Build a HID1:PS bit from parameter */
	rlwinm	r5,r3,16,15,15	/* Clear out HID1:PS from value read */
	rlwinm	r4,r4,0,16,14	/* Could have I used rlwimi here ? */
	or	r4,r4,r5
	mtspr	SPRN_HID1,r4

	/* Store new HID1 image */
	CURRENT_THREAD_INFO(r6, r1)
	lwz	r6,TI_CPU(r6)
	slwi	r6,r6,2
	addis	r6,r6,nap_save_hid1@ha
	stw	r4,nap_save_hid1@l(r6)

	/* If switching to PLL0, enable HID0:BTIC */
	cmplwi	cr0,r3,0
	bne	1f
	mfspr	r5,SPRN_HID0
	ori	r5,r5,HID0_BTIC
	sync
	mtspr	SPRN_HID0,r5
	isync
	sync

1:
	/* Return */
	mtmsr	r7
	blr

_GLOBAL(low_choose_7447a_dfs)
	/* Clear MSR:EE */
	mfmsr	r7
	rlwinm	r0,r7,0,17,15
	mtmsr	r0
	
	/* Calc new HID1 value */
	mfspr	r4,SPRN_HID1
	insrwi	r4,r3,1,9	/* insert parameter into bit 9 */
	sync
	mtspr	SPRN_HID1,r4
	sync
	isync

	/* Return */
	mtmsr	r7
	blr

#endif /* CONFIG_CPU_FREQ_PMAC && CONFIG_6xx */

/*
 * complement mask on the msr then "or" some values on.
 *     _nmask_and_or_msr(nmask, value_to_or)
 */
_GLOBAL(_nmask_and_or_msr)
	mfmsr	r0		/* Get current msr */
	andc	r0,r0,r3	/* And off the bits set in r3 (first parm) */
	or	r0,r0,r4	/* Or on the bits in r4 (second parm) */
	SYNC			/* Some chip revs have problems here... */
	mtmsr	r0		/* Update machine state */
	isync
	blr			/* Done */

#ifdef CONFIG_40x

/*
 * Do an IO access in real mode
 */
_GLOBAL(real_readb)
	mfmsr	r7
	ori	r0,r7,MSR_DR
	xori	r0,r0,MSR_DR
	sync
	mtmsr	r0
	sync
	isync
	lbz	r3,0(r3)
	sync
	mtmsr	r7
	sync
	isync
	blr

	/*
 * Do an IO access in real mode
 */
_GLOBAL(real_writeb)
	mfmsr	r7
	ori	r0,r7,MSR_DR
	xori	r0,r0,MSR_DR
	sync
	mtmsr	r0
	sync
	isync
	stb	r3,0(r4)
	sync
	mtmsr	r7
	sync
	isync
	blr

#endif /* CONFIG_40x */


/*
 * Flush instruction cache.
 * This is a no-op on the 601.
 */
_GLOBAL(flush_instruction_cache)
#if defined(CONFIG_8xx)
	isync
	lis	r5, IDC_INVALL@h
	mtspr	SPRN_IC_CST, r5
#elif defined(CONFIG_4xx)
#ifdef CONFIG_403GCX
	li      r3, 512
	mtctr   r3
	lis     r4, KERNELBASE@h
1:	iccci   0, r4
	addi    r4, r4, 16
	bdnz    1b
#else
	lis	r3, KERNELBASE@h
	iccci	0,r3
#endif
#elif CONFIG_FSL_BOOKE
BEGIN_FTR_SECTION
	mfspr   r3,SPRN_L1CSR0
	ori     r3,r3,L1CSR0_CFI|L1CSR0_CLFC
	/* msync; isync recommended here */
	mtspr   SPRN_L1CSR0,r3
	isync
	blr
END_FTR_SECTION_IFSET(CPU_FTR_UNIFIED_ID_CACHE)
	mfspr	r3,SPRN_L1CSR1
	ori	r3,r3,L1CSR1_ICFI|L1CSR1_ICLFR
	mtspr	SPRN_L1CSR1,r3
#else
	mfspr	r3,SPRN_PVR
	rlwinm	r3,r3,16,16,31
	cmpwi	0,r3,1
	beqlr			/* for 601, do nothing */
	/* 603/604 processor - use invalidate-all bit in HID0 */
	mfspr	r3,SPRN_HID0
	ori	r3,r3,HID0_ICFI
	mtspr	SPRN_HID0,r3
#endif /* CONFIG_8xx/4xx */
	isync
	blr

/*
 * Write any modified data cache blocks out to memory
 * and invalidate the corresponding instruction cache blocks.
 * This is a no-op on the 601.
 *
 * flush_icache_range(unsigned long start, unsigned long stop)
 */
_KPROBE(flush_icache_range)
BEGIN_FTR_SECTION
	PURGE_PREFETCHED_INS
	blr				/* for 601, do nothing */
END_FTR_SECTION_IFSET(CPU_FTR_COHERENT_ICACHE)
	li	r5,L1_CACHE_BYTES-1
	andc	r3,r3,r5
	subf	r4,r3,r4
	add	r4,r4,r5
	srwi.	r4,r4,L1_CACHE_SHIFT
	beqlr
	mtctr	r4
	mr	r6,r3
1:	dcbst	0,r3
	addi	r3,r3,L1_CACHE_BYTES
	bdnz	1b
	sync				/* wait for dcbst's to get to ram */
#ifndef CONFIG_44x
	mtctr	r4
2:	icbi	0,r6
	addi	r6,r6,L1_CACHE_BYTES
	bdnz	2b
#else
	/* Flash invalidate on 44x because we are passed kmapped addresses and
	   this doesn't work for userspace pages due to the virtually tagged
	   icache.  Sigh. */
	iccci	0, r0
#endif
	sync				/* additional sync needed on g4 */
	isync
	blr
/*
 * Write any modified data cache blocks out to memory.
 * Does not invalidate the corresponding cache lines (especially for
 * any corresponding instruction cache).
 *
 * clean_dcache_range(unsigned long start, unsigned long stop)
 */
_GLOBAL(clean_dcache_range)
	li	r5,L1_CACHE_BYTES-1
	andc	r3,r3,r5
	subf	r4,r3,r4
	add	r4,r4,r5
	srwi.	r4,r4,L1_CACHE_SHIFT
	beqlr
	mtctr	r4

1:	dcbst	0,r3
	addi	r3,r3,L1_CACHE_BYTES
	bdnz	1b
	sync				/* wait for dcbst's to get to ram */
	blr

/*
 * Write any modified data cache blocks out to memory and invalidate them.
 * Does not invalidate the corresponding instruction cache blocks.
 *
 * flush_dcache_range(unsigned long start, unsigned long stop)
 */
_GLOBAL(flush_dcache_range)
	li	r5,L1_CACHE_BYTES-1
	andc	r3,r3,r5
	subf	r4,r3,r4
	add	r4,r4,r5
	srwi.	r4,r4,L1_CACHE_SHIFT
	beqlr
	mtctr	r4

1:	dcbf	0,r3
	addi	r3,r3,L1_CACHE_BYTES
	bdnz	1b
	sync				/* wait for dcbst's to get to ram */
	blr

/*
 * Like above, but invalidate the D-cache.  This is used by the 8xx
 * to invalidate the cache so the PPC core doesn't get stale data
 * from the CPM (no cache snooping here :-).
 *
 * invalidate_dcache_range(unsigned long start, unsigned long stop)
 */
_GLOBAL(invalidate_dcache_range)
	li	r5,L1_CACHE_BYTES-1
	andc	r3,r3,r5
	subf	r4,r3,r4
	add	r4,r4,r5
	srwi.	r4,r4,L1_CACHE_SHIFT
	beqlr
	mtctr	r4

1:	dcbi	0,r3
	addi	r3,r3,L1_CACHE_BYTES
	bdnz	1b
	sync				/* wait for dcbi's to get to ram */
	blr

/*
 * Flush a particular page from the data cache to RAM.
 * Note: this is necessary because the instruction cache does *not*
 * snoop from the data cache.
 * This is a no-op on the 601 which has a unified cache.
 *
 *	void __flush_dcache_icache(void *page)
 */
_GLOBAL(__flush_dcache_icache)
BEGIN_FTR_SECTION
	PURGE_PREFETCHED_INS
	blr
END_FTR_SECTION_IFSET(CPU_FTR_COHERENT_ICACHE)
	rlwinm	r3,r3,0,0,31-PAGE_SHIFT		/* Get page base address */
	li	r4,PAGE_SIZE/L1_CACHE_BYTES	/* Number of lines in a page */
	mtctr	r4
	mr	r6,r3
0:	dcbst	0,r3				/* Write line to ram */
	addi	r3,r3,L1_CACHE_BYTES
	bdnz	0b
	sync
#ifdef CONFIG_44x
	/* We don't flush the icache on 44x. Those have a virtual icache
	 * and we don't have access to the virtual address here (it's
	 * not the page vaddr but where it's mapped in user space). The
	 * flushing of the icache on these is handled elsewhere, when
	 * a change in the address space occurs, before returning to
	 * user space
	 */
BEGIN_MMU_FTR_SECTION
	blr
END_MMU_FTR_SECTION_IFSET(MMU_FTR_TYPE_44x)
#endif /* CONFIG_44x */
	mtctr	r4
1:	icbi	0,r6
	addi	r6,r6,L1_CACHE_BYTES
	bdnz	1b
	sync
	isync
	blr

#ifndef CONFIG_BOOKE
/*
 * Flush a particular page from the data cache to RAM, identified
 * by its physical address.  We turn off the MMU so we can just use
 * the physical address (this may be a highmem page without a kernel
 * mapping).
 *
 *	void __flush_dcache_icache_phys(unsigned long physaddr)
 */
_GLOBAL(__flush_dcache_icache_phys)
BEGIN_FTR_SECTION
	PURGE_PREFETCHED_INS
	blr					/* for 601, do nothing */
END_FTR_SECTION_IFSET(CPU_FTR_COHERENT_ICACHE)
	mfmsr	r10
	rlwinm	r0,r10,0,28,26			/* clear DR */
	mtmsr	r0
	isync
	rlwinm	r3,r3,0,0,31-PAGE_SHIFT		/* Get page base address */
	li	r4,PAGE_SIZE/L1_CACHE_BYTES	/* Number of lines in a page */
	mtctr	r4
	mr	r6,r3
0:	dcbst	0,r3				/* Write line to ram */
	addi	r3,r3,L1_CACHE_BYTES
	bdnz	0b
	sync
	mtctr	r4
1:	icbi	0,r6
	addi	r6,r6,L1_CACHE_BYTES
	bdnz	1b
	sync
	mtmsr	r10				/* restore DR */
	isync
	blr
#endif /* CONFIG_BOOKE */

/*
 * Clear pages using the dcbz instruction, which doesn't cause any
 * memory traffic (except to write out any cache lines which get
 * displaced).  This only works on cacheable memory.
 *
 * void clear_pages(void *page, int order) ;
 */
_GLOBAL(clear_pages)
	li	r0,PAGE_SIZE/L1_CACHE_BYTES
	slw	r0,r0,r4
	mtctr	r0
1:	dcbz	0,r3
	addi	r3,r3,L1_CACHE_BYTES
	bdnz	1b
	blr

/*
 * Copy a whole page.  We use the dcbz instruction on the destination
 * to reduce memory traffic (it eliminates the unnecessary reads of
 * the destination into cache).  This requires that the destination
 * is cacheable.
 */
#define COPY_16_BYTES		\
	lwz	r6,4(r4);	\
	lwz	r7,8(r4);	\
	lwz	r8,12(r4);	\
	lwzu	r9,16(r4);	\
	stw	r6,4(r3);	\
	stw	r7,8(r3);	\
	stw	r8,12(r3);	\
	stwu	r9,16(r3)

_GLOBAL(copy_page)
	addi	r3,r3,-4
	addi	r4,r4,-4

	li	r5,4

#if MAX_COPY_PREFETCH > 1
	li	r0,MAX_COPY_PREFETCH
	li	r11,4
	mtctr	r0
11:	dcbt	r11,r4
	addi	r11,r11,L1_CACHE_BYTES
	bdnz	11b
#else /* MAX_COPY_PREFETCH == 1 */
	dcbt	r5,r4
	li	r11,L1_CACHE_BYTES+4
#endif /* MAX_COPY_PREFETCH */
	li	r0,PAGE_SIZE/L1_CACHE_BYTES - MAX_COPY_PREFETCH
	crclr	4*cr0+eq
2:
	mtctr	r0
1:
	dcbt	r11,r4
	dcbz	r5,r3
	COPY_16_BYTES
#if L1_CACHE_BYTES >= 32
	COPY_16_BYTES
#if L1_CACHE_BYTES >= 64
	COPY_16_BYTES
	COPY_16_BYTES
#if L1_CACHE_BYTES >= 128
	COPY_16_BYTES
	COPY_16_BYTES
	COPY_16_BYTES
	COPY_16_BYTES
#endif
#endif
#endif
	bdnz	1b
	beqlr
	crnot	4*cr0+eq,4*cr0+eq
	li	r0,MAX_COPY_PREFETCH
	li	r11,4
	b	2b

/*
 * void atomic_clear_mask(atomic_t mask, atomic_t *addr)
 * void atomic_set_mask(atomic_t mask, atomic_t *addr);
 */
_GLOBAL(atomic_clear_mask)
10:	lwarx	r5,0,r4
	andc	r5,r5,r3
	PPC405_ERR77(0,r4)
	stwcx.	r5,0,r4
	bne-	10b
	blr
_GLOBAL(atomic_set_mask)
10:	lwarx	r5,0,r4
	or	r5,r5,r3
	PPC405_ERR77(0,r4)
	stwcx.	r5,0,r4
	bne-	10b
	blr

/*
 * Extended precision shifts.
 *
 * Updated to be valid for shift counts from 0 to 63 inclusive.
 * -- Gabriel
 *
 * R3/R4 has 64 bit value
 * R5    has shift count
 * result in R3/R4
 *
 *  ashrdi3: arithmetic right shift (sign propagation)	
 *  lshrdi3: logical right shift
 *  ashldi3: left shift
 */
_GLOBAL(__ashrdi3)
	subfic	r6,r5,32
	srw	r4,r4,r5	# LSW = count > 31 ? 0 : LSW >> count
	addi	r7,r5,32	# could be xori, or addi with -32
	slw	r6,r3,r6	# t1 = count > 31 ? 0 : MSW << (32-count)
	rlwinm	r8,r7,0,32	# t3 = (count < 32) ? 32 : 0
	sraw	r7,r3,r7	# t2 = MSW >> (count-32)
	or	r4,r4,r6	# LSW |= t1
	slw	r7,r7,r8	# t2 = (count < 32) ? 0 : t2
	sraw	r3,r3,r5	# MSW = MSW >> count
	or	r4,r4,r7	# LSW |= t2
	blr

_GLOBAL(__ashldi3)
	subfic	r6,r5,32
	slw	r3,r3,r5	# MSW = count > 31 ? 0 : MSW << count
	addi	r7,r5,32	# could be xori, or addi with -32
	srw	r6,r4,r6	# t1 = count > 31 ? 0 : LSW >> (32-count)
	slw	r7,r4,r7	# t2 = count < 32 ? 0 : LSW << (count-32)
	or	r3,r3,r6	# MSW |= t1
	slw	r4,r4,r5	# LSW = LSW << count
	or	r3,r3,r7	# MSW |= t2
	blr

_GLOBAL(__lshrdi3)
	subfic	r6,r5,32
	srw	r4,r4,r5	# LSW = count > 31 ? 0 : LSW >> count
	addi	r7,r5,32	# could be xori, or addi with -32
	slw	r6,r3,r6	# t1 = count > 31 ? 0 : MSW << (32-count)
	srw	r7,r3,r7	# t2 = count < 32 ? 0 : MSW >> (count-32)
	or	r4,r4,r6	# LSW |= t1
	srw	r3,r3,r5	# MSW = MSW >> count
	or	r4,r4,r7	# LSW |= t2
	blr

/*
 * 64-bit comparison: __cmpdi2(s64 a, s64 b)
 * Returns 0 if a < b, 1 if a == b, 2 if a > b.
 */
_GLOBAL(__cmpdi2)
	cmpw	r3,r5
	li	r3,1
	bne	1f
	cmplw	r4,r6
	beqlr
1:	li	r3,0
	bltlr
	li	r3,2
	blr
/*
 * 64-bit comparison: __ucmpdi2(u64 a, u64 b)
 * Returns 0 if a < b, 1 if a == b, 2 if a > b.
 */
_GLOBAL(__ucmpdi2)
	cmplw	r3,r5
	li	r3,1
	bne	1f
	cmplw	r4,r6
	beqlr
1:	li	r3,0
	bltlr
	li	r3,2
	blr

_GLOBAL(__bswapdi2)
	rotlwi  r9,r4,8
	rotlwi  r10,r3,8
	rlwimi  r9,r4,24,0,7
	rlwimi  r10,r3,24,0,7
	rlwimi  r9,r4,24,16,23
	rlwimi  r10,r3,24,16,23
	mr      r3,r9
	mr      r4,r10
	blr

_GLOBAL(abs)
	srawi	r4,r3,31
	xor	r3,r3,r4
	sub	r3,r3,r4
	blr

#ifdef CONFIG_SMP
_GLOBAL(start_secondary_resume)
	/* Reset stack */
	CURRENT_THREAD_INFO(r1, r1)
	addi	r1,r1,THREAD_SIZE-STACK_FRAME_OVERHEAD
	li	r3,0
	stw	r3,0(r1)		/* Zero the stack frame pointer	*/
	bl	start_secondary
	b	.
#endif /* CONFIG_SMP */
	
/*
 * This routine is just here to keep GCC happy - sigh...
 */
_GLOBAL(__main)
	blr

#ifdef CONFIG_KEXEC
	/*
	 * Must be relocatable PIC code callable as a C function.
	 */
	.globl relocate_new_kernel
relocate_new_kernel:
	/* r3 = page_list   */
	/* r4 = reboot_code_buffer */
	/* r5 = start_address      */

#ifdef CONFIG_FSL_BOOKE

	mr	r29, r3
	mr	r30, r4
	mr	r31, r5

#define ENTRY_MAPPING_KEXEC_SETUP
#include "fsl_booke_entry_mapping.S"
#undef ENTRY_MAPPING_KEXEC_SETUP

	mr      r3, r29
	mr      r4, r30
	mr      r5, r31

	li	r0, 0
#elif defined(CONFIG_44x)

	/* Save our parameters */
	mr	r29, r3
	mr	r30, r4
	mr	r31, r5

#ifdef CONFIG_PPC_47x
	/* Check for 47x cores */
	mfspr	r3,SPRN_PVR
	srwi	r3,r3,16
	cmplwi	cr0,r3,PVR_476@h
	beq	setup_map_47x
	cmplwi	cr0,r3,PVR_476_ISS@h
	beq	setup_map_47x
#endif /* CONFIG_PPC_47x */
	
/*
 * Code for setting up 1:1 mapping for PPC440x for KEXEC
 *
 * We cannot switch off the MMU on PPC44x.
 * So we:
 * 1) Invalidate all the mappings except the one we are running from.
 * 2) Create a tmp mapping for our code in the other address space(TS) and
 *    jump to it. Invalidate the entry we started in.
 * 3) Create a 1:1 mapping for 0-2GiB in chunks of 256M in original TS.
 * 4) Jump to the 1:1 mapping in original TS.
 * 5) Invalidate the tmp mapping.
 *
 * - Based on the kexec support code for FSL BookE
 *
 */

	/* 
	 * Load the PID with kernel PID (0).
	 * Also load our MSR_IS and TID to MMUCR for TLB search.
	 */
	li	r3, 0
	mtspr	SPRN_PID, r3
	mfmsr	r4
	andi.	r4,r4,MSR_IS@l
	beq	wmmucr
	oris	r3,r3,PPC44x_MMUCR_STS@h
wmmucr:
	mtspr	SPRN_MMUCR,r3
	sync

	/*
	 * Invalidate all the TLB entries except the current entry
	 * where we are running from
	 */
	bl	0f				/* Find our address */
0:	mflr	r5				/* Make it accessible */
	tlbsx	r23,0,r5			/* Find entry we are in */
	li	r4,0				/* Start at TLB entry 0 */
	li	r3,0				/* Set PAGEID inval value */
1:	cmpw	r23,r4				/* Is this our entry? */
	beq	skip				/* If so, skip the inval */
	tlbwe	r3,r4,PPC44x_TLB_PAGEID		/* If not, inval the entry */
skip:
	addi	r4,r4,1				/* Increment */
	cmpwi	r4,64				/* Are we done?	*/
	bne	1b				/* If not, repeat */
	isync

	/* Create a temp mapping and jump to it */
	andi.	r6, r23, 1		/* Find the index to use */
	addi	r24, r6, 1		/* r24 will contain 1 or 2 */

	mfmsr	r9			/* get the MSR */
	rlwinm	r5, r9, 27, 31, 31	/* Extract the MSR[IS] */
	xori	r7, r5, 1		/* Use the other address space */

	/* Read the current mapping entries */
	tlbre	r3, r23, PPC44x_TLB_PAGEID
	tlbre	r4, r23, PPC44x_TLB_XLAT
	tlbre	r5, r23, PPC44x_TLB_ATTRIB

	/* Save our current XLAT entry */
	mr	r25, r4

	/* Extract the TLB PageSize */
	li	r10, 1 			/* r10 will hold PageSize */
	rlwinm	r11, r3, 0, 24, 27	/* bits 24-27 */

	/* XXX: As of now we use 256M, 4K pages */
	cmpwi	r11, PPC44x_TLB_256M
	bne	tlb_4k
	rotlwi	r10, r10, 28		/* r10 = 256M */
	b	write_out
tlb_4k:
	cmpwi	r11, PPC44x_TLB_4K
	bne	default
	rotlwi	r10, r10, 12		/* r10 = 4K */
	b	write_out
default:
	rotlwi	r10, r10, 10		/* r10 = 1K */

write_out:
	/*
	 * Write out the tmp 1:1 mapping for this code in other address space
	 * Fixup  EPN = RPN , TS=other address space
	 */
	insrwi	r3, r7, 1, 23		/* Bit 23 is TS for PAGEID field */

	/* Write out the tmp mapping entries */
	tlbwe	r3, r24, PPC44x_TLB_PAGEID
	tlbwe	r4, r24, PPC44x_TLB_XLAT
	tlbwe	r5, r24, PPC44x_TLB_ATTRIB

	subi	r11, r10, 1		/* PageOffset Mask = PageSize - 1 */
	not	r10, r11		/* Mask for PageNum */

	/* Switch to other address space in MSR */
	insrwi	r9, r7, 1, 26		/* Set MSR[IS] = r7 */

	bl	1f
1:	mflr	r8
	addi	r8, r8, (2f-1b)		/* Find the target offset */

	/* Jump to the tmp mapping */
	mtspr	SPRN_SRR0, r8
	mtspr	SPRN_SRR1, r9
	rfi

2:
	/* Invalidate the entry we were executing from */
	li	r3, 0
	tlbwe	r3, r23, PPC44x_TLB_PAGEID

	/* attribute fields. rwx for SUPERVISOR mode */
	li	r5, 0
	ori	r5, r5, (PPC44x_TLB_SW | PPC44x_TLB_SR | PPC44x_TLB_SX | PPC44x_TLB_G)

	/* Create 1:1 mapping in 256M pages */
	xori	r7, r7, 1			/* Revert back to Original TS */

	li	r8, 0				/* PageNumber */
	li	r6, 3				/* TLB Index, start at 3  */

next_tlb:
	rotlwi	r3, r8, 28			/* Create EPN (bits 0-3) */
	mr	r4, r3				/* RPN = EPN  */
	ori	r3, r3, (PPC44x_TLB_VALID | PPC44x_TLB_256M) /* SIZE = 256M, Valid */
	insrwi	r3, r7, 1, 23			/* Set TS from r7 */

	tlbwe	r3, r6, PPC44x_TLB_PAGEID	/* PageID field : EPN, V, SIZE */
	tlbwe	r4, r6, PPC44x_TLB_XLAT		/* Address translation : RPN   */
	tlbwe	r5, r6, PPC44x_TLB_ATTRIB	/* Attributes */

	addi	r8, r8, 1			/* Increment PN */
	addi	r6, r6, 1			/* Increment TLB Index */
	cmpwi	r8, 8				/* Are we done ? */
	bne	next_tlb
	isync

	/* Jump to the new mapping 1:1 */
	li	r9,0
	insrwi	r9, r7, 1, 26			/* Set MSR[IS] = r7 */

	bl	1f
1:	mflr	r8
	and	r8, r8, r11			/* Get our offset within page */
	addi	r8, r8, (2f-1b)

	and	r5, r25, r10			/* Get our target PageNum */
	or	r8, r8, r5			/* Target jump address */

	mtspr	SPRN_SRR0, r8
	mtspr	SPRN_SRR1, r9
	rfi
2:
	/* Invalidate the tmp entry we used */
	li	r3, 0
	tlbwe	r3, r24, PPC44x_TLB_PAGEID
	sync
	b	ppc44x_map_done

#ifdef CONFIG_PPC_47x

	/* 1:1 mapping for 47x */

setup_map_47x:

	/*
	 * Load the kernel pid (0) to PID and also to MMUCR[TID].
	 * Also set the MSR IS->MMUCR STS
	 */
	li	r3, 0
	mtspr	SPRN_PID, r3			/* Set PID */
	mfmsr	r4				/* Get MSR */
	andi.	r4, r4, MSR_IS@l		/* TS=1? */
	beq	1f				/* If not, leave STS=0 */
	oris	r3, r3, PPC47x_MMUCR_STS@h	/* Set STS=1 */
1:	mtspr	SPRN_MMUCR, r3			/* Put MMUCR */
	sync

	/* Find the entry we are running from */
	bl	2f
2:	mflr	r23
	tlbsx	r23, 0, r23
	tlbre	r24, r23, 0			/* TLB Word 0 */
	tlbre	r25, r23, 1			/* TLB Word 1 */
	tlbre	r26, r23, 2			/* TLB Word 2 */


	/*
	 * Invalidates all the tlb entries by writing to 256 RPNs(r4)
	 * of 4k page size in all  4 ways (0-3 in r3).
	 * This would invalidate the entire UTLB including the one we are
	 * running from. However the shadow TLB entries would help us 
	 * to continue the execution, until we flush them (rfi/isync).
	 */
	addis	r3, 0, 0x8000			/* specify the way */
	addi	r4, 0, 0			/* TLB Word0 = (EPN=0, VALID = 0) */
	addi	r5, 0, 0
	b	clear_utlb_entry

	/* Align the loop to speed things up. from head_44x.S */
	.align	6

clear_utlb_entry:

	tlbwe	r4, r3, 0
	tlbwe	r5, r3, 1
	tlbwe	r5, r3, 2
	addis	r3, r3, 0x2000			/* Increment the way */
	cmpwi	r3, 0
	bne	clear_utlb_entry
	addis	r3, 0, 0x8000
	addis	r4, r4, 0x100			/* Increment the EPN */
	cmpwi	r4, 0
	bne	clear_utlb_entry

	/* Create the entries in the other address space */
	mfmsr	r5
	rlwinm	r7, r5, 27, 31, 31		/* Get the TS (Bit 26) from MSR */
	xori	r7, r7, 1			/* r7 = !TS */

	insrwi	r24, r7, 1, 21			/* Change the TS in the saved TLB word 0 */

	/* 
	 * write out the TLB entries for the tmp mapping
	 * Use way '0' so that we could easily invalidate it later.
	 */
	lis	r3, 0x8000			/* Way '0' */ 

	tlbwe	r24, r3, 0
	tlbwe	r25, r3, 1
	tlbwe	r26, r3, 2

	/* Update the msr to the new TS */
	insrwi	r5, r7, 1, 26

	bl	1f
1:	mflr	r6
	addi	r6, r6, (2f-1b)

	mtspr	SPRN_SRR0, r6
	mtspr	SPRN_SRR1, r5
	rfi

	/* 
	 * Now we are in the tmp address space.
	 * Create a 1:1 mapping for 0-2GiB in the original TS.
	 */
2:
	li	r3, 0
	li	r4, 0				/* TLB Word 0 */
	li	r5, 0				/* TLB Word 1 */
	li	r6, 0
	ori	r6, r6, PPC47x_TLB2_S_RWX	/* TLB word 2 */

	li	r8, 0				/* PageIndex */

	xori	r7, r7, 1			/* revert back to original TS */

write_utlb:
	rotlwi	r5, r8, 28			/* RPN = PageIndex * 256M */
						/* ERPN = 0 as we don't use memory above 2G */

	mr	r4, r5				/* EPN = RPN */
	ori	r4, r4, (PPC47x_TLB0_VALID | PPC47x_TLB0_256M)
	insrwi	r4, r7, 1, 21			/* Insert the TS to Word 0 */

	tlbwe	r4, r3, 0			/* Write out the entries */
	tlbwe	r5, r3, 1
	tlbwe	r6, r3, 2
	addi	r8, r8, 1
	cmpwi	r8, 8				/* Have we completed ? */
	bne	write_utlb

	/* make sure we complete the TLB write up */
	isync

	/* 
	 * Prepare to jump to the 1:1 mapping.
	 * 1) Extract page size of the tmp mapping
	 *    DSIZ = TLB_Word0[22:27]
	 * 2) Calculate the physical address of the address
	 *    to jump to.
	 */
	rlwinm	r10, r24, 0, 22, 27

	cmpwi	r10, PPC47x_TLB0_4K
	bne	0f
	li	r10, 0x1000			/* r10 = 4k */
	bl	1f

0:
	/* Defaults to 256M */
	lis	r10, 0x1000
	
	bl	1f
1:	mflr	r4
	addi	r4, r4, (2f-1b)			/* virtual address  of 2f */

	subi	r11, r10, 1			/* offsetmask = Pagesize - 1 */
	not	r10, r11			/* Pagemask = ~(offsetmask) */

	and	r5, r25, r10			/* Physical page */
	and	r6, r4, r11			/* offset within the current page */

	or	r5, r5, r6			/* Physical address for 2f */

	/* Switch the TS in MSR to the original one */
	mfmsr	r8
	insrwi	r8, r7, 1, 26

	mtspr	SPRN_SRR1, r8
	mtspr	SPRN_SRR0, r5
	rfi

2:
	/* Invalidate the tmp mapping */
	lis	r3, 0x8000			/* Way '0' */

	clrrwi	r24, r24, 12			/* Clear the valid bit */
	tlbwe	r24, r3, 0
	tlbwe	r25, r3, 1
	tlbwe	r26, r3, 2

	/* Make sure we complete the TLB write and flush the shadow TLB */
	isync

#endif

ppc44x_map_done:


	/* Restore the parameters */
	mr	r3, r29
	mr	r4, r30
	mr	r5, r31

	li	r0, 0
#else
	li	r0, 0

	/*
	 * Set Machine Status Register to a known status,
	 * switch the MMU off and jump to 1: in a single step.
	 */

	mr	r8, r0
	ori     r8, r8, MSR_RI|MSR_ME
	mtspr	SPRN_SRR1, r8
	addi	r8, r4, 1f - relocate_new_kernel
	mtspr	SPRN_SRR0, r8
	sync
	rfi

1:
#endif
	/* from this point address translation is turned off */
	/* and interrupts are disabled */

	/* set a new stack at the bottom of our page... */
	/* (not really needed now) */
	addi	r1, r4, KEXEC_CONTROL_PAGE_SIZE - 8 /* for LR Save+Back Chain */
	stw	r0, 0(r1)

	/* Do the copies */
	li	r6, 0 /* checksum */
	mr	r0, r3
	b	1f

0:	/* top, read another word for the indirection page */
	lwzu	r0, 4(r3)

1:
	/* is it a destination page? (r8) */
	rlwinm.	r7, r0, 0, 31, 31 /* IND_DESTINATION (1<<0) */
	beq	2f

	rlwinm	r8, r0, 0, 0, 19 /* clear kexec flags, page align */
	b	0b

2:	/* is it an indirection page? (r3) */
	rlwinm.	r7, r0, 0, 30, 30 /* IND_INDIRECTION (1<<1) */
	beq	2f

	rlwinm	r3, r0, 0, 0, 19 /* clear kexec flags, page align */
	subi	r3, r3, 4
	b	0b

2:	/* are we done? */
	rlwinm.	r7, r0, 0, 29, 29 /* IND_DONE (1<<2) */
	beq	2f
	b	3f

2:	/* is it a source page? (r9) */
	rlwinm.	r7, r0, 0, 28, 28 /* IND_SOURCE (1<<3) */
	beq	0b

	rlwinm	r9, r0, 0, 0, 19 /* clear kexec flags, page align */

	li	r7, PAGE_SIZE / 4
	mtctr   r7
	subi    r9, r9, 4
	subi    r8, r8, 4
9:
	lwzu    r0, 4(r9)  /* do the copy */
	xor	r6, r6, r0
	stwu    r0, 4(r8)
	dcbst	0, r8
	sync
	icbi	0, r8
	bdnz    9b

	addi    r9, r9, 4
	addi    r8, r8, 4
	b	0b

3:

	/* To be certain of avoiding problems with self-modifying code
	 * execute a serializing instruction here.
	 */
	isync
	sync

	mfspr	r3, SPRN_PIR /* current core we are running on */
	mr	r4, r5 /* load physical address of chunk called */

	/* jump to the entry point, usually the setup routine */
	mtlr	r5
	blrl

1:	b	1b

relocate_new_kernel_end:

	.globl relocate_new_kernel_size
relocate_new_kernel_size:
	.long relocate_new_kernel_end - relocate_new_kernel
#endif<|MERGE_RESOLUTION|>--- conflicted
+++ resolved
@@ -57,14 +57,6 @@
 	mtlr	r0
 	blr
 
-<<<<<<< HEAD
-_GLOBAL(call_do_irq)
-	mflr	r0
-	stw	r0,4(r1)
-	stwu	r1,THREAD_SIZE-STACK_FRAME_OVERHEAD(r4)
-	mr	r1,r4
-	bl	__do_irq
-=======
 /*
  * void call_do_irq(struct pt_regs *regs, struct thread_info *irqtp);
  */
@@ -79,7 +71,6 @@
 	stw	r11,THREAD+KSP_LIMIT(r2)
 	bl	__do_irq
 	lwz	r10,8(r1)
->>>>>>> fc14f9c1
 	lwz	r1,0(r1)
 	lwz	r0,4(r1)
 	stw	r10,THREAD+KSP_LIMIT(r2)
