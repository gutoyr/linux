--- conflicted
+++ resolved
@@ -565,13 +565,7 @@
 	 */
 	may_hard_irq_enable();
 
-<<<<<<< HEAD
-#if defined(CONFIG_PPC32) && defined(CONFIG_PMAC)
-=======
-	__get_cpu_var(irq_stat).timer_irqs++;
-
 #if defined(CONFIG_PPC32) && defined(CONFIG_PPC_PMAC)
->>>>>>> 7f363d2d
 	if (atomic_read(&ppc_n_lost_interrupts) != 0)
 		do_IRQ(regs);
 #endif
