/*
 * Support PCI IO workaround
 *
 *  Copyright (C) 2006 Benjamin Herrenschmidt <benh@kernel.crashing.org>
 *		       IBM, Corp.
 *  (C) Copyright 2007-2008 TOSHIBA CORPORATION
 *
 * This program is free software; you can redistribute it and/or modify
 * it under the terms of the GNU General Public License version 2 as
 * published by the Free Software Foundation.
 */
#undef DEBUG

#include <linux/kernel.h>
#include <linux/sched.h>	/* for init_mm */

#include <asm/io.h>
#include <asm/machdep.h>
#include <asm/pgtable.h>
#include <asm/ppc-pci.h>
#include <asm/io-workarounds.h>

#define IOWA_MAX_BUS	8

static struct iowa_bus iowa_busses[IOWA_MAX_BUS];
static unsigned int iowa_bus_count;

static struct iowa_bus *iowa_pci_find(unsigned long vaddr, unsigned long paddr)
{
	int i, j;
	struct resource *res;
	unsigned long vstart, vend;

	for (i = 0; i < iowa_bus_count; i++) {
		struct iowa_bus *bus = &iowa_busses[i];
		struct pci_controller *phb = bus->phb;

		if (vaddr) {
			vstart = (unsigned long)phb->io_base_virt;
			vend = vstart + phb->pci_io_size - 1;
			if ((vaddr >= vstart) && (vaddr <= vend))
				return bus;
		}

		if (paddr)
			for (j = 0; j < 3; j++) {
				res = &phb->mem_resources[j];
				if (paddr >= res->start && paddr <= res->end)
					return bus;
			}
	}

	return NULL;
}

#ifdef CONFIG_PPC_INDIRECT_MMIO
struct iowa_bus *iowa_mem_find_bus(const PCI_IO_ADDR addr)
{
	unsigned hugepage_shift;
	struct iowa_bus *bus;
	int token;

	token = PCI_GET_ADDR_TOKEN(addr);

	if (token && token <= iowa_bus_count)
		bus = &iowa_busses[token - 1];
	else {
		unsigned long vaddr, paddr;
		pte_t *ptep;

		vaddr = (unsigned long)PCI_FIX_ADDR(addr);
		if (vaddr < PHB_IO_BASE || vaddr >= PHB_IO_END)
			return NULL;
		/*
		 * We won't find huge pages here (iomem). Also can't hit
		 * a page table free due to init_mm
		 */
		ptep = __find_linux_pte_or_hugepte(init_mm.pgd, vaddr,
<<<<<<< HEAD
						 &hugepage_shift);
=======
						   NULL, &hugepage_shift);
>>>>>>> afd2ff9b
		if (ptep == NULL)
			paddr = 0;
		else {
			WARN_ON(hugepage_shift);
			paddr = pte_pfn(*ptep) << PAGE_SHIFT;
		}
		bus = iowa_pci_find(vaddr, paddr);

		if (bus == NULL)
			return NULL;
	}

	return bus;
}
#else /* CONFIG_PPC_INDIRECT_MMIO */
struct iowa_bus *iowa_mem_find_bus(const PCI_IO_ADDR addr)
{
	return NULL;
}
#endif /* !CONFIG_PPC_INDIRECT_MMIO */

#ifdef CONFIG_PPC_INDIRECT_PIO
struct iowa_bus *iowa_pio_find_bus(unsigned long port)
{
	unsigned long vaddr = (unsigned long)pci_io_base + port;
	return iowa_pci_find(vaddr, 0);
}
#else
struct iowa_bus *iowa_pio_find_bus(unsigned long port)
{
	return NULL;
}
#endif

#define DEF_PCI_AC_RET(name, ret, at, al, space, aa)		\
static ret iowa_##name at					\
{								\
	struct iowa_bus *bus;					\
	bus = iowa_##space##_find_bus(aa);			\
	if (bus && bus->ops && bus->ops->name)			\
		return bus->ops->name al;			\
	return __do_##name al;					\
}

#define DEF_PCI_AC_NORET(name, at, al, space, aa)		\
static void iowa_##name at					\
{								\
	struct iowa_bus *bus;					\
	bus = iowa_##space##_find_bus(aa);			\
	if (bus && bus->ops && bus->ops->name) {		\
		bus->ops->name al;				\
		return;						\
	}							\
	__do_##name al;						\
}

#include <asm/io-defs.h>

#undef DEF_PCI_AC_RET
#undef DEF_PCI_AC_NORET

static const struct ppc_pci_io iowa_pci_io = {

#define DEF_PCI_AC_RET(name, ret, at, al, space, aa)	.name = iowa_##name,
#define DEF_PCI_AC_NORET(name, at, al, space, aa)	.name = iowa_##name,

#include <asm/io-defs.h>

#undef DEF_PCI_AC_RET
#undef DEF_PCI_AC_NORET

};

#ifdef CONFIG_PPC_INDIRECT_MMIO
static void __iomem *iowa_ioremap(phys_addr_t addr, unsigned long size,
				  unsigned long flags, void *caller)
{
	struct iowa_bus *bus;
	void __iomem *res = __ioremap_caller(addr, size, flags, caller);
	int busno;

	bus = iowa_pci_find(0, (unsigned long)addr);
	if (bus != NULL) {
		busno = bus - iowa_busses;
		PCI_SET_ADDR_TOKEN(res, busno + 1);
	}
	return res;
}
#else /* CONFIG_PPC_INDIRECT_MMIO */
#define iowa_ioremap NULL
#endif /* !CONFIG_PPC_INDIRECT_MMIO */

/* Enable IO workaround */
static void io_workaround_init(void)
{
	static int io_workaround_inited;

	if (io_workaround_inited)
		return;
	ppc_pci_io = iowa_pci_io;
	ppc_md.ioremap = iowa_ioremap;
	io_workaround_inited = 1;
}

/* Register new bus to support workaround */
void iowa_register_bus(struct pci_controller *phb, struct ppc_pci_io *ops,
		       int (*initfunc)(struct iowa_bus *, void *), void *data)
{
	struct iowa_bus *bus;
	struct device_node *np = phb->dn;

	io_workaround_init();

	if (iowa_bus_count >= IOWA_MAX_BUS) {
		pr_err("IOWA:Too many pci bridges, "
		       "workarounds disabled for %s\n", np->full_name);
		return;
	}

	bus = &iowa_busses[iowa_bus_count];
	bus->phb = phb;
	bus->ops = ops;
	bus->private = data;

	if (initfunc)
		if ((*initfunc)(bus, data))
			return;

	iowa_bus_count++;

	pr_debug("IOWA:[%d]Add bus, %s.\n", iowa_bus_count-1, np->full_name);
}
<|MERGE_RESOLUTION|>--- conflicted
+++ resolved
@@ -76,11 +76,7 @@
 		 * a page table free due to init_mm
 		 */
 		ptep = __find_linux_pte_or_hugepte(init_mm.pgd, vaddr,
-<<<<<<< HEAD
-						 &hugepage_shift);
-=======
 						   NULL, &hugepage_shift);
->>>>>>> afd2ff9b
 		if (ptep == NULL)
 			paddr = 0;
 		else {
