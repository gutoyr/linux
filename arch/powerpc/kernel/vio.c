/*
 * IBM PowerPC Virtual I/O Infrastructure Support.
 *
 *    Copyright (c) 2003,2008 IBM Corp.
 *     Dave Engebretsen engebret@us.ibm.com
 *     Santiago Leon santil@us.ibm.com
 *     Hollis Blanchard <hollisb@us.ibm.com>
 *     Stephen Rothwell
 *     Robert Jennings <rcjenn@us.ibm.com>
 *
 *      This program is free software; you can redistribute it and/or
 *      modify it under the terms of the GNU General Public License
 *      as published by the Free Software Foundation; either version
 *      2 of the License, or (at your option) any later version.
 */

#include <linux/cpu.h>
#include <linux/types.h>
#include <linux/delay.h>
#include <linux/stat.h>
#include <linux/device.h>
#include <linux/init.h>
#include <linux/slab.h>
#include <linux/console.h>
#include <linux/export.h>
#include <linux/mm.h>
#include <linux/dma-mapping.h>
#include <linux/kobject.h>

#include <asm/iommu.h>
#include <asm/dma.h>
#include <asm/vio.h>
#include <asm/prom.h>
#include <asm/firmware.h>
#include <asm/tce.h>
#include <asm/page.h>
#include <asm/hvcall.h>

static struct vio_dev vio_bus_device  = { /* fake "parent" device */
	.name = "vio",
	.type = "",
	.dev.init_name = "vio",
	.dev.bus = &vio_bus_type,
};

#ifdef CONFIG_PPC_SMLPAR
/**
 * vio_cmo_pool - A pool of IO memory for CMO use
 *
 * @size: The size of the pool in bytes
 * @free: The amount of free memory in the pool
 */
struct vio_cmo_pool {
	size_t size;
	size_t free;
};

/* How many ms to delay queued balance work */
#define VIO_CMO_BALANCE_DELAY 100

/* Portion out IO memory to CMO devices by this chunk size */
#define VIO_CMO_BALANCE_CHUNK 131072

/**
 * vio_cmo_dev_entry - A device that is CMO-enabled and requires entitlement
 *
 * @vio_dev: struct vio_dev pointer
 * @list: pointer to other devices on bus that are being tracked
 */
struct vio_cmo_dev_entry {
	struct vio_dev *viodev;
	struct list_head list;
};

/**
 * vio_cmo - VIO bus accounting structure for CMO entitlement
 *
 * @lock: spinlock for entire structure
 * @balance_q: work queue for balancing system entitlement
 * @device_list: list of CMO-enabled devices requiring entitlement
 * @entitled: total system entitlement in bytes
 * @reserve: pool of memory from which devices reserve entitlement, incl. spare
 * @excess: pool of excess entitlement not needed for device reserves or spare
 * @spare: IO memory for device hotplug functionality
 * @min: minimum necessary for system operation
 * @desired: desired memory for system operation
 * @curr: bytes currently allocated
 * @high: high water mark for IO data usage
 */
struct vio_cmo {
	spinlock_t lock;
	struct delayed_work balance_q;
	struct list_head device_list;
	size_t entitled;
	struct vio_cmo_pool reserve;
	struct vio_cmo_pool excess;
	size_t spare;
	size_t min;
	size_t desired;
	size_t curr;
	size_t high;
} vio_cmo;

/**
 * vio_cmo_OF_devices - Count the number of OF devices that have DMA windows
 */
static int vio_cmo_num_OF_devs(void)
{
	struct device_node *node_vroot;
	int count = 0;

	/*
	 * Count the number of vdevice entries with an
	 * ibm,my-dma-window OF property
	 */
	node_vroot = of_find_node_by_name(NULL, "vdevice");
	if (node_vroot) {
		struct device_node *of_node;
		struct property *prop;

		for_each_child_of_node(node_vroot, of_node) {
			prop = of_find_property(of_node, "ibm,my-dma-window",
			                       NULL);
			if (prop)
				count++;
		}
	}
	of_node_put(node_vroot);
	return count;
}

/**
 * vio_cmo_alloc - allocate IO memory for CMO-enable devices
 *
 * @viodev: VIO device requesting IO memory
 * @size: size of allocation requested
 *
 * Allocations come from memory reserved for the devices and any excess
 * IO memory available to all devices.  The spare pool used to service
 * hotplug must be equal to %VIO_CMO_MIN_ENT for the excess pool to be
 * made available.
 *
 * Return codes:
 *  0 for successful allocation and -ENOMEM for a failure
 */
static inline int vio_cmo_alloc(struct vio_dev *viodev, size_t size)
{
	unsigned long flags;
	size_t reserve_free = 0;
	size_t excess_free = 0;
	int ret = -ENOMEM;

	spin_lock_irqsave(&vio_cmo.lock, flags);

	/* Determine the amount of free entitlement available in reserve */
	if (viodev->cmo.entitled > viodev->cmo.allocated)
		reserve_free = viodev->cmo.entitled - viodev->cmo.allocated;

	/* If spare is not fulfilled, the excess pool can not be used. */
	if (vio_cmo.spare >= VIO_CMO_MIN_ENT)
		excess_free = vio_cmo.excess.free;

	/* The request can be satisfied */
	if ((reserve_free + excess_free) >= size) {
		vio_cmo.curr += size;
		if (vio_cmo.curr > vio_cmo.high)
			vio_cmo.high = vio_cmo.curr;
		viodev->cmo.allocated += size;
		size -= min(reserve_free, size);
		vio_cmo.excess.free -= size;
		ret = 0;
	}

	spin_unlock_irqrestore(&vio_cmo.lock, flags);
	return ret;
}

/**
 * vio_cmo_dealloc - deallocate IO memory from CMO-enable devices
 * @viodev: VIO device freeing IO memory
 * @size: size of deallocation
 *
 * IO memory is freed by the device back to the correct memory pools.
 * The spare pool is replenished first from either memory pool, then
 * the reserve pool is used to reduce device entitlement, the excess
 * pool is used to increase the reserve pool toward the desired entitlement
 * target, and then the remaining memory is returned to the pools.
 *
 */
static inline void vio_cmo_dealloc(struct vio_dev *viodev, size_t size)
{
	unsigned long flags;
	size_t spare_needed = 0;
	size_t excess_freed = 0;
	size_t reserve_freed = size;
	size_t tmp;
	int balance = 0;

	spin_lock_irqsave(&vio_cmo.lock, flags);
	vio_cmo.curr -= size;

	/* Amount of memory freed from the excess pool */
	if (viodev->cmo.allocated > viodev->cmo.entitled) {
		excess_freed = min(reserve_freed, (viodev->cmo.allocated -
		                                   viodev->cmo.entitled));
		reserve_freed -= excess_freed;
	}

	/* Remove allocation from device */
	viodev->cmo.allocated -= (reserve_freed + excess_freed);

	/* Spare is a subset of the reserve pool, replenish it first. */
	spare_needed = VIO_CMO_MIN_ENT - vio_cmo.spare;

	/*
	 * Replenish the spare in the reserve pool from the excess pool.
	 * This moves entitlement into the reserve pool.
	 */
	if (spare_needed && excess_freed) {
		tmp = min(excess_freed, spare_needed);
		vio_cmo.excess.size -= tmp;
		vio_cmo.reserve.size += tmp;
		vio_cmo.spare += tmp;
		excess_freed -= tmp;
		spare_needed -= tmp;
		balance = 1;
	}

	/*
	 * Replenish the spare in the reserve pool from the reserve pool.
	 * This removes entitlement from the device down to VIO_CMO_MIN_ENT,
	 * if needed, and gives it to the spare pool. The amount of used
	 * memory in this pool does not change.
	 */
	if (spare_needed && reserve_freed) {
		tmp = min3(spare_needed, reserve_freed, (viodev->cmo.entitled - VIO_CMO_MIN_ENT));

		vio_cmo.spare += tmp;
		viodev->cmo.entitled -= tmp;
		reserve_freed -= tmp;
		spare_needed -= tmp;
		balance = 1;
	}

	/*
	 * Increase the reserve pool until the desired allocation is met.
	 * Move an allocation freed from the excess pool into the reserve
	 * pool and schedule a balance operation.
	 */
	if (excess_freed && (vio_cmo.desired > vio_cmo.reserve.size)) {
		tmp = min(excess_freed, (vio_cmo.desired - vio_cmo.reserve.size));

		vio_cmo.excess.size -= tmp;
		vio_cmo.reserve.size += tmp;
		excess_freed -= tmp;
		balance = 1;
	}

	/* Return memory from the excess pool to that pool */
	if (excess_freed)
		vio_cmo.excess.free += excess_freed;

	if (balance)
		schedule_delayed_work(&vio_cmo.balance_q, VIO_CMO_BALANCE_DELAY);
	spin_unlock_irqrestore(&vio_cmo.lock, flags);
}

/**
 * vio_cmo_entitlement_update - Manage system entitlement changes
 *
 * @new_entitlement: new system entitlement to attempt to accommodate
 *
 * Increases in entitlement will be used to fulfill the spare entitlement
 * and the rest is given to the excess pool.  Decreases, if they are
 * possible, come from the excess pool and from unused device entitlement
 *
 * Returns: 0 on success, -ENOMEM when change can not be made
 */
int vio_cmo_entitlement_update(size_t new_entitlement)
{
	struct vio_dev *viodev;
	struct vio_cmo_dev_entry *dev_ent;
	unsigned long flags;
	size_t avail, delta, tmp;

	spin_lock_irqsave(&vio_cmo.lock, flags);

	/* Entitlement increases */
	if (new_entitlement > vio_cmo.entitled) {
		delta = new_entitlement - vio_cmo.entitled;

		/* Fulfill spare allocation */
		if (vio_cmo.spare < VIO_CMO_MIN_ENT) {
			tmp = min(delta, (VIO_CMO_MIN_ENT - vio_cmo.spare));
			vio_cmo.spare += tmp;
			vio_cmo.reserve.size += tmp;
			delta -= tmp;
		}

		/* Remaining new allocation goes to the excess pool */
		vio_cmo.entitled += delta;
		vio_cmo.excess.size += delta;
		vio_cmo.excess.free += delta;

		goto out;
	}

	/* Entitlement decreases */
	delta = vio_cmo.entitled - new_entitlement;
	avail = vio_cmo.excess.free;

	/*
	 * Need to check how much unused entitlement each device can
	 * sacrifice to fulfill entitlement change.
	 */
	list_for_each_entry(dev_ent, &vio_cmo.device_list, list) {
		if (avail >= delta)
			break;

		viodev = dev_ent->viodev;
		if ((viodev->cmo.entitled > viodev->cmo.allocated) &&
		    (viodev->cmo.entitled > VIO_CMO_MIN_ENT))
				avail += viodev->cmo.entitled -
				         max_t(size_t, viodev->cmo.allocated,
				               VIO_CMO_MIN_ENT);
	}

	if (delta <= avail) {
		vio_cmo.entitled -= delta;

		/* Take entitlement from the excess pool first */
		tmp = min(vio_cmo.excess.free, delta);
		vio_cmo.excess.size -= tmp;
		vio_cmo.excess.free -= tmp;
		delta -= tmp;

		/*
		 * Remove all but VIO_CMO_MIN_ENT bytes from devices
		 * until entitlement change is served
		 */
		list_for_each_entry(dev_ent, &vio_cmo.device_list, list) {
			if (!delta)
				break;

			viodev = dev_ent->viodev;
			tmp = 0;
			if ((viodev->cmo.entitled > viodev->cmo.allocated) &&
			    (viodev->cmo.entitled > VIO_CMO_MIN_ENT))
				tmp = viodev->cmo.entitled -
				      max_t(size_t, viodev->cmo.allocated,
				            VIO_CMO_MIN_ENT);
			viodev->cmo.entitled -= min(tmp, delta);
			delta -= min(tmp, delta);
		}
	} else {
		spin_unlock_irqrestore(&vio_cmo.lock, flags);
		return -ENOMEM;
	}

out:
	schedule_delayed_work(&vio_cmo.balance_q, 0);
	spin_unlock_irqrestore(&vio_cmo.lock, flags);
	return 0;
}

/**
 * vio_cmo_balance - Balance entitlement among devices
 *
 * @work: work queue structure for this operation
 *
 * Any system entitlement above the minimum needed for devices, or
 * already allocated to devices, can be distributed to the devices.
 * The list of devices is iterated through to recalculate the desired
 * entitlement level and to determine how much entitlement above the
 * minimum entitlement is allocated to devices.
 *
 * Small chunks of the available entitlement are given to devices until
 * their requirements are fulfilled or there is no entitlement left to give.
 * Upon completion sizes of the reserve and excess pools are calculated.
 *
 * The system minimum entitlement level is also recalculated here.
 * Entitlement will be reserved for devices even after vio_bus_remove to
 * accommodate reloading the driver.  The OF tree is walked to count the
 * number of devices present and this will remove entitlement for devices
 * that have actually left the system after having vio_bus_remove called.
 */
static void vio_cmo_balance(struct work_struct *work)
{
	struct vio_cmo *cmo;
	struct vio_dev *viodev;
	struct vio_cmo_dev_entry *dev_ent;
	unsigned long flags;
	size_t avail = 0, level, chunk, need;
	int devcount = 0, fulfilled;

	cmo = container_of(work, struct vio_cmo, balance_q.work);

	spin_lock_irqsave(&vio_cmo.lock, flags);

	/* Calculate minimum entitlement and fulfill spare */
	cmo->min = vio_cmo_num_OF_devs() * VIO_CMO_MIN_ENT;
	BUG_ON(cmo->min > cmo->entitled);
	cmo->spare = min_t(size_t, VIO_CMO_MIN_ENT, (cmo->entitled - cmo->min));
	cmo->min += cmo->spare;
	cmo->desired = cmo->min;

	/*
	 * Determine how much entitlement is available and reset device
	 * entitlements
	 */
	avail = cmo->entitled - cmo->spare;
	list_for_each_entry(dev_ent, &vio_cmo.device_list, list) {
		viodev = dev_ent->viodev;
		devcount++;
		viodev->cmo.entitled = VIO_CMO_MIN_ENT;
		cmo->desired += (viodev->cmo.desired - VIO_CMO_MIN_ENT);
		avail -= max_t(size_t, viodev->cmo.allocated, VIO_CMO_MIN_ENT);
	}

	/*
	 * Having provided each device with the minimum entitlement, loop
	 * over the devices portioning out the remaining entitlement
	 * until there is nothing left.
	 */
	level = VIO_CMO_MIN_ENT;
	while (avail) {
		fulfilled = 0;
		list_for_each_entry(dev_ent, &vio_cmo.device_list, list) {
			viodev = dev_ent->viodev;

			if (viodev->cmo.desired <= level) {
				fulfilled++;
				continue;
			}

			/*
			 * Give the device up to VIO_CMO_BALANCE_CHUNK
			 * bytes of entitlement, but do not exceed the
			 * desired level of entitlement for the device.
			 */
			chunk = min_t(size_t, avail, VIO_CMO_BALANCE_CHUNK);
			chunk = min(chunk, (viodev->cmo.desired -
			                    viodev->cmo.entitled));
			viodev->cmo.entitled += chunk;

			/*
			 * If the memory for this entitlement increase was
			 * already allocated to the device it does not come
			 * from the available pool being portioned out.
			 */
			need = max(viodev->cmo.allocated, viodev->cmo.entitled)-
			       max(viodev->cmo.allocated, level);
			avail -= need;

		}
		if (fulfilled == devcount)
			break;
		level += VIO_CMO_BALANCE_CHUNK;
	}

	/* Calculate new reserve and excess pool sizes */
	cmo->reserve.size = cmo->min;
	cmo->excess.free = 0;
	cmo->excess.size = 0;
	need = 0;
	list_for_each_entry(dev_ent, &vio_cmo.device_list, list) {
		viodev = dev_ent->viodev;
		/* Calculated reserve size above the minimum entitlement */
		if (viodev->cmo.entitled)
			cmo->reserve.size += (viodev->cmo.entitled -
			                      VIO_CMO_MIN_ENT);
		/* Calculated used excess entitlement */
		if (viodev->cmo.allocated > viodev->cmo.entitled)
			need += viodev->cmo.allocated - viodev->cmo.entitled;
	}
	cmo->excess.size = cmo->entitled - cmo->reserve.size;
	cmo->excess.free = cmo->excess.size - need;

	cancel_delayed_work(to_delayed_work(work));
	spin_unlock_irqrestore(&vio_cmo.lock, flags);
}

static void *vio_dma_iommu_alloc_coherent(struct device *dev, size_t size,
					  dma_addr_t *dma_handle, gfp_t flag,
					  struct dma_attrs *attrs)
{
	struct vio_dev *viodev = to_vio_dev(dev);
	void *ret;

	if (vio_cmo_alloc(viodev, roundup(size, PAGE_SIZE))) {
		atomic_inc(&viodev->cmo.allocs_failed);
		return NULL;
	}

	ret = dma_iommu_ops.alloc(dev, size, dma_handle, flag, attrs);
	if (unlikely(ret == NULL)) {
		vio_cmo_dealloc(viodev, roundup(size, PAGE_SIZE));
		atomic_inc(&viodev->cmo.allocs_failed);
	}

	return ret;
}

static void vio_dma_iommu_free_coherent(struct device *dev, size_t size,
					void *vaddr, dma_addr_t dma_handle,
					struct dma_attrs *attrs)
{
	struct vio_dev *viodev = to_vio_dev(dev);

	dma_iommu_ops.free(dev, size, vaddr, dma_handle, attrs);

	vio_cmo_dealloc(viodev, roundup(size, PAGE_SIZE));
}

static dma_addr_t vio_dma_iommu_map_page(struct device *dev, struct page *page,
                                         unsigned long offset, size_t size,
                                         enum dma_data_direction direction,
                                         struct dma_attrs *attrs)
{
	struct vio_dev *viodev = to_vio_dev(dev);
	struct iommu_table *tbl;
	dma_addr_t ret = DMA_ERROR_CODE;

	tbl = get_iommu_table_base(dev);
	if (vio_cmo_alloc(viodev, roundup(size, IOMMU_PAGE_SIZE(tbl)))) {
		atomic_inc(&viodev->cmo.allocs_failed);
		return ret;
	}

	ret = dma_iommu_ops.map_page(dev, page, offset, size, direction, attrs);
	if (unlikely(dma_mapping_error(dev, ret))) {
		vio_cmo_dealloc(viodev, roundup(size, IOMMU_PAGE_SIZE(tbl)));
		atomic_inc(&viodev->cmo.allocs_failed);
	}

	return ret;
}

static void vio_dma_iommu_unmap_page(struct device *dev, dma_addr_t dma_handle,
				     size_t size,
				     enum dma_data_direction direction,
				     struct dma_attrs *attrs)
{
	struct vio_dev *viodev = to_vio_dev(dev);
	struct iommu_table *tbl;

	tbl = get_iommu_table_base(dev);
	dma_iommu_ops.unmap_page(dev, dma_handle, size, direction, attrs);

	vio_cmo_dealloc(viodev, roundup(size, IOMMU_PAGE_SIZE(tbl)));
}

static int vio_dma_iommu_map_sg(struct device *dev, struct scatterlist *sglist,
                                int nelems, enum dma_data_direction direction,
                                struct dma_attrs *attrs)
{
	struct vio_dev *viodev = to_vio_dev(dev);
	struct iommu_table *tbl;
	struct scatterlist *sgl;
	int ret, count = 0;
	size_t alloc_size = 0;

	tbl = get_iommu_table_base(dev);
	for (sgl = sglist; count < nelems; count++, sgl++)
		alloc_size += roundup(sgl->length, IOMMU_PAGE_SIZE(tbl));

	if (vio_cmo_alloc(viodev, alloc_size)) {
		atomic_inc(&viodev->cmo.allocs_failed);
		return 0;
	}

	ret = dma_iommu_ops.map_sg(dev, sglist, nelems, direction, attrs);

	if (unlikely(!ret)) {
		vio_cmo_dealloc(viodev, alloc_size);
		atomic_inc(&viodev->cmo.allocs_failed);
		return ret;
	}

	for (sgl = sglist, count = 0; count < ret; count++, sgl++)
		alloc_size -= roundup(sgl->dma_length, IOMMU_PAGE_SIZE(tbl));
	if (alloc_size)
		vio_cmo_dealloc(viodev, alloc_size);

	return ret;
}

static void vio_dma_iommu_unmap_sg(struct device *dev,
		struct scatterlist *sglist, int nelems,
		enum dma_data_direction direction,
		struct dma_attrs *attrs)
{
	struct vio_dev *viodev = to_vio_dev(dev);
	struct iommu_table *tbl;
	struct scatterlist *sgl;
	size_t alloc_size = 0;
	int count = 0;

	tbl = get_iommu_table_base(dev);
	for (sgl = sglist; count < nelems; count++, sgl++)
		alloc_size += roundup(sgl->dma_length, IOMMU_PAGE_SIZE(tbl));

	dma_iommu_ops.unmap_sg(dev, sglist, nelems, direction, attrs);

	vio_cmo_dealloc(viodev, alloc_size);
}

static int vio_dma_iommu_dma_supported(struct device *dev, u64 mask)
{
        return dma_iommu_ops.dma_supported(dev, mask);
}

static u64 vio_dma_get_required_mask(struct device *dev)
{
        return dma_iommu_ops.get_required_mask(dev);
}

struct dma_map_ops vio_dma_mapping_ops = {
	.alloc             = vio_dma_iommu_alloc_coherent,
	.free              = vio_dma_iommu_free_coherent,
	.mmap		   = dma_direct_mmap_coherent,
	.map_sg            = vio_dma_iommu_map_sg,
	.unmap_sg          = vio_dma_iommu_unmap_sg,
	.map_page          = vio_dma_iommu_map_page,
	.unmap_page        = vio_dma_iommu_unmap_page,
	.dma_supported     = vio_dma_iommu_dma_supported,
	.get_required_mask = vio_dma_get_required_mask,
};

/**
 * vio_cmo_set_dev_desired - Set desired entitlement for a device
 *
 * @viodev: struct vio_dev for device to alter
 * @desired: new desired entitlement level in bytes
 *
 * For use by devices to request a change to their entitlement at runtime or
 * through sysfs.  The desired entitlement level is changed and a balancing
 * of system resources is scheduled to run in the future.
 */
void vio_cmo_set_dev_desired(struct vio_dev *viodev, size_t desired)
{
	unsigned long flags;
	struct vio_cmo_dev_entry *dev_ent;
	int found = 0;

	if (!firmware_has_feature(FW_FEATURE_CMO))
		return;

	spin_lock_irqsave(&vio_cmo.lock, flags);
	if (desired < VIO_CMO_MIN_ENT)
		desired = VIO_CMO_MIN_ENT;

	/*
	 * Changes will not be made for devices not in the device list.
	 * If it is not in the device list, then no driver is loaded
	 * for the device and it can not receive entitlement.
	 */
	list_for_each_entry(dev_ent, &vio_cmo.device_list, list)
		if (viodev == dev_ent->viodev) {
			found = 1;
			break;
		}
	if (!found) {
		spin_unlock_irqrestore(&vio_cmo.lock, flags);
		return;
	}

	/* Increase/decrease in desired device entitlement */
	if (desired >= viodev->cmo.desired) {
		/* Just bump the bus and device values prior to a balance*/
		vio_cmo.desired += desired - viodev->cmo.desired;
		viodev->cmo.desired = desired;
	} else {
		/* Decrease bus and device values for desired entitlement */
		vio_cmo.desired -= viodev->cmo.desired - desired;
		viodev->cmo.desired = desired;
		/*
		 * If less entitlement is desired than current entitlement, move
		 * any reserve memory in the change region to the excess pool.
		 */
		if (viodev->cmo.entitled > desired) {
			vio_cmo.reserve.size -= viodev->cmo.entitled - desired;
			vio_cmo.excess.size += viodev->cmo.entitled - desired;
			/*
			 * If entitlement moving from the reserve pool to the
			 * excess pool is currently unused, add to the excess
			 * free counter.
			 */
			if (viodev->cmo.allocated < viodev->cmo.entitled)
				vio_cmo.excess.free += viodev->cmo.entitled -
				                       max(viodev->cmo.allocated, desired);
			viodev->cmo.entitled = desired;
		}
	}
	schedule_delayed_work(&vio_cmo.balance_q, 0);
	spin_unlock_irqrestore(&vio_cmo.lock, flags);
}

/**
 * vio_cmo_bus_probe - Handle CMO specific bus probe activities
 *
 * @viodev - Pointer to struct vio_dev for device
 *
 * Determine the devices IO memory entitlement needs, attempting
 * to satisfy the system minimum entitlement at first and scheduling
 * a balance operation to take care of the rest at a later time.
 *
 * Returns: 0 on success, -EINVAL when device doesn't support CMO, and
 *          -ENOMEM when entitlement is not available for device or
 *          device entry.
 *
 */
static int vio_cmo_bus_probe(struct vio_dev *viodev)
{
	struct vio_cmo_dev_entry *dev_ent;
	struct device *dev = &viodev->dev;
	struct iommu_table *tbl;
	struct vio_driver *viodrv = to_vio_driver(dev->driver);
	unsigned long flags;
	size_t size;
	bool dma_capable = false;

	tbl = get_iommu_table_base(dev);

	/* A device requires entitlement if it has a DMA window property */
	switch (viodev->family) {
	case VDEVICE:
		if (of_get_property(viodev->dev.of_node,
					"ibm,my-dma-window", NULL))
			dma_capable = true;
		break;
	case PFO:
		dma_capable = false;
		break;
	default:
		dev_warn(dev, "unknown device family: %d\n", viodev->family);
		BUG();
		break;
	}

	/* Configure entitlement for the device. */
	if (dma_capable) {
		/* Check that the driver is CMO enabled and get desired DMA */
		if (!viodrv->get_desired_dma) {
			dev_err(dev, "%s: device driver does not support CMO\n",
			        __func__);
			return -EINVAL;
		}

		viodev->cmo.desired =
			IOMMU_PAGE_ALIGN(viodrv->get_desired_dma(viodev), tbl);
		if (viodev->cmo.desired < VIO_CMO_MIN_ENT)
			viodev->cmo.desired = VIO_CMO_MIN_ENT;
		size = VIO_CMO_MIN_ENT;

		dev_ent = kmalloc(sizeof(struct vio_cmo_dev_entry),
		                  GFP_KERNEL);
		if (!dev_ent)
			return -ENOMEM;

		dev_ent->viodev = viodev;
		spin_lock_irqsave(&vio_cmo.lock, flags);
		list_add(&dev_ent->list, &vio_cmo.device_list);
	} else {
		viodev->cmo.desired = 0;
		size = 0;
		spin_lock_irqsave(&vio_cmo.lock, flags);
	}

	/*
	 * If the needs for vio_cmo.min have not changed since they
	 * were last set, the number of devices in the OF tree has
	 * been constant and the IO memory for this is already in
	 * the reserve pool.
	 */
	if (vio_cmo.min == ((vio_cmo_num_OF_devs() + 1) *
	                    VIO_CMO_MIN_ENT)) {
		/* Updated desired entitlement if device requires it */
		if (size)
			vio_cmo.desired += (viodev->cmo.desired -
		                        VIO_CMO_MIN_ENT);
	} else {
		size_t tmp;

		tmp = vio_cmo.spare + vio_cmo.excess.free;
		if (tmp < size) {
			dev_err(dev, "%s: insufficient free "
			        "entitlement to add device. "
			        "Need %lu, have %lu\n", __func__,
				size, (vio_cmo.spare + tmp));
			spin_unlock_irqrestore(&vio_cmo.lock, flags);
			return -ENOMEM;
		}

		/* Use excess pool first to fulfill request */
		tmp = min(size, vio_cmo.excess.free);
		vio_cmo.excess.free -= tmp;
		vio_cmo.excess.size -= tmp;
		vio_cmo.reserve.size += tmp;

		/* Use spare if excess pool was insufficient */
		vio_cmo.spare -= size - tmp;

		/* Update bus accounting */
		vio_cmo.min += size;
		vio_cmo.desired += viodev->cmo.desired;
	}
	spin_unlock_irqrestore(&vio_cmo.lock, flags);
	return 0;
}

/**
 * vio_cmo_bus_remove - Handle CMO specific bus removal activities
 *
 * @viodev - Pointer to struct vio_dev for device
 *
 * Remove the device from the cmo device list.  The minimum entitlement
 * will be reserved for the device as long as it is in the system.  The
 * rest of the entitlement the device had been allocated will be returned
 * to the system.
 */
static void vio_cmo_bus_remove(struct vio_dev *viodev)
{
	struct vio_cmo_dev_entry *dev_ent;
	unsigned long flags;
	size_t tmp;

	spin_lock_irqsave(&vio_cmo.lock, flags);
	if (viodev->cmo.allocated) {
		dev_err(&viodev->dev, "%s: device had %lu bytes of IO "
		        "allocated after remove operation.\n",
		        __func__, viodev->cmo.allocated);
		BUG();
	}

	/*
	 * Remove the device from the device list being maintained for
	 * CMO enabled devices.
	 */
	list_for_each_entry(dev_ent, &vio_cmo.device_list, list)
		if (viodev == dev_ent->viodev) {
			list_del(&dev_ent->list);
			kfree(dev_ent);
			break;
		}

	/*
	 * Devices may not require any entitlement and they do not need
	 * to be processed.  Otherwise, return the device's entitlement
	 * back to the pools.
	 */
	if (viodev->cmo.entitled) {
		/*
		 * This device has not yet left the OF tree, it's
		 * minimum entitlement remains in vio_cmo.min and
		 * vio_cmo.desired
		 */
		vio_cmo.desired -= (viodev->cmo.desired - VIO_CMO_MIN_ENT);

		/*
		 * Save min allocation for device in reserve as long
		 * as it exists in OF tree as determined by later
		 * balance operation
		 */
		viodev->cmo.entitled -= VIO_CMO_MIN_ENT;

		/* Replenish spare from freed reserve pool */
		if (viodev->cmo.entitled && (vio_cmo.spare < VIO_CMO_MIN_ENT)) {
			tmp = min(viodev->cmo.entitled, (VIO_CMO_MIN_ENT -
			                                 vio_cmo.spare));
			vio_cmo.spare += tmp;
			viodev->cmo.entitled -= tmp;
		}

		/* Remaining reserve goes to excess pool */
		vio_cmo.excess.size += viodev->cmo.entitled;
		vio_cmo.excess.free += viodev->cmo.entitled;
		vio_cmo.reserve.size -= viodev->cmo.entitled;

		/*
		 * Until the device is removed it will keep a
		 * minimum entitlement; this will guarantee that
		 * a module unload/load will result in a success.
		 */
		viodev->cmo.entitled = VIO_CMO_MIN_ENT;
		viodev->cmo.desired = VIO_CMO_MIN_ENT;
		atomic_set(&viodev->cmo.allocs_failed, 0);
	}

	spin_unlock_irqrestore(&vio_cmo.lock, flags);
}

static void vio_cmo_set_dma_ops(struct vio_dev *viodev)
{
	set_dma_ops(&viodev->dev, &vio_dma_mapping_ops);
}

/**
 * vio_cmo_bus_init - CMO entitlement initialization at bus init time
 *
 * Set up the reserve and excess entitlement pools based on available
 * system entitlement and the number of devices in the OF tree that
 * require entitlement in the reserve pool.
 */
static void vio_cmo_bus_init(void)
{
	struct hvcall_mpp_data mpp_data;
	int err;

	memset(&vio_cmo, 0, sizeof(struct vio_cmo));
	spin_lock_init(&vio_cmo.lock);
	INIT_LIST_HEAD(&vio_cmo.device_list);
	INIT_DELAYED_WORK(&vio_cmo.balance_q, vio_cmo_balance);

	/* Get current system entitlement */
	err = h_get_mpp(&mpp_data);

	/*
	 * On failure, continue with entitlement set to 0, will panic()
	 * later when spare is reserved.
	 */
	if (err != H_SUCCESS) {
		printk(KERN_ERR "%s: unable to determine system IO "\
		       "entitlement. (%d)\n", __func__, err);
		vio_cmo.entitled = 0;
	} else {
		vio_cmo.entitled = mpp_data.entitled_mem;
	}

	/* Set reservation and check against entitlement */
	vio_cmo.spare = VIO_CMO_MIN_ENT;
	vio_cmo.reserve.size = vio_cmo.spare;
	vio_cmo.reserve.size += (vio_cmo_num_OF_devs() *
	                         VIO_CMO_MIN_ENT);
	if (vio_cmo.reserve.size > vio_cmo.entitled) {
		printk(KERN_ERR "%s: insufficient system entitlement\n",
		       __func__);
		panic("%s: Insufficient system entitlement", __func__);
	}

	/* Set the remaining accounting variables */
	vio_cmo.excess.size = vio_cmo.entitled - vio_cmo.reserve.size;
	vio_cmo.excess.free = vio_cmo.excess.size;
	vio_cmo.min = vio_cmo.reserve.size;
	vio_cmo.desired = vio_cmo.reserve.size;
}

/* sysfs device functions and data structures for CMO */

#define viodev_cmo_rd_attr(name)                                        \
static ssize_t viodev_cmo_##name##_show(struct device *dev,             \
                                        struct device_attribute *attr,  \
                                         char *buf)                     \
{                                                                       \
	return sprintf(buf, "%lu\n", to_vio_dev(dev)->cmo.name);        \
}

static ssize_t viodev_cmo_allocs_failed_show(struct device *dev,
		struct device_attribute *attr, char *buf)
{
	struct vio_dev *viodev = to_vio_dev(dev);
	return sprintf(buf, "%d\n", atomic_read(&viodev->cmo.allocs_failed));
}

static ssize_t viodev_cmo_allocs_failed_reset(struct device *dev,
		struct device_attribute *attr, const char *buf, size_t count)
{
	struct vio_dev *viodev = to_vio_dev(dev);
	atomic_set(&viodev->cmo.allocs_failed, 0);
	return count;
}

static ssize_t viodev_cmo_desired_set(struct device *dev,
		struct device_attribute *attr, const char *buf, size_t count)
{
	struct vio_dev *viodev = to_vio_dev(dev);
	size_t new_desired;
	int ret;

	ret = kstrtoul(buf, 10, &new_desired);
	if (ret)
		return ret;

	vio_cmo_set_dev_desired(viodev, new_desired);
	return count;
}

viodev_cmo_rd_attr(desired);
viodev_cmo_rd_attr(entitled);
viodev_cmo_rd_attr(allocated);

static ssize_t name_show(struct device *, struct device_attribute *, char *);
static ssize_t devspec_show(struct device *, struct device_attribute *, char *);
static ssize_t modalias_show(struct device *dev, struct device_attribute *attr,
			     char *buf);
static struct device_attribute vio_cmo_dev_attrs[] = {
	__ATTR_RO(name),
	__ATTR_RO(devspec),
	__ATTR_RO(modalias),
	__ATTR(cmo_desired,       S_IWUSR|S_IRUSR|S_IWGRP|S_IRGRP|S_IROTH,
	       viodev_cmo_desired_show, viodev_cmo_desired_set),
	__ATTR(cmo_entitled,      S_IRUGO, viodev_cmo_entitled_show,      NULL),
	__ATTR(cmo_allocated,     S_IRUGO, viodev_cmo_allocated_show,     NULL),
	__ATTR(cmo_allocs_failed, S_IWUSR|S_IRUSR|S_IWGRP|S_IRGRP|S_IROTH,
	       viodev_cmo_allocs_failed_show, viodev_cmo_allocs_failed_reset),
	__ATTR_NULL
};

/* sysfs bus functions and data structures for CMO */

#define viobus_cmo_rd_attr(name)                                        \
static ssize_t cmo_##name##_show(struct bus_type *bt, char *buf)        \
{                                                                       \
	return sprintf(buf, "%lu\n", vio_cmo.name);                     \
}                                                                       \
static BUS_ATTR_RO(cmo_##name)

#define viobus_cmo_pool_rd_attr(name, var)                              \
static ssize_t                                                          \
cmo_##name##_##var##_show(struct bus_type *bt, char *buf)               \
{                                                                       \
	return sprintf(buf, "%lu\n", vio_cmo.name.var);                 \
}                                                                       \
static BUS_ATTR_RO(cmo_##name##_##var)

viobus_cmo_rd_attr(entitled);
viobus_cmo_rd_attr(spare);
viobus_cmo_rd_attr(min);
viobus_cmo_rd_attr(desired);
viobus_cmo_rd_attr(curr);
viobus_cmo_pool_rd_attr(reserve, size);
viobus_cmo_pool_rd_attr(excess, size);
viobus_cmo_pool_rd_attr(excess, free);

static ssize_t cmo_high_show(struct bus_type *bt, char *buf)
{
	return sprintf(buf, "%lu\n", vio_cmo.high);
}

static ssize_t cmo_high_store(struct bus_type *bt, const char *buf,
			      size_t count)
{
	unsigned long flags;

	spin_lock_irqsave(&vio_cmo.lock, flags);
	vio_cmo.high = vio_cmo.curr;
	spin_unlock_irqrestore(&vio_cmo.lock, flags);

	return count;
}
static BUS_ATTR_RW(cmo_high);

static struct attribute *vio_bus_attrs[] = {
	&bus_attr_cmo_entitled.attr,
	&bus_attr_cmo_spare.attr,
	&bus_attr_cmo_min.attr,
	&bus_attr_cmo_desired.attr,
	&bus_attr_cmo_curr.attr,
	&bus_attr_cmo_high.attr,
	&bus_attr_cmo_reserve_size.attr,
	&bus_attr_cmo_excess_size.attr,
	&bus_attr_cmo_excess_free.attr,
	NULL,
};
ATTRIBUTE_GROUPS(vio_bus);

static void vio_cmo_sysfs_init(void)
{
	vio_bus_type.dev_attrs = vio_cmo_dev_attrs;
	vio_bus_type.bus_groups = vio_bus_groups;
}
#else /* CONFIG_PPC_SMLPAR */
int vio_cmo_entitlement_update(size_t new_entitlement) { return 0; }
void vio_cmo_set_dev_desired(struct vio_dev *viodev, size_t desired) {}
static int vio_cmo_bus_probe(struct vio_dev *viodev) { return 0; }
static void vio_cmo_bus_remove(struct vio_dev *viodev) {}
static void vio_cmo_set_dma_ops(struct vio_dev *viodev) {}
static void vio_cmo_bus_init(void) {}
static void vio_cmo_sysfs_init(void) { }
#endif /* CONFIG_PPC_SMLPAR */
EXPORT_SYMBOL(vio_cmo_entitlement_update);
EXPORT_SYMBOL(vio_cmo_set_dev_desired);


/*
 * Platform Facilities Option (PFO) support
 */

/**
 * vio_h_cop_sync - Perform a synchronous PFO co-processor operation
 *
 * @vdev - Pointer to a struct vio_dev for device
 * @op - Pointer to a struct vio_pfo_op for the operation parameters
 *
 * Calls the hypervisor to synchronously perform the PFO operation
 * described in @op.  In the case of a busy response from the hypervisor,
 * the operation will be re-submitted indefinitely unless a non-zero timeout
 * is specified or an error occurs. The timeout places a limit on when to
 * stop re-submitting a operation, the total time can be exceeded if an
 * operation is in progress.
 *
 * If op->hcall_ret is not NULL, this will be set to the return from the
 * last h_cop_op call or it will be 0 if an error not involving the h_call
 * was encountered.
 *
 * Returns:
 *	0 on success,
 *	-EINVAL if the h_call fails due to an invalid parameter,
 *	-E2BIG if the h_call can not be performed synchronously,
 *	-EBUSY if a timeout is specified and has elapsed,
 *	-EACCES if the memory area for data/status has been rescinded, or
 *	-EPERM if a hardware fault has been indicated
 */
int vio_h_cop_sync(struct vio_dev *vdev, struct vio_pfo_op *op)
{
	struct device *dev = &vdev->dev;
	unsigned long deadline = 0;
	long hret = 0;
	int ret = 0;

	if (op->timeout)
		deadline = jiffies + msecs_to_jiffies(op->timeout);

	while (true) {
		hret = plpar_hcall_norets(H_COP, op->flags,
				vdev->resource_id,
				op->in, op->inlen, op->out,
				op->outlen, op->csbcpb);

		if (hret == H_SUCCESS ||
		    (hret != H_NOT_ENOUGH_RESOURCES &&
		     hret != H_BUSY && hret != H_RESOURCE) ||
		    (op->timeout && time_after(deadline, jiffies)))
			break;

		dev_dbg(dev, "%s: hcall ret(%ld), retrying.\n", __func__, hret);
	}

	switch (hret) {
	case H_SUCCESS:
		ret = 0;
		break;
	case H_OP_MODE:
	case H_TOO_BIG:
		ret = -E2BIG;
		break;
	case H_RESCINDED:
		ret = -EACCES;
		break;
	case H_HARDWARE:
		ret = -EPERM;
		break;
	case H_NOT_ENOUGH_RESOURCES:
	case H_RESOURCE:
	case H_BUSY:
		ret = -EBUSY;
		break;
	default:
		ret = -EINVAL;
		break;
	}

	if (ret)
		dev_dbg(dev, "%s: Sync h_cop_op failure (ret:%d) (hret:%ld)\n",
				__func__, ret, hret);

	op->hcall_err = hret;
	return ret;
}
EXPORT_SYMBOL(vio_h_cop_sync);

static struct iommu_table *vio_build_iommu_table(struct vio_dev *dev)
{
	const __be32 *dma_window;
	struct iommu_table *tbl;
	unsigned long offset, size;

	dma_window = of_get_property(dev->dev.of_node,
				  "ibm,my-dma-window", NULL);
	if (!dma_window)
		return NULL;

	tbl = kzalloc(sizeof(*tbl), GFP_KERNEL);
	if (tbl == NULL)
		return NULL;

	of_parse_dma_window(dev->dev.of_node, dma_window,
			    &tbl->it_index, &offset, &size);

	/* TCE table size - measured in tce entries */
	tbl->it_page_shift = IOMMU_PAGE_SHIFT_4K;
	tbl->it_size = size >> tbl->it_page_shift;
	/* offset for VIO should always be 0 */
	tbl->it_offset = offset >> tbl->it_page_shift;
	tbl->it_busno = 0;
	tbl->it_type = TCE_VB;
	tbl->it_blocksize = 16;

<<<<<<< HEAD
	return iommu_init_table(tbl, -1,
			firmware_has_feature(FW_FEATURE_LPAR) ?
			&iommu_table_lpar_multi_ops :
			&iommu_table_pseries_ops);
=======
	if (firmware_has_feature(FW_FEATURE_LPAR))
		tbl->it_ops = &iommu_table_lpar_multi_ops;
	else
		tbl->it_ops = &iommu_table_pseries_ops;

	return iommu_init_table(tbl, -1);
>>>>>>> bb1d2670
}

/**
 * vio_match_device: - Tell if a VIO device has a matching
 *			VIO device id structure.
 * @ids:	array of VIO device id structures to search in
 * @dev:	the VIO device structure to match against
 *
 * Used by a driver to check whether a VIO device present in the
 * system is in its list of supported devices. Returns the matching
 * vio_device_id structure or NULL if there is no match.
 */
static const struct vio_device_id *vio_match_device(
		const struct vio_device_id *ids, const struct vio_dev *dev)
{
	while (ids->type[0] != '\0') {
		if ((strncmp(dev->type, ids->type, strlen(ids->type)) == 0) &&
		    of_device_is_compatible(dev->dev.of_node,
					 ids->compat))
			return ids;
		ids++;
	}
	return NULL;
}

/*
 * Convert from struct device to struct vio_dev and pass to driver.
 * dev->driver has already been set by generic code because vio_bus_match
 * succeeded.
 */
static int vio_bus_probe(struct device *dev)
{
	struct vio_dev *viodev = to_vio_dev(dev);
	struct vio_driver *viodrv = to_vio_driver(dev->driver);
	const struct vio_device_id *id;
	int error = -ENODEV;

	if (!viodrv->probe)
		return error;

	id = vio_match_device(viodrv->id_table, viodev);
	if (id) {
		memset(&viodev->cmo, 0, sizeof(viodev->cmo));
		if (firmware_has_feature(FW_FEATURE_CMO)) {
			error = vio_cmo_bus_probe(viodev);
			if (error)
				return error;
		}
		error = viodrv->probe(viodev, id);
		if (error && firmware_has_feature(FW_FEATURE_CMO))
			vio_cmo_bus_remove(viodev);
	}

	return error;
}

/* convert from struct device to struct vio_dev and pass to driver. */
static int vio_bus_remove(struct device *dev)
{
	struct vio_dev *viodev = to_vio_dev(dev);
	struct vio_driver *viodrv = to_vio_driver(dev->driver);
	struct device *devptr;
	int ret = 1;

	/*
	 * Hold a reference to the device after the remove function is called
	 * to allow for CMO accounting cleanup for the device.
	 */
	devptr = get_device(dev);

	if (viodrv->remove)
		ret = viodrv->remove(viodev);

	if (!ret && firmware_has_feature(FW_FEATURE_CMO))
		vio_cmo_bus_remove(viodev);

	put_device(devptr);
	return ret;
}

/**
 * vio_register_driver: - Register a new vio driver
 * @viodrv:	The vio_driver structure to be registered.
 */
int __vio_register_driver(struct vio_driver *viodrv, struct module *owner,
			  const char *mod_name)
{
	pr_debug("%s: driver %s registering\n", __func__, viodrv->name);

	/* fill in 'struct driver' fields */
	viodrv->driver.name = viodrv->name;
	viodrv->driver.pm = viodrv->pm;
	viodrv->driver.bus = &vio_bus_type;
	viodrv->driver.owner = owner;
	viodrv->driver.mod_name = mod_name;

	return driver_register(&viodrv->driver);
}
EXPORT_SYMBOL(__vio_register_driver);

/**
 * vio_unregister_driver - Remove registration of vio driver.
 * @viodrv:	The vio_driver struct to be removed form registration
 */
void vio_unregister_driver(struct vio_driver *viodrv)
{
	driver_unregister(&viodrv->driver);
}
EXPORT_SYMBOL(vio_unregister_driver);

/* vio_dev refcount hit 0 */
static void vio_dev_release(struct device *dev)
{
	struct iommu_table *tbl = get_iommu_table_base(dev);

	if (tbl)
		iommu_free_table(tbl, of_node_full_name(dev->of_node));
	of_node_put(dev->of_node);
	kfree(to_vio_dev(dev));
}

/**
 * vio_register_device_node: - Register a new vio device.
 * @of_node:	The OF node for this device.
 *
 * Creates and initializes a vio_dev structure from the data in
 * of_node and adds it to the list of virtual devices.
 * Returns a pointer to the created vio_dev or NULL if node has
 * NULL device_type or compatible fields.
 */
struct vio_dev *vio_register_device_node(struct device_node *of_node)
{
	struct vio_dev *viodev;
	struct device_node *parent_node;
	const __be32 *prop;
	enum vio_dev_family family;
	const char *of_node_name = of_node->name ? of_node->name : "<unknown>";

	/*
	 * Determine if this node is a under the /vdevice node or under the
	 * /ibm,platform-facilities node.  This decides the device's family.
	 */
	parent_node = of_get_parent(of_node);
	if (parent_node) {
		if (!strcmp(parent_node->full_name, "/ibm,platform-facilities"))
			family = PFO;
		else if (!strcmp(parent_node->full_name, "/vdevice"))
			family = VDEVICE;
		else {
			pr_warn("%s: parent(%s) of %s not recognized.\n",
					__func__,
					parent_node->full_name,
					of_node_name);
			of_node_put(parent_node);
			return NULL;
		}
		of_node_put(parent_node);
	} else {
		pr_warn("%s: could not determine the parent of node %s.\n",
				__func__, of_node_name);
		return NULL;
	}

	if (family == PFO) {
		if (of_get_property(of_node, "interrupt-controller", NULL)) {
			pr_debug("%s: Skipping the interrupt controller %s.\n",
					__func__, of_node_name);
			return NULL;
		}
	}

	/* allocate a vio_dev for this node */
	viodev = kzalloc(sizeof(struct vio_dev), GFP_KERNEL);
	if (viodev == NULL) {
		pr_warn("%s: allocation failure for VIO device.\n", __func__);
		return NULL;
	}

	/* we need the 'device_type' property, in order to match with drivers */
	viodev->family = family;
	if (viodev->family == VDEVICE) {
		unsigned int unit_address;

		if (of_node->type != NULL)
			viodev->type = of_node->type;
		else {
			pr_warn("%s: node %s is missing the 'device_type' "
					"property.\n", __func__, of_node_name);
			goto out;
		}

		prop = of_get_property(of_node, "reg", NULL);
		if (prop == NULL) {
			pr_warn("%s: node %s missing 'reg'\n",
					__func__, of_node_name);
			goto out;
		}
		unit_address = of_read_number(prop, 1);
		dev_set_name(&viodev->dev, "%x", unit_address);
		viodev->irq = irq_of_parse_and_map(of_node, 0);
		viodev->unit_address = unit_address;
	} else {
		/* PFO devices need their resource_id for submitting COP_OPs
		 * This is an optional field for devices, but is required when
		 * performing synchronous ops */
		prop = of_get_property(of_node, "ibm,resource-id", NULL);
		if (prop != NULL)
			viodev->resource_id = of_read_number(prop, 1);

		dev_set_name(&viodev->dev, "%s", of_node_name);
		viodev->type = of_node_name;
		viodev->irq = 0;
	}

	viodev->name = of_node->name;
	viodev->dev.of_node = of_node_get(of_node);

	set_dev_node(&viodev->dev, of_node_to_nid(of_node));

	/* init generic 'struct device' fields: */
	viodev->dev.parent = &vio_bus_device.dev;
	viodev->dev.bus = &vio_bus_type;
	viodev->dev.release = vio_dev_release;

	if (of_get_property(viodev->dev.of_node, "ibm,my-dma-window", NULL)) {
		if (firmware_has_feature(FW_FEATURE_CMO))
			vio_cmo_set_dma_ops(viodev);
		else
			set_dma_ops(&viodev->dev, &dma_iommu_ops);

		set_iommu_table_base(&viodev->dev,
				     vio_build_iommu_table(viodev));

		/* needed to ensure proper operation of coherent allocations
		 * later, in case driver doesn't set it explicitly */
		viodev->dev.coherent_dma_mask = DMA_BIT_MASK(64);
		viodev->dev.dma_mask = &viodev->dev.coherent_dma_mask;
	}

	/* register with generic device framework */
	if (device_register(&viodev->dev)) {
		printk(KERN_ERR "%s: failed to register device %s\n",
				__func__, dev_name(&viodev->dev));
		put_device(&viodev->dev);
		return NULL;
	}

	return viodev;

out:	/* Use this exit point for any return prior to device_register */
	kfree(viodev);

	return NULL;
}
EXPORT_SYMBOL(vio_register_device_node);

/*
 * vio_bus_scan_for_devices - Scan OF and register each child device
 * @root_name - OF node name for the root of the subtree to search.
 *		This must be non-NULL
 *
 * Starting from the root node provide, register the device node for
 * each child beneath the root.
 */
static void vio_bus_scan_register_devices(char *root_name)
{
	struct device_node *node_root, *node_child;

	if (!root_name)
		return;

	node_root = of_find_node_by_name(NULL, root_name);
	if (node_root) {

		/*
		 * Create struct vio_devices for each virtual device in
		 * the device tree. Drivers will associate with them later.
		 */
		node_child = of_get_next_child(node_root, NULL);
		while (node_child) {
			vio_register_device_node(node_child);
			node_child = of_get_next_child(node_root, node_child);
		}
		of_node_put(node_root);
	}
}

/**
 * vio_bus_init: - Initialize the virtual IO bus
 */
static int __init vio_bus_init(void)
{
	int err;

	if (firmware_has_feature(FW_FEATURE_CMO))
		vio_cmo_sysfs_init();

	err = bus_register(&vio_bus_type);
	if (err) {
		printk(KERN_ERR "failed to register VIO bus\n");
		return err;
	}

	/*
	 * The fake parent of all vio devices, just to give us
	 * a nice directory
	 */
	err = device_register(&vio_bus_device.dev);
	if (err) {
		printk(KERN_WARNING "%s: device_register returned %i\n",
				__func__, err);
		return err;
	}

	if (firmware_has_feature(FW_FEATURE_CMO))
		vio_cmo_bus_init();

	return 0;
}
postcore_initcall(vio_bus_init);

static int __init vio_device_init(void)
{
	vio_bus_scan_register_devices("vdevice");
	vio_bus_scan_register_devices("ibm,platform-facilities");

	return 0;
}
device_initcall(vio_device_init);

static ssize_t name_show(struct device *dev,
		struct device_attribute *attr, char *buf)
{
	return sprintf(buf, "%s\n", to_vio_dev(dev)->name);
}

static ssize_t devspec_show(struct device *dev,
		struct device_attribute *attr, char *buf)
{
	struct device_node *of_node = dev->of_node;

	return sprintf(buf, "%s\n", of_node_full_name(of_node));
}

static ssize_t modalias_show(struct device *dev, struct device_attribute *attr,
			     char *buf)
{
	const struct vio_dev *vio_dev = to_vio_dev(dev);
	struct device_node *dn;
	const char *cp;

	dn = dev->of_node;
	if (!dn) {
		strcpy(buf, "\n");
		return strlen(buf);
	}
	cp = of_get_property(dn, "compatible", NULL);
	if (!cp) {
		strcpy(buf, "\n");
		return strlen(buf);
	}

	return sprintf(buf, "vio:T%sS%s\n", vio_dev->type, cp);
}

static struct device_attribute vio_dev_attrs[] = {
	__ATTR_RO(name),
	__ATTR_RO(devspec),
	__ATTR_RO(modalias),
	__ATTR_NULL
};

void vio_unregister_device(struct vio_dev *viodev)
{
	device_unregister(&viodev->dev);
}
EXPORT_SYMBOL(vio_unregister_device);

static int vio_bus_match(struct device *dev, struct device_driver *drv)
{
	const struct vio_dev *vio_dev = to_vio_dev(dev);
	struct vio_driver *vio_drv = to_vio_driver(drv);
	const struct vio_device_id *ids = vio_drv->id_table;

	return (ids != NULL) && (vio_match_device(ids, vio_dev) != NULL);
}

static int vio_hotplug(struct device *dev, struct kobj_uevent_env *env)
{
	const struct vio_dev *vio_dev = to_vio_dev(dev);
	struct device_node *dn;
	const char *cp;

	dn = dev->of_node;
	if (!dn)
		return -ENODEV;
	cp = of_get_property(dn, "compatible", NULL);
	if (!cp)
		return -ENODEV;

	add_uevent_var(env, "MODALIAS=vio:T%sS%s", vio_dev->type, cp);
	return 0;
}

struct bus_type vio_bus_type = {
	.name = "vio",
	.dev_attrs = vio_dev_attrs,
	.uevent = vio_hotplug,
	.match = vio_bus_match,
	.probe = vio_bus_probe,
	.remove = vio_bus_remove,
};

/**
 * vio_get_attribute: - get attribute for virtual device
 * @vdev:	The vio device to get property.
 * @which:	The property/attribute to be extracted.
 * @length:	Pointer to length of returned data size (unused if NULL).
 *
 * Calls prom.c's of_get_property() to return the value of the
 * attribute specified by @which
*/
const void *vio_get_attribute(struct vio_dev *vdev, char *which, int *length)
{
	return of_get_property(vdev->dev.of_node, which, length);
}
EXPORT_SYMBOL(vio_get_attribute);

#ifdef CONFIG_PPC_PSERIES
/* vio_find_name() - internal because only vio.c knows how we formatted the
 * kobject name
 */
static struct vio_dev *vio_find_name(const char *name)
{
	struct device *found;

	found = bus_find_device_by_name(&vio_bus_type, NULL, name);
	if (!found)
		return NULL;

	return to_vio_dev(found);
}

/**
 * vio_find_node - find an already-registered vio_dev
 * @vnode: device_node of the virtual device we're looking for
 */
struct vio_dev *vio_find_node(struct device_node *vnode)
{
	char kobj_name[20];
	struct device_node *vnode_parent;
	const char *dev_type;

	vnode_parent = of_get_parent(vnode);
	if (!vnode_parent)
		return NULL;

	dev_type = of_get_property(vnode_parent, "device_type", NULL);
	of_node_put(vnode_parent);
	if (!dev_type)
		return NULL;

	/* construct the kobject name from the device node */
	if (!strcmp(dev_type, "vdevice")) {
		const __be32 *prop;
		
		prop = of_get_property(vnode, "reg", NULL);
		if (!prop)
			return NULL;
		snprintf(kobj_name, sizeof(kobj_name), "%x",
			 (uint32_t)of_read_number(prop, 1));
	} else if (!strcmp(dev_type, "ibm,platform-facilities"))
		snprintf(kobj_name, sizeof(kobj_name), "%s", vnode->name);
	else
		return NULL;

	return vio_find_name(kobj_name);
}
EXPORT_SYMBOL(vio_find_node);

int vio_enable_interrupts(struct vio_dev *dev)
{
	int rc = h_vio_signal(dev->unit_address, VIO_IRQ_ENABLE);
	if (rc != H_SUCCESS)
		printk(KERN_ERR "vio: Error 0x%x enabling interrupts\n", rc);
	return rc;
}
EXPORT_SYMBOL(vio_enable_interrupts);

int vio_disable_interrupts(struct vio_dev *dev)
{
	int rc = h_vio_signal(dev->unit_address, VIO_IRQ_DISABLE);
	if (rc != H_SUCCESS)
		printk(KERN_ERR "vio: Error 0x%x disabling interrupts\n", rc);
	return rc;
}
EXPORT_SYMBOL(vio_disable_interrupts);
#endif /* CONFIG_PPC_PSERIES */<|MERGE_RESOLUTION|>--- conflicted
+++ resolved
@@ -1196,19 +1196,12 @@
 	tbl->it_type = TCE_VB;
 	tbl->it_blocksize = 16;
 
-<<<<<<< HEAD
-	return iommu_init_table(tbl, -1,
-			firmware_has_feature(FW_FEATURE_LPAR) ?
-			&iommu_table_lpar_multi_ops :
-			&iommu_table_pseries_ops);
-=======
 	if (firmware_has_feature(FW_FEATURE_LPAR))
 		tbl->it_ops = &iommu_table_lpar_multi_ops;
 	else
 		tbl->it_ops = &iommu_table_pseries_ops;
 
 	return iommu_init_table(tbl, -1);
->>>>>>> bb1d2670
 }
 
 /**
