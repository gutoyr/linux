/*
 * PCI address cache; allows the lookup of PCI devices based on I/O address
 *
 * Copyright IBM Corporation 2004
 * Copyright Linas Vepstas <linas@austin.ibm.com> 2004
 *
 * This program is free software; you can redistribute it and/or modify
 * it under the terms of the GNU General Public License as published by
 * the Free Software Foundation; either version 2 of the License, or
 * (at your option) any later version.
 *
 * This program is distributed in the hope that it will be useful,
 * but WITHOUT ANY WARRANTY; without even the implied warranty of
 * MERCHANTABILITY or FITNESS FOR A PARTICULAR PURPOSE.  See the
 * GNU General Public License for more details.
 *
 * You should have received a copy of the GNU General Public License
 * along with this program; if not, write to the Free Software
 * Foundation, Inc., 59 Temple Place, Suite 330, Boston, MA  02111-1307 USA
 */

#include <linux/list.h>
#include <linux/pci.h>
#include <linux/rbtree.h>
#include <linux/slab.h>
#include <linux/spinlock.h>
#include <linux/atomic.h>
#include <asm/pci-bridge.h>
#include <asm/ppc-pci.h>


/**
 * The pci address cache subsystem.  This subsystem places
 * PCI device address resources into a red-black tree, sorted
 * according to the address range, so that given only an i/o
 * address, the corresponding PCI device can be **quickly**
 * found. It is safe to perform an address lookup in an interrupt
 * context; this ability is an important feature.
 *
 * Currently, the only customer of this code is the EEH subsystem;
 * thus, this code has been somewhat tailored to suit EEH better.
 * In particular, the cache does *not* hold the addresses of devices
 * for which EEH is not enabled.
 *
 * (Implementation Note: The RB tree seems to be better/faster
 * than any hash algo I could think of for this problem, even
 * with the penalty of slow pointer chases for d-cache misses).
 */
struct pci_io_addr_range {
	struct rb_node rb_node;
	resource_size_t addr_lo;
	resource_size_t addr_hi;
	struct eeh_dev *edev;
	struct pci_dev *pcidev;
	unsigned long flags;
};

static struct pci_io_addr_cache {
	struct rb_root rb_root;
	spinlock_t piar_lock;
} pci_io_addr_cache_root;

static inline struct eeh_dev *__eeh_addr_cache_get_device(unsigned long addr)
{
	struct rb_node *n = pci_io_addr_cache_root.rb_root.rb_node;

	while (n) {
		struct pci_io_addr_range *piar;
		piar = rb_entry(n, struct pci_io_addr_range, rb_node);

		if (addr < piar->addr_lo)
			n = n->rb_left;
		else if (addr > piar->addr_hi)
			n = n->rb_right;
		else
			return piar->edev;
	}

	return NULL;
}

/**
 * eeh_addr_cache_get_dev - Get device, given only address
 * @addr: mmio (PIO) phys address or i/o port number
 *
 * Given an mmio phys address, or a port number, find a pci device
 * that implements this address.  Be sure to pci_dev_put the device
 * when finished.  I/O port numbers are assumed to be offset
 * from zero (that is, they do *not* have pci_io_addr added in).
 * It is safe to call this function within an interrupt.
 */
struct eeh_dev *eeh_addr_cache_get_dev(unsigned long addr)
{
	struct eeh_dev *edev;
	unsigned long flags;

	spin_lock_irqsave(&pci_io_addr_cache_root.piar_lock, flags);
	edev = __eeh_addr_cache_get_device(addr);
	spin_unlock_irqrestore(&pci_io_addr_cache_root.piar_lock, flags);
	return edev;
}

#ifdef DEBUG
/*
 * Handy-dandy debug print routine, does nothing more
 * than print out the contents of our addr cache.
 */
static void eeh_addr_cache_print(struct pci_io_addr_cache *cache)
{
	struct rb_node *n;
	int cnt = 0;

	n = rb_first(&cache->rb_root);
	while (n) {
		struct pci_io_addr_range *piar;
		piar = rb_entry(n, struct pci_io_addr_range, rb_node);
		pr_debug("PCI: %s addr range %d [%lx-%lx]: %s\n",
		       (piar->flags & IORESOURCE_IO) ? "i/o" : "mem", cnt,
		       piar->addr_lo, piar->addr_hi, pci_name(piar->pcidev));
		cnt++;
		n = rb_next(n);
	}
}
#endif

/* Insert address range into the rb tree. */
static struct pci_io_addr_range *
eeh_addr_cache_insert(struct pci_dev *dev, resource_size_t alo,
		      resource_size_t ahi, unsigned long flags)
{
	struct rb_node **p = &pci_io_addr_cache_root.rb_root.rb_node;
	struct rb_node *parent = NULL;
	struct pci_io_addr_range *piar;

	/* Walk tree, find a place to insert into tree */
	while (*p) {
		parent = *p;
		piar = rb_entry(parent, struct pci_io_addr_range, rb_node);
		if (ahi < piar->addr_lo) {
			p = &parent->rb_left;
		} else if (alo > piar->addr_hi) {
			p = &parent->rb_right;
		} else {
			if (dev != piar->pcidev ||
			    alo != piar->addr_lo || ahi != piar->addr_hi) {
				pr_warn("PIAR: overlapping address range\n");
			}
			return piar;
		}
	}
	piar = kzalloc(sizeof(struct pci_io_addr_range), GFP_ATOMIC);
	if (!piar)
		return NULL;

	piar->addr_lo = alo;
	piar->addr_hi = ahi;
	piar->edev = pci_dev_to_eeh_dev(dev);
	piar->pcidev = dev;
	piar->flags = flags;

#ifdef DEBUG
	pr_debug("PIAR: insert range=[%lx:%lx] dev=%s\n",
	                  alo, ahi, pci_name(dev));
#endif

	rb_link_node(&piar->rb_node, parent, p);
	rb_insert_color(&piar->rb_node, &pci_io_addr_cache_root.rb_root);

	return piar;
}

static void __eeh_addr_cache_insert_dev(struct pci_dev *dev)
{
	struct pci_dn *pdn;
	struct eeh_dev *edev;
	int i;

	pdn = pci_get_pdn_by_devfn(dev->bus, dev->devfn);
	if (!pdn) {
		pr_warn("PCI: no pci dn found for dev=%s\n",
			pci_name(dev));
		return;
	}

	edev = pdn_to_eeh_dev(pdn);
	if (!edev) {
		pr_warn("PCI: no EEH dev found for %s\n",
			pci_name(dev));
		return;
	}

	/* Skip any devices for which EEH is not enabled. */
	if (!edev->pe) {
		dev_dbg(&dev->dev, "EEH: Skip building address cache\n");
		return;
	}

	/* Walk resources on this device, poke them into the tree */
<<<<<<< HEAD
	for (i = 0; i <= PCI_ROM_RESOURCE; i++) {
		unsigned long start = pci_resource_start(dev,i);
		unsigned long end = pci_resource_end(dev,i);
		unsigned int flags = pci_resource_flags(dev,i);
=======
	for (i = 0; i < DEVICE_COUNT_RESOURCE; i++) {
		resource_size_t start = pci_resource_start(dev,i);
		resource_size_t end = pci_resource_end(dev,i);
		unsigned long flags = pci_resource_flags(dev,i);
>>>>>>> afd2ff9b

		/* We are interested only bus addresses, not dma or other stuff */
		if (0 == (flags & (IORESOURCE_IO | IORESOURCE_MEM)))
			continue;
		if (start == 0 || ~start == 0 || end == 0 || ~end == 0)
			 continue;
		eeh_addr_cache_insert(dev, start, end, flags);
	}
}

/**
 * eeh_addr_cache_insert_dev - Add a device to the address cache
 * @dev: PCI device whose I/O addresses we are interested in.
 *
 * In order to support the fast lookup of devices based on addresses,
 * we maintain a cache of devices that can be quickly searched.
 * This routine adds a device to that cache.
 */
void eeh_addr_cache_insert_dev(struct pci_dev *dev)
{
	unsigned long flags;

	/* Ignore PCI bridges */
	if ((dev->class >> 16) == PCI_BASE_CLASS_BRIDGE)
		return;

	spin_lock_irqsave(&pci_io_addr_cache_root.piar_lock, flags);
	__eeh_addr_cache_insert_dev(dev);
	spin_unlock_irqrestore(&pci_io_addr_cache_root.piar_lock, flags);
}

static inline void __eeh_addr_cache_rmv_dev(struct pci_dev *dev)
{
	struct rb_node *n;

restart:
	n = rb_first(&pci_io_addr_cache_root.rb_root);
	while (n) {
		struct pci_io_addr_range *piar;
		piar = rb_entry(n, struct pci_io_addr_range, rb_node);

		if (piar->pcidev == dev) {
			rb_erase(n, &pci_io_addr_cache_root.rb_root);
			kfree(piar);
			goto restart;
		}
		n = rb_next(n);
	}
}

/**
 * eeh_addr_cache_rmv_dev - remove pci device from addr cache
 * @dev: device to remove
 *
 * Remove a device from the addr-cache tree.
 * This is potentially expensive, since it will walk
 * the tree multiple times (once per resource).
 * But so what; device removal doesn't need to be that fast.
 */
void eeh_addr_cache_rmv_dev(struct pci_dev *dev)
{
	unsigned long flags;

	spin_lock_irqsave(&pci_io_addr_cache_root.piar_lock, flags);
	__eeh_addr_cache_rmv_dev(dev);
	spin_unlock_irqrestore(&pci_io_addr_cache_root.piar_lock, flags);
}

/**
 * eeh_addr_cache_build - Build a cache of I/O addresses
 *
 * Build a cache of pci i/o addresses.  This cache will be used to
 * find the pci device that corresponds to a given address.
 * This routine scans all pci busses to build the cache.
 * Must be run late in boot process, after the pci controllers
 * have been scanned for devices (after all device resources are known).
 */
void eeh_addr_cache_build(void)
{
	struct pci_dn *pdn;
	struct eeh_dev *edev;
	struct pci_dev *dev = NULL;

	spin_lock_init(&pci_io_addr_cache_root.piar_lock);

	for_each_pci_dev(dev) {
		pdn = pci_get_pdn_by_devfn(dev->bus, dev->devfn);
		if (!pdn)
			continue;

		edev = pdn_to_eeh_dev(pdn);
		if (!edev)
			continue;

		dev->dev.archdata.edev = edev;
		edev->pdev = dev;

		eeh_addr_cache_insert_dev(dev);
		eeh_sysfs_add_device(dev);
	}

#ifdef DEBUG
	/* Verify tree built up above, echo back the list of addrs. */
	eeh_addr_cache_print(&pci_io_addr_cache_root);
#endif
}<|MERGE_RESOLUTION|>--- conflicted
+++ resolved
@@ -196,17 +196,10 @@
 	}
 
 	/* Walk resources on this device, poke them into the tree */
-<<<<<<< HEAD
-	for (i = 0; i <= PCI_ROM_RESOURCE; i++) {
-		unsigned long start = pci_resource_start(dev,i);
-		unsigned long end = pci_resource_end(dev,i);
-		unsigned int flags = pci_resource_flags(dev,i);
-=======
 	for (i = 0; i < DEVICE_COUNT_RESOURCE; i++) {
 		resource_size_t start = pci_resource_start(dev,i);
 		resource_size_t end = pci_resource_end(dev,i);
 		unsigned long flags = pci_resource_flags(dev,i);
->>>>>>> afd2ff9b
 
 		/* We are interested only bus addresses, not dma or other stuff */
 		if (0 == (flags & (IORESOURCE_IO | IORESOURCE_MEM)))
