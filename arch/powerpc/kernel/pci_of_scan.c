--- conflicted
+++ resolved
@@ -230,17 +230,11 @@
 		return;
 	}
 
-<<<<<<< HEAD
-	bus = pci_find_bus(pci_domain_nr(dev->bus), busrange[0]);
-	if (!bus) {
-		bus = pci_add_new_bus(dev->bus, dev, busrange[0]);
-=======
 	bus = pci_find_bus(pci_domain_nr(dev->bus),
 			   of_read_number(busrange, 1));
 	if (!bus) {
 		bus = pci_add_new_bus(dev->bus, dev,
 				      of_read_number(busrange, 1));
->>>>>>> fc14f9c1
 		if (!bus) {
 			printk(KERN_ERR "Failed to create pci bus for %s\n",
 			       node->full_name);
@@ -308,11 +302,7 @@
 			    struct device_node *dn)
 {
 	struct pci_dev *dev = NULL;
-<<<<<<< HEAD
-	const u32 *reg;
-=======
 	const __be32 *reg;
->>>>>>> fc14f9c1
 	int reglen, devfn;
 #ifdef CONFIG_EEH
 	struct eeh_dev *edev = of_node_to_eeh_dev(dn);
@@ -325,11 +315,7 @@
 	reg = of_get_property(dn, "reg", &reglen);
 	if (reg == NULL || reglen < 20)
 		return NULL;
-<<<<<<< HEAD
-	devfn = (reg[0] >> 8) & 0xff;
-=======
 	devfn = (of_read_number(reg, 1) >> 8) & 0xff;
->>>>>>> fc14f9c1
 
 	/* Check if the PCI device is already there */
 	dev = pci_get_slot(bus, devfn);
