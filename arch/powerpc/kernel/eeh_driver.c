--- conflicted
+++ resolved
@@ -447,14 +447,10 @@
 	driver = eeh_pcid_get(dev);
 	if (driver) {
 		eeh_pcid_put(dev);
-<<<<<<< HEAD
-		if (removed && driver->err_handler)
-=======
-		if (driver->err_handler &&
+		if (removed && driver->err_handler &&
 		    driver->err_handler->error_detected &&
 		    driver->err_handler->slot_reset &&
 		    driver->err_handler->resume)
->>>>>>> afd2ff9b
 			return NULL;
 	}
 
