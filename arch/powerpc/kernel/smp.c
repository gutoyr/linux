--- conflicted
+++ resolved
@@ -35,13 +35,8 @@
 #include <asm/ptrace.h>
 #include <linux/atomic.h>
 #include <asm/irq.h>
-<<<<<<< HEAD
-#include <asm/kvm_ppc.h>
-#include <asm/hw_irq.h>
-=======
 #include <asm/hw_irq.h>
 #include <asm/kvm_ppc.h>
->>>>>>> fc14f9c1
 #include <asm/page.h>
 #include <asm/pgtable.h>
 #include <asm/prom.h>
@@ -153,15 +148,9 @@
 	return IRQ_HANDLED;
 }
 
-<<<<<<< HEAD
-static irqreturn_t timer_action(int irq, void *data)
-{
-	decrementer_timer_interrupt();
-=======
 static irqreturn_t tick_broadcast_ipi_action(int irq, void *data)
 {
 	tick_broadcast_ipi_handler();
->>>>>>> fc14f9c1
 	return IRQ_HANDLED;
 }
 
@@ -182,22 +171,14 @@
 static irq_handler_t smp_ipi_action[] = {
 	[PPC_MSG_CALL_FUNCTION] =  call_function_action,
 	[PPC_MSG_RESCHEDULE] = reschedule_action,
-<<<<<<< HEAD
-	[PPC_MSG_TIMER] = timer_action,
-=======
 	[PPC_MSG_TICK_BROADCAST] = tick_broadcast_ipi_action,
->>>>>>> fc14f9c1
 	[PPC_MSG_DEBUGGER_BREAK] = debug_ipi_action,
 };
 
 const char *smp_ipi_name[] = {
 	[PPC_MSG_CALL_FUNCTION] =  "ipi call function",
 	[PPC_MSG_RESCHEDULE] = "ipi reschedule",
-<<<<<<< HEAD
-	[PPC_MSG_TIMER] = "ipi timer",
-=======
 	[PPC_MSG_TICK_BROADCAST] = "ipi tick-broadcast",
->>>>>>> fc14f9c1
 	[PPC_MSG_DEBUGGER_BREAK] = "ipi debugger",
 };
 
@@ -273,15 +254,9 @@
 			generic_smp_call_function_interrupt();
 		if (all & IPI_MESSAGE(PPC_MSG_RESCHEDULE))
 			scheduler_ipi();
-<<<<<<< HEAD
-		if (all & (1 << (24 - 8 * PPC_MSG_TIMER)))
-			decrementer_timer_interrupt();
-		if (all & (1 << (24 - 8 * PPC_MSG_DEBUGGER_BREAK)))
-=======
 		if (all & IPI_MESSAGE(PPC_MSG_TICK_BROADCAST))
 			tick_broadcast_ipi_handler();
 		if (all & IPI_MESSAGE(PPC_MSG_DEBUGGER_BREAK))
->>>>>>> fc14f9c1
 			debug_ipi_action(0, NULL);
 	} while (info->messages);
 
@@ -319,24 +294,15 @@
 		do_message_pass(cpu, PPC_MSG_CALL_FUNCTION);
 }
 
-<<<<<<< HEAD
-void arch_send_tick_broadcast(const struct cpumask *mask)
-=======
 #ifdef CONFIG_GENERIC_CLOCKEVENTS_BROADCAST
 void tick_broadcast(const struct cpumask *mask)
->>>>>>> fc14f9c1
 {
 	unsigned int cpu;
 
 	for_each_cpu(cpu, mask)
-<<<<<<< HEAD
-		do_message_pass(cpu, PPC_MSG_TIMER);
-}
-=======
 		do_message_pass(cpu, PPC_MSG_TICK_BROADCAST);
 }
 #endif
->>>>>>> fc14f9c1
 
 #if defined(CONFIG_DEBUGGER) || defined(CONFIG_KEXEC)
 void smp_send_debugger_break(void)
@@ -618,22 +584,6 @@
 	of_node_put(np);
 	return id;
 }
-
-/* Return the value of the chip-id property corresponding
- * to the given logical cpu.
- */
-int cpu_to_chip_id(int cpu)
-{
-	struct device_node *np;
-
-	np = of_get_cpu_node(cpu, NULL);
-	if (!np)
-		return -1;
-
-	of_node_put(np);
-	return of_get_ibm_chip_id(np);
-}
-EXPORT_SYMBOL(cpu_to_chip_id);
 
 /* Helper routines for cpu to core mapping */
 int cpu_core_index_of_thread(int cpu)
@@ -782,12 +732,6 @@
 	}
 	traverse_core_siblings(cpu, true);
 
-<<<<<<< HEAD
-	/*
-	 * numa_node_id() works after this.
-	 */
-=======
->>>>>>> fc14f9c1
 	set_numa_node(numa_cpu_lookup_table[cpu]);
 	set_numa_mem(local_memory_node(numa_cpu_lookup_table[cpu]));
 
