--- conflicted
+++ resolved
@@ -82,7 +82,6 @@
 	while (!(udbg_uart_in(UART_LSR) & LSR_DR))
 		cpu_relax();
 	return udbg_uart_in(UART_RBR);
-<<<<<<< HEAD
 }
 
 static void udbg_use_uart(void)
@@ -93,18 +92,6 @@
 	udbg_getc_poll = udbg_uart_getc_poll;
 }
 
-=======
-}
-
-static void udbg_use_uart(void)
-{
-	udbg_putc = udbg_uart_putc;
-	udbg_flush = udbg_uart_flush;
-	udbg_getc = udbg_uart_getc;
-	udbg_getc_poll = udbg_uart_getc_poll;
-}
-
->>>>>>> fc14f9c1
 void udbg_uart_setup(unsigned int speed, unsigned int clock)
 {
 	unsigned int dll, base_bauds;
@@ -194,7 +181,6 @@
 	udbg_uart_in = udbg_uart_in_pio;
 	udbg_uart_out = udbg_uart_out_pio;
 	udbg_use_uart();
-<<<<<<< HEAD
 }
 
 static u8 udbg_uart_in_mmio(unsigned int reg)
@@ -309,134 +295,4 @@
 	udbg_use_uart();
 }
 
-#endif /* CONFIG_PPC_EARLY_DEBUG_40x */
-
-
-#ifdef CONFIG_PPC_EARLY_DEBUG_WSP
-
-static void udbg_wsp_flush(void)
-=======
-}
-
-static u8 udbg_uart_in_mmio(unsigned int reg)
-{
-	return in_8(udbg_uart.mmio_base + (reg * udbg_uart_stride));
-}
-
-static void udbg_uart_out_mmio(unsigned int reg, u8 data)
-{
-	out_8(udbg_uart.mmio_base + (reg * udbg_uart_stride), data);
-}
-
-
-void udbg_uart_init_mmio(void __iomem *addr, unsigned int stride)
-{
-	if (!addr)
-		return;
-	udbg_uart.mmio_base = addr;
-	udbg_uart_stride = stride;
-	udbg_uart_in = udbg_uart_in_mmio;
-	udbg_uart_out = udbg_uart_out_mmio;
-	udbg_use_uart();
-}
-
-#ifdef CONFIG_PPC_MAPLE
-
-#define UDBG_UART_MAPLE_ADDR	((void __iomem *)0xf40003f8)
-
-static u8 udbg_uart_in_maple(unsigned int reg)
-{
-	return real_readb(UDBG_UART_MAPLE_ADDR + reg);
-}
-
-static void udbg_uart_out_maple(unsigned int reg, u8 val)
-{
-	real_writeb(val, UDBG_UART_MAPLE_ADDR + reg);
-}
-
-void __init udbg_init_maple_realmode(void)
-{
-	udbg_uart_in = udbg_uart_in_maple;
-	udbg_uart_out = udbg_uart_out_maple;
-	udbg_use_uart();
-}
-
-#endif /* CONFIG_PPC_MAPLE */
-
-#ifdef CONFIG_PPC_PASEMI
-
-#define UDBG_UART_PAS_ADDR	((void __iomem *)0xfcff03f8UL)
-
-static u8 udbg_uart_in_pas(unsigned int reg)
-{
-	return real_205_readb(UDBG_UART_PAS_ADDR + reg);
-}
-
-static void udbg_uart_out_pas(unsigned int reg, u8 val)
-{
-	real_205_writeb(val, UDBG_UART_PAS_ADDR + reg);
-}
-
-void __init udbg_init_pas_realmode(void)
-{
-	udbg_uart_in = udbg_uart_in_pas;
-	udbg_uart_out = udbg_uart_out_pas;
-	udbg_use_uart();
-}
-
-#endif /* CONFIG_PPC_PASEMI */
-
-#ifdef CONFIG_PPC_EARLY_DEBUG_44x
-
-#include <platforms/44x/44x.h>
-
-static u8 udbg_uart_in_44x_as1(unsigned int reg)
->>>>>>> fc14f9c1
-{
-	return as1_readb((void __iomem *)PPC44x_EARLY_DEBUG_VIRTADDR + reg);
-}
-
-static void udbg_uart_out_44x_as1(unsigned int reg, u8 val)
-{
-	as1_writeb(val, (void __iomem *)PPC44x_EARLY_DEBUG_VIRTADDR + reg);
-}
-
-void __init udbg_init_44x_as1(void)
-{
-	udbg_uart_in = udbg_uart_in_44x_as1;
-	udbg_uart_out = udbg_uart_out_44x_as1;
-	udbg_use_uart();
-}
-
-#endif /* CONFIG_PPC_EARLY_DEBUG_44x */
-
-#ifdef CONFIG_PPC_EARLY_DEBUG_40x
-
-static u8 udbg_uart_in_40x(unsigned int reg)
-{
-	return real_readb((void __iomem *)CONFIG_PPC_EARLY_DEBUG_40x_PHYSADDR
-			  + reg);
-}
-
-static void udbg_uart_out_40x(unsigned int reg, u8 val)
-{
-<<<<<<< HEAD
-	udbg_uart_init_mmio(WSP_UART_VIRT, 1);
-	udbg_uart_setup(57600, 50000000);
-}
-
-#endif /* CONFIG_PPC_EARLY_DEBUG_WSP */
-=======
-	real_writeb(val, (void __iomem *)CONFIG_PPC_EARLY_DEBUG_40x_PHYSADDR
-		    + reg);
-}
-
-void __init udbg_init_40x_realmode(void)
-{
-	udbg_uart_in = udbg_uart_in_40x;
-	udbg_uart_out = udbg_uart_out_40x;
-	udbg_use_uart();
-}
-
-#endif /* CONFIG_PPC_EARLY_DEBUG_40x */
->>>>>>> fc14f9c1
+#endif /* CONFIG_PPC_EARLY_DEBUG_40x */