/*
 * This file contains the 64-bit "server" PowerPC variant
 * of the low level exception handling including exception
 * vectors, exception return, part of the slb and stab
 * handling and other fixed offset specific things.
 *
 * This file is meant to be #included from head_64.S due to
 * position dependent assembly.
 *
 * Most of this originates from head_64.S and thus has the same
 * copyright history.
 *
 */

#include <asm/hw_irq.h>
#include <asm/exception-64s.h>
#include <asm/ptrace.h>

/*
 * We layout physical memory as follows:
 * 0x0000 - 0x00ff : Secondary processor spin code
 * 0x0100 - 0x17ff : pSeries Interrupt prologs
 * 0x1800 - 0x4000 : interrupt support common interrupt prologs
 * 0x4000 - 0x5fff : pSeries interrupts with IR=1,DR=1
 * 0x6000 - 0x6fff : more interrupt support including for IR=1,DR=1
 * 0x7000 - 0x7fff : FWNMI data area
 * 0x8000 - 0x8fff : Initial (CPU0) segment table
 * 0x9000 -        : Early init and support code
 */
	/* Syscall routine is used twice, in reloc-off and reloc-on paths */
#define SYSCALL_PSERIES_1 					\
BEGIN_FTR_SECTION						\
	cmpdi	r0,0x1ebe ; 					\
	beq-	1f ;						\
END_FTR_SECTION_IFSET(CPU_FTR_REAL_LE)				\
	mr	r9,r13 ;					\
	GET_PACA(r13) ;						\
	mfspr	r11,SPRN_SRR0 ;					\
0:

#define SYSCALL_PSERIES_2_RFID 					\
	mfspr	r12,SPRN_SRR1 ;					\
	ld	r10,PACAKBASE(r13) ; 				\
	LOAD_HANDLER(r10, system_call_entry) ; 			\
	mtspr	SPRN_SRR0,r10 ; 				\
	ld	r10,PACAKMSR(r13) ;				\
	mtspr	SPRN_SRR1,r10 ; 				\
	rfid ; 							\
	b	. ;	/* prevent speculative execution */

#define SYSCALL_PSERIES_3					\
	/* Fast LE/BE switch system call */			\
1:	mfspr	r12,SPRN_SRR1 ;					\
	xori	r12,r12,MSR_LE ;				\
	mtspr	SPRN_SRR1,r12 ;					\
	rfid ;		/* return to userspace */		\
	b	. ;	/* prevent speculative execution */

#if defined(CONFIG_RELOCATABLE)
	/*
	 * We can't branch directly; in the direct case we use LR
	 * and system_call_entry restores LR.  (We thus need to move
	 * LR to r10 in the RFID case too.)
	 */
#define SYSCALL_PSERIES_2_DIRECT				\
	mflr	r10 ;						\
	ld	r12,PACAKBASE(r13) ; 				\
	LOAD_HANDLER(r12, system_call_entry_direct) ;		\
	mtctr	r12 ;						\
	mfspr	r12,SPRN_SRR1 ;					\
	/* Re-use of r13... No spare regs to do this */	\
	li	r13,MSR_RI ;					\
	mtmsrd 	r13,1 ;						\
	GET_PACA(r13) ;	/* get r13 back */			\
	bctr ;
#else
	/* We can branch directly */
#define SYSCALL_PSERIES_2_DIRECT				\
	mfspr	r12,SPRN_SRR1 ;					\
	li	r10,MSR_RI ;					\
	mtmsrd 	r10,1 ;			/* Set RI (EE=0) */	\
	b	system_call_entry_direct ;
#endif

/*
 * This is the start of the interrupt handlers for pSeries
 * This code runs with relocation off.
 * Code from here to __end_interrupts gets copied down to real
 * address 0x100 when we are running a relocatable kernel.
 * Therefore any relative branches in this section must only
 * branch to labels in this section.
 */
	. = 0x100
	.globl __start_interrupts
__start_interrupts:

	.globl system_reset_pSeries;
system_reset_pSeries:
	HMT_MEDIUM_PPR_DISCARD
	SET_SCRATCH0(r13)
#ifdef CONFIG_PPC_P7_NAP
BEGIN_FTR_SECTION

	GET_PACA(r13)
#ifdef CONFIG_KVM_BOOK3S_HV_POSSIBLE
	li	r0,KVM_HWTHREAD_IN_KERNEL
	stb	r0,HSTATE_HWTHREAD_STATE(r13)
	/* Order setting hwthread_state vs. testing hwthread_req */
	sync
	lbz	r0,HSTATE_HWTHREAD_REQ(r13)
	cmpwi	r0,0
	beq	1f
	b	kvm_start_guest
1:
#endif
	/* Running native on arch 2.06 or later, check if we are
	 * waking up from nap. We only handle no state loss and
	 * supervisor state loss. We do -not- handle hypervisor
	 * state loss at this time.
	 */
	mfspr	r13,SPRN_SRR1
	rlwinm.	r13,r13,47-31,30,31
	beq	9f

	/* waking up from powersave (nap) state */
	cmpwi	cr1,r13,2
	/* Total loss of HV state is fatal, we could try to use the
	 * PIR to locate a PACA, then use an emergency stack etc...
	 * OPAL v3 based powernv platforms have new idle states
	 * which fall in this catagory.
	 */
	GET_PACA(r13)
	bgt	cr1,8f

	/* Return SRR1 from power7_nap() et al. */
	mfspr	r3,SPRN_SRR1
	beq	cr1,2f
	b	power7_wakeup_noloss
2:	b	power7_wakeup_loss

	/* Winkle / Fast Sleep wakeup on PowerNV */
8:	b 	power7_wakeup_hv_state_loss

9:
END_FTR_SECTION_IFSET(CPU_FTR_HVMODE | CPU_FTR_ARCH_206)
#endif /* CONFIG_PPC_P7_NAP */
	EXCEPTION_PROLOG_PSERIES(PACA_EXGEN, system_reset_common, EXC_STD,
				 NOTEST, 0x100)

	. = 0x200
machine_check_pSeries_1:
	/* This is moved out of line as it can be patched by FW, but
	 * some code path might still want to branch into the original
	 * vector
	 */
	HMT_MEDIUM_PPR_DISCARD
	SET_SCRATCH0(r13)		/* save r13 */
#ifdef CONFIG_PPC_P7_NAP
BEGIN_FTR_SECTION
	/* Running native on arch 2.06 or later, check if we are
	 * waking up from nap. We only handle no state loss and
	 * supervisor state loss. We do -not- handle hypervisor
	 * state loss at this time.
	 */
	mfspr	r13,SPRN_SRR1
	rlwinm.	r13,r13,47-31,30,31
	OPT_GET_SPR(r13, SPRN_CFAR, CPU_FTR_CFAR)
	beq	9f

	mfspr	r13,SPRN_SRR1
	rlwinm.	r13,r13,47-31,30,31
	/* waking up from powersave (nap) state */
	cmpwi	cr1,r13,2
	/* Total loss of HV state is fatal. let's just stay stuck here */
	OPT_GET_SPR(r13, SPRN_CFAR, CPU_FTR_CFAR)
	bgt	cr1,.
9:
	OPT_SET_SPR(r13, SPRN_CFAR, CPU_FTR_CFAR)
END_FTR_SECTION_IFSET(CPU_FTR_HVMODE | CPU_FTR_ARCH_206)
#endif /* CONFIG_PPC_P7_NAP */
	EXCEPTION_PROLOG_0(PACA_EXMC)
BEGIN_FTR_SECTION
	b	machine_check_pSeries_early
FTR_SECTION_ELSE
	b	machine_check_pSeries_0
ALT_FTR_SECTION_END_IFSET(CPU_FTR_HVMODE)

	. = 0x300
	.globl data_access_pSeries
data_access_pSeries:
	HMT_MEDIUM_PPR_DISCARD
	SET_SCRATCH0(r13)
	EXCEPTION_PROLOG_PSERIES(PACA_EXGEN, data_access_common, EXC_STD,
				 KVMTEST, 0x300)

	. = 0x380
	.globl data_access_slb_pSeries
data_access_slb_pSeries:
	HMT_MEDIUM_PPR_DISCARD
	SET_SCRATCH0(r13)
	EXCEPTION_PROLOG_0(PACA_EXSLB)
	EXCEPTION_PROLOG_1(PACA_EXSLB, KVMTEST, 0x380)
	std	r3,PACA_EXSLB+EX_R3(r13)
	mfspr	r3,SPRN_DAR
#ifdef __DISABLED__
	/* Keep that around for when we re-implement dynamic VSIDs */
	cmpdi	r3,0
	bge	slb_miss_user_pseries
#endif /* __DISABLED__ */
	mfspr	r12,SPRN_SRR1
#ifndef CONFIG_RELOCATABLE
	b	slb_miss_realmode
#else
	/*
	 * We can't just use a direct branch to slb_miss_realmode
	 * because the distance from here to there depends on where
	 * the kernel ends up being put.
	 */
	mfctr	r11
	ld	r10,PACAKBASE(r13)
	LOAD_HANDLER(r10, slb_miss_realmode)
	mtctr	r10
	bctr
#endif

	STD_EXCEPTION_PSERIES(0x400, 0x400, instruction_access)

	. = 0x480
	.globl instruction_access_slb_pSeries
instruction_access_slb_pSeries:
	HMT_MEDIUM_PPR_DISCARD
	SET_SCRATCH0(r13)
	EXCEPTION_PROLOG_0(PACA_EXSLB)
	EXCEPTION_PROLOG_1(PACA_EXSLB, KVMTEST_PR, 0x480)
	std	r3,PACA_EXSLB+EX_R3(r13)
	mfspr	r3,SPRN_SRR0		/* SRR0 is faulting address */
#ifdef __DISABLED__
	/* Keep that around for when we re-implement dynamic VSIDs */
	cmpdi	r3,0
	bge	slb_miss_user_pseries
#endif /* __DISABLED__ */
	mfspr	r12,SPRN_SRR1
#ifndef CONFIG_RELOCATABLE
	b	slb_miss_realmode
#else
	mfctr	r11
	ld	r10,PACAKBASE(r13)
	LOAD_HANDLER(r10, slb_miss_realmode)
	mtctr	r10
	bctr
#endif

	/* We open code these as we can't have a ". = x" (even with
	 * x = "." within a feature section
	 */
	. = 0x500;
	.globl hardware_interrupt_pSeries;
	.globl hardware_interrupt_hv;
hardware_interrupt_pSeries:
hardware_interrupt_hv:
	HMT_MEDIUM_PPR_DISCARD
	BEGIN_FTR_SECTION
		_MASKABLE_EXCEPTION_PSERIES(0x502, hardware_interrupt,
					    EXC_HV, SOFTEN_TEST_HV)
		KVM_HANDLER(PACA_EXGEN, EXC_HV, 0x502)
	FTR_SECTION_ELSE
		_MASKABLE_EXCEPTION_PSERIES(0x500, hardware_interrupt,
					    EXC_STD, SOFTEN_TEST_HV_201)
		KVM_HANDLER(PACA_EXGEN, EXC_STD, 0x500)
	ALT_FTR_SECTION_END_IFSET(CPU_FTR_HVMODE | CPU_FTR_ARCH_206)

	STD_EXCEPTION_PSERIES(0x600, 0x600, alignment)
	KVM_HANDLER_PR(PACA_EXGEN, EXC_STD, 0x600)

	STD_EXCEPTION_PSERIES(0x700, 0x700, program_check)
	KVM_HANDLER_PR(PACA_EXGEN, EXC_STD, 0x700)

	STD_EXCEPTION_PSERIES(0x800, 0x800, fp_unavailable)
	KVM_HANDLER_PR(PACA_EXGEN, EXC_STD, 0x800)

	. = 0x900
	.globl decrementer_pSeries
decrementer_pSeries:
	_MASKABLE_EXCEPTION_PSERIES(0x900, decrementer, EXC_STD, SOFTEN_TEST_PR)

	STD_EXCEPTION_HV(0x980, 0x982, hdecrementer)

	MASKABLE_EXCEPTION_PSERIES(0xa00, 0xa00, doorbell_super)
	KVM_HANDLER_PR(PACA_EXGEN, EXC_STD, 0xa00)

	STD_EXCEPTION_PSERIES(0xb00, 0xb00, trap_0b)
	KVM_HANDLER_PR(PACA_EXGEN, EXC_STD, 0xb00)

	. = 0xc00
	.globl	system_call_pSeries
system_call_pSeries:
<<<<<<< HEAD
	/*
	 * Switch to HMT medium priority on systems where we don't support
	 * saving/restoring PPR or if CONFIG_KVM_BOOK3S_64_HANDLER is not
	 * set. Otherwise, we save PPR in the CONFIG_KVM_BOOK3S_64_HANDLER
	 * path before switching priority.
	 */
=======
	 /*
	  * If CONFIG_KVM_BOOK3S_64_HANDLER is set, save the PPR (on systems
	  * that support it) before changing to HMT_MEDIUM. That allows the KVM
	  * code to save that value into the guest state (it is the guest's PPR
	  * value). Otherwise just change to HMT_MEDIUM as userspace has
	  * already saved the PPR.
	  */
>>>>>>> e39f223f
#ifdef CONFIG_KVM_BOOK3S_64_HANDLER
	HMT_MEDIUM_PPR_DISCARD
	SET_SCRATCH0(r13)
	GET_PACA(r13)
	std	r9,PACA_EXGEN+EX_R9(r13)
	OPT_GET_SPR(r9, SPRN_PPR, CPU_FTR_HAS_PPR);
	HMT_MEDIUM;
	std	r10,PACA_EXGEN+EX_R10(r13)
	OPT_SAVE_REG_TO_PACA(PACA_EXGEN+EX_PPR, r9, CPU_FTR_HAS_PPR);
	mfcr	r9
	KVMTEST(0xc00)
	GET_SCRATCH0(r13)
#else
	HMT_MEDIUM;
#endif
	SYSCALL_PSERIES_1
	SYSCALL_PSERIES_2_RFID
	SYSCALL_PSERIES_3
	KVM_HANDLER(PACA_EXGEN, EXC_STD, 0xc00)

	STD_EXCEPTION_PSERIES(0xd00, 0xd00, single_step)
	KVM_HANDLER_PR(PACA_EXGEN, EXC_STD, 0xd00)

	/* At 0xe??? we have a bunch of hypervisor exceptions, we branch
	 * out of line to handle them
	 */
	. = 0xe00
hv_data_storage_trampoline:
	SET_SCRATCH0(r13)
	EXCEPTION_PROLOG_0(PACA_EXGEN)
	b	h_data_storage_hv

	. = 0xe20
hv_instr_storage_trampoline:
	SET_SCRATCH0(r13)
	EXCEPTION_PROLOG_0(PACA_EXGEN)
	b	h_instr_storage_hv

	. = 0xe40
emulation_assist_trampoline:
	SET_SCRATCH0(r13)
	EXCEPTION_PROLOG_0(PACA_EXGEN)
	b	emulation_assist_hv

	. = 0xe60
hv_exception_trampoline:
	SET_SCRATCH0(r13)
	EXCEPTION_PROLOG_0(PACA_EXGEN)
	b	hmi_exception_early

	. = 0xe80
hv_doorbell_trampoline:
	SET_SCRATCH0(r13)
	EXCEPTION_PROLOG_0(PACA_EXGEN)
	b	h_doorbell_hv

	/* We need to deal with the Altivec unavailable exception
	 * here which is at 0xf20, thus in the middle of the
	 * prolog code of the PerformanceMonitor one. A little
	 * trickery is thus necessary
	 */
	. = 0xf00
performance_monitor_pseries_trampoline:
	SET_SCRATCH0(r13)
	EXCEPTION_PROLOG_0(PACA_EXGEN)
	b	performance_monitor_pSeries

	. = 0xf20
altivec_unavailable_pseries_trampoline:
	SET_SCRATCH0(r13)
	EXCEPTION_PROLOG_0(PACA_EXGEN)
	b	altivec_unavailable_pSeries

	. = 0xf40
vsx_unavailable_pseries_trampoline:
	SET_SCRATCH0(r13)
	EXCEPTION_PROLOG_0(PACA_EXGEN)
	b	vsx_unavailable_pSeries

	. = 0xf60
facility_unavailable_trampoline:
	SET_SCRATCH0(r13)
	EXCEPTION_PROLOG_0(PACA_EXGEN)
	b	facility_unavailable_pSeries

	. = 0xf80
hv_facility_unavailable_trampoline:
	SET_SCRATCH0(r13)
	EXCEPTION_PROLOG_0(PACA_EXGEN)
	b	facility_unavailable_hv

#ifdef CONFIG_CBE_RAS
	STD_EXCEPTION_HV(0x1200, 0x1202, cbe_system_error)
	KVM_HANDLER_SKIP(PACA_EXGEN, EXC_HV, 0x1202)
#endif /* CONFIG_CBE_RAS */

	STD_EXCEPTION_PSERIES(0x1300, 0x1300, instruction_breakpoint)
	KVM_HANDLER_PR_SKIP(PACA_EXGEN, EXC_STD, 0x1300)

	. = 0x1500
	.global denorm_exception_hv
denorm_exception_hv:
	HMT_MEDIUM_PPR_DISCARD
	mtspr	SPRN_SPRG_HSCRATCH0,r13
	EXCEPTION_PROLOG_0(PACA_EXGEN)
	EXCEPTION_PROLOG_1(PACA_EXGEN, NOTEST, 0x1500)

#ifdef CONFIG_PPC_DENORMALISATION
	mfspr	r10,SPRN_HSRR1
	mfspr	r11,SPRN_HSRR0		/* save HSRR0 */
	andis.	r10,r10,(HSRR1_DENORM)@h /* denorm? */
	addi	r11,r11,-4		/* HSRR0 is next instruction */
	bne+	denorm_assist
#endif

	KVMTEST(0x1500)
	EXCEPTION_PROLOG_PSERIES_1(denorm_common, EXC_HV)
	KVM_HANDLER_SKIP(PACA_EXGEN, EXC_STD, 0x1500)

#ifdef CONFIG_CBE_RAS
	STD_EXCEPTION_HV(0x1600, 0x1602, cbe_maintenance)
	KVM_HANDLER_SKIP(PACA_EXGEN, EXC_HV, 0x1602)
#endif /* CONFIG_CBE_RAS */

	STD_EXCEPTION_PSERIES(0x1700, 0x1700, altivec_assist)
	KVM_HANDLER_PR(PACA_EXGEN, EXC_STD, 0x1700)

#ifdef CONFIG_CBE_RAS
	STD_EXCEPTION_HV(0x1800, 0x1802, cbe_thermal)
	KVM_HANDLER_SKIP(PACA_EXGEN, EXC_HV, 0x1802)
#else
	. = 0x1800
#endif /* CONFIG_CBE_RAS */


/*** Out of line interrupts support ***/

	.align	7
	/* moved from 0x200 */
machine_check_pSeries_early:
BEGIN_FTR_SECTION
	EXCEPTION_PROLOG_1(PACA_EXMC, NOTEST, 0x200)
	/*
	 * Register contents:
	 * R13		= PACA
	 * R9		= CR
	 * Original R9 to R13 is saved on PACA_EXMC
	 *
	 * Switch to mc_emergency stack and handle re-entrancy (we limit
	 * the nested MCE upto level 4 to avoid stack overflow).
	 * Save MCE registers srr1, srr0, dar and dsisr and then set ME=1
	 *
	 * We use paca->in_mce to check whether this is the first entry or
	 * nested machine check. We increment paca->in_mce to track nested
	 * machine checks.
	 *
	 * If this is the first entry then set stack pointer to
	 * paca->mc_emergency_sp, otherwise r1 is already pointing to
	 * stack frame on mc_emergency stack.
	 *
	 * NOTE: We are here with MSR_ME=0 (off), which means we risk a
	 * checkstop if we get another machine check exception before we do
	 * rfid with MSR_ME=1.
	 */
	mr	r11,r1			/* Save r1 */
	lhz	r10,PACA_IN_MCE(r13)
	cmpwi	r10,0			/* Are we in nested machine check */
	bne	0f			/* Yes, we are. */
	/* First machine check entry */
	ld	r1,PACAMCEMERGSP(r13)	/* Use MC emergency stack */
0:	subi	r1,r1,INT_FRAME_SIZE	/* alloc stack frame */
	addi	r10,r10,1		/* increment paca->in_mce */
	sth	r10,PACA_IN_MCE(r13)
	/* Limit nested MCE to level 4 to avoid stack overflow */
	cmpwi	r10,4
	bgt	2f			/* Check if we hit limit of 4 */
	std	r11,GPR1(r1)		/* Save r1 on the stack. */
	std	r11,0(r1)		/* make stack chain pointer */
	mfspr	r11,SPRN_SRR0		/* Save SRR0 */
	std	r11,_NIP(r1)
	mfspr	r11,SPRN_SRR1		/* Save SRR1 */
	std	r11,_MSR(r1)
	mfspr	r11,SPRN_DAR		/* Save DAR */
	std	r11,_DAR(r1)
	mfspr	r11,SPRN_DSISR		/* Save DSISR */
	std	r11,_DSISR(r1)
	std	r9,_CCR(r1)		/* Save CR in stackframe */
	/* Save r9 through r13 from EXMC save area to stack frame. */
	EXCEPTION_PROLOG_COMMON_2(PACA_EXMC)
	mfmsr	r11			/* get MSR value */
	ori	r11,r11,MSR_ME		/* turn on ME bit */
	ori	r11,r11,MSR_RI		/* turn on RI bit */
	ld	r12,PACAKBASE(r13)	/* get high part of &label */
	LOAD_HANDLER(r12, machine_check_handle_early)
1:	mtspr	SPRN_SRR0,r12
	mtspr	SPRN_SRR1,r11
	rfid
	b	.	/* prevent speculative execution */
2:
	/* Stack overflow. Stay on emergency stack and panic.
	 * Keep the ME bit off while panic-ing, so that if we hit
	 * another machine check we checkstop.
	 */
	addi	r1,r1,INT_FRAME_SIZE	/* go back to previous stack frame */
	ld	r11,PACAKMSR(r13)
	ld	r12,PACAKBASE(r13)
	LOAD_HANDLER(r12, unrecover_mce)
	li	r10,MSR_ME
	andc	r11,r11,r10		/* Turn off MSR_ME */
	b	1b
	b	.	/* prevent speculative execution */
END_FTR_SECTION_IFSET(CPU_FTR_HVMODE)

machine_check_pSeries:
	.globl machine_check_fwnmi
machine_check_fwnmi:
	HMT_MEDIUM_PPR_DISCARD
	SET_SCRATCH0(r13)		/* save r13 */
	EXCEPTION_PROLOG_0(PACA_EXMC)
machine_check_pSeries_0:
	EXCEPTION_PROLOG_1(PACA_EXMC, KVMTEST, 0x200)
	EXCEPTION_PROLOG_PSERIES_1(machine_check_common, EXC_STD)
	KVM_HANDLER_SKIP(PACA_EXMC, EXC_STD, 0x200)
	KVM_HANDLER_SKIP(PACA_EXGEN, EXC_STD, 0x300)
	KVM_HANDLER_SKIP(PACA_EXSLB, EXC_STD, 0x380)
	KVM_HANDLER_PR(PACA_EXGEN, EXC_STD, 0x400)
	KVM_HANDLER_PR(PACA_EXSLB, EXC_STD, 0x480)
	KVM_HANDLER_PR(PACA_EXGEN, EXC_STD, 0x900)
	KVM_HANDLER(PACA_EXGEN, EXC_HV, 0x982)

#ifdef CONFIG_PPC_DENORMALISATION
denorm_assist:
BEGIN_FTR_SECTION
/*
 * To denormalise we need to move a copy of the register to itself.
 * For POWER6 do that here for all FP regs.
 */
	mfmsr	r10
	ori	r10,r10,(MSR_FP|MSR_FE0|MSR_FE1)
	xori	r10,r10,(MSR_FE0|MSR_FE1)
	mtmsrd	r10
	sync

#define FMR2(n)  fmr (n), (n) ; fmr n+1, n+1
#define FMR4(n)  FMR2(n) ; FMR2(n+2)
#define FMR8(n)  FMR4(n) ; FMR4(n+4)
#define FMR16(n) FMR8(n) ; FMR8(n+8)
#define FMR32(n) FMR16(n) ; FMR16(n+16)
	FMR32(0)

FTR_SECTION_ELSE
/*
 * To denormalise we need to move a copy of the register to itself.
 * For POWER7 do that here for the first 32 VSX registers only.
 */
	mfmsr	r10
	oris	r10,r10,MSR_VSX@h
	mtmsrd	r10
	sync

#define XVCPSGNDP2(n) XVCPSGNDP(n,n,n) ; XVCPSGNDP(n+1,n+1,n+1)
#define XVCPSGNDP4(n) XVCPSGNDP2(n) ; XVCPSGNDP2(n+2)
#define XVCPSGNDP8(n) XVCPSGNDP4(n) ; XVCPSGNDP4(n+4)
#define XVCPSGNDP16(n) XVCPSGNDP8(n) ; XVCPSGNDP8(n+8)
#define XVCPSGNDP32(n) XVCPSGNDP16(n) ; XVCPSGNDP16(n+16)
	XVCPSGNDP32(0)

ALT_FTR_SECTION_END_IFCLR(CPU_FTR_ARCH_206)

BEGIN_FTR_SECTION
	b	denorm_done
END_FTR_SECTION_IFCLR(CPU_FTR_ARCH_207S)
/*
 * To denormalise we need to move a copy of the register to itself.
 * For POWER8 we need to do that for all 64 VSX registers
 */
	XVCPSGNDP32(32)
denorm_done:
	mtspr	SPRN_HSRR0,r11
	mtcrf	0x80,r9
	ld	r9,PACA_EXGEN+EX_R9(r13)
	RESTORE_PPR_PACA(PACA_EXGEN, r10)
BEGIN_FTR_SECTION
	ld	r10,PACA_EXGEN+EX_CFAR(r13)
	mtspr	SPRN_CFAR,r10
END_FTR_SECTION_IFSET(CPU_FTR_CFAR)
	ld	r10,PACA_EXGEN+EX_R10(r13)
	ld	r11,PACA_EXGEN+EX_R11(r13)
	ld	r12,PACA_EXGEN+EX_R12(r13)
	ld	r13,PACA_EXGEN+EX_R13(r13)
	HRFID
	b	.
#endif

	.align	7
	/* moved from 0xe00 */
	STD_EXCEPTION_HV_OOL(0xe02, h_data_storage)
	KVM_HANDLER_SKIP(PACA_EXGEN, EXC_HV, 0xe02)
	STD_EXCEPTION_HV_OOL(0xe22, h_instr_storage)
	KVM_HANDLER(PACA_EXGEN, EXC_HV, 0xe22)
	STD_EXCEPTION_HV_OOL(0xe42, emulation_assist)
	KVM_HANDLER(PACA_EXGEN, EXC_HV, 0xe42)
	MASKABLE_EXCEPTION_HV_OOL(0xe62, hmi_exception)
	KVM_HANDLER(PACA_EXGEN, EXC_HV, 0xe62)

	MASKABLE_EXCEPTION_HV_OOL(0xe82, h_doorbell)
	KVM_HANDLER(PACA_EXGEN, EXC_HV, 0xe82)

	/* moved from 0xf00 */
	STD_EXCEPTION_PSERIES_OOL(0xf00, performance_monitor)
	KVM_HANDLER_PR(PACA_EXGEN, EXC_STD, 0xf00)
	STD_EXCEPTION_PSERIES_OOL(0xf20, altivec_unavailable)
	KVM_HANDLER_PR(PACA_EXGEN, EXC_STD, 0xf20)
	STD_EXCEPTION_PSERIES_OOL(0xf40, vsx_unavailable)
	KVM_HANDLER_PR(PACA_EXGEN, EXC_STD, 0xf40)
	STD_EXCEPTION_PSERIES_OOL(0xf60, facility_unavailable)
	KVM_HANDLER_PR(PACA_EXGEN, EXC_STD, 0xf60)
	STD_EXCEPTION_HV_OOL(0xf82, facility_unavailable)
	KVM_HANDLER(PACA_EXGEN, EXC_HV, 0xf82)

/*
 * An interrupt came in while soft-disabled. We set paca->irq_happened, then:
 * - If it was a decrementer interrupt, we bump the dec to max and and return.
 * - If it was a doorbell we return immediately since doorbells are edge
 *   triggered and won't automatically refire.
 * - If it was a HMI we return immediately since we handled it in realmode
 *   and it won't refire.
 * - else we hard disable and return.
 * This is called with r10 containing the value to OR to the paca field.
 */
#define MASKED_INTERRUPT(_H)				\
masked_##_H##interrupt:					\
	std	r11,PACA_EXGEN+EX_R11(r13);		\
	lbz	r11,PACAIRQHAPPENED(r13);		\
	or	r11,r11,r10;				\
	stb	r11,PACAIRQHAPPENED(r13);		\
	cmpwi	r10,PACA_IRQ_DEC;			\
	bne	1f;					\
	lis	r10,0x7fff;				\
	ori	r10,r10,0xffff;				\
	mtspr	SPRN_DEC,r10;				\
	b	2f;					\
1:	cmpwi	r10,PACA_IRQ_DBELL;			\
	beq	2f;					\
	cmpwi	r10,PACA_IRQ_HMI;			\
	beq	2f;					\
	mfspr	r10,SPRN_##_H##SRR1;			\
	rldicl	r10,r10,48,1; /* clear MSR_EE */	\
	rotldi	r10,r10,16;				\
	mtspr	SPRN_##_H##SRR1,r10;			\
2:	mtcrf	0x80,r9;				\
	ld	r9,PACA_EXGEN+EX_R9(r13);		\
	ld	r10,PACA_EXGEN+EX_R10(r13);		\
	ld	r11,PACA_EXGEN+EX_R11(r13);		\
	GET_SCRATCH0(r13);				\
	##_H##rfid;					\
	b	.
	
	MASKED_INTERRUPT()
	MASKED_INTERRUPT(H)

/*
 * Called from arch_local_irq_enable when an interrupt needs
 * to be resent. r3 contains 0x500, 0x900, 0xa00 or 0xe80 to indicate
 * which kind of interrupt. MSR:EE is already off. We generate a
 * stackframe like if a real interrupt had happened.
 *
 * Note: While MSR:EE is off, we need to make sure that _MSR
 * in the generated frame has EE set to 1 or the exception
 * handler will not properly re-enable them.
 */
_GLOBAL(__replay_interrupt)
	/* We are going to jump to the exception common code which
	 * will retrieve various register values from the PACA which
	 * we don't give a damn about, so we don't bother storing them.
	 */
	mfmsr	r12
	mflr	r11
	mfcr	r9
	ori	r12,r12,MSR_EE
	cmpwi	r3,0x900
	beq	decrementer_common
	cmpwi	r3,0x500
	beq	hardware_interrupt_common
BEGIN_FTR_SECTION
	cmpwi	r3,0xe80
	beq	h_doorbell_common
FTR_SECTION_ELSE
	cmpwi	r3,0xa00
	beq	doorbell_super_common
ALT_FTR_SECTION_END_IFSET(CPU_FTR_HVMODE)
	blr

#ifdef CONFIG_PPC_PSERIES
/*
 * Vectors for the FWNMI option.  Share common code.
 */
	.globl system_reset_fwnmi
      .align 7
system_reset_fwnmi:
	HMT_MEDIUM_PPR_DISCARD
	SET_SCRATCH0(r13)		/* save r13 */
	EXCEPTION_PROLOG_PSERIES(PACA_EXGEN, system_reset_common, EXC_STD,
				 NOTEST, 0x100)

#endif /* CONFIG_PPC_PSERIES */

#ifdef __DISABLED__
/*
 * This is used for when the SLB miss handler has to go virtual,
 * which doesn't happen for now anymore but will once we re-implement
 * dynamic VSIDs for shared page tables
 */
slb_miss_user_pseries:
	std	r10,PACA_EXGEN+EX_R10(r13)
	std	r11,PACA_EXGEN+EX_R11(r13)
	std	r12,PACA_EXGEN+EX_R12(r13)
	GET_SCRATCH0(r10)
	ld	r11,PACA_EXSLB+EX_R9(r13)
	ld	r12,PACA_EXSLB+EX_R3(r13)
	std	r10,PACA_EXGEN+EX_R13(r13)
	std	r11,PACA_EXGEN+EX_R9(r13)
	std	r12,PACA_EXGEN+EX_R3(r13)
	clrrdi	r12,r13,32
	mfmsr	r10
	mfspr	r11,SRR0			/* save SRR0 */
	ori	r12,r12,slb_miss_user_common@l	/* virt addr of handler */
	ori	r10,r10,MSR_IR|MSR_DR|MSR_RI
	mtspr	SRR0,r12
	mfspr	r12,SRR1			/* and SRR1 */
	mtspr	SRR1,r10
	rfid
	b	.				/* prevent spec. execution */
#endif /* __DISABLED__ */

#ifdef CONFIG_KVM_BOOK3S_64_HANDLER
kvmppc_skip_interrupt:
	/*
	 * Here all GPRs are unchanged from when the interrupt happened
	 * except for r13, which is saved in SPRG_SCRATCH0.
	 */
	mfspr	r13, SPRN_SRR0
	addi	r13, r13, 4
	mtspr	SPRN_SRR0, r13
	GET_SCRATCH0(r13)
	rfid
	b	.

kvmppc_skip_Hinterrupt:
	/*
	 * Here all GPRs are unchanged from when the interrupt happened
	 * except for r13, which is saved in SPRG_SCRATCH0.
	 */
	mfspr	r13, SPRN_HSRR0
	addi	r13, r13, 4
	mtspr	SPRN_HSRR0, r13
	GET_SCRATCH0(r13)
	hrfid
	b	.
#endif

/*
 * Code from here down to __end_handlers is invoked from the
 * exception prologs above.  Because the prologs assemble the
 * addresses of these handlers using the LOAD_HANDLER macro,
 * which uses an ori instruction, these handlers must be in
 * the first 64k of the kernel image.
 */

/*** Common interrupt handlers ***/

	STD_EXCEPTION_COMMON(0x100, system_reset, system_reset_exception)

	STD_EXCEPTION_COMMON_ASYNC(0x500, hardware_interrupt, do_IRQ)
	STD_EXCEPTION_COMMON_ASYNC(0x900, decrementer, timer_interrupt)
	STD_EXCEPTION_COMMON(0x980, hdecrementer, hdec_interrupt)
#ifdef CONFIG_PPC_DOORBELL
	STD_EXCEPTION_COMMON_ASYNC(0xa00, doorbell_super, doorbell_exception)
#else
	STD_EXCEPTION_COMMON_ASYNC(0xa00, doorbell_super, unknown_exception)
#endif
	STD_EXCEPTION_COMMON(0xb00, trap_0b, unknown_exception)
	STD_EXCEPTION_COMMON(0xd00, single_step, single_step_exception)
	STD_EXCEPTION_COMMON(0xe00, trap_0e, unknown_exception)
	STD_EXCEPTION_COMMON(0xe40, emulation_assist, emulation_assist_interrupt)
	STD_EXCEPTION_COMMON_ASYNC(0xe60, hmi_exception, handle_hmi_exception)
#ifdef CONFIG_PPC_DOORBELL
	STD_EXCEPTION_COMMON_ASYNC(0xe80, h_doorbell, doorbell_exception)
#else
	STD_EXCEPTION_COMMON_ASYNC(0xe80, h_doorbell, unknown_exception)
#endif
	STD_EXCEPTION_COMMON_ASYNC(0xf00, performance_monitor, performance_monitor_exception)
	STD_EXCEPTION_COMMON(0x1300, instruction_breakpoint, instruction_breakpoint_exception)
	STD_EXCEPTION_COMMON(0x1502, denorm, unknown_exception)
#ifdef CONFIG_ALTIVEC
	STD_EXCEPTION_COMMON(0x1700, altivec_assist, altivec_assist_exception)
#else
	STD_EXCEPTION_COMMON(0x1700, altivec_assist, unknown_exception)
#endif
#ifdef CONFIG_CBE_RAS
	STD_EXCEPTION_COMMON(0x1200, cbe_system_error, cbe_system_error_exception)
	STD_EXCEPTION_COMMON(0x1600, cbe_maintenance, cbe_maintenance_exception)
	STD_EXCEPTION_COMMON(0x1800, cbe_thermal, cbe_thermal_exception)
#endif /* CONFIG_CBE_RAS */

	/*
	 * Relocation-on interrupts: A subset of the interrupts can be delivered
	 * with IR=1/DR=1, if AIL==2 and MSR.HV won't be changed by delivering
	 * it.  Addresses are the same as the original interrupt addresses, but
	 * offset by 0xc000000000004000.
	 * It's impossible to receive interrupts below 0x300 via this mechanism.
	 * KVM: None of these traps are from the guest ; anything that escalated
	 * to HV=1 from HV=0 is delivered via real mode handlers.
	 */

	/*
	 * This uses the standard macro, since the original 0x300 vector
	 * only has extra guff for STAB-based processors -- which never
	 * come here.
	 */
	STD_RELON_EXCEPTION_PSERIES(0x4300, 0x300, data_access)
	. = 0x4380
	.globl data_access_slb_relon_pSeries
data_access_slb_relon_pSeries:
	SET_SCRATCH0(r13)
	EXCEPTION_PROLOG_0(PACA_EXSLB)
	EXCEPTION_PROLOG_1(PACA_EXSLB, NOTEST, 0x380)
	std	r3,PACA_EXSLB+EX_R3(r13)
	mfspr	r3,SPRN_DAR
	mfspr	r12,SPRN_SRR1
#ifndef CONFIG_RELOCATABLE
	b	slb_miss_realmode
#else
	/*
	 * We can't just use a direct branch to slb_miss_realmode
	 * because the distance from here to there depends on where
	 * the kernel ends up being put.
	 */
	mfctr	r11
	ld	r10,PACAKBASE(r13)
	LOAD_HANDLER(r10, slb_miss_realmode)
	mtctr	r10
	bctr
#endif

	STD_RELON_EXCEPTION_PSERIES(0x4400, 0x400, instruction_access)
	. = 0x4480
	.globl instruction_access_slb_relon_pSeries
instruction_access_slb_relon_pSeries:
	SET_SCRATCH0(r13)
	EXCEPTION_PROLOG_0(PACA_EXSLB)
	EXCEPTION_PROLOG_1(PACA_EXSLB, NOTEST, 0x480)
	std	r3,PACA_EXSLB+EX_R3(r13)
	mfspr	r3,SPRN_SRR0		/* SRR0 is faulting address */
	mfspr	r12,SPRN_SRR1
#ifndef CONFIG_RELOCATABLE
	b	slb_miss_realmode
#else
	mfctr	r11
	ld	r10,PACAKBASE(r13)
	LOAD_HANDLER(r10, slb_miss_realmode)
	mtctr	r10
	bctr
#endif

	. = 0x4500
	.globl hardware_interrupt_relon_pSeries;
	.globl hardware_interrupt_relon_hv;
hardware_interrupt_relon_pSeries:
hardware_interrupt_relon_hv:
	BEGIN_FTR_SECTION
		_MASKABLE_RELON_EXCEPTION_PSERIES(0x502, hardware_interrupt, EXC_HV, SOFTEN_TEST_HV)
	FTR_SECTION_ELSE
		_MASKABLE_RELON_EXCEPTION_PSERIES(0x500, hardware_interrupt, EXC_STD, SOFTEN_TEST_PR)
	ALT_FTR_SECTION_END_IFSET(CPU_FTR_HVMODE)
	STD_RELON_EXCEPTION_PSERIES(0x4600, 0x600, alignment)
	STD_RELON_EXCEPTION_PSERIES(0x4700, 0x700, program_check)
	STD_RELON_EXCEPTION_PSERIES(0x4800, 0x800, fp_unavailable)
	MASKABLE_RELON_EXCEPTION_PSERIES(0x4900, 0x900, decrementer)
	STD_RELON_EXCEPTION_HV(0x4980, 0x982, hdecrementer)
	MASKABLE_RELON_EXCEPTION_PSERIES(0x4a00, 0xa00, doorbell_super)
	STD_RELON_EXCEPTION_PSERIES(0x4b00, 0xb00, trap_0b)

	. = 0x4c00
	.globl system_call_relon_pSeries
system_call_relon_pSeries:
	HMT_MEDIUM
	SYSCALL_PSERIES_1
	SYSCALL_PSERIES_2_DIRECT
	SYSCALL_PSERIES_3

	STD_RELON_EXCEPTION_PSERIES(0x4d00, 0xd00, single_step)

	. = 0x4e00
	b	.	/* Can't happen, see v2.07 Book III-S section 6.5 */

	. = 0x4e20
	b	.	/* Can't happen, see v2.07 Book III-S section 6.5 */

	. = 0x4e40
emulation_assist_relon_trampoline:
	SET_SCRATCH0(r13)
	EXCEPTION_PROLOG_0(PACA_EXGEN)
	b	emulation_assist_relon_hv

	. = 0x4e60
	b	.	/* Can't happen, see v2.07 Book III-S section 6.5 */

	. = 0x4e80
h_doorbell_relon_trampoline:
	SET_SCRATCH0(r13)
	EXCEPTION_PROLOG_0(PACA_EXGEN)
	b	h_doorbell_relon_hv

	. = 0x4f00
performance_monitor_relon_pseries_trampoline:
	SET_SCRATCH0(r13)
	EXCEPTION_PROLOG_0(PACA_EXGEN)
	b	performance_monitor_relon_pSeries

	. = 0x4f20
altivec_unavailable_relon_pseries_trampoline:
	SET_SCRATCH0(r13)
	EXCEPTION_PROLOG_0(PACA_EXGEN)
	b	altivec_unavailable_relon_pSeries

	. = 0x4f40
vsx_unavailable_relon_pseries_trampoline:
	SET_SCRATCH0(r13)
	EXCEPTION_PROLOG_0(PACA_EXGEN)
	b	vsx_unavailable_relon_pSeries

	. = 0x4f60
facility_unavailable_relon_trampoline:
	SET_SCRATCH0(r13)
	EXCEPTION_PROLOG_0(PACA_EXGEN)
	b	facility_unavailable_relon_pSeries

	. = 0x4f80
hv_facility_unavailable_relon_trampoline:
	SET_SCRATCH0(r13)
	EXCEPTION_PROLOG_0(PACA_EXGEN)
	b	hv_facility_unavailable_relon_hv

	STD_RELON_EXCEPTION_PSERIES(0x5300, 0x1300, instruction_breakpoint)
#ifdef CONFIG_PPC_DENORMALISATION
	. = 0x5500
	b	denorm_exception_hv
#endif
	STD_RELON_EXCEPTION_PSERIES(0x5700, 0x1700, altivec_assist)

	/* Other future vectors */
	.align	7
	.globl	__end_interrupts
__end_interrupts:

	.align	7
system_call_entry_direct:
#if defined(CONFIG_RELOCATABLE)
	/* The first level prologue may have used LR to get here, saving
	 * orig in r10.  To save hacking/ifdeffing common code, restore here.
	 */
	mtlr	r10
#endif
system_call_entry:
	b	system_call_common

ppc64_runlatch_on_trampoline:
	b	__ppc64_runlatch_on

/*
 * Here r13 points to the paca, r9 contains the saved CR,
 * SRR0 and SRR1 are saved in r11 and r12,
 * r9 - r13 are saved in paca->exgen.
 */
	.align	7
	.globl data_access_common
data_access_common:
	mfspr	r10,SPRN_DAR
	std	r10,PACA_EXGEN+EX_DAR(r13)
	mfspr	r10,SPRN_DSISR
	stw	r10,PACA_EXGEN+EX_DSISR(r13)
	EXCEPTION_PROLOG_COMMON(0x300, PACA_EXGEN)
	RECONCILE_IRQ_STATE(r10, r11)
	ld	r12,_MSR(r1)
	ld	r3,PACA_EXGEN+EX_DAR(r13)
	lwz	r4,PACA_EXGEN+EX_DSISR(r13)
	li	r5,0x300
	b	do_hash_page		/* Try to handle as hpte fault */

	.align  7
	.globl  h_data_storage_common
h_data_storage_common:
	mfspr   r10,SPRN_HDAR
	std     r10,PACA_EXGEN+EX_DAR(r13)
	mfspr   r10,SPRN_HDSISR
	stw     r10,PACA_EXGEN+EX_DSISR(r13)
	EXCEPTION_PROLOG_COMMON(0xe00, PACA_EXGEN)
	bl      save_nvgprs
	RECONCILE_IRQ_STATE(r10, r11)
	addi    r3,r1,STACK_FRAME_OVERHEAD
	bl      unknown_exception
	b       ret_from_except

	.align	7
	.globl instruction_access_common
instruction_access_common:
	EXCEPTION_PROLOG_COMMON(0x400, PACA_EXGEN)
	RECONCILE_IRQ_STATE(r10, r11)
	ld	r12,_MSR(r1)
	ld	r3,_NIP(r1)
	andis.	r4,r12,0x5820
	li	r5,0x400
	b	do_hash_page		/* Try to handle as hpte fault */

	STD_EXCEPTION_COMMON(0xe20, h_instr_storage, unknown_exception)

/*
 * Here is the common SLB miss user that is used when going to virtual
 * mode for SLB misses, that is currently not used
 */
#ifdef __DISABLED__
	.align	7
	.globl	slb_miss_user_common
slb_miss_user_common:
	mflr	r10
	std	r3,PACA_EXGEN+EX_DAR(r13)
	stw	r9,PACA_EXGEN+EX_CCR(r13)
	std	r10,PACA_EXGEN+EX_LR(r13)
	std	r11,PACA_EXGEN+EX_SRR0(r13)
	bl	slb_allocate_user

	ld	r10,PACA_EXGEN+EX_LR(r13)
	ld	r3,PACA_EXGEN+EX_R3(r13)
	lwz	r9,PACA_EXGEN+EX_CCR(r13)
	ld	r11,PACA_EXGEN+EX_SRR0(r13)
	mtlr	r10
	beq-	slb_miss_fault

	andi.	r10,r12,MSR_RI		/* check for unrecoverable exception */
	beq-	unrecov_user_slb
	mfmsr	r10

.machine push
.machine "power4"
	mtcrf	0x80,r9
.machine pop

	clrrdi	r10,r10,2		/* clear RI before setting SRR0/1 */
	mtmsrd	r10,1

	mtspr	SRR0,r11
	mtspr	SRR1,r12

	ld	r9,PACA_EXGEN+EX_R9(r13)
	ld	r10,PACA_EXGEN+EX_R10(r13)
	ld	r11,PACA_EXGEN+EX_R11(r13)
	ld	r12,PACA_EXGEN+EX_R12(r13)
	ld	r13,PACA_EXGEN+EX_R13(r13)
	rfid
	b	.

slb_miss_fault:
	EXCEPTION_PROLOG_COMMON(0x380, PACA_EXGEN)
	ld	r4,PACA_EXGEN+EX_DAR(r13)
	li	r5,0
	std	r4,_DAR(r1)
	std	r5,_DSISR(r1)
	b	handle_page_fault

unrecov_user_slb:
	EXCEPTION_PROLOG_COMMON(0x4200, PACA_EXGEN)
	RECONCILE_IRQ_STATE(r10, r11)
	bl	save_nvgprs
1:	addi	r3,r1,STACK_FRAME_OVERHEAD
	bl	unrecoverable_exception
	b	1b

#endif /* __DISABLED__ */


	/*
	 * Machine check is different because we use a different
	 * save area: PACA_EXMC instead of PACA_EXGEN.
	 */
	.align	7
	.globl machine_check_common
machine_check_common:

	mfspr	r10,SPRN_DAR
	std	r10,PACA_EXGEN+EX_DAR(r13)
	mfspr	r10,SPRN_DSISR
	stw	r10,PACA_EXGEN+EX_DSISR(r13)
	EXCEPTION_PROLOG_COMMON(0x200, PACA_EXMC)
	FINISH_NAP
	RECONCILE_IRQ_STATE(r10, r11)
	ld	r3,PACA_EXGEN+EX_DAR(r13)
	lwz	r4,PACA_EXGEN+EX_DSISR(r13)
	std	r3,_DAR(r1)
	std	r4,_DSISR(r1)
	bl	save_nvgprs
	addi	r3,r1,STACK_FRAME_OVERHEAD
	bl	machine_check_exception
	b	ret_from_except

	.align	7
	.globl alignment_common
alignment_common:
	mfspr	r10,SPRN_DAR
	std	r10,PACA_EXGEN+EX_DAR(r13)
	mfspr	r10,SPRN_DSISR
	stw	r10,PACA_EXGEN+EX_DSISR(r13)
	EXCEPTION_PROLOG_COMMON(0x600, PACA_EXGEN)
	ld	r3,PACA_EXGEN+EX_DAR(r13)
	lwz	r4,PACA_EXGEN+EX_DSISR(r13)
	std	r3,_DAR(r1)
	std	r4,_DSISR(r1)
	bl	save_nvgprs
	RECONCILE_IRQ_STATE(r10, r11)
	addi	r3,r1,STACK_FRAME_OVERHEAD
	bl	alignment_exception
	b	ret_from_except

	.align	7
	.globl program_check_common
program_check_common:
	EXCEPTION_PROLOG_COMMON(0x700, PACA_EXGEN)
	bl	save_nvgprs
	RECONCILE_IRQ_STATE(r10, r11)
	addi	r3,r1,STACK_FRAME_OVERHEAD
	bl	program_check_exception
	b	ret_from_except

	.align	7
	.globl fp_unavailable_common
fp_unavailable_common:
	EXCEPTION_PROLOG_COMMON(0x800, PACA_EXGEN)
	bne	1f			/* if from user, just load it up */
	bl	save_nvgprs
	RECONCILE_IRQ_STATE(r10, r11)
	addi	r3,r1,STACK_FRAME_OVERHEAD
	bl	kernel_fp_unavailable_exception
	BUG_OPCODE
1:
#ifdef CONFIG_PPC_TRANSACTIONAL_MEM
BEGIN_FTR_SECTION
	/* Test if 2 TM state bits are zero.  If non-zero (ie. userspace was in
	 * transaction), go do TM stuff
	 */
	rldicl.	r0, r12, (64-MSR_TS_LG), (64-2)
	bne-	2f
END_FTR_SECTION_IFSET(CPU_FTR_TM)
#endif
	bl	load_up_fpu
	b	fast_exception_return
#ifdef CONFIG_PPC_TRANSACTIONAL_MEM
2:	/* User process was in a transaction */
	bl	save_nvgprs
	RECONCILE_IRQ_STATE(r10, r11)
	addi	r3,r1,STACK_FRAME_OVERHEAD
	bl	fp_unavailable_tm
	b	ret_from_except
#endif
	.align	7
	.globl altivec_unavailable_common
altivec_unavailable_common:
	EXCEPTION_PROLOG_COMMON(0xf20, PACA_EXGEN)
#ifdef CONFIG_ALTIVEC
BEGIN_FTR_SECTION
	beq	1f
#ifdef CONFIG_PPC_TRANSACTIONAL_MEM
  BEGIN_FTR_SECTION_NESTED(69)
	/* Test if 2 TM state bits are zero.  If non-zero (ie. userspace was in
	 * transaction), go do TM stuff
	 */
	rldicl.	r0, r12, (64-MSR_TS_LG), (64-2)
	bne-	2f
  END_FTR_SECTION_NESTED(CPU_FTR_TM, CPU_FTR_TM, 69)
#endif
	bl	load_up_altivec
	b	fast_exception_return
#ifdef CONFIG_PPC_TRANSACTIONAL_MEM
2:	/* User process was in a transaction */
	bl	save_nvgprs
	RECONCILE_IRQ_STATE(r10, r11)
	addi	r3,r1,STACK_FRAME_OVERHEAD
	bl	altivec_unavailable_tm
	b	ret_from_except
#endif
1:
END_FTR_SECTION_IFSET(CPU_FTR_ALTIVEC)
#endif
	bl	save_nvgprs
	RECONCILE_IRQ_STATE(r10, r11)
	addi	r3,r1,STACK_FRAME_OVERHEAD
	bl	altivec_unavailable_exception
	b	ret_from_except

	.align	7
	.globl vsx_unavailable_common
vsx_unavailable_common:
	EXCEPTION_PROLOG_COMMON(0xf40, PACA_EXGEN)
#ifdef CONFIG_VSX
BEGIN_FTR_SECTION
	beq	1f
#ifdef CONFIG_PPC_TRANSACTIONAL_MEM
  BEGIN_FTR_SECTION_NESTED(69)
	/* Test if 2 TM state bits are zero.  If non-zero (ie. userspace was in
	 * transaction), go do TM stuff
	 */
	rldicl.	r0, r12, (64-MSR_TS_LG), (64-2)
	bne-	2f
  END_FTR_SECTION_NESTED(CPU_FTR_TM, CPU_FTR_TM, 69)
#endif
	b	load_up_vsx
#ifdef CONFIG_PPC_TRANSACTIONAL_MEM
2:	/* User process was in a transaction */
	bl	save_nvgprs
	RECONCILE_IRQ_STATE(r10, r11)
	addi	r3,r1,STACK_FRAME_OVERHEAD
	bl	vsx_unavailable_tm
	b	ret_from_except
#endif
1:
END_FTR_SECTION_IFSET(CPU_FTR_VSX)
#endif
	bl	save_nvgprs
	RECONCILE_IRQ_STATE(r10, r11)
	addi	r3,r1,STACK_FRAME_OVERHEAD
	bl	vsx_unavailable_exception
	b	ret_from_except

	STD_EXCEPTION_COMMON(0xf60, facility_unavailable, facility_unavailable_exception)
	STD_EXCEPTION_COMMON(0xf80, hv_facility_unavailable, facility_unavailable_exception)

	.align	7
	.globl	__end_handlers
__end_handlers:

	/* Equivalents to the above handlers for relocation-on interrupt vectors */
	STD_RELON_EXCEPTION_HV_OOL(0xe40, emulation_assist)
	MASKABLE_RELON_EXCEPTION_HV_OOL(0xe80, h_doorbell)

	STD_RELON_EXCEPTION_PSERIES_OOL(0xf00, performance_monitor)
	STD_RELON_EXCEPTION_PSERIES_OOL(0xf20, altivec_unavailable)
	STD_RELON_EXCEPTION_PSERIES_OOL(0xf40, vsx_unavailable)
	STD_RELON_EXCEPTION_PSERIES_OOL(0xf60, facility_unavailable)
	STD_RELON_EXCEPTION_HV_OOL(0xf80, hv_facility_unavailable)

#if defined(CONFIG_PPC_PSERIES) || defined(CONFIG_PPC_POWERNV)
/*
 * Data area reserved for FWNMI option.
 * This address (0x7000) is fixed by the RPA.
 */
	.= 0x7000
	.globl fwnmi_data_area
fwnmi_data_area:

	/* pseries and powernv need to keep the whole page from
	 * 0x7000 to 0x8000 free for use by the firmware
	 */
	. = 0x8000
#endif /* defined(CONFIG_PPC_PSERIES) || defined(CONFIG_PPC_POWERNV) */

	.globl hmi_exception_early
hmi_exception_early:
	EXCEPTION_PROLOG_1(PACA_EXGEN, NOTEST, 0xe60)
	mr	r10,r1			/* Save r1			*/
	ld	r1,PACAEMERGSP(r13)	/* Use emergency stack		*/
	subi	r1,r1,INT_FRAME_SIZE	/* alloc stack frame		*/
	std	r9,_CCR(r1)		/* save CR in stackframe	*/
	mfspr	r11,SPRN_HSRR0		/* Save HSRR0 */
	std	r11,_NIP(r1)		/* save HSRR0 in stackframe	*/
	mfspr	r12,SPRN_HSRR1		/* Save SRR1 */
	std	r12,_MSR(r1)		/* save SRR1 in stackframe	*/
	std	r10,0(r1)		/* make stack chain pointer	*/
	std	r0,GPR0(r1)		/* save r0 in stackframe	*/
	std	r10,GPR1(r1)		/* save r1 in stackframe	*/
	EXCEPTION_PROLOG_COMMON_2(PACA_EXGEN)
	EXCEPTION_PROLOG_COMMON_3(0xe60)
	addi	r3,r1,STACK_FRAME_OVERHEAD
	bl	hmi_exception_realmode
	/* Windup the stack. */
	/* Move original HSRR0 and HSRR1 into the respective regs */
	ld	r9,_MSR(r1)
	mtspr	SPRN_HSRR1,r9
	ld	r3,_NIP(r1)
	mtspr	SPRN_HSRR0,r3
	ld	r9,_CTR(r1)
	mtctr	r9
	ld	r9,_XER(r1)
	mtxer	r9
	ld	r9,_LINK(r1)
	mtlr	r9
	REST_GPR(0, r1)
	REST_8GPRS(2, r1)
	REST_GPR(10, r1)
	ld	r11,_CCR(r1)
	mtcr	r11
	REST_GPR(11, r1)
	REST_2GPRS(12, r1)
	/* restore original r1. */
	ld	r1,GPR1(r1)

	/*
	 * Go to virtual mode and pull the HMI event information from
	 * firmware.
	 */
	.globl hmi_exception_after_realmode
hmi_exception_after_realmode:
	SET_SCRATCH0(r13)
	EXCEPTION_PROLOG_0(PACA_EXGEN)
	b	hmi_exception_hv

#ifdef CONFIG_PPC_POWERNV
_GLOBAL(opal_mc_secondary_handler)
	HMT_MEDIUM_PPR_DISCARD
	SET_SCRATCH0(r13)
	GET_PACA(r13)
	clrldi	r3,r3,2
	tovirt(r3,r3)
	std	r3,PACA_OPAL_MC_EVT(r13)
	ld	r13,OPAL_MC_SRR0(r3)
	mtspr	SPRN_SRR0,r13
	ld	r13,OPAL_MC_SRR1(r3)
	mtspr	SPRN_SRR1,r13
	ld	r3,OPAL_MC_GPR3(r3)
	GET_SCRATCH0(r13)
	b	machine_check_pSeries
#endif /* CONFIG_PPC_POWERNV */


#define MACHINE_CHECK_HANDLER_WINDUP			\
	/* Clear MSR_RI before setting SRR0 and SRR1. */\
	li	r0,MSR_RI;				\
	mfmsr	r9;		/* get MSR value */	\
	andc	r9,r9,r0;				\
	mtmsrd	r9,1;		/* Clear MSR_RI */	\
	/* Move original SRR0 and SRR1 into the respective regs */	\
	ld	r9,_MSR(r1);				\
	mtspr	SPRN_SRR1,r9;				\
	ld	r3,_NIP(r1);				\
	mtspr	SPRN_SRR0,r3;				\
	ld	r9,_CTR(r1);				\
	mtctr	r9;					\
	ld	r9,_XER(r1);				\
	mtxer	r9;					\
	ld	r9,_LINK(r1);				\
	mtlr	r9;					\
	REST_GPR(0, r1);				\
	REST_8GPRS(2, r1);				\
	REST_GPR(10, r1);				\
	ld	r11,_CCR(r1);				\
	mtcr	r11;					\
	/* Decrement paca->in_mce. */			\
	lhz	r12,PACA_IN_MCE(r13);			\
	subi	r12,r12,1;				\
	sth	r12,PACA_IN_MCE(r13);			\
	REST_GPR(11, r1);				\
	REST_2GPRS(12, r1);				\
	/* restore original r1. */			\
	ld	r1,GPR1(r1)

	/*
	 * Handle machine check early in real mode. We come here with
	 * ME=1, MMU (IR=0 and DR=0) off and using MC emergency stack.
	 */
	.align	7
	.globl machine_check_handle_early
machine_check_handle_early:
	std	r0,GPR0(r1)	/* Save r0 */
	EXCEPTION_PROLOG_COMMON_3(0x200)
	bl	save_nvgprs
	addi	r3,r1,STACK_FRAME_OVERHEAD
	bl	machine_check_early
	std	r3,RESULT(r1)	/* Save result */
	ld	r12,_MSR(r1)
#ifdef	CONFIG_PPC_P7_NAP
	/*
	 * Check if thread was in power saving mode. We come here when any
	 * of the following is true:
	 * a. thread wasn't in power saving mode
	 * b. thread was in power saving mode with no state loss or
	 *    supervisor state loss
	 *
	 * Go back to nap again if (b) is true.
	 */
	rlwinm.	r11,r12,47-31,30,31	/* Was it in power saving mode? */
	beq	4f			/* No, it wasn;t */
	/* Thread was in power saving mode. Go back to nap again. */
	cmpwi	r11,2
	bne	3f
	/* Supervisor state loss */
	li	r0,1
	stb	r0,PACA_NAPSTATELOST(r13)
3:	bl	machine_check_queue_event
	MACHINE_CHECK_HANDLER_WINDUP
	GET_PACA(r13)
	ld	r1,PACAR1(r13)
	b	power7_enter_nap_mode
4:
#endif
	/*
	 * Check if we are coming from hypervisor userspace. If yes then we
	 * continue in host kernel in V mode to deliver the MC event.
	 */
	rldicl.	r11,r12,4,63		/* See if MC hit while in HV mode. */
	beq	5f
	andi.	r11,r12,MSR_PR		/* See if coming from user. */
	bne	9f			/* continue in V mode if we are. */

5:
#ifdef CONFIG_KVM_BOOK3S_HV_POSSIBLE
	/*
	 * We are coming from kernel context. Check if we are coming from
	 * guest. if yes, then we can continue. We will fall through
	 * do_kvm_200->kvmppc_interrupt to deliver the MC event to guest.
	 */
	lbz	r11,HSTATE_IN_GUEST(r13)
	cmpwi	r11,0			/* Check if coming from guest */
	bne	9f			/* continue if we are. */
#endif
	/*
	 * At this point we are not sure about what context we come from.
	 * Queue up the MCE event and return from the interrupt.
	 * But before that, check if this is an un-recoverable exception.
	 * If yes, then stay on emergency stack and panic.
	 */
	andi.	r11,r12,MSR_RI
	bne	2f
1:	mfspr	r11,SPRN_SRR0
	ld	r10,PACAKBASE(r13)
	LOAD_HANDLER(r10,unrecover_mce)
	mtspr	SPRN_SRR0,r10
	ld	r10,PACAKMSR(r13)
	/*
	 * We are going down. But there are chances that we might get hit by
	 * another MCE during panic path and we may run into unstable state
	 * with no way out. Hence, turn ME bit off while going down, so that
	 * when another MCE is hit during panic path, system will checkstop
	 * and hypervisor will get restarted cleanly by SP.
	 */
	li	r3,MSR_ME
	andc	r10,r10,r3		/* Turn off MSR_ME */
	mtspr	SPRN_SRR1,r10
	rfid
	b	.
2:
	/*
	 * Check if we have successfully handled/recovered from error, if not
	 * then stay on emergency stack and panic.
	 */
	ld	r3,RESULT(r1)	/* Load result */
	cmpdi	r3,0		/* see if we handled MCE successfully */

	beq	1b		/* if !handled then panic */
	/*
	 * Return from MC interrupt.
	 * Queue up the MCE event so that we can log it later, while
	 * returning from kernel or opal call.
	 */
	bl	machine_check_queue_event
	MACHINE_CHECK_HANDLER_WINDUP
	rfid
9:
	/* Deliver the machine check to host kernel in V mode. */
	MACHINE_CHECK_HANDLER_WINDUP
	b	machine_check_pSeries

unrecover_mce:
	/* Invoke machine_check_exception to print MCE event and panic. */
	addi	r3,r1,STACK_FRAME_OVERHEAD
	bl	machine_check_exception
	/*
	 * We will not reach here. Even if we did, there is no way out. Call
	 * unrecoverable_exception and die.
	 */
1:	addi	r3,r1,STACK_FRAME_OVERHEAD
	bl	unrecoverable_exception
	b	1b

/*
 * r13 points to the PACA, r9 contains the saved CR,
 * r12 contain the saved SRR1, SRR0 is still ready for return
 * r3 has the faulting address
 * r9 - r13 are saved in paca->exslb.
 * r3 is saved in paca->slb_r3
 * We assume we aren't going to take any exceptions during this procedure.
 */
slb_miss_realmode:
	mflr	r10
#ifdef CONFIG_RELOCATABLE
	mtctr	r11
#endif

	stw	r9,PACA_EXSLB+EX_CCR(r13)	/* save CR in exc. frame */
	std	r10,PACA_EXSLB+EX_LR(r13)	/* save LR */

	bl	slb_allocate_realmode

	/* All done -- return from exception. */

	ld	r10,PACA_EXSLB+EX_LR(r13)
	ld	r3,PACA_EXSLB+EX_R3(r13)
	lwz	r9,PACA_EXSLB+EX_CCR(r13)	/* get saved CR */

	mtlr	r10

	andi.	r10,r12,MSR_RI	/* check for unrecoverable exception */
	beq-	2f

.machine	push
.machine	"power4"
	mtcrf	0x80,r9
	mtcrf	0x01,r9		/* slb_allocate uses cr0 and cr7 */
.machine	pop

	RESTORE_PPR_PACA(PACA_EXSLB, r9)
	ld	r9,PACA_EXSLB+EX_R9(r13)
	ld	r10,PACA_EXSLB+EX_R10(r13)
	ld	r11,PACA_EXSLB+EX_R11(r13)
	ld	r12,PACA_EXSLB+EX_R12(r13)
	ld	r13,PACA_EXSLB+EX_R13(r13)
	rfid
	b	.	/* prevent speculative execution */

2:	mfspr	r11,SPRN_SRR0
	ld	r10,PACAKBASE(r13)
	LOAD_HANDLER(r10,unrecov_slb)
	mtspr	SPRN_SRR0,r10
	ld	r10,PACAKMSR(r13)
	mtspr	SPRN_SRR1,r10
	rfid
	b	.

unrecov_slb:
	EXCEPTION_PROLOG_COMMON(0x4100, PACA_EXSLB)
	RECONCILE_IRQ_STATE(r10, r11)
	bl	save_nvgprs
1:	addi	r3,r1,STACK_FRAME_OVERHEAD
	bl	unrecoverable_exception
	b	1b


#ifdef CONFIG_PPC_970_NAP
power4_fixup_nap:
	andc	r9,r9,r10
	std	r9,TI_LOCAL_FLAGS(r11)
	ld	r10,_LINK(r1)		/* make idle task do the */
	std	r10,_NIP(r1)		/* equivalent of a blr */
	blr
#endif

/*
 * Hash table stuff
 */
	.align	7
do_hash_page:
	std	r3,_DAR(r1)
	std	r4,_DSISR(r1)

	andis.	r0,r4,0xa410		/* weird error? */
	bne-	handle_page_fault	/* if not, try to insert a HPTE */
	andis.  r0,r4,DSISR_DABRMATCH@h
	bne-    handle_dabr_fault
	CURRENT_THREAD_INFO(r11, r1)
	lwz	r0,TI_PREEMPT(r11)	/* If we're in an "NMI" */
	andis.	r0,r0,NMI_MASK@h	/* (i.e. an irq when soft-disabled) */
	bne	77f			/* then don't call hash_page now */
	/*
	 * We need to set the _PAGE_USER bit if MSR_PR is set or if we are
	 * accessing a userspace segment (even from the kernel). We assume
	 * kernel addresses always have the high bit set.
	 */
	rlwinm	r4,r4,32-25+9,31-9,31-9	/* DSISR_STORE -> _PAGE_RW */
	rotldi	r0,r3,15		/* Move high bit into MSR_PR posn */
	orc	r0,r12,r0		/* MSR_PR | ~high_bit */
	rlwimi	r4,r0,32-13,30,30	/* becomes _PAGE_USER access bit */
	ori	r4,r4,1			/* add _PAGE_PRESENT */
	rlwimi	r4,r5,22+2,31-2,31-2	/* Set _PAGE_EXEC if trap is 0x400 */

	/*
	 * r3 contains the faulting address
	 * r4 contains the required access permissions
	 * r5 contains the trap number
	 *
	 * at return r3 = 0 for success, 1 for page fault, negative for error
	 */
	bl	hash_page		/* build HPTE if possible */
	cmpdi	r3,0			/* see if hash_page succeeded */

	/* Success */
	beq	fast_exc_return_irq	/* Return from exception on success */

	/* Error */
	blt-	13f

/* Here we have a page fault that hash_page can't handle. */
handle_page_fault:
11:	ld	r4,_DAR(r1)
	ld	r5,_DSISR(r1)
	addi	r3,r1,STACK_FRAME_OVERHEAD
	bl	do_page_fault
	cmpdi	r3,0
	beq+	12f
	bl	save_nvgprs
	mr	r5,r3
	addi	r3,r1,STACK_FRAME_OVERHEAD
	lwz	r4,_DAR(r1)
	bl	bad_page_fault
	b	ret_from_except

/* We have a data breakpoint exception - handle it */
handle_dabr_fault:
	bl	save_nvgprs
	ld      r4,_DAR(r1)
	ld      r5,_DSISR(r1)
	addi    r3,r1,STACK_FRAME_OVERHEAD
	bl      do_break
12:	b       ret_from_except_lite


/* We have a page fault that hash_page could handle but HV refused
 * the PTE insertion
 */
13:	bl	save_nvgprs
	mr	r5,r3
	addi	r3,r1,STACK_FRAME_OVERHEAD
	ld	r4,_DAR(r1)
	bl	low_hash_fault
	b	ret_from_except

/*
 * We come here as a result of a DSI at a point where we don't want
 * to call hash_page, such as when we are accessing memory (possibly
 * user memory) inside a PMU interrupt that occurred while interrupts
 * were soft-disabled.  We want to invoke the exception handler for
 * the access, or panic if there isn't a handler.
 */
77:	bl	save_nvgprs
	mr	r4,r3
	addi	r3,r1,STACK_FRAME_OVERHEAD
	li	r5,SIGSEGV
	bl	bad_page_fault
	b	ret_from_except

/*
 * Here we have detected that the kernel stack pointer is bad.
 * R9 contains the saved CR, r13 points to the paca,
 * r10 contains the (bad) kernel stack pointer,
 * r11 and r12 contain the saved SRR0 and SRR1.
 * We switch to using an emergency stack, save the registers there,
 * and call kernel_bad_stack(), which panics.
 */
bad_stack:
	ld	r1,PACAEMERGSP(r13)
	subi	r1,r1,64+INT_FRAME_SIZE
	std	r9,_CCR(r1)
	std	r10,GPR1(r1)
	std	r11,_NIP(r1)
	std	r12,_MSR(r1)
	mfspr	r11,SPRN_DAR
	mfspr	r12,SPRN_DSISR
	std	r11,_DAR(r1)
	std	r12,_DSISR(r1)
	mflr	r10
	mfctr	r11
	mfxer	r12
	std	r10,_LINK(r1)
	std	r11,_CTR(r1)
	std	r12,_XER(r1)
	SAVE_GPR(0,r1)
	SAVE_GPR(2,r1)
	ld	r10,EX_R3(r3)
	std	r10,GPR3(r1)
	SAVE_GPR(4,r1)
	SAVE_4GPRS(5,r1)
	ld	r9,EX_R9(r3)
	ld	r10,EX_R10(r3)
	SAVE_2GPRS(9,r1)
	ld	r9,EX_R11(r3)
	ld	r10,EX_R12(r3)
	ld	r11,EX_R13(r3)
	std	r9,GPR11(r1)
	std	r10,GPR12(r1)
	std	r11,GPR13(r1)
BEGIN_FTR_SECTION
	ld	r10,EX_CFAR(r3)
	std	r10,ORIG_GPR3(r1)
END_FTR_SECTION_IFSET(CPU_FTR_CFAR)
	SAVE_8GPRS(14,r1)
	SAVE_10GPRS(22,r1)
	lhz	r12,PACA_TRAP_SAVE(r13)
	std	r12,_TRAP(r1)
	addi	r11,r1,INT_FRAME_SIZE
	std	r11,0(r1)
	li	r12,0
	std	r12,0(r11)
	ld	r2,PACATOC(r13)
	ld	r11,exception_marker@toc(r2)
	std	r12,RESULT(r1)
	std	r11,STACK_FRAME_OVERHEAD-16(r1)
1:	addi	r3,r1,STACK_FRAME_OVERHEAD
	bl	kernel_bad_stack
	b	1b<|MERGE_RESOLUTION|>--- conflicted
+++ resolved
@@ -294,14 +294,6 @@
 	. = 0xc00
 	.globl	system_call_pSeries
 system_call_pSeries:
-<<<<<<< HEAD
-	/*
-	 * Switch to HMT medium priority on systems where we don't support
-	 * saving/restoring PPR or if CONFIG_KVM_BOOK3S_64_HANDLER is not
-	 * set. Otherwise, we save PPR in the CONFIG_KVM_BOOK3S_64_HANDLER
-	 * path before switching priority.
-	 */
-=======
 	 /*
 	  * If CONFIG_KVM_BOOK3S_64_HANDLER is set, save the PPR (on systems
 	  * that support it) before changing to HMT_MEDIUM. That allows the KVM
@@ -309,9 +301,7 @@
 	  * value). Otherwise just change to HMT_MEDIUM as userspace has
 	  * already saved the PPR.
 	  */
->>>>>>> e39f223f
 #ifdef CONFIG_KVM_BOOK3S_64_HANDLER
-	HMT_MEDIUM_PPR_DISCARD
 	SET_SCRATCH0(r13)
 	GET_PACA(r13)
 	std	r9,PACA_EXGEN+EX_R9(r13)
