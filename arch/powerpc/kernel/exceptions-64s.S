--- conflicted
+++ resolved
@@ -129,14 +129,9 @@
 	 * OPAL v3 based powernv platforms have new idle states
 	 * which fall in this catagory.
 	 */
-<<<<<<< HEAD
-=======
-	bgt	cr1,8f
->>>>>>> fc14f9c1
 	GET_PACA(r13)
 	bgt	cr1,8f
 
-<<<<<<< HEAD
 	/* Return SRR1 from power7_nap() et al. */
 	mfspr	r3,SPRN_SRR1
 	beq	cr1,2f
@@ -145,27 +140,6 @@
 
 	/* Winkle / Fast Sleep wakeup on PowerNV */
 8:	b 	.power7_wakeup_hv_state_loss
-=======
-#ifdef CONFIG_KVM_BOOK3S_HV_POSSIBLE
-	li	r0,KVM_HWTHREAD_IN_KERNEL
-	stb	r0,HSTATE_HWTHREAD_STATE(r13)
-	/* Order setting hwthread_state vs. testing hwthread_req */
-	sync
-	lbz	r0,HSTATE_HWTHREAD_REQ(r13)
-	cmpwi	r0,0
-	beq	1f
-	b	kvm_start_guest
-1:
-#endif
-
-	beq	cr1,2f
-	b	power7_wakeup_noloss
-2:	b	power7_wakeup_loss
-
-	/* Fast Sleep wakeup on PowerNV */
-8:	GET_PACA(r13)
-	b 	power7_wakeup_tb_loss
->>>>>>> fc14f9c1
 
 9:
 END_FTR_SECTION_IFSET(CPU_FTR_HVMODE | CPU_FTR_ARCH_206)
@@ -549,37 +523,6 @@
 	EXCEPTION_PROLOG_1(PACA_EXMC, KVMTEST, 0x200)
 	EXCEPTION_PROLOG_PSERIES_1(machine_check_common, EXC_STD)
 	KVM_HANDLER_SKIP(PACA_EXMC, EXC_STD, 0x200)
-<<<<<<< HEAD
-
-	/* moved from 0x300 */
-data_access_check_stab:
-	GET_PACA(r13)
-	std	r9,PACA_EXSLB+EX_R9(r13)
-	std	r10,PACA_EXSLB+EX_R10(r13)
-	mfspr	r10,SPRN_DAR
-	mfspr	r9,SPRN_DSISR
-	srdi	r10,r10,60
-	rlwimi	r10,r9,16,0x20
-#ifdef CONFIG_KVM_BOOK3S_PR_POSSIBLE
-	lbz	r9,HSTATE_IN_GUEST(r13)
-	rlwimi	r10,r9,8,0x300
-#endif
-	mfcr	r9
-	cmpwi	r10,0x2c
-	beq	do_stab_bolted_pSeries
-	mtcrf	0x80,r9
-	ld	r9,PACA_EXSLB+EX_R9(r13)
-	ld	r10,PACA_EXSLB+EX_R10(r13)
-	b	data_access_not_stab
-do_stab_bolted_pSeries:
-	std	r11,PACA_EXSLB+EX_R11(r13)
-	std	r12,PACA_EXSLB+EX_R12(r13)
-	GET_SCRATCH0(r10)
-	std	r10,PACA_EXSLB+EX_R13(r13)
-	EXCEPTION_PROLOG_PSERIES_1(.do_stab_bolted, EXC_STD)
-
-=======
->>>>>>> fc14f9c1
 	KVM_HANDLER_SKIP(PACA_EXGEN, EXC_STD, 0x300)
 	KVM_HANDLER_SKIP(PACA_EXSLB, EXC_STD, 0x380)
 	KVM_HANDLER_PR(PACA_EXGEN, EXC_STD, 0x400)
@@ -662,64 +605,6 @@
 	MASKABLE_EXCEPTION_HV_OOL(0xe62, hmi_exception)
 	KVM_HANDLER(PACA_EXGEN, EXC_HV, 0xe62)
 
-<<<<<<< HEAD
-	.globl hmi_exception_early
-hmi_exception_early:
-	EXCEPTION_PROLOG_1(PACA_EXGEN, NOTEST, 0xe60)
-	mr	r10,r1			/* Save r1			*/
-	ld	r1,PACAEMERGSP(r13)	/* Use emergency stack		*/
-	subi	r1,r1,INT_FRAME_SIZE	/* alloc stack frame		*/
-	std	r9,_CCR(r1)		/* save CR in stackframe	*/
-	mfspr	r11,SPRN_HSRR0		/* Save HSRR0 */
-	std	r11,_NIP(r1)		/* save HSRR0 in stackframe	*/
-	mfspr	r12,SPRN_HSRR1		/* Save SRR1 */
-	std	r12,_MSR(r1)		/* save SRR1 in stackframe	*/
-	std	r10,0(r1)		/* make stack chain pointer	*/
-	std	r0,GPR0(r1)		/* save r0 in stackframe	*/
-	std	r10,GPR1(r1)		/* save r1 in stackframe	*/
-	EXCEPTION_PROLOG_COMMON_2(PACA_EXGEN)
-	EXCEPTION_PROLOG_COMMON_3(0xe60)
-	addi	r3,r1,STACK_FRAME_OVERHEAD
-	bl	.hmi_exception_realmode
-	/* Windup the stack. */
-	/* Clear MSR_RI before setting SRR0 and SRR1. */
-	li	r0,MSR_RI
-	mfmsr	r9			/* get MSR value */
-	andc	r9,r9,r0
-	mtmsrd	r9,1			/* Clear MSR_RI */
-	/* Move original HSRR0 and HSRR1 into the respective regs */
-	ld	r9,_MSR(r1)
-	mtspr	SPRN_HSRR1,r9
-	ld	r3,_NIP(r1)
-	mtspr	SPRN_HSRR0,r3
-	ld	r9,_CTR(r1)
-	mtctr	r9
-	ld	r9,_XER(r1)
-	mtxer	r9
-	ld	r9,_LINK(r1)
-	mtlr	r9
-	REST_GPR(0, r1)
-	REST_8GPRS(2, r1)
-	REST_GPR(10, r1)
-	ld	r11,_CCR(r1)
-	mtcr	r11
-	REST_GPR(11, r1)
-	REST_2GPRS(12, r1)
-	/* restore original r1. */
-	ld	r1,GPR1(r1)
-
-	/*
-	 * Go to virtual mode and pull the HMI event information from
-	 * firmware.
-	 */
-	.globl hmi_exception_after_realmode
-hmi_exception_after_realmode:
-	SET_SCRATCH0(r13)
-	EXCEPTION_PROLOG_0(PACA_EXGEN)
-	b	hmi_exception_hv
-
-=======
->>>>>>> fc14f9c1
 	MASKABLE_EXCEPTION_HV_OOL(0xe82, h_doorbell)
 	KVM_HANDLER(PACA_EXGEN, EXC_HV, 0xe82)
 
@@ -888,145 +773,6 @@
 
 	STD_EXCEPTION_COMMON(0x100, system_reset, system_reset_exception)
 
-#define MACHINE_CHECK_HANDLER_WINDUP			\
-	/* Clear MSR_RI before setting SRR0 and SRR1. */\
-	li	r0,MSR_RI;				\
-	mfmsr	r9;		/* get MSR value */	\
-	andc	r9,r9,r0;				\
-	mtmsrd	r9,1;		/* Clear MSR_RI */	\
-	/* Move original SRR0 and SRR1 into the respective regs */	\
-	ld	r9,_MSR(r1);				\
-	mtspr	SPRN_SRR1,r9;				\
-	ld	r3,_NIP(r1);				\
-	mtspr	SPRN_SRR0,r3;				\
-	ld	r9,_CTR(r1);				\
-	mtctr	r9;					\
-	ld	r9,_XER(r1);				\
-	mtxer	r9;					\
-	ld	r9,_LINK(r1);				\
-	mtlr	r9;					\
-	REST_GPR(0, r1);				\
-	REST_8GPRS(2, r1);				\
-	REST_GPR(10, r1);				\
-	ld	r11,_CCR(r1);				\
-	mtcr	r11;					\
-	/* Decrement paca->in_mce. */			\
-	lhz	r12,PACA_IN_MCE(r13);			\
-	subi	r12,r12,1;				\
-	sth	r12,PACA_IN_MCE(r13);			\
-	REST_GPR(11, r1);				\
-	REST_2GPRS(12, r1);				\
-	/* restore original r1. */			\
-	ld	r1,GPR1(r1)
-
-	/*
-	 * Handle machine check early in real mode. We come here with
-	 * ME=1, MMU (IR=0 and DR=0) off and using MC emergency stack.
-	 */
-	.align	7
-	.globl machine_check_handle_early
-machine_check_handle_early:
-BEGIN_FTR_SECTION
-	std	r0,GPR0(r1)	/* Save r0 */
-	EXCEPTION_PROLOG_COMMON_3(0x200)
-	bl	.save_nvgprs
-	addi	r3,r1,STACK_FRAME_OVERHEAD
-	bl	.machine_check_early
-	std	r3,RESULT(r1)	/* Save result */
-	ld	r12,_MSR(r1)
-#ifdef	CONFIG_PPC_P7_NAP
-	/*
-	 * Check if thread was in power saving mode. We come here when any
-	 * of the following is true:
-	 * a. thread wasn't in power saving mode
-	 * b. thread was in power saving mode with no state loss or
-	 *    supervisor state loss
-	 *
-	 * Go back to nap again if (b) is true.
-	 */
-	rlwinm.	r11,r12,47-31,30,31	/* Was it in power saving mode? */
-	beq	4f			/* No, it wasn;t */
-	/* Thread was in power saving mode. Go back to nap again. */
-	cmpwi	r11,2
-	bne	3f
-	/* Supervisor state loss */
-	li	r0,1
-	stb	r0,PACA_NAPSTATELOST(r13)
-3:	bl	.machine_check_queue_event
-	MACHINE_CHECK_HANDLER_WINDUP
-	GET_PACA(r13)
-	ld	r1,PACAR1(r13)
-	b	power7_enter_nap_mode
-4:
-#endif
-	/*
-	 * Check if we are coming from hypervisor userspace. If yes then we
-	 * continue in host kernel in V mode to deliver the MC event.
-	 */
-	rldicl.	r11,r12,4,63		/* See if MC hit while in HV mode. */
-	beq	5f
-	andi.	r11,r12,MSR_PR		/* See if coming from user. */
-	bne	9f			/* continue in V mode if we are. */
-
-5:
-#ifdef CONFIG_KVM_BOOK3S_HV_POSSIBLE
-	/*
-	 * We are coming from kernel context. Check if we are coming from
-	 * guest. if yes, then we can continue. We will fall through
-	 * do_kvm_200->kvmppc_interrupt to deliver the MC event to guest.
-	 */
-	lbz	r11,HSTATE_IN_GUEST(r13)
-	cmpwi	r11,0			/* Check if coming from guest */
-	bne	9f			/* continue if we are. */
-#endif
-	/*
-	 * At this point we are not sure about what context we come from.
-	 * Queue up the MCE event and return from the interrupt.
-	 * But before that, check if this is an un-recoverable exception.
-	 * If yes, then stay on emergency stack and panic.
-	 */
-	andi.	r11,r12,MSR_RI
-	bne	2f
-1:	mfspr	r11,SPRN_SRR0
-	ld	r10,PACAKBASE(r13)
-	LOAD_HANDLER(r10,unrecover_mce)
-	mtspr	SPRN_SRR0,r10
-	ld	r10,PACAKMSR(r13)
-	/*
-	 * We are going down. But there are chances that we might get hit by
-	 * another MCE during panic path and we may run into unstable state
-	 * with no way out. Hence, turn ME bit off while going down, so that
-	 * when another MCE is hit during panic path, system will checkstop
-	 * and hypervisor will get restarted cleanly by SP.
-	 */
-	li	r3,MSR_ME
-	andc	r10,r10,r3		/* Turn off MSR_ME */
-	mtspr	SPRN_SRR1,r10
-	rfid
-	b	.
-2:
-	/*
-	 * Check if we have successfully handled/recovered from error, if not
-	 * then stay on emergency stack and panic.
-	 */
-	ld	r3,RESULT(r1)	/* Load result */
-	cmpdi	r3,0		/* see if we handled MCE successfully */
-
-	beq	1b		/* if !handled then panic */
-	/*
-	 * Return from MC interrupt.
-	 * Queue up the MCE event so that we can log it later, while
-	 * returning from kernel or opal call.
-	 */
-	bl	.machine_check_queue_event
-	MACHINE_CHECK_HANDLER_WINDUP
-	rfid
-9:
-	/* Deliver the machine check to host kernel in V mode. */
-	MACHINE_CHECK_HANDLER_WINDUP
-	b	machine_check_pSeries
-END_FTR_SECTION_IFSET(CPU_FTR_HVMODE)
-
 	STD_EXCEPTION_COMMON_ASYNC(0x500, hardware_interrupt, do_IRQ)
 	STD_EXCEPTION_COMMON_ASYNC(0x900, decrementer, timer_interrupt)
 	STD_EXCEPTION_COMMON(0x980, hdecrementer, hdec_interrupt)
@@ -1035,19 +781,11 @@
 #else
 	STD_EXCEPTION_COMMON_ASYNC(0xa00, doorbell_super, unknown_exception)
 #endif
-<<<<<<< HEAD
-	STD_EXCEPTION_COMMON(0xb00, trap_0b, .unknown_exception)
-	STD_EXCEPTION_COMMON(0xd00, single_step, .single_step_exception)
-	STD_EXCEPTION_COMMON(0xe00, trap_0e, .unknown_exception)
-	STD_EXCEPTION_COMMON(0xe40, emulation_assist, .emulation_assist_interrupt)
-	STD_EXCEPTION_COMMON_ASYNC(0xe60, hmi_exception, .handle_hmi_exception)
-=======
 	STD_EXCEPTION_COMMON(0xb00, trap_0b, unknown_exception)
 	STD_EXCEPTION_COMMON(0xd00, single_step, single_step_exception)
 	STD_EXCEPTION_COMMON(0xe00, trap_0e, unknown_exception)
 	STD_EXCEPTION_COMMON(0xe40, emulation_assist, emulation_assist_interrupt)
 	STD_EXCEPTION_COMMON_ASYNC(0xe60, hmi_exception, handle_hmi_exception)
->>>>>>> fc14f9c1
 #ifdef CONFIG_PPC_DOORBELL
 	STD_EXCEPTION_COMMON_ASYNC(0xe80, h_doorbell, doorbell_exception)
 #else
@@ -1196,7 +934,6 @@
 
 	. = 0x4f60
 facility_unavailable_relon_trampoline:
-<<<<<<< HEAD
 	SET_SCRATCH0(r13)
 	EXCEPTION_PROLOG_0(PACA_EXGEN)
 	b	facility_unavailable_relon_pSeries
@@ -1205,16 +942,6 @@
 hv_facility_unavailable_relon_trampoline:
 	SET_SCRATCH0(r13)
 	EXCEPTION_PROLOG_0(PACA_EXGEN)
-=======
-	SET_SCRATCH0(r13)
-	EXCEPTION_PROLOG_0(PACA_EXGEN)
-	b	facility_unavailable_relon_pSeries
-
-	. = 0x4f80
-hv_facility_unavailable_relon_trampoline:
-	SET_SCRATCH0(r13)
-	EXCEPTION_PROLOG_0(PACA_EXGEN)
->>>>>>> fc14f9c1
 	b	hv_facility_unavailable_relon_hv
 
 	STD_RELON_EXCEPTION_PSERIES(0x5300, 0x1300, instruction_breakpoint)
@@ -1241,82 +968,7 @@
 	b	system_call_common
 
 ppc64_runlatch_on_trampoline:
-<<<<<<< HEAD
-	b	.__ppc64_runlatch_on
-
-unrecover_mce:
-	/* Invoke machine_check_exception to print MCE event and panic. */
-	addi	r3,r1,STACK_FRAME_OVERHEAD
-	bl	.machine_check_exception
-	/*
-	 * We will not reach here. Even if we did, there is no way out. Call
-	 * unrecoverable_exception and die.
-	 */
-1:	addi	r3,r1,STACK_FRAME_OVERHEAD
-	bl	.unrecoverable_exception
-	b	1b
-/*
- * Here we have detected that the kernel stack pointer is bad.
- * R9 contains the saved CR, r13 points to the paca,
- * r10 contains the (bad) kernel stack pointer,
- * r11 and r12 contain the saved SRR0 and SRR1.
- * We switch to using an emergency stack, save the registers there,
- * and call kernel_bad_stack(), which panics.
- */
-bad_stack:
-	ld	r1,PACAEMERGSP(r13)
-	subi	r1,r1,64+INT_FRAME_SIZE
-	std	r9,_CCR(r1)
-	std	r10,GPR1(r1)
-	std	r11,_NIP(r1)
-	std	r12,_MSR(r1)
-	mfspr	r11,SPRN_DAR
-	mfspr	r12,SPRN_DSISR
-	std	r11,_DAR(r1)
-	std	r12,_DSISR(r1)
-	mflr	r10
-	mfctr	r11
-	mfxer	r12
-	std	r10,_LINK(r1)
-	std	r11,_CTR(r1)
-	std	r12,_XER(r1)
-	SAVE_GPR(0,r1)
-	SAVE_GPR(2,r1)
-	ld	r10,EX_R3(r3)
-	std	r10,GPR3(r1)
-	SAVE_GPR(4,r1)
-	SAVE_4GPRS(5,r1)
-	ld	r9,EX_R9(r3)
-	ld	r10,EX_R10(r3)
-	SAVE_2GPRS(9,r1)
-	ld	r9,EX_R11(r3)
-	ld	r10,EX_R12(r3)
-	ld	r11,EX_R13(r3)
-	std	r9,GPR11(r1)
-	std	r10,GPR12(r1)
-	std	r11,GPR13(r1)
-BEGIN_FTR_SECTION
-	ld	r10,EX_CFAR(r3)
-	std	r10,ORIG_GPR3(r1)
-END_FTR_SECTION_IFSET(CPU_FTR_CFAR)
-	SAVE_8GPRS(14,r1)
-	SAVE_10GPRS(22,r1)
-	lhz	r12,PACA_TRAP_SAVE(r13)
-	std	r12,_TRAP(r1)
-	addi	r11,r1,INT_FRAME_SIZE
-	std	r11,0(r1)
-	li	r12,0
-	std	r12,0(r11)
-	ld	r2,PACATOC(r13)
-	ld	r11,exception_marker@toc(r2)
-	std	r12,RESULT(r1)
-	std	r11,STACK_FRAME_OVERHEAD-16(r1)
-1:	addi	r3,r1,STACK_FRAME_OVERHEAD
-	bl	.kernel_bad_stack
-	b	1b
-=======
 	b	__ppc64_runlatch_on
->>>>>>> fc14f9c1
 
 /*
  * Here r13 points to the paca, r9 contains the saved CR,
@@ -1580,13 +1232,8 @@
 	bl	vsx_unavailable_exception
 	b	ret_from_except
 
-<<<<<<< HEAD
-	STD_EXCEPTION_COMMON(0xf60, facility_unavailable, .facility_unavailable_exception)
-	STD_EXCEPTION_COMMON(0xf80, hv_facility_unavailable, .facility_unavailable_exception)
-=======
 	STD_EXCEPTION_COMMON(0xf60, facility_unavailable, facility_unavailable_exception)
 	STD_EXCEPTION_COMMON(0xf80, hv_facility_unavailable, facility_unavailable_exception)
->>>>>>> fc14f9c1
 
 	.align	7
 	.globl	__end_handlers
@@ -1765,7 +1412,7 @@
 	bne	9f			/* continue in V mode if we are. */
 
 5:
-#ifdef CONFIG_KVM_BOOK3S_64_HV
+#ifdef CONFIG_KVM_BOOK3S_HV_POSSIBLE
 	/*
 	 * We are coming from kernel context. Check if we are coming from
 	 * guest. if yes, then we can continue. We will fall through
@@ -1833,6 +1480,7 @@
 1:	addi	r3,r1,STACK_FRAME_OVERHEAD
 	bl	unrecoverable_exception
 	b	1b
+
 /*
  * r13 points to the PACA, r9 contains the saved CR,
  * r12 contain the saved SRR1, SRR0 is still ready for return
