/*
 * This file contains the 64-bit "server" PowerPC variant
 * of the low level exception handling including exception
 * vectors, exception return, part of the slb and stab
 * handling and other fixed offset specific things.
 *
 * This file is meant to be #included from head_64.S due to
 * position dependent assembly.
 *
 * Most of this originates from head_64.S and thus has the same
 * copyright history.
 *
 */

#include <asm/hw_irq.h>
#include <asm/exception-64s.h>
#include <asm/ptrace.h>
#include <asm/cpuidle.h>

/*
 * We layout physical memory as follows:
 * 0x0000 - 0x00ff : Secondary processor spin code
 * 0x0100 - 0x17ff : pSeries Interrupt prologs
 * 0x1800 - 0x4000 : interrupt support common interrupt prologs
 * 0x4000 - 0x5fff : pSeries interrupts with IR=1,DR=1
 * 0x6000 - 0x6fff : more interrupt support including for IR=1,DR=1
 * 0x7000 - 0x7fff : FWNMI data area
 * 0x8000 - 0x8fff : Initial (CPU0) segment table
 * 0x9000 -        : Early init and support code
 */
	/* Syscall routine is used twice, in reloc-off and reloc-on paths */
#define SYSCALL_PSERIES_1 					\
BEGIN_FTR_SECTION						\
	cmpdi	r0,0x1ebe ; 					\
	beq-	1f ;						\
END_FTR_SECTION_IFSET(CPU_FTR_REAL_LE)				\
	mr	r9,r13 ;					\
	GET_PACA(r13) ;						\
	mfspr	r11,SPRN_SRR0 ;					\
0:

#define SYSCALL_PSERIES_2_RFID 					\
	mfspr	r12,SPRN_SRR1 ;					\
	ld	r10,PACAKBASE(r13) ; 				\
	LOAD_HANDLER(r10, system_call_entry) ; 			\
	mtspr	SPRN_SRR0,r10 ; 				\
	ld	r10,PACAKMSR(r13) ;				\
	mtspr	SPRN_SRR1,r10 ; 				\
	rfid ; 							\
	b	. ;	/* prevent speculative execution */

#define SYSCALL_PSERIES_3					\
	/* Fast LE/BE switch system call */			\
1:	mfspr	r12,SPRN_SRR1 ;					\
	xori	r12,r12,MSR_LE ;				\
	mtspr	SPRN_SRR1,r12 ;					\
	rfid ;		/* return to userspace */		\
	b	. ;	/* prevent speculative execution */

#if defined(CONFIG_RELOCATABLE)
	/*
	 * We can't branch directly so we do it via the CTR which
	 * is volatile across system calls.
	 */
#define SYSCALL_PSERIES_2_DIRECT				\
	mflr	r10 ;						\
	ld	r12,PACAKBASE(r13) ; 				\
	LOAD_HANDLER(r12, system_call_entry) ;			\
	mtctr	r12 ;						\
	mfspr	r12,SPRN_SRR1 ;					\
	/* Re-use of r13... No spare regs to do this */	\
	li	r13,MSR_RI ;					\
	mtmsrd 	r13,1 ;						\
	GET_PACA(r13) ;	/* get r13 back */			\
	bctr ;
#else
	/* We can branch directly */
#define SYSCALL_PSERIES_2_DIRECT				\
	mfspr	r12,SPRN_SRR1 ;					\
	li	r10,MSR_RI ;					\
	mtmsrd 	r10,1 ;			/* Set RI (EE=0) */	\
	b	system_call_common ;
#endif

/*
 * This is the start of the interrupt handlers for pSeries
 * This code runs with relocation off.
 * Code from here to __end_interrupts gets copied down to real
 * address 0x100 when we are running a relocatable kernel.
 * Therefore any relative branches in this section must only
 * branch to labels in this section.
 */
	. = 0x100
	.globl __start_interrupts
__start_interrupts:

	.globl system_reset_pSeries;
system_reset_pSeries:
	HMT_MEDIUM_PPR_DISCARD
	SET_SCRATCH0(r13)
#ifdef CONFIG_PPC_P7_NAP
BEGIN_FTR_SECTION
	/* Running native on arch 2.06 or later, check if we are
	 * waking up from nap/sleep/winkle.
	 */
	mfspr	r13,SPRN_SRR1
	rlwinm.	r13,r13,47-31,30,31
	beq	9f

	cmpwi	cr3,r13,2

	/*
	 * Check if last bit of HSPGR0 is set. This indicates whether we are
	 * waking up from winkle.
	 */
	GET_PACA(r13)
	clrldi	r5,r13,63
	clrrdi	r13,r13,1
	cmpwi	cr4,r5,1
	mtspr	SPRN_HSPRG0,r13

	lbz	r0,PACA_THREAD_IDLE_STATE(r13)
	cmpwi   cr2,r0,PNV_THREAD_NAP
	bgt     cr2,8f				/* Either sleep or Winkle */

	/* Waking up from nap should not cause hypervisor state loss */
	bgt	cr3,.

	/* Waking up from nap */
	li	r0,PNV_THREAD_RUNNING
	stb	r0,PACA_THREAD_IDLE_STATE(r13)	/* Clear thread state */

#ifdef CONFIG_KVM_BOOK3S_HV_POSSIBLE
	li	r0,KVM_HWTHREAD_IN_KERNEL
	stb	r0,HSTATE_HWTHREAD_STATE(r13)
	/* Order setting hwthread_state vs. testing hwthread_req */
	sync
	lbz	r0,HSTATE_HWTHREAD_REQ(r13)
	cmpwi	r0,0
	beq	1f
	b	kvm_start_guest
1:
#endif

	/* Return SRR1 from power7_nap() */
	mfspr	r3,SPRN_SRR1
	beq	cr3,2f
	b	power7_wakeup_noloss
2:	b	power7_wakeup_loss

	/* Fast Sleep wakeup on PowerNV */
8:	GET_PACA(r13)
	b 	power7_wakeup_tb_loss

9:
END_FTR_SECTION_IFSET(CPU_FTR_HVMODE | CPU_FTR_ARCH_206)
#endif /* CONFIG_PPC_P7_NAP */
	EXCEPTION_PROLOG_PSERIES(PACA_EXGEN, system_reset_common, EXC_STD,
				 NOTEST, 0x100)

	. = 0x200
machine_check_pSeries_1:
	/* This is moved out of line as it can be patched by FW, but
	 * some code path might still want to branch into the original
	 * vector
	 */
	HMT_MEDIUM_PPR_DISCARD
	SET_SCRATCH0(r13)		/* save r13 */
#ifdef CONFIG_PPC_P7_NAP
BEGIN_FTR_SECTION
	/* Running native on arch 2.06 or later, check if we are
	 * waking up from nap. We only handle no state loss and
	 * supervisor state loss. We do -not- handle hypervisor
	 * state loss at this time.
	 */
	mfspr	r13,SPRN_SRR1
	rlwinm.	r13,r13,47-31,30,31
	OPT_GET_SPR(r13, SPRN_CFAR, CPU_FTR_CFAR)
	beq	9f

	mfspr	r13,SPRN_SRR1
	rlwinm.	r13,r13,47-31,30,31
	/* waking up from powersave (nap) state */
	cmpwi	cr1,r13,2
	/* Total loss of HV state is fatal. let's just stay stuck here */
	OPT_GET_SPR(r13, SPRN_CFAR, CPU_FTR_CFAR)
	bgt	cr1,.
9:
	OPT_SET_SPR(r13, SPRN_CFAR, CPU_FTR_CFAR)
END_FTR_SECTION_IFSET(CPU_FTR_HVMODE | CPU_FTR_ARCH_206)
#endif /* CONFIG_PPC_P7_NAP */
	EXCEPTION_PROLOG_0(PACA_EXMC)
BEGIN_FTR_SECTION
	b	machine_check_pSeries_early
FTR_SECTION_ELSE
	b	machine_check_pSeries_0
ALT_FTR_SECTION_END_IFSET(CPU_FTR_HVMODE)

	. = 0x300
	.globl data_access_pSeries
data_access_pSeries:
	HMT_MEDIUM_PPR_DISCARD
	SET_SCRATCH0(r13)
	EXCEPTION_PROLOG_PSERIES(PACA_EXGEN, data_access_common, EXC_STD,
				 KVMTEST, 0x300)

	. = 0x380
	.globl data_access_slb_pSeries
data_access_slb_pSeries:
	HMT_MEDIUM_PPR_DISCARD
	SET_SCRATCH0(r13)
	EXCEPTION_PROLOG_0(PACA_EXSLB)
	EXCEPTION_PROLOG_1(PACA_EXSLB, KVMTEST, 0x380)
	std	r3,PACA_EXSLB+EX_R3(r13)
	mfspr	r3,SPRN_DAR
#ifdef __DISABLED__
	/* Keep that around for when we re-implement dynamic VSIDs */
	cmpdi	r3,0
	bge	slb_miss_user_pseries
#endif /* __DISABLED__ */
	mfspr	r12,SPRN_SRR1
#ifndef CONFIG_RELOCATABLE
	b	slb_miss_realmode
#else
	/*
	 * We can't just use a direct branch to slb_miss_realmode
	 * because the distance from here to there depends on where
	 * the kernel ends up being put.
	 */
	mfctr	r11
	ld	r10,PACAKBASE(r13)
	LOAD_HANDLER(r10, slb_miss_realmode)
	mtctr	r10
	bctr
#endif

	STD_EXCEPTION_PSERIES(0x400, 0x400, instruction_access)

	. = 0x480
	.globl instruction_access_slb_pSeries
instruction_access_slb_pSeries:
	HMT_MEDIUM_PPR_DISCARD
	SET_SCRATCH0(r13)
	EXCEPTION_PROLOG_0(PACA_EXSLB)
	EXCEPTION_PROLOG_1(PACA_EXSLB, KVMTEST_PR, 0x480)
	std	r3,PACA_EXSLB+EX_R3(r13)
	mfspr	r3,SPRN_SRR0		/* SRR0 is faulting address */
#ifdef __DISABLED__
	/* Keep that around for when we re-implement dynamic VSIDs */
	cmpdi	r3,0
	bge	slb_miss_user_pseries
#endif /* __DISABLED__ */
	mfspr	r12,SPRN_SRR1
#ifndef CONFIG_RELOCATABLE
	b	slb_miss_realmode
#else
	mfctr	r11
	ld	r10,PACAKBASE(r13)
	LOAD_HANDLER(r10, slb_miss_realmode)
	mtctr	r10
	bctr
#endif

	/* We open code these as we can't have a ". = x" (even with
	 * x = "." within a feature section
	 */
	. = 0x500;
	.globl hardware_interrupt_pSeries;
	.globl hardware_interrupt_hv;
hardware_interrupt_pSeries:
hardware_interrupt_hv:
	HMT_MEDIUM_PPR_DISCARD
	BEGIN_FTR_SECTION
		_MASKABLE_EXCEPTION_PSERIES(0x502, hardware_interrupt,
					    EXC_HV, SOFTEN_TEST_HV)
		KVM_HANDLER(PACA_EXGEN, EXC_HV, 0x502)
	FTR_SECTION_ELSE
		_MASKABLE_EXCEPTION_PSERIES(0x500, hardware_interrupt,
					    EXC_STD, SOFTEN_TEST_HV_201)
		KVM_HANDLER(PACA_EXGEN, EXC_STD, 0x500)
	ALT_FTR_SECTION_END_IFSET(CPU_FTR_HVMODE | CPU_FTR_ARCH_206)

	STD_EXCEPTION_PSERIES(0x600, 0x600, alignment)
	KVM_HANDLER_PR(PACA_EXGEN, EXC_STD, 0x600)

	STD_EXCEPTION_PSERIES(0x700, 0x700, program_check)
	KVM_HANDLER_PR(PACA_EXGEN, EXC_STD, 0x700)

	STD_EXCEPTION_PSERIES(0x800, 0x800, fp_unavailable)
	KVM_HANDLER_PR(PACA_EXGEN, EXC_STD, 0x800)

	. = 0x900
	.globl decrementer_pSeries
decrementer_pSeries:
	_MASKABLE_EXCEPTION_PSERIES(0x900, decrementer, EXC_STD, SOFTEN_TEST_PR)

	STD_EXCEPTION_HV(0x980, 0x982, hdecrementer)

	MASKABLE_EXCEPTION_PSERIES(0xa00, 0xa00, doorbell_super)
	KVM_HANDLER_PR(PACA_EXGEN, EXC_STD, 0xa00)

	STD_EXCEPTION_PSERIES(0xb00, 0xb00, trap_0b)
	KVM_HANDLER_PR(PACA_EXGEN, EXC_STD, 0xb00)

	. = 0xc00
	.globl	system_call_pSeries
system_call_pSeries:
	 /*
	  * If CONFIG_KVM_BOOK3S_64_HANDLER is set, save the PPR (on systems
	  * that support it) before changing to HMT_MEDIUM. That allows the KVM
	  * code to save that value into the guest state (it is the guest's PPR
	  * value). Otherwise just change to HMT_MEDIUM as userspace has
	  * already saved the PPR.
	  */
#ifdef CONFIG_KVM_BOOK3S_64_HANDLER
	SET_SCRATCH0(r13)
	GET_PACA(r13)
	std	r9,PACA_EXGEN+EX_R9(r13)
	OPT_GET_SPR(r9, SPRN_PPR, CPU_FTR_HAS_PPR);
	HMT_MEDIUM;
	std	r10,PACA_EXGEN+EX_R10(r13)
	OPT_SAVE_REG_TO_PACA(PACA_EXGEN+EX_PPR, r9, CPU_FTR_HAS_PPR);
	mfcr	r9
	KVMTEST(0xc00)
	GET_SCRATCH0(r13)
#else
	HMT_MEDIUM;
#endif
	SYSCALL_PSERIES_1
	SYSCALL_PSERIES_2_RFID
	SYSCALL_PSERIES_3
	KVM_HANDLER(PACA_EXGEN, EXC_STD, 0xc00)

	STD_EXCEPTION_PSERIES(0xd00, 0xd00, single_step)
	KVM_HANDLER_PR(PACA_EXGEN, EXC_STD, 0xd00)

	/* At 0xe??? we have a bunch of hypervisor exceptions, we branch
	 * out of line to handle them
	 */
	. = 0xe00
hv_data_storage_trampoline:
	SET_SCRATCH0(r13)
	EXCEPTION_PROLOG_0(PACA_EXGEN)
	b	h_data_storage_hv

	. = 0xe20
hv_instr_storage_trampoline:
	SET_SCRATCH0(r13)
	EXCEPTION_PROLOG_0(PACA_EXGEN)
	b	h_instr_storage_hv

	. = 0xe40
emulation_assist_trampoline:
	SET_SCRATCH0(r13)
	EXCEPTION_PROLOG_0(PACA_EXGEN)
	b	emulation_assist_hv

	. = 0xe60
hv_exception_trampoline:
	SET_SCRATCH0(r13)
	EXCEPTION_PROLOG_0(PACA_EXGEN)
	b	hmi_exception_early

	. = 0xe80
hv_doorbell_trampoline:
	SET_SCRATCH0(r13)
	EXCEPTION_PROLOG_0(PACA_EXGEN)
	b	h_doorbell_hv

	/* We need to deal with the Altivec unavailable exception
	 * here which is at 0xf20, thus in the middle of the
	 * prolog code of the PerformanceMonitor one. A little
	 * trickery is thus necessary
	 */
	. = 0xf00
performance_monitor_pseries_trampoline:
	SET_SCRATCH0(r13)
	EXCEPTION_PROLOG_0(PACA_EXGEN)
	b	performance_monitor_pSeries

	. = 0xf20
altivec_unavailable_pseries_trampoline:
	SET_SCRATCH0(r13)
	EXCEPTION_PROLOG_0(PACA_EXGEN)
	b	altivec_unavailable_pSeries

	. = 0xf40
vsx_unavailable_pseries_trampoline:
	SET_SCRATCH0(r13)
	EXCEPTION_PROLOG_0(PACA_EXGEN)
	b	vsx_unavailable_pSeries

	. = 0xf60
facility_unavailable_trampoline:
	SET_SCRATCH0(r13)
	EXCEPTION_PROLOG_0(PACA_EXGEN)
	b	facility_unavailable_pSeries

	. = 0xf80
hv_facility_unavailable_trampoline:
	SET_SCRATCH0(r13)
	EXCEPTION_PROLOG_0(PACA_EXGEN)
	b	facility_unavailable_hv

#ifdef CONFIG_CBE_RAS
	STD_EXCEPTION_HV(0x1200, 0x1202, cbe_system_error)
	KVM_HANDLER_SKIP(PACA_EXGEN, EXC_HV, 0x1202)
#endif /* CONFIG_CBE_RAS */

	STD_EXCEPTION_PSERIES(0x1300, 0x1300, instruction_breakpoint)
	KVM_HANDLER_PR_SKIP(PACA_EXGEN, EXC_STD, 0x1300)

	. = 0x1500
	.global denorm_exception_hv
denorm_exception_hv:
	HMT_MEDIUM_PPR_DISCARD
	mtspr	SPRN_SPRG_HSCRATCH0,r13
	EXCEPTION_PROLOG_0(PACA_EXGEN)
	EXCEPTION_PROLOG_1(PACA_EXGEN, NOTEST, 0x1500)

#ifdef CONFIG_PPC_DENORMALISATION
	mfspr	r10,SPRN_HSRR1
	mfspr	r11,SPRN_HSRR0		/* save HSRR0 */
	andis.	r10,r10,(HSRR1_DENORM)@h /* denorm? */
	addi	r11,r11,-4		/* HSRR0 is next instruction */
	bne+	denorm_assist
#endif

	KVMTEST(0x1500)
	EXCEPTION_PROLOG_PSERIES_1(denorm_common, EXC_HV)
	KVM_HANDLER_SKIP(PACA_EXGEN, EXC_STD, 0x1500)

#ifdef CONFIG_CBE_RAS
	STD_EXCEPTION_HV(0x1600, 0x1602, cbe_maintenance)
	KVM_HANDLER_SKIP(PACA_EXGEN, EXC_HV, 0x1602)
#endif /* CONFIG_CBE_RAS */

	STD_EXCEPTION_PSERIES(0x1700, 0x1700, altivec_assist)
	KVM_HANDLER_PR(PACA_EXGEN, EXC_STD, 0x1700)

#ifdef CONFIG_CBE_RAS
	STD_EXCEPTION_HV(0x1800, 0x1802, cbe_thermal)
	KVM_HANDLER_SKIP(PACA_EXGEN, EXC_HV, 0x1802)
#else
	. = 0x1800
#endif /* CONFIG_CBE_RAS */


/*** Out of line interrupts support ***/

	.align	7
	/* moved from 0x200 */
machine_check_pSeries_early:
BEGIN_FTR_SECTION
	EXCEPTION_PROLOG_1(PACA_EXMC, NOTEST, 0x200)
	/*
	 * Register contents:
	 * R13		= PACA
	 * R9		= CR
	 * Original R9 to R13 is saved on PACA_EXMC
	 *
	 * Switch to mc_emergency stack and handle re-entrancy (we limit
	 * the nested MCE upto level 4 to avoid stack overflow).
	 * Save MCE registers srr1, srr0, dar and dsisr and then set ME=1
	 *
	 * We use paca->in_mce to check whether this is the first entry or
	 * nested machine check. We increment paca->in_mce to track nested
	 * machine checks.
	 *
	 * If this is the first entry then set stack pointer to
	 * paca->mc_emergency_sp, otherwise r1 is already pointing to
	 * stack frame on mc_emergency stack.
	 *
	 * NOTE: We are here with MSR_ME=0 (off), which means we risk a
	 * checkstop if we get another machine check exception before we do
	 * rfid with MSR_ME=1.
	 */
	mr	r11,r1			/* Save r1 */
	lhz	r10,PACA_IN_MCE(r13)
	cmpwi	r10,0			/* Are we in nested machine check */
	bne	0f			/* Yes, we are. */
	/* First machine check entry */
	ld	r1,PACAMCEMERGSP(r13)	/* Use MC emergency stack */
0:	subi	r1,r1,INT_FRAME_SIZE	/* alloc stack frame */
	addi	r10,r10,1		/* increment paca->in_mce */
	sth	r10,PACA_IN_MCE(r13)
	/* Limit nested MCE to level 4 to avoid stack overflow */
	cmpwi	r10,4
	bgt	2f			/* Check if we hit limit of 4 */
	std	r11,GPR1(r1)		/* Save r1 on the stack. */
	std	r11,0(r1)		/* make stack chain pointer */
	mfspr	r11,SPRN_SRR0		/* Save SRR0 */
	std	r11,_NIP(r1)
	mfspr	r11,SPRN_SRR1		/* Save SRR1 */
	std	r11,_MSR(r1)
	mfspr	r11,SPRN_DAR		/* Save DAR */
	std	r11,_DAR(r1)
	mfspr	r11,SPRN_DSISR		/* Save DSISR */
	std	r11,_DSISR(r1)
	std	r9,_CCR(r1)		/* Save CR in stackframe */
	/* Save r9 through r13 from EXMC save area to stack frame. */
	EXCEPTION_PROLOG_COMMON_2(PACA_EXMC)
	mfmsr	r11			/* get MSR value */
	ori	r11,r11,MSR_ME		/* turn on ME bit */
	ori	r11,r11,MSR_RI		/* turn on RI bit */
	ld	r12,PACAKBASE(r13)	/* get high part of &label */
	LOAD_HANDLER(r12, machine_check_handle_early)
1:	mtspr	SPRN_SRR0,r12
	mtspr	SPRN_SRR1,r11
	rfid
	b	.	/* prevent speculative execution */
2:
	/* Stack overflow. Stay on emergency stack and panic.
	 * Keep the ME bit off while panic-ing, so that if we hit
	 * another machine check we checkstop.
	 */
	addi	r1,r1,INT_FRAME_SIZE	/* go back to previous stack frame */
	ld	r11,PACAKMSR(r13)
	ld	r12,PACAKBASE(r13)
	LOAD_HANDLER(r12, unrecover_mce)
	li	r10,MSR_ME
	andc	r11,r11,r10		/* Turn off MSR_ME */
	b	1b
	b	.	/* prevent speculative execution */
END_FTR_SECTION_IFSET(CPU_FTR_HVMODE)

machine_check_pSeries:
	.globl machine_check_fwnmi
machine_check_fwnmi:
	HMT_MEDIUM_PPR_DISCARD
	SET_SCRATCH0(r13)		/* save r13 */
	EXCEPTION_PROLOG_0(PACA_EXMC)
machine_check_pSeries_0:
	EXCEPTION_PROLOG_1(PACA_EXMC, KVMTEST, 0x200)
	EXCEPTION_PROLOG_PSERIES_1(machine_check_common, EXC_STD)
	KVM_HANDLER_SKIP(PACA_EXMC, EXC_STD, 0x200)
	KVM_HANDLER_SKIP(PACA_EXGEN, EXC_STD, 0x300)
	KVM_HANDLER_SKIP(PACA_EXSLB, EXC_STD, 0x380)
	KVM_HANDLER_PR(PACA_EXGEN, EXC_STD, 0x400)
	KVM_HANDLER_PR(PACA_EXSLB, EXC_STD, 0x480)
	KVM_HANDLER_PR(PACA_EXGEN, EXC_STD, 0x900)
	KVM_HANDLER(PACA_EXGEN, EXC_HV, 0x982)

#ifdef CONFIG_PPC_DENORMALISATION
denorm_assist:
BEGIN_FTR_SECTION
/*
 * To denormalise we need to move a copy of the register to itself.
 * For POWER6 do that here for all FP regs.
 */
	mfmsr	r10
	ori	r10,r10,(MSR_FP|MSR_FE0|MSR_FE1)
	xori	r10,r10,(MSR_FE0|MSR_FE1)
	mtmsrd	r10
	sync

#define FMR2(n)  fmr (n), (n) ; fmr n+1, n+1
#define FMR4(n)  FMR2(n) ; FMR2(n+2)
#define FMR8(n)  FMR4(n) ; FMR4(n+4)
#define FMR16(n) FMR8(n) ; FMR8(n+8)
#define FMR32(n) FMR16(n) ; FMR16(n+16)
	FMR32(0)

FTR_SECTION_ELSE
/*
 * To denormalise we need to move a copy of the register to itself.
 * For POWER7 do that here for the first 32 VSX registers only.
 */
	mfmsr	r10
	oris	r10,r10,MSR_VSX@h
	mtmsrd	r10
	sync

#define XVCPSGNDP2(n) XVCPSGNDP(n,n,n) ; XVCPSGNDP(n+1,n+1,n+1)
#define XVCPSGNDP4(n) XVCPSGNDP2(n) ; XVCPSGNDP2(n+2)
#define XVCPSGNDP8(n) XVCPSGNDP4(n) ; XVCPSGNDP4(n+4)
#define XVCPSGNDP16(n) XVCPSGNDP8(n) ; XVCPSGNDP8(n+8)
#define XVCPSGNDP32(n) XVCPSGNDP16(n) ; XVCPSGNDP16(n+16)
	XVCPSGNDP32(0)

ALT_FTR_SECTION_END_IFCLR(CPU_FTR_ARCH_206)

BEGIN_FTR_SECTION
	b	denorm_done
END_FTR_SECTION_IFCLR(CPU_FTR_ARCH_207S)
/*
 * To denormalise we need to move a copy of the register to itself.
 * For POWER8 we need to do that for all 64 VSX registers
 */
	XVCPSGNDP32(32)
denorm_done:
	mtspr	SPRN_HSRR0,r11
	mtcrf	0x80,r9
	ld	r9,PACA_EXGEN+EX_R9(r13)
	RESTORE_PPR_PACA(PACA_EXGEN, r10)
BEGIN_FTR_SECTION
	ld	r10,PACA_EXGEN+EX_CFAR(r13)
	mtspr	SPRN_CFAR,r10
END_FTR_SECTION_IFSET(CPU_FTR_CFAR)
	ld	r10,PACA_EXGEN+EX_R10(r13)
	ld	r11,PACA_EXGEN+EX_R11(r13)
	ld	r12,PACA_EXGEN+EX_R12(r13)
	ld	r13,PACA_EXGEN+EX_R13(r13)
	HRFID
	b	.
#endif

	.align	7
	/* moved from 0xe00 */
	STD_EXCEPTION_HV_OOL(0xe02, h_data_storage)
	KVM_HANDLER_SKIP(PACA_EXGEN, EXC_HV, 0xe02)
	STD_EXCEPTION_HV_OOL(0xe22, h_instr_storage)
	KVM_HANDLER(PACA_EXGEN, EXC_HV, 0xe22)
	STD_EXCEPTION_HV_OOL(0xe42, emulation_assist)
	KVM_HANDLER(PACA_EXGEN, EXC_HV, 0xe42)
	MASKABLE_EXCEPTION_HV_OOL(0xe62, hmi_exception)
	KVM_HANDLER(PACA_EXGEN, EXC_HV, 0xe62)

	MASKABLE_EXCEPTION_HV_OOL(0xe82, h_doorbell)
	KVM_HANDLER(PACA_EXGEN, EXC_HV, 0xe82)

	/* moved from 0xf00 */
	STD_EXCEPTION_PSERIES_OOL(0xf00, performance_monitor)
	KVM_HANDLER_PR(PACA_EXGEN, EXC_STD, 0xf00)
	STD_EXCEPTION_PSERIES_OOL(0xf20, altivec_unavailable)
	KVM_HANDLER_PR(PACA_EXGEN, EXC_STD, 0xf20)
	STD_EXCEPTION_PSERIES_OOL(0xf40, vsx_unavailable)
	KVM_HANDLER_PR(PACA_EXGEN, EXC_STD, 0xf40)
	STD_EXCEPTION_PSERIES_OOL(0xf60, facility_unavailable)
	KVM_HANDLER_PR(PACA_EXGEN, EXC_STD, 0xf60)
	STD_EXCEPTION_HV_OOL(0xf82, facility_unavailable)
	KVM_HANDLER(PACA_EXGEN, EXC_HV, 0xf82)

/*
 * An interrupt came in while soft-disabled. We set paca->irq_happened, then:
 * - If it was a decrementer interrupt, we bump the dec to max and and return.
 * - If it was a doorbell we return immediately since doorbells are edge
 *   triggered and won't automatically refire.
 * - If it was a HMI we return immediately since we handled it in realmode
 *   and it won't refire.
 * - else we hard disable and return.
 * This is called with r10 containing the value to OR to the paca field.
 */
#define MASKED_INTERRUPT(_H)				\
masked_##_H##interrupt:					\
	std	r11,PACA_EXGEN+EX_R11(r13);		\
	lbz	r11,PACAIRQHAPPENED(r13);		\
	or	r11,r11,r10;				\
	stb	r11,PACAIRQHAPPENED(r13);		\
	cmpwi	r10,PACA_IRQ_DEC;			\
	bne	1f;					\
	lis	r10,0x7fff;				\
	ori	r10,r10,0xffff;				\
	mtspr	SPRN_DEC,r10;				\
	b	2f;					\
1:	cmpwi	r10,PACA_IRQ_DBELL;			\
	beq	2f;					\
	cmpwi	r10,PACA_IRQ_HMI;			\
	beq	2f;					\
	mfspr	r10,SPRN_##_H##SRR1;			\
	rldicl	r10,r10,48,1; /* clear MSR_EE */	\
	rotldi	r10,r10,16;				\
	mtspr	SPRN_##_H##SRR1,r10;			\
2:	mtcrf	0x80,r9;				\
	ld	r9,PACA_EXGEN+EX_R9(r13);		\
	ld	r10,PACA_EXGEN+EX_R10(r13);		\
	ld	r11,PACA_EXGEN+EX_R11(r13);		\
	GET_SCRATCH0(r13);				\
	##_H##rfid;					\
	b	.
	
	MASKED_INTERRUPT()
	MASKED_INTERRUPT(H)

/*
 * Called from arch_local_irq_enable when an interrupt needs
 * to be resent. r3 contains 0x500, 0x900, 0xa00 or 0xe80 to indicate
 * which kind of interrupt. MSR:EE is already off. We generate a
 * stackframe like if a real interrupt had happened.
 *
 * Note: While MSR:EE is off, we need to make sure that _MSR
 * in the generated frame has EE set to 1 or the exception
 * handler will not properly re-enable them.
 */
_GLOBAL(__replay_interrupt)
	/* We are going to jump to the exception common code which
	 * will retrieve various register values from the PACA which
	 * we don't give a damn about, so we don't bother storing them.
	 */
	mfmsr	r12
	mflr	r11
	mfcr	r9
	ori	r12,r12,MSR_EE
	cmpwi	r3,0x900
	beq	decrementer_common
	cmpwi	r3,0x500
	beq	hardware_interrupt_common
BEGIN_FTR_SECTION
	cmpwi	r3,0xe80
	beq	h_doorbell_common
	cmpwi	r3,0xe60
	beq	hmi_exception_common
FTR_SECTION_ELSE
	cmpwi	r3,0xa00
	beq	doorbell_super_common
ALT_FTR_SECTION_END_IFSET(CPU_FTR_HVMODE)
	blr

#ifdef CONFIG_PPC_PSERIES
/*
 * Vectors for the FWNMI option.  Share common code.
 */
	.globl system_reset_fwnmi
      .align 7
system_reset_fwnmi:
	HMT_MEDIUM_PPR_DISCARD
	SET_SCRATCH0(r13)		/* save r13 */
	EXCEPTION_PROLOG_PSERIES(PACA_EXGEN, system_reset_common, EXC_STD,
				 NOTEST, 0x100)

#endif /* CONFIG_PPC_PSERIES */

#ifdef __DISABLED__
/*
 * This is used for when the SLB miss handler has to go virtual,
 * which doesn't happen for now anymore but will once we re-implement
 * dynamic VSIDs for shared page tables
 */
slb_miss_user_pseries:
	std	r10,PACA_EXGEN+EX_R10(r13)
	std	r11,PACA_EXGEN+EX_R11(r13)
	std	r12,PACA_EXGEN+EX_R12(r13)
	GET_SCRATCH0(r10)
	ld	r11,PACA_EXSLB+EX_R9(r13)
	ld	r12,PACA_EXSLB+EX_R3(r13)
	std	r10,PACA_EXGEN+EX_R13(r13)
	std	r11,PACA_EXGEN+EX_R9(r13)
	std	r12,PACA_EXGEN+EX_R3(r13)
	clrrdi	r12,r13,32
	mfmsr	r10
	mfspr	r11,SRR0			/* save SRR0 */
	ori	r12,r12,slb_miss_user_common@l	/* virt addr of handler */
	ori	r10,r10,MSR_IR|MSR_DR|MSR_RI
	mtspr	SRR0,r12
	mfspr	r12,SRR1			/* and SRR1 */
	mtspr	SRR1,r10
	rfid
	b	.				/* prevent spec. execution */
#endif /* __DISABLED__ */

#ifdef CONFIG_KVM_BOOK3S_64_HANDLER
kvmppc_skip_interrupt:
	/*
	 * Here all GPRs are unchanged from when the interrupt happened
	 * except for r13, which is saved in SPRG_SCRATCH0.
	 */
	mfspr	r13, SPRN_SRR0
	addi	r13, r13, 4
	mtspr	SPRN_SRR0, r13
	GET_SCRATCH0(r13)
	rfid
	b	.

kvmppc_skip_Hinterrupt:
	/*
	 * Here all GPRs are unchanged from when the interrupt happened
	 * except for r13, which is saved in SPRG_SCRATCH0.
	 */
	mfspr	r13, SPRN_HSRR0
	addi	r13, r13, 4
	mtspr	SPRN_HSRR0, r13
	GET_SCRATCH0(r13)
	hrfid
	b	.
#endif

/*
 * Code from here down to __end_handlers is invoked from the
 * exception prologs above.  Because the prologs assemble the
 * addresses of these handlers using the LOAD_HANDLER macro,
 * which uses an ori instruction, these handlers must be in
 * the first 64k of the kernel image.
 */

/*** Common interrupt handlers ***/

	STD_EXCEPTION_COMMON(0x100, system_reset, system_reset_exception)

	STD_EXCEPTION_COMMON_ASYNC(0x500, hardware_interrupt, do_IRQ)
	STD_EXCEPTION_COMMON_ASYNC(0x900, decrementer, timer_interrupt)
	STD_EXCEPTION_COMMON(0x980, hdecrementer, hdec_interrupt)
#ifdef CONFIG_PPC_DOORBELL
	STD_EXCEPTION_COMMON_ASYNC(0xa00, doorbell_super, doorbell_exception)
#else
	STD_EXCEPTION_COMMON_ASYNC(0xa00, doorbell_super, unknown_exception)
#endif
	STD_EXCEPTION_COMMON(0xb00, trap_0b, unknown_exception)
	STD_EXCEPTION_COMMON(0xd00, single_step, single_step_exception)
	STD_EXCEPTION_COMMON(0xe00, trap_0e, unknown_exception)
	STD_EXCEPTION_COMMON(0xe40, emulation_assist, emulation_assist_interrupt)
	STD_EXCEPTION_COMMON_ASYNC(0xe60, hmi_exception, handle_hmi_exception)
#ifdef CONFIG_PPC_DOORBELL
	STD_EXCEPTION_COMMON_ASYNC(0xe80, h_doorbell, doorbell_exception)
#else
	STD_EXCEPTION_COMMON_ASYNC(0xe80, h_doorbell, unknown_exception)
#endif
	STD_EXCEPTION_COMMON_ASYNC(0xf00, performance_monitor, performance_monitor_exception)
	STD_EXCEPTION_COMMON(0x1300, instruction_breakpoint, instruction_breakpoint_exception)
	STD_EXCEPTION_COMMON(0x1502, denorm, unknown_exception)
#ifdef CONFIG_ALTIVEC
	STD_EXCEPTION_COMMON(0x1700, altivec_assist, altivec_assist_exception)
#else
	STD_EXCEPTION_COMMON(0x1700, altivec_assist, unknown_exception)
#endif
#ifdef CONFIG_CBE_RAS
	STD_EXCEPTION_COMMON(0x1200, cbe_system_error, cbe_system_error_exception)
	STD_EXCEPTION_COMMON(0x1600, cbe_maintenance, cbe_maintenance_exception)
	STD_EXCEPTION_COMMON(0x1800, cbe_thermal, cbe_thermal_exception)
#endif /* CONFIG_CBE_RAS */

	/*
	 * Relocation-on interrupts: A subset of the interrupts can be delivered
	 * with IR=1/DR=1, if AIL==2 and MSR.HV won't be changed by delivering
	 * it.  Addresses are the same as the original interrupt addresses, but
	 * offset by 0xc000000000004000.
	 * It's impossible to receive interrupts below 0x300 via this mechanism.
	 * KVM: None of these traps are from the guest ; anything that escalated
	 * to HV=1 from HV=0 is delivered via real mode handlers.
	 */

	/*
	 * This uses the standard macro, since the original 0x300 vector
	 * only has extra guff for STAB-based processors -- which never
	 * come here.
	 */
	STD_RELON_EXCEPTION_PSERIES(0x4300, 0x300, data_access)
	. = 0x4380
	.globl data_access_slb_relon_pSeries
data_access_slb_relon_pSeries:
	SET_SCRATCH0(r13)
	EXCEPTION_PROLOG_0(PACA_EXSLB)
	EXCEPTION_PROLOG_1(PACA_EXSLB, NOTEST, 0x380)
	std	r3,PACA_EXSLB+EX_R3(r13)
	mfspr	r3,SPRN_DAR
	mfspr	r12,SPRN_SRR1
#ifndef CONFIG_RELOCATABLE
	b	slb_miss_realmode
#else
	/*
	 * We can't just use a direct branch to slb_miss_realmode
	 * because the distance from here to there depends on where
	 * the kernel ends up being put.
	 */
	mfctr	r11
	ld	r10,PACAKBASE(r13)
	LOAD_HANDLER(r10, slb_miss_realmode)
	mtctr	r10
	bctr
#endif

	STD_RELON_EXCEPTION_PSERIES(0x4400, 0x400, instruction_access)
	. = 0x4480
	.globl instruction_access_slb_relon_pSeries
instruction_access_slb_relon_pSeries:
	SET_SCRATCH0(r13)
	EXCEPTION_PROLOG_0(PACA_EXSLB)
	EXCEPTION_PROLOG_1(PACA_EXSLB, NOTEST, 0x480)
	std	r3,PACA_EXSLB+EX_R3(r13)
	mfspr	r3,SPRN_SRR0		/* SRR0 is faulting address */
	mfspr	r12,SPRN_SRR1
#ifndef CONFIG_RELOCATABLE
	b	slb_miss_realmode
#else
	mfctr	r11
	ld	r10,PACAKBASE(r13)
	LOAD_HANDLER(r10, slb_miss_realmode)
	mtctr	r10
	bctr
#endif

	. = 0x4500
	.globl hardware_interrupt_relon_pSeries;
	.globl hardware_interrupt_relon_hv;
hardware_interrupt_relon_pSeries:
hardware_interrupt_relon_hv:
	BEGIN_FTR_SECTION
		_MASKABLE_RELON_EXCEPTION_PSERIES(0x502, hardware_interrupt, EXC_HV, SOFTEN_TEST_HV)
	FTR_SECTION_ELSE
		_MASKABLE_RELON_EXCEPTION_PSERIES(0x500, hardware_interrupt, EXC_STD, SOFTEN_TEST_PR)
	ALT_FTR_SECTION_END_IFSET(CPU_FTR_HVMODE)
	STD_RELON_EXCEPTION_PSERIES(0x4600, 0x600, alignment)
	STD_RELON_EXCEPTION_PSERIES(0x4700, 0x700, program_check)
	STD_RELON_EXCEPTION_PSERIES(0x4800, 0x800, fp_unavailable)
	MASKABLE_RELON_EXCEPTION_PSERIES(0x4900, 0x900, decrementer)
	STD_RELON_EXCEPTION_HV(0x4980, 0x982, hdecrementer)
	MASKABLE_RELON_EXCEPTION_PSERIES(0x4a00, 0xa00, doorbell_super)
	STD_RELON_EXCEPTION_PSERIES(0x4b00, 0xb00, trap_0b)

	. = 0x4c00
	.globl system_call_relon_pSeries
system_call_relon_pSeries:
	HMT_MEDIUM
	SYSCALL_PSERIES_1
	SYSCALL_PSERIES_2_DIRECT
	SYSCALL_PSERIES_3

	STD_RELON_EXCEPTION_PSERIES(0x4d00, 0xd00, single_step)

	. = 0x4e00
	b	.	/* Can't happen, see v2.07 Book III-S section 6.5 */

	. = 0x4e20
	b	.	/* Can't happen, see v2.07 Book III-S section 6.5 */

	. = 0x4e40
emulation_assist_relon_trampoline:
	SET_SCRATCH0(r13)
	EXCEPTION_PROLOG_0(PACA_EXGEN)
	b	emulation_assist_relon_hv

	. = 0x4e60
	b	.	/* Can't happen, see v2.07 Book III-S section 6.5 */

	. = 0x4e80
h_doorbell_relon_trampoline:
	SET_SCRATCH0(r13)
	EXCEPTION_PROLOG_0(PACA_EXGEN)
	b	h_doorbell_relon_hv

	. = 0x4f00
performance_monitor_relon_pseries_trampoline:
	SET_SCRATCH0(r13)
	EXCEPTION_PROLOG_0(PACA_EXGEN)
	b	performance_monitor_relon_pSeries

	. = 0x4f20
altivec_unavailable_relon_pseries_trampoline:
	SET_SCRATCH0(r13)
	EXCEPTION_PROLOG_0(PACA_EXGEN)
	b	altivec_unavailable_relon_pSeries

	. = 0x4f40
vsx_unavailable_relon_pseries_trampoline:
	SET_SCRATCH0(r13)
	EXCEPTION_PROLOG_0(PACA_EXGEN)
	b	vsx_unavailable_relon_pSeries

	. = 0x4f60
facility_unavailable_relon_trampoline:
	SET_SCRATCH0(r13)
	EXCEPTION_PROLOG_0(PACA_EXGEN)
	b	facility_unavailable_relon_pSeries

	. = 0x4f80
hv_facility_unavailable_relon_trampoline:
	SET_SCRATCH0(r13)
	EXCEPTION_PROLOG_0(PACA_EXGEN)
	b	hv_facility_unavailable_relon_hv

	STD_RELON_EXCEPTION_PSERIES(0x5300, 0x1300, instruction_breakpoint)
#ifdef CONFIG_PPC_DENORMALISATION
	. = 0x5500
	b	denorm_exception_hv
#endif
	STD_RELON_EXCEPTION_PSERIES(0x5700, 0x1700, altivec_assist)

	/* Other future vectors */
	.align	7
	.globl	__end_interrupts
__end_interrupts:

	.align	7
system_call_entry:
	b	system_call_common

ppc64_runlatch_on_trampoline:
	b	__ppc64_runlatch_on

/*
 * Here r13 points to the paca, r9 contains the saved CR,
 * SRR0 and SRR1 are saved in r11 and r12,
 * r9 - r13 are saved in paca->exgen.
 */
	.align	7
	.globl data_access_common
data_access_common:
	mfspr	r10,SPRN_DAR
	std	r10,PACA_EXGEN+EX_DAR(r13)
	mfspr	r10,SPRN_DSISR
	stw	r10,PACA_EXGEN+EX_DSISR(r13)
	EXCEPTION_PROLOG_COMMON(0x300, PACA_EXGEN)
	RECONCILE_IRQ_STATE(r10, r11)
	ld	r12,_MSR(r1)
	ld	r3,PACA_EXGEN+EX_DAR(r13)
	lwz	r4,PACA_EXGEN+EX_DSISR(r13)
	li	r5,0x300
	b	do_hash_page		/* Try to handle as hpte fault */

	.align  7
	.globl  h_data_storage_common
h_data_storage_common:
	mfspr   r10,SPRN_HDAR
	std     r10,PACA_EXGEN+EX_DAR(r13)
	mfspr   r10,SPRN_HDSISR
	stw     r10,PACA_EXGEN+EX_DSISR(r13)
	EXCEPTION_PROLOG_COMMON(0xe00, PACA_EXGEN)
	bl      save_nvgprs
	RECONCILE_IRQ_STATE(r10, r11)
	addi    r3,r1,STACK_FRAME_OVERHEAD
	bl      unknown_exception
	b       ret_from_except

	.align	7
	.globl instruction_access_common
instruction_access_common:
	EXCEPTION_PROLOG_COMMON(0x400, PACA_EXGEN)
	RECONCILE_IRQ_STATE(r10, r11)
	ld	r12,_MSR(r1)
	ld	r3,_NIP(r1)
	andis.	r4,r12,0x5820
	li	r5,0x400
	b	do_hash_page		/* Try to handle as hpte fault */

	STD_EXCEPTION_COMMON(0xe20, h_instr_storage, unknown_exception)

/*
 * Here is the common SLB miss user that is used when going to virtual
 * mode for SLB misses, that is currently not used
 */
#ifdef __DISABLED__
	.align	7
	.globl	slb_miss_user_common
slb_miss_user_common:
	mflr	r10
	std	r3,PACA_EXGEN+EX_DAR(r13)
	stw	r9,PACA_EXGEN+EX_CCR(r13)
	std	r10,PACA_EXGEN+EX_LR(r13)
	std	r11,PACA_EXGEN+EX_SRR0(r13)
	bl	slb_allocate_user

	ld	r10,PACA_EXGEN+EX_LR(r13)
	ld	r3,PACA_EXGEN+EX_R3(r13)
	lwz	r9,PACA_EXGEN+EX_CCR(r13)
	ld	r11,PACA_EXGEN+EX_SRR0(r13)
	mtlr	r10
	beq-	slb_miss_fault

	andi.	r10,r12,MSR_RI		/* check for unrecoverable exception */
	beq-	unrecov_user_slb
	mfmsr	r10

.machine push
.machine "power4"
	mtcrf	0x80,r9
.machine pop

	clrrdi	r10,r10,2		/* clear RI before setting SRR0/1 */
	mtmsrd	r10,1

	mtspr	SRR0,r11
	mtspr	SRR1,r12

	ld	r9,PACA_EXGEN+EX_R9(r13)
	ld	r10,PACA_EXGEN+EX_R10(r13)
	ld	r11,PACA_EXGEN+EX_R11(r13)
	ld	r12,PACA_EXGEN+EX_R12(r13)
	ld	r13,PACA_EXGEN+EX_R13(r13)
	rfid
	b	.

slb_miss_fault:
	EXCEPTION_PROLOG_COMMON(0x380, PACA_EXGEN)
	ld	r4,PACA_EXGEN+EX_DAR(r13)
	li	r5,0
	std	r4,_DAR(r1)
	std	r5,_DSISR(r1)
	b	handle_page_fault

unrecov_user_slb:
	EXCEPTION_PROLOG_COMMON(0x4200, PACA_EXGEN)
	RECONCILE_IRQ_STATE(r10, r11)
	bl	save_nvgprs
1:	addi	r3,r1,STACK_FRAME_OVERHEAD
	bl	unrecoverable_exception
	b	1b

#endif /* __DISABLED__ */


	/*
	 * Machine check is different because we use a different
	 * save area: PACA_EXMC instead of PACA_EXGEN.
	 */
	.align	7
	.globl machine_check_common
machine_check_common:

	mfspr	r10,SPRN_DAR
	std	r10,PACA_EXGEN+EX_DAR(r13)
	mfspr	r10,SPRN_DSISR
	stw	r10,PACA_EXGEN+EX_DSISR(r13)
	EXCEPTION_PROLOG_COMMON(0x200, PACA_EXMC)
	FINISH_NAP
	RECONCILE_IRQ_STATE(r10, r11)
	ld	r3,PACA_EXGEN+EX_DAR(r13)
	lwz	r4,PACA_EXGEN+EX_DSISR(r13)
	std	r3,_DAR(r1)
	std	r4,_DSISR(r1)
	bl	save_nvgprs
	addi	r3,r1,STACK_FRAME_OVERHEAD
	bl	machine_check_exception
	b	ret_from_except

	.align	7
	.globl alignment_common
alignment_common:
	mfspr	r10,SPRN_DAR
	std	r10,PACA_EXGEN+EX_DAR(r13)
	mfspr	r10,SPRN_DSISR
	stw	r10,PACA_EXGEN+EX_DSISR(r13)
	EXCEPTION_PROLOG_COMMON(0x600, PACA_EXGEN)
	ld	r3,PACA_EXGEN+EX_DAR(r13)
	lwz	r4,PACA_EXGEN+EX_DSISR(r13)
	std	r3,_DAR(r1)
	std	r4,_DSISR(r1)
	bl	save_nvgprs
	RECONCILE_IRQ_STATE(r10, r11)
	addi	r3,r1,STACK_FRAME_OVERHEAD
	bl	alignment_exception
	b	ret_from_except

	.align	7
	.globl program_check_common
program_check_common:
	EXCEPTION_PROLOG_COMMON(0x700, PACA_EXGEN)
	bl	save_nvgprs
	RECONCILE_IRQ_STATE(r10, r11)
	addi	r3,r1,STACK_FRAME_OVERHEAD
	bl	program_check_exception
	b	ret_from_except

	.align	7
	.globl fp_unavailable_common
fp_unavailable_common:
	EXCEPTION_PROLOG_COMMON(0x800, PACA_EXGEN)
	bne	1f			/* if from user, just load it up */
	bl	save_nvgprs
	RECONCILE_IRQ_STATE(r10, r11)
	addi	r3,r1,STACK_FRAME_OVERHEAD
	bl	kernel_fp_unavailable_exception
	BUG_OPCODE
1:
#ifdef CONFIG_PPC_TRANSACTIONAL_MEM
BEGIN_FTR_SECTION
	/* Test if 2 TM state bits are zero.  If non-zero (ie. userspace was in
	 * transaction), go do TM stuff
	 */
	rldicl.	r0, r12, (64-MSR_TS_LG), (64-2)
	bne-	2f
END_FTR_SECTION_IFSET(CPU_FTR_TM)
#endif
	bl	load_up_fpu
	b	fast_exception_return
#ifdef CONFIG_PPC_TRANSACTIONAL_MEM
2:	/* User process was in a transaction */
	bl	save_nvgprs
	RECONCILE_IRQ_STATE(r10, r11)
	addi	r3,r1,STACK_FRAME_OVERHEAD
	bl	fp_unavailable_tm
	b	ret_from_except
#endif
	.align	7
	.globl altivec_unavailable_common
altivec_unavailable_common:
	EXCEPTION_PROLOG_COMMON(0xf20, PACA_EXGEN)
#ifdef CONFIG_ALTIVEC
BEGIN_FTR_SECTION
	beq	1f
#ifdef CONFIG_PPC_TRANSACTIONAL_MEM
  BEGIN_FTR_SECTION_NESTED(69)
	/* Test if 2 TM state bits are zero.  If non-zero (ie. userspace was in
	 * transaction), go do TM stuff
	 */
	rldicl.	r0, r12, (64-MSR_TS_LG), (64-2)
	bne-	2f
  END_FTR_SECTION_NESTED(CPU_FTR_TM, CPU_FTR_TM, 69)
#endif
	bl	load_up_altivec
	b	fast_exception_return
#ifdef CONFIG_PPC_TRANSACTIONAL_MEM
2:	/* User process was in a transaction */
	bl	save_nvgprs
	RECONCILE_IRQ_STATE(r10, r11)
	addi	r3,r1,STACK_FRAME_OVERHEAD
	bl	altivec_unavailable_tm
	b	ret_from_except
#endif
1:
END_FTR_SECTION_IFSET(CPU_FTR_ALTIVEC)
#endif
	bl	save_nvgprs
	RECONCILE_IRQ_STATE(r10, r11)
	addi	r3,r1,STACK_FRAME_OVERHEAD
	bl	altivec_unavailable_exception
	b	ret_from_except

	.align	7
	.globl vsx_unavailable_common
vsx_unavailable_common:
	EXCEPTION_PROLOG_COMMON(0xf40, PACA_EXGEN)
#ifdef CONFIG_VSX
BEGIN_FTR_SECTION
	beq	1f
#ifdef CONFIG_PPC_TRANSACTIONAL_MEM
  BEGIN_FTR_SECTION_NESTED(69)
	/* Test if 2 TM state bits are zero.  If non-zero (ie. userspace was in
	 * transaction), go do TM stuff
	 */
	rldicl.	r0, r12, (64-MSR_TS_LG), (64-2)
	bne-	2f
  END_FTR_SECTION_NESTED(CPU_FTR_TM, CPU_FTR_TM, 69)
#endif
	b	load_up_vsx
#ifdef CONFIG_PPC_TRANSACTIONAL_MEM
2:	/* User process was in a transaction */
	bl	save_nvgprs
	RECONCILE_IRQ_STATE(r10, r11)
	addi	r3,r1,STACK_FRAME_OVERHEAD
	bl	vsx_unavailable_tm
	b	ret_from_except
#endif
1:
END_FTR_SECTION_IFSET(CPU_FTR_VSX)
#endif
	bl	save_nvgprs
	RECONCILE_IRQ_STATE(r10, r11)
	addi	r3,r1,STACK_FRAME_OVERHEAD
	bl	vsx_unavailable_exception
	b	ret_from_except

	STD_EXCEPTION_COMMON(0xf60, facility_unavailable, facility_unavailable_exception)
	STD_EXCEPTION_COMMON(0xf80, hv_facility_unavailable, facility_unavailable_exception)

	.align	7
	.globl	__end_handlers
__end_handlers:

	/* Equivalents to the above handlers for relocation-on interrupt vectors */
	STD_RELON_EXCEPTION_HV_OOL(0xe40, emulation_assist)
	MASKABLE_RELON_EXCEPTION_HV_OOL(0xe80, h_doorbell)

	STD_RELON_EXCEPTION_PSERIES_OOL(0xf00, performance_monitor)
	STD_RELON_EXCEPTION_PSERIES_OOL(0xf20, altivec_unavailable)
	STD_RELON_EXCEPTION_PSERIES_OOL(0xf40, vsx_unavailable)
	STD_RELON_EXCEPTION_PSERIES_OOL(0xf60, facility_unavailable)
	STD_RELON_EXCEPTION_HV_OOL(0xf80, hv_facility_unavailable)

#if defined(CONFIG_PPC_PSERIES) || defined(CONFIG_PPC_POWERNV)
/*
 * Data area reserved for FWNMI option.
 * This address (0x7000) is fixed by the RPA.
 */
	.= 0x7000
	.globl fwnmi_data_area
fwnmi_data_area:

	/* pseries and powernv need to keep the whole page from
	 * 0x7000 to 0x8000 free for use by the firmware
	 */
	. = 0x8000
#endif /* defined(CONFIG_PPC_PSERIES) || defined(CONFIG_PPC_POWERNV) */

	.globl hmi_exception_early
hmi_exception_early:
	EXCEPTION_PROLOG_1(PACA_EXGEN, KVMTEST, 0xe62)
	mr	r10,r1			/* Save r1			*/
	ld	r1,PACAEMERGSP(r13)	/* Use emergency stack		*/
	subi	r1,r1,INT_FRAME_SIZE	/* alloc stack frame		*/
	std	r9,_CCR(r1)		/* save CR in stackframe	*/
	mfspr	r11,SPRN_HSRR0		/* Save HSRR0 */
	std	r11,_NIP(r1)		/* save HSRR0 in stackframe	*/
	mfspr	r12,SPRN_HSRR1		/* Save SRR1 */
	std	r12,_MSR(r1)		/* save SRR1 in stackframe	*/
	std	r10,0(r1)		/* make stack chain pointer	*/
	std	r0,GPR0(r1)		/* save r0 in stackframe	*/
	std	r10,GPR1(r1)		/* save r1 in stackframe	*/
	EXCEPTION_PROLOG_COMMON_2(PACA_EXGEN)
	EXCEPTION_PROLOG_COMMON_3(0xe60)
	addi	r3,r1,STACK_FRAME_OVERHEAD
	bl	hmi_exception_realmode
	/* Windup the stack. */
	/* Move original HSRR0 and HSRR1 into the respective regs */
	ld	r9,_MSR(r1)
	mtspr	SPRN_HSRR1,r9
	ld	r3,_NIP(r1)
	mtspr	SPRN_HSRR0,r3
	ld	r9,_CTR(r1)
	mtctr	r9
	ld	r9,_XER(r1)
	mtxer	r9
	ld	r9,_LINK(r1)
	mtlr	r9
	REST_GPR(0, r1)
	REST_8GPRS(2, r1)
	REST_GPR(10, r1)
	ld	r11,_CCR(r1)
	mtcr	r11
	REST_GPR(11, r1)
	REST_2GPRS(12, r1)
	/* restore original r1. */
	ld	r1,GPR1(r1)

	/*
	 * Go to virtual mode and pull the HMI event information from
	 * firmware.
	 */
	.globl hmi_exception_after_realmode
hmi_exception_after_realmode:
	SET_SCRATCH0(r13)
	EXCEPTION_PROLOG_0(PACA_EXGEN)
	b	hmi_exception_hv


#define MACHINE_CHECK_HANDLER_WINDUP			\
	/* Clear MSR_RI before setting SRR0 and SRR1. */\
	li	r0,MSR_RI;				\
	mfmsr	r9;		/* get MSR value */	\
	andc	r9,r9,r0;				\
	mtmsrd	r9,1;		/* Clear MSR_RI */	\
	/* Move original SRR0 and SRR1 into the respective regs */	\
	ld	r9,_MSR(r1);				\
	mtspr	SPRN_SRR1,r9;				\
	ld	r3,_NIP(r1);				\
	mtspr	SPRN_SRR0,r3;				\
	ld	r9,_CTR(r1);				\
	mtctr	r9;					\
	ld	r9,_XER(r1);				\
	mtxer	r9;					\
	ld	r9,_LINK(r1);				\
	mtlr	r9;					\
	REST_GPR(0, r1);				\
	REST_8GPRS(2, r1);				\
	REST_GPR(10, r1);				\
	ld	r11,_CCR(r1);				\
	mtcr	r11;					\
	/* Decrement paca->in_mce. */			\
	lhz	r12,PACA_IN_MCE(r13);			\
	subi	r12,r12,1;				\
	sth	r12,PACA_IN_MCE(r13);			\
	REST_GPR(11, r1);				\
	REST_2GPRS(12, r1);				\
	/* restore original r1. */			\
	ld	r1,GPR1(r1)

	/*
	 * Handle machine check early in real mode. We come here with
	 * ME=1, MMU (IR=0 and DR=0) off and using MC emergency stack.
	 */
	.align	7
	.globl machine_check_handle_early
machine_check_handle_early:
	std	r0,GPR0(r1)	/* Save r0 */
	EXCEPTION_PROLOG_COMMON_3(0x200)
	bl	save_nvgprs
	addi	r3,r1,STACK_FRAME_OVERHEAD
	bl	machine_check_early
	std	r3,RESULT(r1)	/* Save result */
	ld	r12,_MSR(r1)
#ifdef	CONFIG_PPC_P7_NAP
	/*
	 * Check if thread was in power saving mode. We come here when any
	 * of the following is true:
	 * a. thread wasn't in power saving mode
	 * b. thread was in power saving mode with no state loss or
	 *    supervisor state loss
	 *
	 * Go back to nap again if (b) is true.
	 */
	rlwinm.	r11,r12,47-31,30,31	/* Was it in power saving mode? */
	beq	4f			/* No, it wasn;t */
	/* Thread was in power saving mode. Go back to nap again. */
	cmpwi	r11,2
	bne	3f
	/* Supervisor state loss */
	li	r0,1
	stb	r0,PACA_NAPSTATELOST(r13)
3:	bl	machine_check_queue_event
	MACHINE_CHECK_HANDLER_WINDUP
	GET_PACA(r13)
	ld	r1,PACAR1(r13)
	li	r3,PNV_THREAD_NAP
	b	power7_enter_nap_mode
4:
#endif
	/*
	 * Check if we are coming from hypervisor userspace. If yes then we
	 * continue in host kernel in V mode to deliver the MC event.
	 */
	rldicl.	r11,r12,4,63		/* See if MC hit while in HV mode. */
	beq	5f
	andi.	r11,r12,MSR_PR		/* See if coming from user. */
	bne	9f			/* continue in V mode if we are. */

5:
<<<<<<< HEAD
#ifdef CONFIG_KVM_BOOK3S_HV_POSSIBLE
=======
#ifdef CONFIG_KVM_BOOK3S_64_HANDLER
>>>>>>> afd2ff9b
	/*
	 * We are coming from kernel context. Check if we are coming from
	 * guest. if yes, then we can continue. We will fall through
	 * do_kvm_200->kvmppc_interrupt to deliver the MC event to guest.
	 */
	lbz	r11,HSTATE_IN_GUEST(r13)
	cmpwi	r11,0			/* Check if coming from guest */
	bne	9f			/* continue if we are. */
#endif
	/*
	 * At this point we are not sure about what context we come from.
	 * Queue up the MCE event and return from the interrupt.
	 * But before that, check if this is an un-recoverable exception.
	 * If yes, then stay on emergency stack and panic.
	 */
	andi.	r11,r12,MSR_RI
	bne	2f
1:	mfspr	r11,SPRN_SRR0
	ld	r10,PACAKBASE(r13)
	LOAD_HANDLER(r10,unrecover_mce)
	mtspr	SPRN_SRR0,r10
	ld	r10,PACAKMSR(r13)
	/*
	 * We are going down. But there are chances that we might get hit by
	 * another MCE during panic path and we may run into unstable state
	 * with no way out. Hence, turn ME bit off while going down, so that
	 * when another MCE is hit during panic path, system will checkstop
	 * and hypervisor will get restarted cleanly by SP.
	 */
	li	r3,MSR_ME
	andc	r10,r10,r3		/* Turn off MSR_ME */
	mtspr	SPRN_SRR1,r10
	rfid
	b	.
2:
	/*
	 * Check if we have successfully handled/recovered from error, if not
	 * then stay on emergency stack and panic.
	 */
	ld	r3,RESULT(r1)	/* Load result */
	cmpdi	r3,0		/* see if we handled MCE successfully */

	beq	1b		/* if !handled then panic */
	/*
	 * Return from MC interrupt.
	 * Queue up the MCE event so that we can log it later, while
	 * returning from kernel or opal call.
	 */
	bl	machine_check_queue_event
	MACHINE_CHECK_HANDLER_WINDUP
	rfid
9:
	/* Deliver the machine check to host kernel in V mode. */
	MACHINE_CHECK_HANDLER_WINDUP
	b	machine_check_pSeries

unrecover_mce:
	/* Invoke machine_check_exception to print MCE event and panic. */
	addi	r3,r1,STACK_FRAME_OVERHEAD
	bl	machine_check_exception
	/*
	 * We will not reach here. Even if we did, there is no way out. Call
	 * unrecoverable_exception and die.
	 */
1:	addi	r3,r1,STACK_FRAME_OVERHEAD
	bl	unrecoverable_exception
	b	1b
/*
 * r13 points to the PACA, r9 contains the saved CR,
 * r12 contain the saved SRR1, SRR0 is still ready for return
 * r3 has the faulting address
 * r9 - r13 are saved in paca->exslb.
 * r3 is saved in paca->slb_r3
 * We assume we aren't going to take any exceptions during this procedure.
 */
slb_miss_realmode:
	mflr	r10
#ifdef CONFIG_RELOCATABLE
	mtctr	r11
#endif

	stw	r9,PACA_EXSLB+EX_CCR(r13)	/* save CR in exc. frame */
	std	r10,PACA_EXSLB+EX_LR(r13)	/* save LR */

	bl	slb_allocate_realmode

	/* All done -- return from exception. */

	ld	r10,PACA_EXSLB+EX_LR(r13)
	ld	r3,PACA_EXSLB+EX_R3(r13)
	lwz	r9,PACA_EXSLB+EX_CCR(r13)	/* get saved CR */

	mtlr	r10

	andi.	r10,r12,MSR_RI	/* check for unrecoverable exception */
	beq-	2f

.machine	push
.machine	"power4"
	mtcrf	0x80,r9
	mtcrf	0x01,r9		/* slb_allocate uses cr0 and cr7 */
.machine	pop

	RESTORE_PPR_PACA(PACA_EXSLB, r9)
	ld	r9,PACA_EXSLB+EX_R9(r13)
	ld	r10,PACA_EXSLB+EX_R10(r13)
	ld	r11,PACA_EXSLB+EX_R11(r13)
	ld	r12,PACA_EXSLB+EX_R12(r13)
	ld	r13,PACA_EXSLB+EX_R13(r13)
	rfid
	b	.	/* prevent speculative execution */

2:	mfspr	r11,SPRN_SRR0
	ld	r10,PACAKBASE(r13)
	LOAD_HANDLER(r10,unrecov_slb)
	mtspr	SPRN_SRR0,r10
	ld	r10,PACAKMSR(r13)
	mtspr	SPRN_SRR1,r10
	rfid
	b	.

unrecov_slb:
	EXCEPTION_PROLOG_COMMON(0x4100, PACA_EXSLB)
	RECONCILE_IRQ_STATE(r10, r11)
	bl	save_nvgprs
1:	addi	r3,r1,STACK_FRAME_OVERHEAD
	bl	unrecoverable_exception
	b	1b


#ifdef CONFIG_PPC_970_NAP
power4_fixup_nap:
	andc	r9,r9,r10
	std	r9,TI_LOCAL_FLAGS(r11)
	ld	r10,_LINK(r1)		/* make idle task do the */
	std	r10,_NIP(r1)		/* equivalent of a blr */
	blr
#endif

/*
 * Hash table stuff
 */
	.align	7
do_hash_page:
	std	r3,_DAR(r1)
	std	r4,_DSISR(r1)

	andis.	r0,r4,0xa410		/* weird error? */
	bne-	handle_page_fault	/* if not, try to insert a HPTE */
	andis.  r0,r4,DSISR_DABRMATCH@h
	bne-    handle_dabr_fault
	CURRENT_THREAD_INFO(r11, r1)
	lwz	r0,TI_PREEMPT(r11)	/* If we're in an "NMI" */
	andis.	r0,r0,NMI_MASK@h	/* (i.e. an irq when soft-disabled) */
	bne	77f			/* then don't call hash_page now */
	/*
	 * We need to set the _PAGE_USER bit if MSR_PR is set or if we are
	 * accessing a userspace segment (even from the kernel). We assume
	 * kernel addresses always have the high bit set.
	 */
	rlwinm	r4,r4,32-25+9,31-9,31-9	/* DSISR_STORE -> _PAGE_RW */
	rotldi	r0,r3,15		/* Move high bit into MSR_PR posn */
	orc	r0,r12,r0		/* MSR_PR | ~high_bit */
	rlwimi	r4,r0,32-13,30,30	/* becomes _PAGE_USER access bit */
	ori	r4,r4,1			/* add _PAGE_PRESENT */
	rlwimi	r4,r5,22+2,31-2,31-2	/* Set _PAGE_EXEC if trap is 0x400 */

	/*
	 * r3 contains the faulting address
	 * r4 contains the required access permissions
	 * r5 contains the trap number
	 * r6 contains dsisr
	 *
	 * at return r3 = 0 for success, 1 for page fault, negative for error
	 */
	ld      r6,_DSISR(r1)
	bl	hash_page		/* build HPTE if possible */
	cmpdi	r3,0			/* see if hash_page succeeded */

	/* Success */
	beq	fast_exc_return_irq	/* Return from exception on success */

	/* Error */
	blt-	13f

/* Here we have a page fault that hash_page can't handle. */
handle_page_fault:
11:	ld	r4,_DAR(r1)
	ld	r5,_DSISR(r1)
	addi	r3,r1,STACK_FRAME_OVERHEAD
	bl	do_page_fault
	cmpdi	r3,0
	beq+	12f
	bl	save_nvgprs
	mr	r5,r3
	addi	r3,r1,STACK_FRAME_OVERHEAD
	lwz	r4,_DAR(r1)
	bl	bad_page_fault
	b	ret_from_except

/* We have a data breakpoint exception - handle it */
handle_dabr_fault:
	bl	save_nvgprs
	ld      r4,_DAR(r1)
	ld      r5,_DSISR(r1)
	addi    r3,r1,STACK_FRAME_OVERHEAD
	bl      do_break
12:	b       ret_from_except_lite


/* We have a page fault that hash_page could handle but HV refused
 * the PTE insertion
 */
13:	bl	save_nvgprs
	mr	r5,r3
	addi	r3,r1,STACK_FRAME_OVERHEAD
	ld	r4,_DAR(r1)
	bl	low_hash_fault
	b	ret_from_except

/*
 * We come here as a result of a DSI at a point where we don't want
 * to call hash_page, such as when we are accessing memory (possibly
 * user memory) inside a PMU interrupt that occurred while interrupts
 * were soft-disabled.  We want to invoke the exception handler for
 * the access, or panic if there isn't a handler.
 */
77:	bl	save_nvgprs
	mr	r4,r3
	addi	r3,r1,STACK_FRAME_OVERHEAD
	li	r5,SIGSEGV
	bl	bad_page_fault
	b	ret_from_except

/*
 * Here we have detected that the kernel stack pointer is bad.
 * R9 contains the saved CR, r13 points to the paca,
 * r10 contains the (bad) kernel stack pointer,
 * r11 and r12 contain the saved SRR0 and SRR1.
 * We switch to using an emergency stack, save the registers there,
 * and call kernel_bad_stack(), which panics.
 */
bad_stack:
	ld	r1,PACAEMERGSP(r13)
	subi	r1,r1,64+INT_FRAME_SIZE
	std	r9,_CCR(r1)
	std	r10,GPR1(r1)
	std	r11,_NIP(r1)
	std	r12,_MSR(r1)
	mfspr	r11,SPRN_DAR
	mfspr	r12,SPRN_DSISR
	std	r11,_DAR(r1)
	std	r12,_DSISR(r1)
	mflr	r10
	mfctr	r11
	mfxer	r12
	std	r10,_LINK(r1)
	std	r11,_CTR(r1)
	std	r12,_XER(r1)
	SAVE_GPR(0,r1)
	SAVE_GPR(2,r1)
	ld	r10,EX_R3(r3)
	std	r10,GPR3(r1)
	SAVE_GPR(4,r1)
	SAVE_4GPRS(5,r1)
	ld	r9,EX_R9(r3)
	ld	r10,EX_R10(r3)
	SAVE_2GPRS(9,r1)
	ld	r9,EX_R11(r3)
	ld	r10,EX_R12(r3)
	ld	r11,EX_R13(r3)
	std	r9,GPR11(r1)
	std	r10,GPR12(r1)
	std	r11,GPR13(r1)
BEGIN_FTR_SECTION
	ld	r10,EX_CFAR(r3)
	std	r10,ORIG_GPR3(r1)
END_FTR_SECTION_IFSET(CPU_FTR_CFAR)
	SAVE_8GPRS(14,r1)
	SAVE_10GPRS(22,r1)
	lhz	r12,PACA_TRAP_SAVE(r13)
	std	r12,_TRAP(r1)
	addi	r11,r1,INT_FRAME_SIZE
	std	r11,0(r1)
	li	r12,0
	std	r12,0(r11)
	ld	r2,PACATOC(r13)
	ld	r11,exception_marker@toc(r2)
	std	r12,RESULT(r1)
	std	r11,STACK_FRAME_OVERHEAD-16(r1)
1:	addi	r3,r1,STACK_FRAME_OVERHEAD
	bl	kernel_bad_stack
	b	1b<|MERGE_RESOLUTION|>--- conflicted
+++ resolved
@@ -1402,11 +1402,7 @@
 	bne	9f			/* continue in V mode if we are. */
 
 5:
-<<<<<<< HEAD
-#ifdef CONFIG_KVM_BOOK3S_HV_POSSIBLE
-=======
 #ifdef CONFIG_KVM_BOOK3S_64_HANDLER
->>>>>>> afd2ff9b
 	/*
 	 * We are coming from kernel context. Check if we are coming from
 	 * guest. if yes, then we can continue. We will fall through
