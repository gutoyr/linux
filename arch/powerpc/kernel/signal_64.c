/*
 *  PowerPC version 
 *    Copyright (C) 1995-1996 Gary Thomas (gdt@linuxppc.org)
 *
 *  Derived from "arch/i386/kernel/signal.c"
 *    Copyright (C) 1991, 1992 Linus Torvalds
 *    1997-11-28  Modified for POSIX.1b signals by Richard Henderson
 *
 *  This program is free software; you can redistribute it and/or
 *  modify it under the terms of the GNU General Public License
 *  as published by the Free Software Foundation; either version
 *  2 of the License, or (at your option) any later version.
 */

#include <linux/sched.h>
#include <linux/mm.h>
#include <linux/smp.h>
#include <linux/kernel.h>
#include <linux/signal.h>
#include <linux/errno.h>
#include <linux/wait.h>
#include <linux/unistd.h>
#include <linux/stddef.h>
#include <linux/elf.h>
#include <linux/ptrace.h>
#include <linux/ratelimit.h>

#include <asm/sigcontext.h>
#include <asm/ucontext.h>
#include <asm/uaccess.h>
#include <asm/pgtable.h>
#include <asm/unistd.h>
#include <asm/cacheflush.h>
#include <asm/syscalls.h>
#include <asm/vdso.h>
#include <asm/switch_to.h>
#include <asm/tm.h>

#include "signal.h"


#define GP_REGS_SIZE	min(sizeof(elf_gregset_t), sizeof(struct pt_regs))
#define FP_REGS_SIZE	sizeof(elf_fpregset_t)

#define TRAMP_TRACEBACK	3
#define TRAMP_SIZE	6

/*
 * When we have signals to deliver, we set up on the user stack,
 * going down from the original stack pointer:
 *	1) a rt_sigframe struct which contains the ucontext	
 *	2) a gap of __SIGNAL_FRAMESIZE bytes which acts as a dummy caller
 *	   frame for the signal handler.
 */

struct rt_sigframe {
	/* sys_rt_sigreturn requires the ucontext be the first field */
	struct ucontext uc;
#ifdef CONFIG_PPC_TRANSACTIONAL_MEM
	struct ucontext uc_transact;
#endif
	unsigned long _unused[2];
	unsigned int tramp[TRAMP_SIZE];
	struct siginfo __user *pinfo;
	void __user *puc;
	struct siginfo info;
	/* New 64 bit little-endian ABI allows redzone of 512 bytes below sp */
	char abigap[USER_REDZONE_SIZE];
} __attribute__ ((aligned (16)));

static const char fmt32[] = KERN_INFO \
	"%s[%d]: bad frame in %s: %08lx nip %08lx lr %08lx\n";
static const char fmt64[] = KERN_INFO \
	"%s[%d]: bad frame in %s: %016lx nip %016lx lr %016lx\n";

/*
 * Set up the sigcontext for the signal frame.
 */

static long setup_sigcontext(struct sigcontext __user *sc, struct pt_regs *regs,
		 int signr, sigset_t *set, unsigned long handler,
		 int ctx_has_vsx_region)
{
	/* When CONFIG_ALTIVEC is set, we _always_ setup v_regs even if the
	 * process never used altivec yet (MSR_VEC is zero in pt_regs of
	 * the context). This is very important because we must ensure we
	 * don't lose the VRSAVE content that may have been set prior to
	 * the process doing its first vector operation
	 * Userland shall check AT_HWCAP to know whether it can rely on the
	 * v_regs pointer or not
	 */
#ifdef CONFIG_ALTIVEC
	elf_vrreg_t __user *v_regs = (elf_vrreg_t __user *)(((unsigned long)sc->vmx_reserve + 15) & ~0xful);
#endif
	unsigned long msr = regs->msr;
	long err = 0;

#ifdef CONFIG_ALTIVEC
	err |= __put_user(v_regs, &sc->v_regs);

	/* save altivec registers */
	if (current->thread.used_vr) {
		flush_altivec_to_thread(current);
		/* Copy 33 vec registers (vr0..31 and vscr) to the stack */
		err |= __copy_to_user(v_regs, &current->thread.vr_state,
				      33 * sizeof(vector128));
		/* set MSR_VEC in the MSR value in the frame to indicate that sc->v_reg)
		 * contains valid data.
		 */
		msr |= MSR_VEC;
	}
	/* We always copy to/from vrsave, it's 0 if we don't have or don't
	 * use altivec.
	 */
	if (cpu_has_feature(CPU_FTR_ALTIVEC))
		current->thread.vrsave = mfspr(SPRN_VRSAVE);
	err |= __put_user(current->thread.vrsave, (u32 __user *)&v_regs[33]);
#else /* CONFIG_ALTIVEC */
	err |= __put_user(0, &sc->v_regs);
#endif /* CONFIG_ALTIVEC */
	flush_fp_to_thread(current);
	/* copy fpr regs and fpscr */
	err |= copy_fpr_to_user(&sc->fp_regs, current);

	/*
	 * Clear the MSR VSX bit to indicate there is no valid state attached
	 * to this context, except in the specific case below where we set it.
	 */
	msr &= ~MSR_VSX;
#ifdef CONFIG_VSX
	/*
	 * Copy VSX low doubleword to local buffer for formatting,
	 * then out to userspace.  Update v_regs to point after the
	 * VMX data.
	 */
	if (current->thread.used_vsr && ctx_has_vsx_region) {
		__giveup_vsx(current);
		v_regs += ELF_NVRREG;
		err |= copy_vsx_to_user(v_regs, current);
		/* set MSR_VSX in the MSR value in the frame to
		 * indicate that sc->vs_reg) contains valid data.
		 */
		msr |= MSR_VSX;
	}
#endif /* CONFIG_VSX */
	err |= __put_user(&sc->gp_regs, &sc->regs);
	WARN_ON(!FULL_REGS(regs));
	err |= __copy_to_user(&sc->gp_regs, regs, GP_REGS_SIZE);
	err |= __put_user(msr, &sc->gp_regs[PT_MSR]);
	err |= __put_user(signr, &sc->signal);
	err |= __put_user(handler, &sc->handler);
	if (set != NULL)
		err |=  __put_user(set->sig[0], &sc->oldmask);

	return err;
}

#ifdef CONFIG_PPC_TRANSACTIONAL_MEM
/*
 * As above, but Transactional Memory is in use, so deliver sigcontexts
 * containing checkpointed and transactional register states.
 *
 * To do this, we treclaim (done before entering here) to gather both sets of
 * registers and set up the 'normal' sigcontext registers with rolled-back
 * register values such that a simple signal handler sees a correct
 * checkpointed register state.  If interested, a TM-aware sighandler can
 * examine the transactional registers in the 2nd sigcontext to determine the
 * real origin of the signal.
 */
static long setup_tm_sigcontexts(struct sigcontext __user *sc,
				 struct sigcontext __user *tm_sc,
				 struct pt_regs *regs,
				 int signr, sigset_t *set, unsigned long handler)
{
	/* When CONFIG_ALTIVEC is set, we _always_ setup v_regs even if the
	 * process never used altivec yet (MSR_VEC is zero in pt_regs of
	 * the context). This is very important because we must ensure we
	 * don't lose the VRSAVE content that may have been set prior to
	 * the process doing its first vector operation
	 * Userland shall check AT_HWCAP to know wether it can rely on the
	 * v_regs pointer or not.
	 */
#ifdef CONFIG_ALTIVEC
	elf_vrreg_t __user *v_regs = (elf_vrreg_t __user *)
		(((unsigned long)sc->vmx_reserve + 15) & ~0xful);
	elf_vrreg_t __user *tm_v_regs = (elf_vrreg_t __user *)
		(((unsigned long)tm_sc->vmx_reserve + 15) & ~0xful);
#endif
	unsigned long msr = regs->msr;
	long err = 0;

	BUG_ON(!MSR_TM_ACTIVE(regs->msr));

	/* Remove TM bits from thread's MSR.  The MSR in the sigcontext
	 * just indicates to userland that we were doing a transaction, but we
	 * don't want to return in transactional state.  This also ensures
	 * that flush_fp_to_thread won't set TIF_RESTORE_TM again.
	 */
	regs->msr &= ~MSR_TS_MASK;

	flush_fp_to_thread(current);

#ifdef CONFIG_ALTIVEC
	err |= __put_user(v_regs, &sc->v_regs);
	err |= __put_user(tm_v_regs, &tm_sc->v_regs);

	/* save altivec registers */
	if (current->thread.used_vr) {
		flush_altivec_to_thread(current);
		/* Copy 33 vec registers (vr0..31 and vscr) to the stack */
		err |= __copy_to_user(v_regs, &current->thread.vr_state,
				      33 * sizeof(vector128));
		/* If VEC was enabled there are transactional VRs valid too,
		 * else they're a copy of the checkpointed VRs.
		 */
		if (msr & MSR_VEC)
			err |= __copy_to_user(tm_v_regs,
					      &current->thread.transact_vr,
					      33 * sizeof(vector128));
		else
			err |= __copy_to_user(tm_v_regs,
					      &current->thread.vr_state,
					      33 * sizeof(vector128));

		/* set MSR_VEC in the MSR value in the frame to indicate
		 * that sc->v_reg contains valid data.
		 */
		msr |= MSR_VEC;
	}
	/* We always copy to/from vrsave, it's 0 if we don't have or don't
	 * use altivec.
	 */
	if (cpu_has_feature(CPU_FTR_ALTIVEC))
		current->thread.vrsave = mfspr(SPRN_VRSAVE);
	err |= __put_user(current->thread.vrsave, (u32 __user *)&v_regs[33]);
	if (msr & MSR_VEC)
		err |= __put_user(current->thread.transact_vrsave,
				  (u32 __user *)&tm_v_regs[33]);
	else
		err |= __put_user(current->thread.vrsave,
				  (u32 __user *)&tm_v_regs[33]);

#else /* CONFIG_ALTIVEC */
	err |= __put_user(0, &sc->v_regs);
	err |= __put_user(0, &tm_sc->v_regs);
#endif /* CONFIG_ALTIVEC */

	/* copy fpr regs and fpscr */
	err |= copy_fpr_to_user(&sc->fp_regs, current);
	if (msr & MSR_FP)
		err |= copy_transact_fpr_to_user(&tm_sc->fp_regs, current);
	else
		err |= copy_fpr_to_user(&tm_sc->fp_regs, current);

#ifdef CONFIG_VSX
	/*
	 * Copy VSX low doubleword to local buffer for formatting,
	 * then out to userspace.  Update v_regs to point after the
	 * VMX data.
	 */
	if (current->thread.used_vsr) {
		__giveup_vsx(current);
		v_regs += ELF_NVRREG;
		tm_v_regs += ELF_NVRREG;

		err |= copy_vsx_to_user(v_regs, current);

		if (msr & MSR_VSX)
			err |= copy_transact_vsx_to_user(tm_v_regs, current);
		else
			err |= copy_vsx_to_user(tm_v_regs, current);

		/* set MSR_VSX in the MSR value in the frame to
		 * indicate that sc->vs_reg) contains valid data.
		 */
		msr |= MSR_VSX;
	}
#endif /* CONFIG_VSX */

	err |= __put_user(&sc->gp_regs, &sc->regs);
	err |= __put_user(&tm_sc->gp_regs, &tm_sc->regs);
	WARN_ON(!FULL_REGS(regs));
	err |= __copy_to_user(&tm_sc->gp_regs, regs, GP_REGS_SIZE);
	err |= __copy_to_user(&sc->gp_regs,
			      &current->thread.ckpt_regs, GP_REGS_SIZE);
	err |= __put_user(msr, &tm_sc->gp_regs[PT_MSR]);
	err |= __put_user(msr, &sc->gp_regs[PT_MSR]);
	err |= __put_user(signr, &sc->signal);
	err |= __put_user(handler, &sc->handler);
	if (set != NULL)
		err |=  __put_user(set->sig[0], &sc->oldmask);

	return err;
}
#endif

/*
 * Restore the sigcontext from the signal frame.
 */

static long restore_sigcontext(struct pt_regs *regs, sigset_t *set, int sig,
			      struct sigcontext __user *sc)
{
#ifdef CONFIG_ALTIVEC
	elf_vrreg_t __user *v_regs;
#endif
	unsigned long err = 0;
	unsigned long save_r13 = 0;
	unsigned long msr;
#ifdef CONFIG_VSX
	int i;
#endif

	/* If this is not a signal return, we preserve the TLS in r13 */
	if (!sig)
		save_r13 = regs->gpr[13];

	/* copy the GPRs */
	err |= __copy_from_user(regs->gpr, sc->gp_regs, sizeof(regs->gpr));
	err |= __get_user(regs->nip, &sc->gp_regs[PT_NIP]);
	/* get MSR separately, transfer the LE bit if doing signal return */
	err |= __get_user(msr, &sc->gp_regs[PT_MSR]);
	if (sig)
		regs->msr = (regs->msr & ~MSR_LE) | (msr & MSR_LE);
	err |= __get_user(regs->orig_gpr3, &sc->gp_regs[PT_ORIG_R3]);
	err |= __get_user(regs->ctr, &sc->gp_regs[PT_CTR]);
	err |= __get_user(regs->link, &sc->gp_regs[PT_LNK]);
	err |= __get_user(regs->xer, &sc->gp_regs[PT_XER]);
	err |= __get_user(regs->ccr, &sc->gp_regs[PT_CCR]);
	/* skip SOFTE */
	regs->trap = 0;
	err |= __get_user(regs->dar, &sc->gp_regs[PT_DAR]);
	err |= __get_user(regs->dsisr, &sc->gp_regs[PT_DSISR]);
	err |= __get_user(regs->result, &sc->gp_regs[PT_RESULT]);

	if (!sig)
		regs->gpr[13] = save_r13;
	if (set != NULL)
		err |=  __get_user(set->sig[0], &sc->oldmask);

	/*
	 * Do this before updating the thread state in
	 * current->thread.fpr/vr.  That way, if we get preempted
	 * and another task grabs the FPU/Altivec, it won't be
	 * tempted to save the current CPU state into the thread_struct
	 * and corrupt what we are writing there.
	 */
	discard_lazy_cpu_state();

	/*
	 * Force reload of FP/VEC.
	 * This has to be done before copying stuff into current->thread.fpr/vr
	 * for the reasons explained in the previous comment.
	 */
	regs->msr &= ~(MSR_FP | MSR_FE0 | MSR_FE1 | MSR_VEC | MSR_VSX);

#ifdef CONFIG_ALTIVEC
	err |= __get_user(v_regs, &sc->v_regs);
	if (err)
		return err;
	if (v_regs && !access_ok(VERIFY_READ, v_regs, 34 * sizeof(vector128)))
		return -EFAULT;
	/* Copy 33 vec registers (vr0..31 and vscr) from the stack */
<<<<<<< HEAD
	if (v_regs != 0 && (msr & MSR_VEC) != 0)
=======
	if (v_regs != NULL && (msr & MSR_VEC) != 0)
>>>>>>> fc14f9c1
		err |= __copy_from_user(&current->thread.vr_state, v_regs,
					33 * sizeof(vector128));
	else if (current->thread.used_vr)
		memset(&current->thread.vr_state, 0, 33 * sizeof(vector128));
	/* Always get VRSAVE back */
	if (v_regs != NULL)
		err |= __get_user(current->thread.vrsave, (u32 __user *)&v_regs[33]);
	else
		current->thread.vrsave = 0;
	if (cpu_has_feature(CPU_FTR_ALTIVEC))
		mtspr(SPRN_VRSAVE, current->thread.vrsave);
#endif /* CONFIG_ALTIVEC */
	/* restore floating point */
	err |= copy_fpr_from_user(current, &sc->fp_regs);
#ifdef CONFIG_VSX
	/*
	 * Get additional VSX data. Update v_regs to point after the
	 * VMX data.  Copy VSX low doubleword from userspace to local
	 * buffer for formatting, then into the taskstruct.
	 */
	v_regs += ELF_NVRREG;
	if ((msr & MSR_VSX) != 0)
		err |= copy_vsx_from_user(current, v_regs);
	else
		for (i = 0; i < 32 ; i++)
			current->thread.fp_state.fpr[i][TS_VSRLOWOFFSET] = 0;
#endif
	return err;
}

#ifdef CONFIG_PPC_TRANSACTIONAL_MEM
/*
 * Restore the two sigcontexts from the frame of a transactional processes.
 */

static long restore_tm_sigcontexts(struct pt_regs *regs,
				   struct sigcontext __user *sc,
				   struct sigcontext __user *tm_sc)
{
#ifdef CONFIG_ALTIVEC
	elf_vrreg_t __user *v_regs, *tm_v_regs;
#endif
	unsigned long err = 0;
	unsigned long msr;
#ifdef CONFIG_VSX
	int i;
#endif
	/* copy the GPRs */
	err |= __copy_from_user(regs->gpr, tm_sc->gp_regs, sizeof(regs->gpr));
	err |= __copy_from_user(&current->thread.ckpt_regs, sc->gp_regs,
				sizeof(regs->gpr));

	/*
	 * TFHAR is restored from the checkpointed 'wound-back' ucontext's NIP.
	 * TEXASR was set by the signal delivery reclaim, as was TFIAR.
	 * Users doing anything abhorrent like thread-switching w/ signals for
	 * TM-Suspended code will have to back TEXASR/TFIAR up themselves.
	 * For the case of getting a signal and simply returning from it,
	 * we don't need to re-copy them here.
	 */
	err |= __get_user(regs->nip, &tm_sc->gp_regs[PT_NIP]);
	err |= __get_user(current->thread.tm_tfhar, &sc->gp_regs[PT_NIP]);

	/* get MSR separately, transfer the LE bit if doing signal return */
	err |= __get_user(msr, &sc->gp_regs[PT_MSR]);
	/* pull in MSR TM from user context */
	regs->msr = (regs->msr & ~MSR_TS_MASK) | (msr & MSR_TS_MASK);

	/* pull in MSR LE from user context */
	regs->msr = (regs->msr & ~MSR_LE) | (msr & MSR_LE);

	/* The following non-GPR non-FPR non-VR state is also checkpointed: */
	err |= __get_user(regs->ctr, &tm_sc->gp_regs[PT_CTR]);
	err |= __get_user(regs->link, &tm_sc->gp_regs[PT_LNK]);
	err |= __get_user(regs->xer, &tm_sc->gp_regs[PT_XER]);
	err |= __get_user(regs->ccr, &tm_sc->gp_regs[PT_CCR]);
	err |= __get_user(current->thread.ckpt_regs.ctr,
			  &sc->gp_regs[PT_CTR]);
	err |= __get_user(current->thread.ckpt_regs.link,
			  &sc->gp_regs[PT_LNK]);
	err |= __get_user(current->thread.ckpt_regs.xer,
			  &sc->gp_regs[PT_XER]);
	err |= __get_user(current->thread.ckpt_regs.ccr,
			  &sc->gp_regs[PT_CCR]);

	/* These regs are not checkpointed; they can go in 'regs'. */
	err |= __get_user(regs->trap, &sc->gp_regs[PT_TRAP]);
	err |= __get_user(regs->dar, &sc->gp_regs[PT_DAR]);
	err |= __get_user(regs->dsisr, &sc->gp_regs[PT_DSISR]);
	err |= __get_user(regs->result, &sc->gp_regs[PT_RESULT]);

	/*
	 * Do this before updating the thread state in
	 * current->thread.fpr/vr.  That way, if we get preempted
	 * and another task grabs the FPU/Altivec, it won't be
	 * tempted to save the current CPU state into the thread_struct
	 * and corrupt what we are writing there.
	 */
	discard_lazy_cpu_state();

	/*
	 * Force reload of FP/VEC.
	 * This has to be done before copying stuff into current->thread.fpr/vr
	 * for the reasons explained in the previous comment.
	 */
	regs->msr &= ~(MSR_FP | MSR_FE0 | MSR_FE1 | MSR_VEC | MSR_VSX);

#ifdef CONFIG_ALTIVEC
	err |= __get_user(v_regs, &sc->v_regs);
	err |= __get_user(tm_v_regs, &tm_sc->v_regs);
	if (err)
		return err;
	if (v_regs && !access_ok(VERIFY_READ, v_regs, 34 * sizeof(vector128)))
		return -EFAULT;
	if (tm_v_regs && !access_ok(VERIFY_READ,
				    tm_v_regs, 34 * sizeof(vector128)))
		return -EFAULT;
	/* Copy 33 vec registers (vr0..31 and vscr) from the stack */
<<<<<<< HEAD
	if (v_regs != 0 && tm_v_regs != 0 && (msr & MSR_VEC) != 0) {
=======
	if (v_regs != NULL && tm_v_regs != NULL && (msr & MSR_VEC) != 0) {
>>>>>>> fc14f9c1
		err |= __copy_from_user(&current->thread.vr_state, v_regs,
					33 * sizeof(vector128));
		err |= __copy_from_user(&current->thread.transact_vr, tm_v_regs,
					33 * sizeof(vector128));
	}
	else if (current->thread.used_vr) {
		memset(&current->thread.vr_state, 0, 33 * sizeof(vector128));
		memset(&current->thread.transact_vr, 0, 33 * sizeof(vector128));
	}
	/* Always get VRSAVE back */
	if (v_regs != NULL && tm_v_regs != NULL) {
		err |= __get_user(current->thread.vrsave,
				  (u32 __user *)&v_regs[33]);
		err |= __get_user(current->thread.transact_vrsave,
				  (u32 __user *)&tm_v_regs[33]);
	}
	else {
		current->thread.vrsave = 0;
		current->thread.transact_vrsave = 0;
	}
	if (cpu_has_feature(CPU_FTR_ALTIVEC))
		mtspr(SPRN_VRSAVE, current->thread.vrsave);
#endif /* CONFIG_ALTIVEC */
	/* restore floating point */
	err |= copy_fpr_from_user(current, &sc->fp_regs);
	err |= copy_transact_fpr_from_user(current, &tm_sc->fp_regs);
#ifdef CONFIG_VSX
	/*
	 * Get additional VSX data. Update v_regs to point after the
	 * VMX data.  Copy VSX low doubleword from userspace to local
	 * buffer for formatting, then into the taskstruct.
	 */
	if (v_regs && ((msr & MSR_VSX) != 0)) {
		v_regs += ELF_NVRREG;
		tm_v_regs += ELF_NVRREG;
		err |= copy_vsx_from_user(current, v_regs);
		err |= copy_transact_vsx_from_user(current, tm_v_regs);
	} else {
		for (i = 0; i < 32 ; i++) {
			current->thread.fp_state.fpr[i][TS_VSRLOWOFFSET] = 0;
			current->thread.transact_fp.fpr[i][TS_VSRLOWOFFSET] = 0;
		}
	}
#endif
	tm_enable();
	/* Make sure the transaction is marked as failed */
	current->thread.tm_texasr |= TEXASR_FS;
	/* This loads the checkpointed FP/VEC state, if used */
	tm_recheckpoint(&current->thread, msr);

	/* This loads the speculative FP/VEC state, if used */
	if (msr & MSR_FP) {
		do_load_up_transact_fpu(&current->thread);
		regs->msr |= (MSR_FP | current->thread.fpexc_mode);
	}
#ifdef CONFIG_ALTIVEC
	if (msr & MSR_VEC) {
		do_load_up_transact_altivec(&current->thread);
		regs->msr |= MSR_VEC;
	}
#endif

	return err;
}
#endif

/*
 * Setup the trampoline code on the stack
 */
static long setup_trampoline(unsigned int syscall, unsigned int __user *tramp)
{
	int i;
	long err = 0;

	/* addi r1, r1, __SIGNAL_FRAMESIZE  # Pop the dummy stackframe */
	err |= __put_user(0x38210000UL | (__SIGNAL_FRAMESIZE & 0xffff), &tramp[0]);
	/* li r0, __NR_[rt_]sigreturn| */
	err |= __put_user(0x38000000UL | (syscall & 0xffff), &tramp[1]);
	/* sc */
	err |= __put_user(0x44000002UL, &tramp[2]);

	/* Minimal traceback info */
	for (i=TRAMP_TRACEBACK; i < TRAMP_SIZE ;i++)
		err |= __put_user(0, &tramp[i]);

	if (!err)
		flush_icache_range((unsigned long) &tramp[0],
			   (unsigned long) &tramp[TRAMP_SIZE]);

	return err;
}

/*
 * Userspace code may pass a ucontext which doesn't include VSX added
 * at the end.  We need to check for this case.
 */
#define UCONTEXTSIZEWITHOUTVSX \
		(sizeof(struct ucontext) - 32*sizeof(long))

/*
 * Handle {get,set,swap}_context operations
 */
int sys_swapcontext(struct ucontext __user *old_ctx,
		    struct ucontext __user *new_ctx,
		    long ctx_size, long r6, long r7, long r8, struct pt_regs *regs)
{
	unsigned char tmp;
	sigset_t set;
	unsigned long new_msr = 0;
	int ctx_has_vsx_region = 0;

	if (new_ctx &&
	    get_user(new_msr, &new_ctx->uc_mcontext.gp_regs[PT_MSR]))
		return -EFAULT;
	/*
	 * Check that the context is not smaller than the original
	 * size (with VMX but without VSX)
	 */
	if (ctx_size < UCONTEXTSIZEWITHOUTVSX)
		return -EINVAL;
	/*
	 * If the new context state sets the MSR VSX bits but
	 * it doesn't provide VSX state.
	 */
	if ((ctx_size < sizeof(struct ucontext)) &&
	    (new_msr & MSR_VSX))
		return -EINVAL;
	/* Does the context have enough room to store VSX data? */
	if (ctx_size >= sizeof(struct ucontext))
		ctx_has_vsx_region = 1;

	if (old_ctx != NULL) {
		if (!access_ok(VERIFY_WRITE, old_ctx, ctx_size)
		    || setup_sigcontext(&old_ctx->uc_mcontext, regs, 0, NULL, 0,
					ctx_has_vsx_region)
		    || __copy_to_user(&old_ctx->uc_sigmask,
				      &current->blocked, sizeof(sigset_t)))
			return -EFAULT;
	}
	if (new_ctx == NULL)
		return 0;
	if (!access_ok(VERIFY_READ, new_ctx, ctx_size)
	    || __get_user(tmp, (u8 __user *) new_ctx)
	    || __get_user(tmp, (u8 __user *) new_ctx + ctx_size - 1))
		return -EFAULT;

	/*
	 * If we get a fault copying the context into the kernel's
	 * image of the user's registers, we can't just return -EFAULT
	 * because the user's registers will be corrupted.  For instance
	 * the NIP value may have been updated but not some of the
	 * other registers.  Given that we have done the access_ok
	 * and successfully read the first and last bytes of the region
	 * above, this should only happen in an out-of-memory situation
	 * or if another thread unmaps the region containing the context.
	 * We kill the task with a SIGSEGV in this situation.
	 */

	if (__copy_from_user(&set, &new_ctx->uc_sigmask, sizeof(set)))
		do_exit(SIGSEGV);
	set_current_blocked(&set);
	if (restore_sigcontext(regs, NULL, 0, &new_ctx->uc_mcontext))
		do_exit(SIGSEGV);

	/* This returns like rt_sigreturn */
	set_thread_flag(TIF_RESTOREALL);
	return 0;
}


/*
 * Do a signal return; undo the signal stack.
 */

int sys_rt_sigreturn(unsigned long r3, unsigned long r4, unsigned long r5,
		     unsigned long r6, unsigned long r7, unsigned long r8,
		     struct pt_regs *regs)
{
	struct ucontext __user *uc = (struct ucontext __user *)regs->gpr[1];
	sigset_t set;
#ifdef CONFIG_PPC_TRANSACTIONAL_MEM
	unsigned long msr;
#endif

	/* Always make any pending restarted system calls return -EINTR */
	current_thread_info()->restart_block.fn = do_no_restart_syscall;

	if (!access_ok(VERIFY_READ, uc, sizeof(*uc)))
		goto badframe;

	if (__copy_from_user(&set, &uc->uc_sigmask, sizeof(set)))
		goto badframe;
	set_current_blocked(&set);
#ifdef CONFIG_PPC_TRANSACTIONAL_MEM
	if (__get_user(msr, &uc->uc_mcontext.gp_regs[PT_MSR]))
		goto badframe;
	if (MSR_TM_ACTIVE(msr)) {
		/* We recheckpoint on return. */
		struct ucontext __user *uc_transact;
		if (__get_user(uc_transact, &uc->uc_link))
			goto badframe;
		if (restore_tm_sigcontexts(regs, &uc->uc_mcontext,
					   &uc_transact->uc_mcontext))
			goto badframe;
	}
	else
	/* Fall through, for non-TM restore */
#endif
	if (restore_sigcontext(regs, NULL, 1, &uc->uc_mcontext))
		goto badframe;

	if (restore_altstack(&uc->uc_stack))
		goto badframe;

	set_thread_flag(TIF_RESTOREALL);
	return 0;

badframe:
	if (show_unhandled_signals)
		printk_ratelimited(regs->msr & MSR_64BIT ? fmt64 : fmt32,
				   current->comm, current->pid, "rt_sigreturn",
				   (long)uc, regs->nip, regs->link);

	force_sig(SIGSEGV, current);
	return 0;
}

int handle_rt_signal64(struct ksignal *ksig, sigset_t *set, struct pt_regs *regs)
{
	struct rt_sigframe __user *frame;
	unsigned long newsp = 0;
	long err = 0;

	frame = get_sigframe(ksig, get_tm_stackpointer(regs), sizeof(*frame), 0);
	if (unlikely(frame == NULL))
		goto badframe;

	err |= __put_user(&frame->info, &frame->pinfo);
	err |= __put_user(&frame->uc, &frame->puc);
	err |= copy_siginfo_to_user(&frame->info, &ksig->info);
	if (err)
		goto badframe;

	/* Create the ucontext.  */
	err |= __put_user(0, &frame->uc.uc_flags);
	err |= __save_altstack(&frame->uc.uc_stack, regs->gpr[1]);
#ifdef CONFIG_PPC_TRANSACTIONAL_MEM
	if (MSR_TM_ACTIVE(regs->msr)) {
		/* The ucontext_t passed to userland points to the second
		 * ucontext_t (for transactional state) with its uc_link ptr.
		 */
		err |= __put_user(&frame->uc_transact, &frame->uc.uc_link);
		err |= setup_tm_sigcontexts(&frame->uc.uc_mcontext,
					    &frame->uc_transact.uc_mcontext,
					    regs, ksig->sig,
					    NULL,
					    (unsigned long)ksig->ka.sa.sa_handler);
	} else
#endif
	{
		err |= __put_user(0, &frame->uc.uc_link);
		err |= setup_sigcontext(&frame->uc.uc_mcontext, regs, ksig->sig,
					NULL, (unsigned long)ksig->ka.sa.sa_handler,
					1);
	}
	err |= __copy_to_user(&frame->uc.uc_sigmask, set, sizeof(*set));
	if (err)
		goto badframe;

	/* Make sure signal handler doesn't get spurious FP exceptions */
	current->thread.fp_state.fpscr = 0;
<<<<<<< HEAD
#ifdef CONFIG_PPC_TRANSACTIONAL_MEM
	/* Remove TM bits from thread's MSR.  The MSR in the sigcontext
	 * just indicates to userland that we were doing a transaction, but we
	 * don't want to return in transactional state:
	 */
	regs->msr &= ~MSR_TS_MASK;
#endif
=======
>>>>>>> fc14f9c1

	/* Set up to return from userspace. */
	if (vdso64_rt_sigtramp && current->mm->context.vdso_base) {
		regs->link = current->mm->context.vdso_base + vdso64_rt_sigtramp;
	} else {
		err |= setup_trampoline(__NR_rt_sigreturn, &frame->tramp[0]);
		if (err)
			goto badframe;
		regs->link = (unsigned long) &frame->tramp[0];
	}

	/* Allocate a dummy caller frame for the signal handler. */
	newsp = ((unsigned long)frame) - __SIGNAL_FRAMESIZE;
	err |= put_user(regs->gpr[1], (unsigned long __user *)newsp);

	/* Set up "regs" so we "return" to the signal handler. */
	if (is_elf2_task()) {
		regs->nip = (unsigned long) ksig->ka.sa.sa_handler;
		regs->gpr[12] = regs->nip;
	} else {
		/* Handler is *really* a pointer to the function descriptor for
		 * the signal routine.  The first entry in the function
		 * descriptor is the entry address of signal and the second
		 * entry is the TOC value we need to use.
		 */
		func_descr_t __user *funct_desc_ptr =
			(func_descr_t __user *) ksig->ka.sa.sa_handler;

		err |= get_user(regs->nip, &funct_desc_ptr->entry);
		err |= get_user(regs->gpr[2], &funct_desc_ptr->toc);
	}

	/* enter the signal handler in native-endian mode */
	regs->msr &= ~MSR_LE;
	regs->msr |= (MSR_KERNEL & MSR_LE);
	regs->gpr[1] = newsp;
	regs->gpr[3] = ksig->sig;
	regs->result = 0;
	if (ksig->ka.sa.sa_flags & SA_SIGINFO) {
		err |= get_user(regs->gpr[4], (unsigned long __user *)&frame->pinfo);
		err |= get_user(regs->gpr[5], (unsigned long __user *)&frame->puc);
		regs->gpr[6] = (unsigned long) frame;
	} else {
		regs->gpr[4] = (unsigned long)&frame->uc.uc_mcontext;
	}
	if (err)
		goto badframe;

	return 0;

badframe:
	if (show_unhandled_signals)
		printk_ratelimited(regs->msr & MSR_64BIT ? fmt64 : fmt32,
				   current->comm, current->pid, "setup_rt_frame",
				   (long)frame, regs->nip, regs->link);

	return 1;
}<|MERGE_RESOLUTION|>--- conflicted
+++ resolved
@@ -361,11 +361,7 @@
 	if (v_regs && !access_ok(VERIFY_READ, v_regs, 34 * sizeof(vector128)))
 		return -EFAULT;
 	/* Copy 33 vec registers (vr0..31 and vscr) from the stack */
-<<<<<<< HEAD
-	if (v_regs != 0 && (msr & MSR_VEC) != 0)
-=======
 	if (v_regs != NULL && (msr & MSR_VEC) != 0)
->>>>>>> fc14f9c1
 		err |= __copy_from_user(&current->thread.vr_state, v_regs,
 					33 * sizeof(vector128));
 	else if (current->thread.used_vr)
@@ -484,11 +480,7 @@
 				    tm_v_regs, 34 * sizeof(vector128)))
 		return -EFAULT;
 	/* Copy 33 vec registers (vr0..31 and vscr) from the stack */
-<<<<<<< HEAD
-	if (v_regs != 0 && tm_v_regs != 0 && (msr & MSR_VEC) != 0) {
-=======
 	if (v_regs != NULL && tm_v_regs != NULL && (msr & MSR_VEC) != 0) {
->>>>>>> fc14f9c1
 		err |= __copy_from_user(&current->thread.vr_state, v_regs,
 					33 * sizeof(vector128));
 		err |= __copy_from_user(&current->thread.transact_vr, tm_v_regs,
@@ -760,16 +752,6 @@
 
 	/* Make sure signal handler doesn't get spurious FP exceptions */
 	current->thread.fp_state.fpscr = 0;
-<<<<<<< HEAD
-#ifdef CONFIG_PPC_TRANSACTIONAL_MEM
-	/* Remove TM bits from thread's MSR.  The MSR in the sigcontext
-	 * just indicates to userland that we were doing a transaction, but we
-	 * don't want to return in transactional state:
-	 */
-	regs->msr &= ~MSR_TS_MASK;
-#endif
-=======
->>>>>>> fc14f9c1
 
 	/* Set up to return from userspace. */
 	if (vdso64_rt_sigtramp && current->mm->context.vdso_base) {
