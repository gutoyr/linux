--- conflicted
+++ resolved
@@ -28,17 +28,6 @@
 #include <asm/mce.h>
 #include <asm/machdep.h>
 
-<<<<<<< HEAD
-static void _flush_tlb(uint32_t tlb_set, unsigned long inval_selector)
-{
-	unsigned long i, rb;
-
-	rb = inval_selector;
-	for (i = 0; i < tlb_set; i++) {
-		asm volatile("tlbiel %0" : : "r" (rb));
-		rb += 1 << TLBIEL_INVAL_SET_SHIFT;
-	}
-=======
 static void flush_tlb_206(unsigned int num_sets, unsigned int action)
 {
 	unsigned long rb;
@@ -62,67 +51,30 @@
 		rb += 1 << TLBIEL_INVAL_SET_SHIFT;
 	}
 	asm volatile("ptesync" : : : "memory");
->>>>>>> afd2ff9b
 }
 
 /*
  * Generic routine to flush TLB on power7. This routine is used as
  * flush_tlb hook in cpu_spec for Power7 processor.
  *
-<<<<<<< HEAD
- * action => FLUSH_TLB_ALL:  Invalidate all TLBs.
- *	     FLUSH_TLB_LPID: Invalidate TLB for current LPID.
- */
-void __flush_tlb_power7(unsigned int action)
-{
-	switch (action) {
-	case FLUSH_TLB_ALL:
-		_flush_tlb(POWER7_TLB_SETS, TLBIEL_INVAL_SET);
-		break;
-	case FLUSH_TLB_LPID:
-		_flush_tlb(POWER7_TLB_SETS, TLBIEL_INVAL_SET_LPID);
-		break;
-	default:
-		break;
-	}
-=======
  * action => TLB_INVAL_SCOPE_GLOBAL:  Invalidate all TLBs.
  *	     TLB_INVAL_SCOPE_LPID: Invalidate TLB for current LPID.
  */
 void __flush_tlb_power7(unsigned int action)
 {
 	flush_tlb_206(POWER7_TLB_SETS, action);
->>>>>>> afd2ff9b
 }
 
 /*
  * Generic routine to flush TLB on power8. This routine is used as
  * flush_tlb hook in cpu_spec for power8 processor.
  *
-<<<<<<< HEAD
- * action => FLUSH_TLB_ALL:  Invalidate all TLBs.
- *	     FLUSH_TLB_LPID: Invalidate TLB for current LPID.
- */
-void __flush_tlb_power8(unsigned int action)
-{
-	switch (action) {
-	case FLUSH_TLB_ALL:
-		_flush_tlb(POWER8_TLB_SETS, TLBIEL_INVAL_SET);
-		break;
-	case FLUSH_TLB_LPID:
-		_flush_tlb(POWER8_TLB_SETS, TLBIEL_INVAL_SET_LPID);
-		break;
-	default:
-		break;
-	}
-=======
  * action => TLB_INVAL_SCOPE_GLOBAL:  Invalidate all TLBs.
  *	     TLB_INVAL_SCOPE_LPID: Invalidate TLB for current LPID.
  */
 void __flush_tlb_power8(unsigned int action)
 {
 	flush_tlb_206(POWER8_TLB_SETS, action);
->>>>>>> afd2ff9b
 }
 
 /* flush SLBs and reload */
@@ -176,11 +128,7 @@
 	}
 	if (dsisr & P7_DSISR_MC_TLB_MULTIHIT_MFTLB) {
 		if (cur_cpu_spec && cur_cpu_spec->flush_tlb)
-<<<<<<< HEAD
-			cur_cpu_spec->flush_tlb(FLUSH_TLB_ALL);
-=======
 			cur_cpu_spec->flush_tlb(TLB_INVAL_SCOPE_GLOBAL);
->>>>>>> afd2ff9b
 		/* reset error bits */
 		dsisr &= ~P7_DSISR_MC_TLB_MULTIHIT_MFTLB;
 	}
@@ -211,11 +159,7 @@
 		break;
 	case P7_SRR1_MC_IFETCH_TLB_MULTIHIT:
 		if (cur_cpu_spec && cur_cpu_spec->flush_tlb) {
-<<<<<<< HEAD
-			cur_cpu_spec->flush_tlb(FLUSH_TLB_ALL);
-=======
 			cur_cpu_spec->flush_tlb(TLB_INVAL_SCOPE_GLOBAL);
->>>>>>> afd2ff9b
 			handled = 1;
 		}
 		break;
