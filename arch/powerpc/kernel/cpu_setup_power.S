--- conflicted
+++ resolved
@@ -56,10 +56,7 @@
 	li	r0,0
 	mtspr	SPRN_LPID,r0
 	mfspr	r3,SPRN_LPCR
-<<<<<<< HEAD
-=======
 	ori	r3, r3, LPCR_PECEDH
->>>>>>> fc14f9c1
 	bl	__init_LPCR
 	bl	__init_HFSCR
 	bl	__init_tlb_power8
@@ -78,10 +75,7 @@
 	li	r0,0
 	mtspr	SPRN_LPID,r0
 	mfspr   r3,SPRN_LPCR
-<<<<<<< HEAD
-=======
 	ori	r3, r3, LPCR_PECEDH
->>>>>>> fc14f9c1
 	bl	__init_LPCR
 	bl	__init_HFSCR
 	bl	__init_tlb_power8
@@ -143,23 +137,11 @@
 /*
  * Clear the TLB using the specified IS form of tlbiel instruction
  * (invalidate by congruence class). P7 has 128 CCs., P8 has 512.
-<<<<<<< HEAD
  */
 __init_tlb_power7:
 	li	r6,128
 	mtctr	r6
 	li	r7,0xc00	/* IS field = 0b11 */
-=======
- *
- * r3 = IS field
- */
-__init_tlb_power7:
-	li	r3,0xc00	/* IS field = 0b11 */
-_GLOBAL(__flush_tlb_power7)
-	li	r6,128
-	mtctr	r6
-	mr	r7,r3		/* IS field */
->>>>>>> fc14f9c1
 	ptesync
 2:	tlbiel	r7
 	addi	r7,r7,0x1000
@@ -168,14 +150,9 @@
 1:	blr
 
 __init_tlb_power8:
-<<<<<<< HEAD
-=======
-	li	r3,0xc00	/* IS field = 0b11 */
-_GLOBAL(__flush_tlb_power8)
->>>>>>> fc14f9c1
 	li	r6,512
 	mtctr	r6
-	mr	r7,r3		/* IS field */
+	li	r7,0xc00	/* IS field = 0b11 */
 	ptesync
 2:	tlbiel	r7
 	addi	r7,r7,0x1000
