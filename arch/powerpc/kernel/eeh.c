--- conflicted
+++ resolved
@@ -699,11 +699,7 @@
 static void *eeh_restore_dev_state(void *data, void *userdata)
 {
 	struct eeh_dev *edev = data;
-<<<<<<< HEAD
-	struct device_node *dn = eeh_dev_to_of_node(edev);
-=======
 	struct pci_dn *pdn = eeh_dev_to_pdn(edev);
->>>>>>> 078b8a5d
 	struct pci_dev *pdev = eeh_dev_to_pci_dev(edev);
 	struct pci_dev *dev = userdata;
 
@@ -711,13 +707,8 @@
 		return NULL;
 
 	/* Apply customization from firmware */
-<<<<<<< HEAD
-	if (dn && eeh_ops->restore_config)
-		eeh_ops->restore_config(dn);
-=======
 	if (pdn && eeh_ops->restore_config)
 		eeh_ops->restore_config(pdn);
->>>>>>> 078b8a5d
 
 	/* The caller should restore state for the specified device */
 	if (pdev != dev)
