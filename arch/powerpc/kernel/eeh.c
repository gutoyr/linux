/*
 * Copyright IBM Corporation 2001, 2005, 2006
 * Copyright Dave Engebretsen & Todd Inglett 2001
 * Copyright Linas Vepstas 2005, 2006
 * Copyright 2001-2012 IBM Corporation.
 *
 * This program is free software; you can redistribute it and/or modify
 * it under the terms of the GNU General Public License as published by
 * the Free Software Foundation; either version 2 of the License, or
 * (at your option) any later version.
 *
 * This program is distributed in the hope that it will be useful,
 * but WITHOUT ANY WARRANTY; without even the implied warranty of
 * MERCHANTABILITY or FITNESS FOR A PARTICULAR PURPOSE.  See the
 * GNU General Public License for more details.
 *
 * You should have received a copy of the GNU General Public License
 * along with this program; if not, write to the Free Software
 * Foundation, Inc., 59 Temple Place, Suite 330, Boston, MA  02111-1307 USA
 *
 * Please address comments and feedback to Linas Vepstas <linas@austin.ibm.com>
 */

#include <linux/delay.h>
#include <linux/debugfs.h>
#include <linux/sched.h>
#include <linux/init.h>
#include <linux/list.h>
#include <linux/pci.h>
#include <linux/iommu.h>
#include <linux/proc_fs.h>
#include <linux/rbtree.h>
#include <linux/reboot.h>
#include <linux/seq_file.h>
#include <linux/spinlock.h>
#include <linux/export.h>
#include <linux/of.h>

#include <linux/atomic.h>
#include <asm/debug.h>
#include <asm/eeh.h>
#include <asm/eeh_event.h>
#include <asm/io.h>
#include <asm/iommu.h>
#include <asm/machdep.h>
#include <asm/ppc-pci.h>
#include <asm/rtas.h>


/** Overview:
 *  EEH, or "Extended Error Handling" is a PCI bridge technology for
 *  dealing with PCI bus errors that can't be dealt with within the
 *  usual PCI framework, except by check-stopping the CPU.  Systems
 *  that are designed for high-availability/reliability cannot afford
 *  to crash due to a "mere" PCI error, thus the need for EEH.
 *  An EEH-capable bridge operates by converting a detected error
 *  into a "slot freeze", taking the PCI adapter off-line, making
 *  the slot behave, from the OS'es point of view, as if the slot
 *  were "empty": all reads return 0xff's and all writes are silently
 *  ignored.  EEH slot isolation events can be triggered by parity
 *  errors on the address or data busses (e.g. during posted writes),
 *  which in turn might be caused by low voltage on the bus, dust,
 *  vibration, humidity, radioactivity or plain-old failed hardware.
 *
 *  Note, however, that one of the leading causes of EEH slot
 *  freeze events are buggy device drivers, buggy device microcode,
 *  or buggy device hardware.  This is because any attempt by the
 *  device to bus-master data to a memory address that is not
 *  assigned to the device will trigger a slot freeze.   (The idea
 *  is to prevent devices-gone-wild from corrupting system memory).
 *  Buggy hardware/drivers will have a miserable time co-existing
 *  with EEH.
 *
 *  Ideally, a PCI device driver, when suspecting that an isolation
 *  event has occurred (e.g. by reading 0xff's), will then ask EEH
 *  whether this is the case, and then take appropriate steps to
 *  reset the PCI slot, the PCI device, and then resume operations.
 *  However, until that day,  the checking is done here, with the
 *  eeh_check_failure() routine embedded in the MMIO macros.  If
 *  the slot is found to be isolated, an "EEH Event" is synthesized
 *  and sent out for processing.
 */

/* If a device driver keeps reading an MMIO register in an interrupt
 * handler after a slot isolation event, it might be broken.
 * This sets the threshold for how many read attempts we allow
 * before printing an error message.
 */
#define EEH_MAX_FAILS	2100000

/* Time to wait for a PCI slot to report status, in milliseconds */
#define PCI_BUS_RESET_WAIT_MSEC (5*60*1000)

/*
 * EEH probe mode support, which is part of the flags,
 * is to support multiple platforms for EEH. Some platforms
 * like pSeries do PCI emunation based on device tree.
 * However, other platforms like powernv probe PCI devices
 * from hardware. The flag is used to distinguish that.
 * In addition, struct eeh_ops::probe would be invoked for
 * particular OF node or PCI device so that the corresponding
 * PE would be created there.
 */
int eeh_subsystem_flags;
EXPORT_SYMBOL(eeh_subsystem_flags);

/*
 * EEH allowed maximal frozen times. If one particular PE's
 * frozen count in last hour exceeds this limit, the PE will
 * be forced to be offline permanently.
 */
int eeh_max_freezes = 5;

/* Platform dependent EEH operations */
struct eeh_ops *eeh_ops = NULL;

/* Lock to avoid races due to multiple reports of an error */
DEFINE_RAW_SPINLOCK(confirm_error_lock);

/* Lock to protect passed flags */
static DEFINE_MUTEX(eeh_dev_mutex);

/* Buffer for reporting pci register dumps. Its here in BSS, and
 * not dynamically alloced, so that it ends up in RMO where RTAS
 * can access it.
 */
#define EEH_PCI_REGS_LOG_LEN 8192
static unsigned char pci_regs_buf[EEH_PCI_REGS_LOG_LEN];

/*
 * The struct is used to maintain the EEH global statistic
 * information. Besides, the EEH global statistics will be
 * exported to user space through procfs
 */
struct eeh_stats {
	u64 no_device;		/* PCI device not found		*/
	u64 no_dn;		/* OF node not found		*/
	u64 no_cfg_addr;	/* Config address not found	*/
	u64 ignored_check;	/* EEH check skipped		*/
	u64 total_mmio_ffs;	/* Total EEH checks		*/
	u64 false_positives;	/* Unnecessary EEH checks	*/
	u64 slot_resets;	/* PE reset			*/
};

static struct eeh_stats eeh_stats;

static int __init eeh_setup(char *str)
{
	if (!strcmp(str, "off"))
		eeh_add_flag(EEH_FORCE_DISABLED);
	else if (!strcmp(str, "early_log"))
		eeh_add_flag(EEH_EARLY_DUMP_LOG);

	return 1;
}
__setup("eeh=", eeh_setup);

/*
 * This routine captures assorted PCI configuration space data
 * for the indicated PCI device, and puts them into a buffer
 * for RTAS error logging.
 */
static size_t eeh_dump_dev_log(struct eeh_dev *edev, char *buf, size_t len)
{
	struct pci_dn *pdn = eeh_dev_to_pdn(edev);
	u32 cfg;
	int cap, i;
	int n = 0, l = 0;
	char buffer[128];

	n += scnprintf(buf+n, len-n, "%04x:%02x:%02x:%01x\n",
		       edev->phb->global_number, pdn->busno,
		       PCI_SLOT(pdn->devfn), PCI_FUNC(pdn->devfn));
	pr_warn("EEH: of node=%04x:%02x:%02x:%01x\n",
		edev->phb->global_number, pdn->busno,
		PCI_SLOT(pdn->devfn), PCI_FUNC(pdn->devfn));

	eeh_ops->read_config(pdn, PCI_VENDOR_ID, 4, &cfg);
	n += scnprintf(buf+n, len-n, "dev/vend:%08x\n", cfg);
	pr_warn("EEH: PCI device/vendor: %08x\n", cfg);

	eeh_ops->read_config(pdn, PCI_COMMAND, 4, &cfg);
	n += scnprintf(buf+n, len-n, "cmd/stat:%x\n", cfg);
	pr_warn("EEH: PCI cmd/status register: %08x\n", cfg);

	/* Gather bridge-specific registers */
	if (edev->mode & EEH_DEV_BRIDGE) {
		eeh_ops->read_config(pdn, PCI_SEC_STATUS, 2, &cfg);
		n += scnprintf(buf+n, len-n, "sec stat:%x\n", cfg);
		pr_warn("EEH: Bridge secondary status: %04x\n", cfg);

		eeh_ops->read_config(pdn, PCI_BRIDGE_CONTROL, 2, &cfg);
		n += scnprintf(buf+n, len-n, "brdg ctl:%x\n", cfg);
		pr_warn("EEH: Bridge control: %04x\n", cfg);
	}

	/* Dump out the PCI-X command and status regs */
	cap = edev->pcix_cap;
	if (cap) {
		eeh_ops->read_config(pdn, cap, 4, &cfg);
		n += scnprintf(buf+n, len-n, "pcix-cmd:%x\n", cfg);
		pr_warn("EEH: PCI-X cmd: %08x\n", cfg);

		eeh_ops->read_config(pdn, cap+4, 4, &cfg);
		n += scnprintf(buf+n, len-n, "pcix-stat:%x\n", cfg);
		pr_warn("EEH: PCI-X status: %08x\n", cfg);
	}

	/* If PCI-E capable, dump PCI-E cap 10 */
	cap = edev->pcie_cap;
	if (cap) {
		n += scnprintf(buf+n, len-n, "pci-e cap10:\n");
		pr_warn("EEH: PCI-E capabilities and status follow:\n");

		for (i=0; i<=8; i++) {
			eeh_ops->read_config(pdn, cap+4*i, 4, &cfg);
			n += scnprintf(buf+n, len-n, "%02x:%x\n", 4*i, cfg);

			if ((i % 4) == 0) {
				if (i != 0)
					pr_warn("%s\n", buffer);

				l = scnprintf(buffer, sizeof(buffer),
					      "EEH: PCI-E %02x: %08x ",
					      4*i, cfg);
			} else {
				l += scnprintf(buffer+l, sizeof(buffer)-l,
					       "%08x ", cfg);
			}

		}

		pr_warn("%s\n", buffer);
	}

	/* If AER capable, dump it */
	cap = edev->aer_cap;
	if (cap) {
		n += scnprintf(buf+n, len-n, "pci-e AER:\n");
		pr_warn("EEH: PCI-E AER capability register set follows:\n");

		for (i=0; i<=13; i++) {
			eeh_ops->read_config(pdn, cap+4*i, 4, &cfg);
			n += scnprintf(buf+n, len-n, "%02x:%x\n", 4*i, cfg);

			if ((i % 4) == 0) {
				if (i != 0)
					pr_warn("%s\n", buffer);

				l = scnprintf(buffer, sizeof(buffer),
					      "EEH: PCI-E AER %02x: %08x ",
					      4*i, cfg);
			} else {
				l += scnprintf(buffer+l, sizeof(buffer)-l,
					       "%08x ", cfg);
			}
		}

		pr_warn("%s\n", buffer);
	}

	return n;
}

static void *eeh_dump_pe_log(void *data, void *flag)
{
	struct eeh_pe *pe = data;
	struct eeh_dev *edev, *tmp;
	size_t *plen = flag;

	/* If the PE's config space is blocked, 0xFF's will be
	 * returned. It's pointless to collect the log in this
	 * case.
	 */
	if (pe->state & EEH_PE_CFG_BLOCKED)
		return NULL;

	eeh_pe_for_each_dev(pe, edev, tmp)
		*plen += eeh_dump_dev_log(edev, pci_regs_buf + *plen,
					  EEH_PCI_REGS_LOG_LEN - *plen);

	return NULL;
}

/**
 * eeh_slot_error_detail - Generate combined log including driver log and error log
 * @pe: EEH PE
 * @severity: temporary or permanent error log
 *
 * This routine should be called to generate the combined log, which
 * is comprised of driver log and error log. The driver log is figured
 * out from the config space of the corresponding PCI device, while
 * the error log is fetched through platform dependent function call.
 */
void eeh_slot_error_detail(struct eeh_pe *pe, int severity)
{
	size_t loglen = 0;

	/*
	 * When the PHB is fenced or dead, it's pointless to collect
	 * the data from PCI config space because it should return
	 * 0xFF's. For ER, we still retrieve the data from the PCI
	 * config space.
	 *
	 * For pHyp, we have to enable IO for log retrieval. Otherwise,
	 * 0xFF's is always returned from PCI config space.
	 */
	if (!(pe->type & EEH_PE_PHB)) {
		if (eeh_has_flag(EEH_ENABLE_IO_FOR_LOG))
			eeh_pci_enable(pe, EEH_OPT_THAW_MMIO);

		/*
		 * The config space of some PCI devices can't be accessed
		 * when their PEs are in frozen state. Otherwise, fenced
		 * PHB might be seen. Those PEs are identified with flag
		 * EEH_PE_CFG_RESTRICTED, indicating EEH_PE_CFG_BLOCKED
		 * is set automatically when the PE is put to EEH_PE_ISOLATED.
		 *
		 * Restoring BARs possibly triggers PCI config access in
		 * (OPAL) firmware and then causes fenced PHB. If the
		 * PCI config is blocked with flag EEH_PE_CFG_BLOCKED, it's
		 * pointless to restore BARs and dump config space.
		 */
		eeh_ops->configure_bridge(pe);
		if (!(pe->state & EEH_PE_CFG_BLOCKED)) {
			eeh_pe_restore_bars(pe);

			pci_regs_buf[0] = 0;
			eeh_pe_traverse(pe, eeh_dump_pe_log, &loglen);
		}
	}

	eeh_ops->get_log(pe, severity, pci_regs_buf, loglen);
}

/**
 * eeh_token_to_phys - Convert EEH address token to phys address
 * @token: I/O token, should be address in the form 0xA....
 *
 * This routine should be called to convert virtual I/O address
 * to physical one.
 */
static inline unsigned long eeh_token_to_phys(unsigned long token)
{
	pte_t *ptep;
	unsigned long pa;
	int hugepage_shift;

	/*
	 * We won't find hugepages here(this is iomem). Hence we are not
	 * worried about _PAGE_SPLITTING/collapse. Also we will not hit
	 * page table free, because of init_mm.
	 */
<<<<<<< HEAD
	ptep = __find_linux_pte_or_hugepte(init_mm.pgd, token, &hugepage_shift);
=======
	ptep = __find_linux_pte_or_hugepte(init_mm.pgd, token,
					   NULL, &hugepage_shift);
>>>>>>> afd2ff9b
	if (!ptep)
		return token;
	WARN_ON(hugepage_shift);
	pa = pte_pfn(*ptep) << PAGE_SHIFT;

	return pa | (token & (PAGE_SIZE-1));
}

/*
 * On PowerNV platform, we might already have fenced PHB there.
 * For that case, it's meaningless to recover frozen PE. Intead,
 * We have to handle fenced PHB firstly.
 */
static int eeh_phb_check_failure(struct eeh_pe *pe)
{
	struct eeh_pe *phb_pe;
	unsigned long flags;
	int ret;

	if (!eeh_has_flag(EEH_PROBE_MODE_DEV))
		return -EPERM;

	/* Find the PHB PE */
	phb_pe = eeh_phb_pe_get(pe->phb);
	if (!phb_pe) {
		pr_warn("%s Can't find PE for PHB#%d\n",
			__func__, pe->phb->global_number);
		return -EEXIST;
	}

	/* If the PHB has been in problematic state */
	eeh_serialize_lock(&flags);
	if (phb_pe->state & EEH_PE_ISOLATED) {
		ret = 0;
		goto out;
	}

	/* Check PHB state */
	ret = eeh_ops->get_state(phb_pe, NULL);
	if ((ret < 0) ||
	    (ret == EEH_STATE_NOT_SUPPORT) ||
	    (ret & (EEH_STATE_MMIO_ACTIVE | EEH_STATE_DMA_ACTIVE)) ==
	    (EEH_STATE_MMIO_ACTIVE | EEH_STATE_DMA_ACTIVE)) {
		ret = 0;
		goto out;
	}

	/* Isolate the PHB and send event */
	eeh_pe_state_mark(phb_pe, EEH_PE_ISOLATED);
	eeh_serialize_unlock(flags);

	pr_err("EEH: PHB#%x failure detected, location: %s\n",
		phb_pe->phb->global_number, eeh_pe_loc_get(phb_pe));
	dump_stack();
	eeh_send_failure_event(phb_pe);

	return 1;
out:
	eeh_serialize_unlock(flags);
	return ret;
}

/**
 * eeh_dev_check_failure - Check if all 1's data is due to EEH slot freeze
 * @edev: eeh device
 *
 * Check for an EEH failure for the given device node.  Call this
 * routine if the result of a read was all 0xff's and you want to
 * find out if this is due to an EEH slot freeze.  This routine
 * will query firmware for the EEH status.
 *
 * Returns 0 if there has not been an EEH error; otherwise returns
 * a non-zero value and queues up a slot isolation event notification.
 *
 * It is safe to call this routine in an interrupt context.
 */
int eeh_dev_check_failure(struct eeh_dev *edev)
{
	int ret;
	int active_flags = (EEH_STATE_MMIO_ACTIVE | EEH_STATE_DMA_ACTIVE);
	unsigned long flags;
	struct pci_dn *pdn;
	struct pci_dev *dev;
	struct eeh_pe *pe, *parent_pe, *phb_pe;
	int rc = 0;
	const char *location = NULL;

	eeh_stats.total_mmio_ffs++;

	if (!eeh_enabled())
		return 0;

	if (!edev) {
		eeh_stats.no_dn++;
		return 0;
	}
	dev = eeh_dev_to_pci_dev(edev);
	pe = eeh_dev_to_pe(edev);

	/* Access to IO BARs might get this far and still not want checking. */
	if (!pe) {
		eeh_stats.ignored_check++;
		pr_debug("EEH: Ignored check for %s\n",
			eeh_pci_name(dev));
		return 0;
	}

	if (!pe->addr && !pe->config_addr) {
		eeh_stats.no_cfg_addr++;
		return 0;
	}

	/*
	 * On PowerNV platform, we might already have fenced PHB
	 * there and we need take care of that firstly.
	 */
	ret = eeh_phb_check_failure(pe);
	if (ret > 0)
		return ret;

	/*
	 * If the PE isn't owned by us, we shouldn't check the
	 * state. Instead, let the owner handle it if the PE has
	 * been frozen.
	 */
	if (eeh_pe_passed(pe))
		return 0;

	/* If we already have a pending isolation event for this
	 * slot, we know it's bad already, we don't need to check.
	 * Do this checking under a lock; as multiple PCI devices
	 * in one slot might report errors simultaneously, and we
	 * only want one error recovery routine running.
	 */
	eeh_serialize_lock(&flags);
	rc = 1;
	if (pe->state & EEH_PE_ISOLATED) {
		pe->check_count++;
		if (pe->check_count % EEH_MAX_FAILS == 0) {
			pdn = eeh_dev_to_pdn(edev);
			if (pdn->node)
				location = of_get_property(pdn->node, "ibm,loc-code", NULL);
			printk(KERN_ERR "EEH: %d reads ignored for recovering device at "
				"location=%s driver=%s pci addr=%s\n",
				pe->check_count,
				location ? location : "unknown",
				eeh_driver_name(dev), eeh_pci_name(dev));
			printk(KERN_ERR "EEH: Might be infinite loop in %s driver\n",
				eeh_driver_name(dev));
			dump_stack();
		}
		goto dn_unlock;
	}

	/*
	 * Now test for an EEH failure.  This is VERY expensive.
	 * Note that the eeh_config_addr may be a parent device
	 * in the case of a device behind a bridge, or it may be
	 * function zero of a multi-function device.
	 * In any case they must share a common PHB.
	 */
	ret = eeh_ops->get_state(pe, NULL);

	/* Note that config-io to empty slots may fail;
	 * they are empty when they don't have children.
	 * We will punt with the following conditions: Failure to get
	 * PE's state, EEH not support and Permanently unavailable
	 * state, PE is in good state.
	 */
	if ((ret < 0) ||
	    (ret == EEH_STATE_NOT_SUPPORT) ||
	    ((ret & active_flags) == active_flags)) {
		eeh_stats.false_positives++;
		pe->false_positives++;
		rc = 0;
		goto dn_unlock;
	}

	/*
	 * It should be corner case that the parent PE has been
	 * put into frozen state as well. We should take care
	 * that at first.
	 */
	parent_pe = pe->parent;
	while (parent_pe) {
		/* Hit the ceiling ? */
		if (parent_pe->type & EEH_PE_PHB)
			break;

		/* Frozen parent PE ? */
		ret = eeh_ops->get_state(parent_pe, NULL);
		if (ret > 0 &&
		    (ret & active_flags) != active_flags)
			pe = parent_pe;

		/* Next parent level */
		parent_pe = parent_pe->parent;
	}

	eeh_stats.slot_resets++;

	/* Avoid repeated reports of this failure, including problems
	 * with other functions on this device, and functions under
	 * bridges.
	 */
	eeh_pe_state_mark(pe, EEH_PE_ISOLATED);
	eeh_serialize_unlock(flags);

	/* Most EEH events are due to device driver bugs.  Having
	 * a stack trace will help the device-driver authors figure
	 * out what happened.  So print that out.
	 */
	phb_pe = eeh_phb_pe_get(pe->phb);
	pr_err("EEH: Frozen PHB#%x-PE#%x detected\n",
	       pe->phb->global_number, pe->addr);
	pr_err("EEH: PE location: %s, PHB location: %s\n",
	       eeh_pe_loc_get(pe), eeh_pe_loc_get(phb_pe));
	dump_stack();

	eeh_send_failure_event(pe);

	return 1;

dn_unlock:
	eeh_serialize_unlock(flags);
	return rc;
}

EXPORT_SYMBOL_GPL(eeh_dev_check_failure);

/**
 * eeh_check_failure - Check if all 1's data is due to EEH slot freeze
 * @token: I/O address
 *
 * Check for an EEH failure at the given I/O address. Call this
 * routine if the result of a read was all 0xff's and you want to
 * find out if this is due to an EEH slot freeze event. This routine
 * will query firmware for the EEH status.
 *
 * Note this routine is safe to call in an interrupt context.
 */
int eeh_check_failure(const volatile void __iomem *token)
{
	unsigned long addr;
	struct eeh_dev *edev;

	/* Finding the phys addr + pci device; this is pretty quick. */
	addr = eeh_token_to_phys((unsigned long __force) token);
	edev = eeh_addr_cache_get_dev(addr);
	if (!edev) {
		eeh_stats.no_device++;
		return 0;
	}

	return eeh_dev_check_failure(edev);
}
EXPORT_SYMBOL(eeh_check_failure);


/**
 * eeh_pci_enable - Enable MMIO or DMA transfers for this slot
 * @pe: EEH PE
 *
 * This routine should be called to reenable frozen MMIO or DMA
 * so that it would work correctly again. It's useful while doing
 * recovery or log collection on the indicated device.
 */
int eeh_pci_enable(struct eeh_pe *pe, int function)
{
	int active_flag, rc;

	/*
	 * pHyp doesn't allow to enable IO or DMA on unfrozen PE.
	 * Also, it's pointless to enable them on unfrozen PE. So
	 * we have to check before enabling IO or DMA.
	 */
	switch (function) {
	case EEH_OPT_THAW_MMIO:
		active_flag = EEH_STATE_MMIO_ACTIVE | EEH_STATE_MMIO_ENABLED;
		break;
	case EEH_OPT_THAW_DMA:
		active_flag = EEH_STATE_DMA_ACTIVE;
		break;
	case EEH_OPT_DISABLE:
	case EEH_OPT_ENABLE:
	case EEH_OPT_FREEZE_PE:
		active_flag = 0;
		break;
	default:
		pr_warn("%s: Invalid function %d\n",
			__func__, function);
		return -EINVAL;
	}

	/*
	 * Check if IO or DMA has been enabled before
	 * enabling them.
	 */
	if (active_flag) {
		rc = eeh_ops->get_state(pe, NULL);
		if (rc < 0)
			return rc;

		/* Needn't enable it at all */
		if (rc == EEH_STATE_NOT_SUPPORT)
			return 0;

		/* It's already enabled */
		if (rc & active_flag)
			return 0;
	}


	/* Issue the request */
	rc = eeh_ops->set_option(pe, function);
	if (rc)
		pr_warn("%s: Unexpected state change %d on "
			"PHB#%d-PE#%x, err=%d\n",
			__func__, function, pe->phb->global_number,
			pe->addr, rc);

	/* Check if the request is finished successfully */
	if (active_flag) {
		rc = eeh_ops->wait_state(pe, PCI_BUS_RESET_WAIT_MSEC);
		if (rc <= 0)
			return rc;

		if (rc & active_flag)
			return 0;

		return -EIO;
	}

	return rc;
}

static void *eeh_disable_and_save_dev_state(void *data, void *userdata)
{
	struct eeh_dev *edev = data;
	struct pci_dev *pdev = eeh_dev_to_pci_dev(edev);
	struct pci_dev *dev = userdata;

	/*
	 * The caller should have disabled and saved the
	 * state for the specified device
	 */
	if (!pdev || pdev == dev)
		return NULL;

	/* Ensure we have D0 power state */
	pci_set_power_state(pdev, PCI_D0);

	/* Save device state */
	pci_save_state(pdev);

	/*
	 * Disable device to avoid any DMA traffic and
	 * interrupt from the device
	 */
	pci_write_config_word(pdev, PCI_COMMAND, PCI_COMMAND_INTX_DISABLE);

	return NULL;
}

static void *eeh_restore_dev_state(void *data, void *userdata)
{
	struct eeh_dev *edev = data;
	struct pci_dn *pdn = eeh_dev_to_pdn(edev);
	struct pci_dev *pdev = eeh_dev_to_pci_dev(edev);
	struct pci_dev *dev = userdata;

	if (!pdev)
		return NULL;

	/* Apply customization from firmware */
	if (pdn && eeh_ops->restore_config)
		eeh_ops->restore_config(pdn);

	/* The caller should restore state for the specified device */
	if (pdev != dev)
		pci_restore_state(pdev);

	return NULL;
}

/**
 * pcibios_set_pcie_slot_reset - Set PCI-E reset state
 * @dev: pci device struct
 * @state: reset state to enter
 *
 * Return value:
 * 	0 if success
 */
int pcibios_set_pcie_reset_state(struct pci_dev *dev, enum pcie_reset_state state)
{
	struct eeh_dev *edev = pci_dev_to_eeh_dev(dev);
	struct eeh_pe *pe = eeh_dev_to_pe(edev);

	if (!pe) {
		pr_err("%s: No PE found on PCI device %s\n",
			__func__, pci_name(dev));
		return -EINVAL;
	}

	switch (state) {
	case pcie_deassert_reset:
		eeh_ops->reset(pe, EEH_RESET_DEACTIVATE);
		eeh_unfreeze_pe(pe, false);
<<<<<<< HEAD
		if (!(pe->type & EEH_PE_VF))
			eeh_pe_state_clear(pe, EEH_PE_CFG_BLOCKED);
=======
		eeh_pe_state_clear(pe, EEH_PE_CFG_BLOCKED);
>>>>>>> afd2ff9b
		eeh_pe_dev_traverse(pe, eeh_restore_dev_state, dev);
		eeh_pe_state_clear(pe, EEH_PE_ISOLATED);
		break;
	case pcie_hot_reset:
		eeh_pe_state_mark_with_cfg(pe, EEH_PE_ISOLATED);
		eeh_ops->set_option(pe, EEH_OPT_FREEZE_PE);
		eeh_pe_dev_traverse(pe, eeh_disable_and_save_dev_state, dev);
<<<<<<< HEAD
		if (!(pe->type & EEH_PE_VF))
			eeh_pe_state_mark(pe, EEH_PE_CFG_BLOCKED);
=======
		eeh_pe_state_mark(pe, EEH_PE_CFG_BLOCKED);
>>>>>>> afd2ff9b
		eeh_ops->reset(pe, EEH_RESET_HOT);
		break;
	case pcie_warm_reset:
		eeh_pe_state_mark_with_cfg(pe, EEH_PE_ISOLATED);
		eeh_ops->set_option(pe, EEH_OPT_FREEZE_PE);
		eeh_pe_dev_traverse(pe, eeh_disable_and_save_dev_state, dev);
<<<<<<< HEAD
		if (!(pe->type & EEH_PE_VF))
			eeh_pe_state_mark(pe, EEH_PE_CFG_BLOCKED);
=======
		eeh_pe_state_mark(pe, EEH_PE_CFG_BLOCKED);
>>>>>>> afd2ff9b
		eeh_ops->reset(pe, EEH_RESET_FUNDAMENTAL);
		break;
	default:
		eeh_pe_state_clear(pe, EEH_PE_ISOLATED | EEH_PE_CFG_BLOCKED);
		return -EINVAL;
	};

	return 0;
}

/**
 * eeh_set_pe_freset - Check the required reset for the indicated device
 * @data: EEH device
 * @flag: return value
 *
 * Each device might have its preferred reset type: fundamental or
 * hot reset. The routine is used to collected the information for
 * the indicated device and its children so that the bunch of the
 * devices could be reset properly.
 */
static void *eeh_set_dev_freset(void *data, void *flag)
{
	struct pci_dev *dev;
	unsigned int *freset = (unsigned int *)flag;
	struct eeh_dev *edev = (struct eeh_dev *)data;

	dev = eeh_dev_to_pci_dev(edev);
	if (dev)
		*freset |= dev->needs_freset;

	return NULL;
}

/**
 * eeh_reset_pe_once - Assert the pci #RST line for 1/4 second
 * @pe: EEH PE
 *
 * Assert the PCI #RST line for 1/4 second.
 */
static void eeh_reset_pe_once(struct eeh_pe *pe)
{
	unsigned int freset = 0;

	/* Determine type of EEH reset required for
	 * Partitionable Endpoint, a hot-reset (1)
	 * or a fundamental reset (3).
	 * A fundamental reset required by any device under
	 * Partitionable Endpoint trumps hot-reset.
	 */
	eeh_pe_dev_traverse(pe, eeh_set_dev_freset, &freset);

	if (freset)
		eeh_ops->reset(pe, EEH_RESET_FUNDAMENTAL);
	else
		eeh_ops->reset(pe, EEH_RESET_HOT);

	eeh_ops->reset(pe, EEH_RESET_DEACTIVATE);
}

/**
 * eeh_reset_pe - Reset the indicated PE
 * @pe: EEH PE
 *
 * This routine should be called to reset indicated device, including
 * PE. A PE might include multiple PCI devices and sometimes PCI bridges
 * might be involved as well.
 */
int eeh_reset_pe(struct eeh_pe *pe)
{
	int flags = (EEH_STATE_MMIO_ACTIVE | EEH_STATE_DMA_ACTIVE);
	int i, state, ret;

	/* Mark as reset and block config space */
	eeh_pe_state_mark(pe, EEH_PE_RESET | EEH_PE_CFG_BLOCKED);

	/* Take three shots at resetting the bus */
	for (i = 0; i < 3; i++) {
		eeh_reset_pe_once(pe);

		/*
		 * EEH_PE_ISOLATED is expected to be removed after
		 * BAR restore.
		 */
		state = eeh_ops->wait_state(pe, PCI_BUS_RESET_WAIT_MSEC);
		if ((state & flags) == flags) {
			ret = 0;
			goto out;
		}

		if (state < 0) {
			pr_warn("%s: Unrecoverable slot failure on PHB#%d-PE#%x",
				__func__, pe->phb->global_number, pe->addr);
			ret = -ENOTRECOVERABLE;
			goto out;
		}

		/* We might run out of credits */
		ret = -EIO;
		pr_warn("%s: Failure %d resetting PHB#%x-PE#%x\n (%d)\n",
			__func__, state, pe->phb->global_number, pe->addr, (i + 1));
	}

out:
	eeh_pe_state_clear(pe, EEH_PE_RESET | EEH_PE_CFG_BLOCKED);
	return ret;
}

/**
 * eeh_save_bars - Save device bars
 * @edev: PCI device associated EEH device
 *
 * Save the values of the device bars. Unlike the restore
 * routine, this routine is *not* recursive. This is because
 * PCI devices are added individually; but, for the restore,
 * an entire slot is reset at a time.
 */
void eeh_save_bars(struct eeh_dev *edev)
{
	struct pci_dn *pdn;
	int i;

	pdn = eeh_dev_to_pdn(edev);
	if (!pdn)
		return;

	for (i = 0; i < 16; i++)
		eeh_ops->read_config(pdn, i * 4, 4, &edev->config_space[i]);

	/*
	 * For PCI bridges including root port, we need enable bus
	 * master explicitly. Otherwise, it can't fetch IODA table
	 * entries correctly. So we cache the bit in advance so that
	 * we can restore it after reset, either PHB range or PE range.
	 */
	if (edev->mode & EEH_DEV_BRIDGE)
		edev->config_space[1] |= PCI_COMMAND_MASTER;
}

/**
 * eeh_ops_register - Register platform dependent EEH operations
 * @ops: platform dependent EEH operations
 *
 * Register the platform dependent EEH operation callback
 * functions. The platform should call this function before
 * any other EEH operations.
 */
int __init eeh_ops_register(struct eeh_ops *ops)
{
	if (!ops->name) {
		pr_warn("%s: Invalid EEH ops name for %p\n",
			__func__, ops);
		return -EINVAL;
	}

	if (eeh_ops && eeh_ops != ops) {
		pr_warn("%s: EEH ops of platform %s already existing (%s)\n",
			__func__, eeh_ops->name, ops->name);
		return -EEXIST;
	}

	eeh_ops = ops;

	return 0;
}

/**
 * eeh_ops_unregister - Unreigster platform dependent EEH operations
 * @name: name of EEH platform operations
 *
 * Unregister the platform dependent EEH operation callback
 * functions.
 */
int __exit eeh_ops_unregister(const char *name)
{
	if (!name || !strlen(name)) {
		pr_warn("%s: Invalid EEH ops name\n",
			__func__);
		return -EINVAL;
	}

	if (eeh_ops && !strcmp(eeh_ops->name, name)) {
		eeh_ops = NULL;
		return 0;
	}

	return -EEXIST;
}

static int eeh_reboot_notifier(struct notifier_block *nb,
			       unsigned long action, void *unused)
{
	eeh_clear_flag(EEH_ENABLED);
	return NOTIFY_DONE;
}

static struct notifier_block eeh_reboot_nb = {
	.notifier_call = eeh_reboot_notifier,
};

/**
 * eeh_init - EEH initialization
 *
 * Initialize EEH by trying to enable it for all of the adapters in the system.
 * As a side effect we can determine here if eeh is supported at all.
 * Note that we leave EEH on so failed config cycles won't cause a machine
 * check.  If a user turns off EEH for a particular adapter they are really
 * telling Linux to ignore errors.  Some hardware (e.g. POWER5) won't
 * grant access to a slot if EEH isn't enabled, and so we always enable
 * EEH for all slots/all devices.
 *
 * The eeh-force-off option disables EEH checking globally, for all slots.
 * Even if force-off is set, the EEH hardware is still enabled, so that
 * newer systems can boot.
 */
int eeh_init(void)
{
	struct pci_controller *hose, *tmp;
	struct pci_dn *pdn;
	static int cnt = 0;
	int ret = 0;

	/*
	 * We have to delay the initialization on PowerNV after
	 * the PCI hierarchy tree has been built because the PEs
	 * are figured out based on PCI devices instead of device
	 * tree nodes
	 */
	if (machine_is(powernv) && cnt++ <= 0)
		return ret;

	/* Register reboot notifier */
	ret = register_reboot_notifier(&eeh_reboot_nb);
	if (ret) {
		pr_warn("%s: Failed to register notifier (%d)\n",
			__func__, ret);
		return ret;
	}

	/* call platform initialization function */
	if (!eeh_ops) {
		pr_warn("%s: Platform EEH operation not found\n",
			__func__);
		return -EEXIST;
	} else if ((ret = eeh_ops->init()))
		return ret;

	/* Initialize EEH event */
	ret = eeh_event_init();
	if (ret)
		return ret;

	/* Enable EEH for all adapters */
	list_for_each_entry_safe(hose, tmp, &hose_list, list_node) {
		pdn = hose->pci_data;
		traverse_pci_dn(pdn, eeh_ops->probe, NULL);
	}

	/*
	 * Call platform post-initialization. Actually, It's good chance
	 * to inform platform that EEH is ready to supply service if the
	 * I/O cache stuff has been built up.
	 */
	if (eeh_ops->post_init) {
		ret = eeh_ops->post_init();
		if (ret)
			return ret;
	}

	if (eeh_enabled())
		pr_info("EEH: PCI Enhanced I/O Error Handling Enabled\n");
	else
		pr_warn("EEH: No capable adapters found\n");

	return ret;
}

core_initcall_sync(eeh_init);

/**
 * eeh_add_device_early - Enable EEH for the indicated device node
 * @pdn: PCI device node for which to set up EEH
 *
 * This routine must be used to perform EEH initialization for PCI
 * devices that were added after system boot (e.g. hotplug, dlpar).
 * This routine must be called before any i/o is performed to the
 * adapter (inluding any config-space i/o).
 * Whether this actually enables EEH or not for this device depends
 * on the CEC architecture, type of the device, on earlier boot
 * command-line arguments & etc.
 */
void eeh_add_device_early(struct pci_dn *pdn)
{
	struct pci_controller *phb;
	struct eeh_dev *edev = pdn_to_eeh_dev(pdn);

<<<<<<< HEAD
	if (!edev)
=======
	if (!edev || !eeh_enabled())
>>>>>>> afd2ff9b
		return;

	if (!eeh_has_flag(EEH_PROBE_MODE_DEVTREE))
		return;

	/* USB Bus children of PCI devices will not have BUID's */
	phb = edev->phb;
	if (NULL == phb ||
	    (eeh_has_flag(EEH_PROBE_MODE_DEVTREE) && 0 == phb->buid))
		return;

	eeh_ops->probe(pdn, NULL);
}

/**
 * eeh_add_device_tree_early - Enable EEH for the indicated device
 * @pdn: PCI device node
 *
 * This routine must be used to perform EEH initialization for the
 * indicated PCI device that was added after system boot (e.g.
 * hotplug, dlpar).
 */
void eeh_add_device_tree_early(struct pci_dn *pdn)
{
	struct pci_dn *n;
<<<<<<< HEAD

	if (!pdn)
		return;

=======

	if (!pdn)
		return;

>>>>>>> afd2ff9b
	list_for_each_entry(n, &pdn->child_list, list)
		eeh_add_device_tree_early(n);
	eeh_add_device_early(pdn);
}
EXPORT_SYMBOL_GPL(eeh_add_device_tree_early);

/**
 * eeh_add_device_late - Perform EEH initialization for the indicated pci device
 * @dev: pci device for which to set up EEH
 *
 * This routine must be used to complete EEH initialization for PCI
 * devices that were added after system boot (e.g. hotplug, dlpar).
 */
void eeh_add_device_late(struct pci_dev *dev)
{
	struct pci_dn *pdn;
	struct eeh_dev *edev;

	if (!dev || !eeh_enabled())
		return;

	pr_debug("EEH: Adding device %s\n", pci_name(dev));

	pdn = pci_get_pdn_by_devfn(dev->bus, dev->devfn);
	edev = pdn_to_eeh_dev(pdn);
	if (edev->pdev == dev) {
		pr_debug("EEH: Already referenced !\n");
		return;
	}

	if (eeh_has_flag(EEH_PROBE_MODE_DEV))
		eeh_ops->probe(pdn, NULL);

	/*
	 * The EEH cache might not be removed correctly because of
	 * unbalanced kref to the device during unplug time, which
	 * relies on pcibios_release_device(). So we have to remove
	 * that here explicitly.
	 */
	if (edev->pdev) {
		eeh_rmv_from_parent_pe(edev);
		eeh_addr_cache_rmv_dev(edev->pdev);
		eeh_sysfs_remove_device(edev->pdev);
		edev->mode &= ~EEH_DEV_SYSFS;

		/*
		 * We definitely should have the PCI device removed
		 * though it wasn't correctly. So we needn't call
		 * into error handler afterwards.
		 */
		edev->mode |= EEH_DEV_NO_HANDLER;

		edev->pdev = NULL;
		dev->dev.archdata.edev = NULL;
	}

	if (eeh_has_flag(EEH_PROBE_MODE_DEV))
		eeh_ops->probe(pdn, NULL);

	edev->pdev = dev;
	dev->dev.archdata.edev = edev;

	eeh_addr_cache_insert_dev(dev);
}

/**
 * eeh_add_device_tree_late - Perform EEH initialization for the indicated PCI bus
 * @bus: PCI bus
 *
 * This routine must be used to perform EEH initialization for PCI
 * devices which are attached to the indicated PCI bus. The PCI bus
 * is added after system boot through hotplug or dlpar.
 */
void eeh_add_device_tree_late(struct pci_bus *bus)
{
	struct pci_dev *dev;

	list_for_each_entry(dev, &bus->devices, bus_list) {
		eeh_add_device_late(dev);
		if (dev->hdr_type == PCI_HEADER_TYPE_BRIDGE) {
			struct pci_bus *subbus = dev->subordinate;
			if (subbus)
				eeh_add_device_tree_late(subbus);
		}
	}
}
EXPORT_SYMBOL_GPL(eeh_add_device_tree_late);

/**
 * eeh_add_sysfs_files - Add EEH sysfs files for the indicated PCI bus
 * @bus: PCI bus
 *
 * This routine must be used to add EEH sysfs files for PCI
 * devices which are attached to the indicated PCI bus. The PCI bus
 * is added after system boot through hotplug or dlpar.
 */
void eeh_add_sysfs_files(struct pci_bus *bus)
{
	struct pci_dev *dev;

	list_for_each_entry(dev, &bus->devices, bus_list) {
		eeh_sysfs_add_device(dev);
		if (dev->hdr_type == PCI_HEADER_TYPE_BRIDGE) {
			struct pci_bus *subbus = dev->subordinate;
			if (subbus)
				eeh_add_sysfs_files(subbus);
		}
	}
}
EXPORT_SYMBOL_GPL(eeh_add_sysfs_files);

/**
 * eeh_remove_device - Undo EEH setup for the indicated pci device
 * @dev: pci device to be removed
 *
 * This routine should be called when a device is removed from
 * a running system (e.g. by hotplug or dlpar).  It unregisters
 * the PCI device from the EEH subsystem.  I/O errors affecting
 * this device will no longer be detected after this call; thus,
 * i/o errors affecting this slot may leave this device unusable.
 */
void eeh_remove_device(struct pci_dev *dev)
{
	struct eeh_dev *edev;

	if (!dev || !eeh_enabled())
		return;
	edev = pci_dev_to_eeh_dev(dev);

	/* Unregister the device with the EEH/PCI address search system */
	pr_debug("EEH: Removing device %s\n", pci_name(dev));

	if (!edev || !edev->pdev || !edev->pe) {
		pr_debug("EEH: Not referenced !\n");
		return;
	}

	/*
	 * During the hotplug for EEH error recovery, we need the EEH
	 * device attached to the parent PE in order for BAR restore
	 * a bit later. So we keep it for BAR restore and remove it
	 * from the parent PE during the BAR resotre.
	 */
	edev->pdev = NULL;

	/*
	 * The flag "in_error" is used to trace EEH devices for VFs
	 * in error state or not. It's set in eeh_report_error(). If
	 * it's not set, eeh_report_{reset,resume}() won't be called
	 * for the VF EEH device.
	 */
	edev->in_error = 0;
	dev->dev.archdata.edev = NULL;
	if (!(edev->pe->state & EEH_PE_KEEP))
		eeh_rmv_from_parent_pe(edev);
	else
		edev->mode |= EEH_DEV_DISCONNECTED;

	/*
	 * We're removing from the PCI subsystem, that means
	 * the PCI device driver can't support EEH or not
	 * well. So we rely on hotplug completely to do recovery
	 * for the specific PCI device.
	 */
	edev->mode |= EEH_DEV_NO_HANDLER;

	eeh_addr_cache_rmv_dev(dev);
	eeh_sysfs_remove_device(dev);
	edev->mode &= ~EEH_DEV_SYSFS;
}

int eeh_unfreeze_pe(struct eeh_pe *pe, bool sw_state)
{
	int ret;

	ret = eeh_pci_enable(pe, EEH_OPT_THAW_MMIO);
	if (ret) {
		pr_warn("%s: Failure %d enabling IO on PHB#%x-PE#%x\n",
			__func__, ret, pe->phb->global_number, pe->addr);
		return ret;
	}

	ret = eeh_pci_enable(pe, EEH_OPT_THAW_DMA);
	if (ret) {
		pr_warn("%s: Failure %d enabling DMA on PHB#%x-PE#%x\n",
			__func__, ret, pe->phb->global_number, pe->addr);
		return ret;
	}

	/* Clear software isolated state */
	if (sw_state && (pe->state & EEH_PE_ISOLATED))
		eeh_pe_state_clear(pe, EEH_PE_ISOLATED);

	return ret;
}


static struct pci_device_id eeh_reset_ids[] = {
	{ PCI_DEVICE(0x19a2, 0x0710) },	/* Emulex, BE     */
	{ PCI_DEVICE(0x10df, 0xe220) },	/* Emulex, Lancer */
	{ PCI_DEVICE(0x14e4, 0x1657) }, /* Broadcom BCM5719 */
	{ 0 }
};

static int eeh_pe_change_owner(struct eeh_pe *pe)
{
	struct eeh_dev *edev, *tmp;
	struct pci_dev *pdev;
	struct pci_device_id *id;
	int flags, ret;

	/* Check PE state */
	flags = (EEH_STATE_MMIO_ACTIVE | EEH_STATE_DMA_ACTIVE);
	ret = eeh_ops->get_state(pe, NULL);
	if (ret < 0 || ret == EEH_STATE_NOT_SUPPORT)
		return 0;

	/* Unfrozen PE, nothing to do */
	if ((ret & flags) == flags)
		return 0;

	/* Frozen PE, check if it needs PE level reset */
	eeh_pe_for_each_dev(pe, edev, tmp) {
		pdev = eeh_dev_to_pci_dev(edev);
		if (!pdev)
			continue;

		for (id = &eeh_reset_ids[0]; id->vendor != 0; id++) {
			if (id->vendor != PCI_ANY_ID &&
			    id->vendor != pdev->vendor)
				continue;
			if (id->device != PCI_ANY_ID &&
			    id->device != pdev->device)
				continue;
			if (id->subvendor != PCI_ANY_ID &&
			    id->subvendor != pdev->subsystem_vendor)
				continue;
			if (id->subdevice != PCI_ANY_ID &&
			    id->subdevice != pdev->subsystem_device)
				continue;

			goto reset;
		}
	}

	return eeh_unfreeze_pe(pe, true);

reset:
	return eeh_pe_reset_and_recover(pe);
}

/**
 * eeh_dev_open - Increase count of pass through devices for PE
 * @pdev: PCI device
 *
 * Increase count of passed through devices for the indicated
 * PE. In the result, the EEH errors detected on the PE won't be
 * reported. The PE owner will be responsible for detection
 * and recovery.
 */
int eeh_dev_open(struct pci_dev *pdev)
{
	struct eeh_dev *edev;
	int ret = -ENODEV;

	mutex_lock(&eeh_dev_mutex);

	/* No PCI device ? */
	if (!pdev)
		goto out;

	/* No EEH device or PE ? */
	edev = pci_dev_to_eeh_dev(pdev);
	if (!edev || !edev->pe)
		goto out;

	/*
	 * The PE might have been put into frozen state, but we
	 * didn't detect that yet. The passed through PCI devices
	 * in frozen PE won't work properly. Clear the frozen state
	 * in advance.
	 */
	ret = eeh_pe_change_owner(edev->pe);
	if (ret)
		goto out;

	/* Increase PE's pass through count */
	atomic_inc(&edev->pe->pass_dev_cnt);
	mutex_unlock(&eeh_dev_mutex);

	return 0;
out:
	mutex_unlock(&eeh_dev_mutex);
	return ret;
}
EXPORT_SYMBOL_GPL(eeh_dev_open);

/**
 * eeh_dev_release - Decrease count of pass through devices for PE
 * @pdev: PCI device
 *
 * Decrease count of pass through devices for the indicated PE. If
 * there is no passed through device in PE, the EEH errors detected
 * on the PE will be reported and handled as usual.
 */
void eeh_dev_release(struct pci_dev *pdev)
{
	struct eeh_dev *edev;

	mutex_lock(&eeh_dev_mutex);

	/* No PCI device ? */
	if (!pdev)
		goto out;

	/* No EEH device ? */
	edev = pci_dev_to_eeh_dev(pdev);
	if (!edev || !edev->pe || !eeh_pe_passed(edev->pe))
		goto out;

	/* Decrease PE's pass through count */
	WARN_ON(atomic_dec_if_positive(&edev->pe->pass_dev_cnt) < 0);
	eeh_pe_change_owner(edev->pe);
out:
	mutex_unlock(&eeh_dev_mutex);
}
EXPORT_SYMBOL(eeh_dev_release);

#ifdef CONFIG_IOMMU_API

static int dev_has_iommu_table(struct device *dev, void *data)
{
	struct pci_dev *pdev = to_pci_dev(dev);
	struct pci_dev **ppdev = data;

	if (!dev)
		return 0;

	if (dev->iommu_group) {
		*ppdev = pdev;
		return 1;
	}

	return 0;
}

/**
 * eeh_iommu_group_to_pe - Convert IOMMU group to EEH PE
 * @group: IOMMU group
 *
 * The routine is called to convert IOMMU group to EEH PE.
 */
struct eeh_pe *eeh_iommu_group_to_pe(struct iommu_group *group)
{
	struct pci_dev *pdev = NULL;
	struct eeh_dev *edev;
	int ret;

	/* No IOMMU group ? */
	if (!group)
		return NULL;

	ret = iommu_group_for_each_dev(group, &pdev, dev_has_iommu_table);
	if (!ret || !pdev)
		return NULL;

	/* No EEH device or PE ? */
	edev = pci_dev_to_eeh_dev(pdev);
	if (!edev || !edev->pe)
		return NULL;

	return edev->pe;
}
EXPORT_SYMBOL_GPL(eeh_iommu_group_to_pe);

#endif /* CONFIG_IOMMU_API */

/**
 * eeh_pe_set_option - Set options for the indicated PE
 * @pe: EEH PE
 * @option: requested option
 *
 * The routine is called to enable or disable EEH functionality
 * on the indicated PE, to enable IO or DMA for the frozen PE.
 */
int eeh_pe_set_option(struct eeh_pe *pe, int option)
{
	int ret = 0;

	/* Invalid PE ? */
	if (!pe)
		return -ENODEV;

	/*
	 * EEH functionality could possibly be disabled, just
	 * return error for the case. And the EEH functinality
	 * isn't expected to be disabled on one specific PE.
	 */
	switch (option) {
	case EEH_OPT_ENABLE:
		if (eeh_enabled()) {
			ret = eeh_pe_change_owner(pe);
			break;
		}
		ret = -EIO;
		break;
	case EEH_OPT_DISABLE:
		break;
	case EEH_OPT_THAW_MMIO:
	case EEH_OPT_THAW_DMA:
		if (!eeh_ops || !eeh_ops->set_option) {
			ret = -ENOENT;
			break;
		}

		ret = eeh_pci_enable(pe, option);
		break;
	default:
		pr_debug("%s: Option %d out of range (%d, %d)\n",
			__func__, option, EEH_OPT_DISABLE, EEH_OPT_THAW_DMA);
		ret = -EINVAL;
	}

	return ret;
}
EXPORT_SYMBOL_GPL(eeh_pe_set_option);

/**
 * eeh_pe_get_state - Retrieve PE's state
 * @pe: EEH PE
 *
 * Retrieve the PE's state, which includes 3 aspects: enabled
 * DMA, enabled IO and asserted reset.
 */
int eeh_pe_get_state(struct eeh_pe *pe)
{
	int result, ret = 0;
	bool rst_active, dma_en, mmio_en;

	/* Existing PE ? */
	if (!pe)
		return -ENODEV;

	if (!eeh_ops || !eeh_ops->get_state)
		return -ENOENT;

	result = eeh_ops->get_state(pe, NULL);
	rst_active = !!(result & EEH_STATE_RESET_ACTIVE);
	dma_en = !!(result & EEH_STATE_DMA_ENABLED);
	mmio_en = !!(result & EEH_STATE_MMIO_ENABLED);

	if (rst_active)
		ret = EEH_PE_STATE_RESET;
	else if (dma_en && mmio_en)
		ret = EEH_PE_STATE_NORMAL;
	else if (!dma_en && !mmio_en)
		ret = EEH_PE_STATE_STOPPED_IO_DMA;
	else if (!dma_en && mmio_en)
		ret = EEH_PE_STATE_STOPPED_DMA;
	else
		ret = EEH_PE_STATE_UNAVAIL;

	return ret;
}
EXPORT_SYMBOL_GPL(eeh_pe_get_state);

static int eeh_pe_reenable_devices(struct eeh_pe *pe)
{
	struct eeh_dev *edev, *tmp;
	struct pci_dev *pdev;
	int ret = 0;

	/* Restore config space */
	eeh_pe_restore_bars(pe);

	/*
	 * Reenable PCI devices as the devices passed
	 * through are always enabled before the reset.
	 */
	eeh_pe_for_each_dev(pe, edev, tmp) {
		pdev = eeh_dev_to_pci_dev(edev);
		if (!pdev)
			continue;

		ret = pci_reenable_device(pdev);
		if (ret) {
			pr_warn("%s: Failure %d reenabling %s\n",
				__func__, ret, pci_name(pdev));
			return ret;
		}
	}

	/* The PE is still in frozen state */
	return eeh_unfreeze_pe(pe, true);
}

/**
 * eeh_pe_reset - Issue PE reset according to specified type
 * @pe: EEH PE
 * @option: reset type
 *
 * The routine is called to reset the specified PE with the
 * indicated type, either fundamental reset or hot reset.
 * PE reset is the most important part for error recovery.
 */
int eeh_pe_reset(struct eeh_pe *pe, int option)
{
	int ret = 0;

	/* Invalid PE ? */
	if (!pe)
		return -ENODEV;

	if (!eeh_ops || !eeh_ops->set_option || !eeh_ops->reset)
		return -ENOENT;

	switch (option) {
	case EEH_RESET_DEACTIVATE:
		ret = eeh_ops->reset(pe, option);
		eeh_pe_state_clear(pe, EEH_PE_RESET | EEH_PE_CFG_BLOCKED);
		if (ret)
			break;

		ret = eeh_pe_reenable_devices(pe);
		break;
	case EEH_RESET_HOT:
	case EEH_RESET_FUNDAMENTAL:
		/*
		 * Proactively freeze the PE to drop all MMIO access
		 * during reset, which should be banned as it's always
		 * cause recursive EEH error.
		 */
		eeh_ops->set_option(pe, EEH_OPT_FREEZE_PE);

		eeh_pe_state_mark(pe, EEH_PE_RESET | EEH_PE_CFG_BLOCKED);
		ret = eeh_ops->reset(pe, option);
		break;
	default:
		pr_debug("%s: Unsupported option %d\n",
			__func__, option);
		ret = -EINVAL;
	}

	return ret;
}
EXPORT_SYMBOL_GPL(eeh_pe_reset);

/**
 * eeh_pe_configure - Configure PCI bridges after PE reset
 * @pe: EEH PE
 *
 * The routine is called to restore the PCI config space for
 * those PCI devices, especially PCI bridges affected by PE
 * reset issued previously.
 */
int eeh_pe_configure(struct eeh_pe *pe)
{
	int ret = 0;

	/* Invalid PE ? */
	if (!pe)
		return -ENODEV;

	return ret;
}
EXPORT_SYMBOL_GPL(eeh_pe_configure);

/**
 * eeh_pe_inject_err - Injecting the specified PCI error to the indicated PE
 * @pe: the indicated PE
 * @type: error type
 * @function: error function
 * @addr: address
 * @mask: address mask
 *
 * The routine is called to inject the specified PCI error, which
 * is determined by @type and @function, to the indicated PE for
 * testing purpose.
 */
int eeh_pe_inject_err(struct eeh_pe *pe, int type, int func,
		      unsigned long addr, unsigned long mask)
{
	/* Invalid PE ? */
	if (!pe)
		return -ENODEV;

	/* Unsupported operation ? */
	if (!eeh_ops || !eeh_ops->err_inject)
		return -ENOENT;

	/* Check on PCI error type */
	if (type != EEH_ERR_TYPE_32 && type != EEH_ERR_TYPE_64)
		return -EINVAL;

	/* Check on PCI error function */
	if (func < EEH_ERR_FUNC_MIN || func > EEH_ERR_FUNC_MAX)
		return -EINVAL;

	return eeh_ops->err_inject(pe, type, func, addr, mask);
}
EXPORT_SYMBOL_GPL(eeh_pe_inject_err);

static int proc_eeh_show(struct seq_file *m, void *v)
{
	if (!eeh_enabled()) {
		seq_printf(m, "EEH Subsystem is globally disabled\n");
		seq_printf(m, "eeh_total_mmio_ffs=%llu\n", eeh_stats.total_mmio_ffs);
	} else {
		seq_printf(m, "EEH Subsystem is enabled\n");
		seq_printf(m,
				"no device=%llu\n"
				"no device node=%llu\n"
				"no config address=%llu\n"
				"check not wanted=%llu\n"
				"eeh_total_mmio_ffs=%llu\n"
				"eeh_false_positives=%llu\n"
				"eeh_slot_resets=%llu\n",
				eeh_stats.no_device,
				eeh_stats.no_dn,
				eeh_stats.no_cfg_addr,
				eeh_stats.ignored_check,
				eeh_stats.total_mmio_ffs,
				eeh_stats.false_positives,
				eeh_stats.slot_resets);
	}

	return 0;
}

static int proc_eeh_open(struct inode *inode, struct file *file)
{
	return single_open(file, proc_eeh_show, NULL);
}

static const struct file_operations proc_eeh_operations = {
	.open      = proc_eeh_open,
	.read      = seq_read,
	.llseek    = seq_lseek,
	.release   = single_release,
};

#ifdef CONFIG_DEBUG_FS
static int eeh_enable_dbgfs_set(void *data, u64 val)
{
	if (val)
		eeh_clear_flag(EEH_FORCE_DISABLED);
	else
		eeh_add_flag(EEH_FORCE_DISABLED);

	/* Notify the backend */
	if (eeh_ops->post_init)
		eeh_ops->post_init();

	return 0;
}

static int eeh_enable_dbgfs_get(void *data, u64 *val)
{
	if (eeh_enabled())
		*val = 0x1ul;
	else
		*val = 0x0ul;
	return 0;
}

static int eeh_freeze_dbgfs_set(void *data, u64 val)
{
	eeh_max_freezes = val;
	return 0;
}

static int eeh_freeze_dbgfs_get(void *data, u64 *val)
{
	*val = eeh_max_freezes;
	return 0;
}

DEFINE_SIMPLE_ATTRIBUTE(eeh_enable_dbgfs_ops, eeh_enable_dbgfs_get,
			eeh_enable_dbgfs_set, "0x%llx\n");
DEFINE_SIMPLE_ATTRIBUTE(eeh_freeze_dbgfs_ops, eeh_freeze_dbgfs_get,
			eeh_freeze_dbgfs_set, "0x%llx\n");
#endif

static int __init eeh_init_proc(void)
{
	if (machine_is(pseries) || machine_is(powernv)) {
		proc_create("powerpc/eeh", 0, NULL, &proc_eeh_operations);
#ifdef CONFIG_DEBUG_FS
		debugfs_create_file("eeh_enable", 0600,
                                    powerpc_debugfs_root, NULL,
                                    &eeh_enable_dbgfs_ops);
		debugfs_create_file("eeh_max_freezes", 0600,
				    powerpc_debugfs_root, NULL,
				    &eeh_freeze_dbgfs_ops);
#endif
	}

	return 0;
}
__initcall(eeh_init_proc);<|MERGE_RESOLUTION|>--- conflicted
+++ resolved
@@ -351,12 +351,8 @@
 	 * worried about _PAGE_SPLITTING/collapse. Also we will not hit
 	 * page table free, because of init_mm.
 	 */
-<<<<<<< HEAD
-	ptep = __find_linux_pte_or_hugepte(init_mm.pgd, token, &hugepage_shift);
-=======
 	ptep = __find_linux_pte_or_hugepte(init_mm.pgd, token,
 					   NULL, &hugepage_shift);
->>>>>>> afd2ff9b
 	if (!ptep)
 		return token;
 	WARN_ON(hugepage_shift);
@@ -765,12 +761,8 @@
 	case pcie_deassert_reset:
 		eeh_ops->reset(pe, EEH_RESET_DEACTIVATE);
 		eeh_unfreeze_pe(pe, false);
-<<<<<<< HEAD
 		if (!(pe->type & EEH_PE_VF))
 			eeh_pe_state_clear(pe, EEH_PE_CFG_BLOCKED);
-=======
-		eeh_pe_state_clear(pe, EEH_PE_CFG_BLOCKED);
->>>>>>> afd2ff9b
 		eeh_pe_dev_traverse(pe, eeh_restore_dev_state, dev);
 		eeh_pe_state_clear(pe, EEH_PE_ISOLATED);
 		break;
@@ -778,24 +770,16 @@
 		eeh_pe_state_mark_with_cfg(pe, EEH_PE_ISOLATED);
 		eeh_ops->set_option(pe, EEH_OPT_FREEZE_PE);
 		eeh_pe_dev_traverse(pe, eeh_disable_and_save_dev_state, dev);
-<<<<<<< HEAD
 		if (!(pe->type & EEH_PE_VF))
 			eeh_pe_state_mark(pe, EEH_PE_CFG_BLOCKED);
-=======
-		eeh_pe_state_mark(pe, EEH_PE_CFG_BLOCKED);
->>>>>>> afd2ff9b
 		eeh_ops->reset(pe, EEH_RESET_HOT);
 		break;
 	case pcie_warm_reset:
 		eeh_pe_state_mark_with_cfg(pe, EEH_PE_ISOLATED);
 		eeh_ops->set_option(pe, EEH_OPT_FREEZE_PE);
 		eeh_pe_dev_traverse(pe, eeh_disable_and_save_dev_state, dev);
-<<<<<<< HEAD
 		if (!(pe->type & EEH_PE_VF))
 			eeh_pe_state_mark(pe, EEH_PE_CFG_BLOCKED);
-=======
-		eeh_pe_state_mark(pe, EEH_PE_CFG_BLOCKED);
->>>>>>> afd2ff9b
 		eeh_ops->reset(pe, EEH_RESET_FUNDAMENTAL);
 		break;
 	default:
@@ -1091,11 +1075,7 @@
 	struct pci_controller *phb;
 	struct eeh_dev *edev = pdn_to_eeh_dev(pdn);
 
-<<<<<<< HEAD
-	if (!edev)
-=======
 	if (!edev || !eeh_enabled())
->>>>>>> afd2ff9b
 		return;
 
 	if (!eeh_has_flag(EEH_PROBE_MODE_DEVTREE))
@@ -1121,17 +1101,10 @@
 void eeh_add_device_tree_early(struct pci_dn *pdn)
 {
 	struct pci_dn *n;
-<<<<<<< HEAD
 
 	if (!pdn)
 		return;
 
-=======
-
-	if (!pdn)
-		return;
-
->>>>>>> afd2ff9b
 	list_for_each_entry(n, &pdn->child_list, list)
 		eeh_add_device_tree_early(n);
 	eeh_add_device_early(pdn);
