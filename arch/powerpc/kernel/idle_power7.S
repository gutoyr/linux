--- conflicted
+++ resolved
@@ -123,13 +123,7 @@
 	 * because as soon as we do that, another thread can switch
 	 * the MMU context to the guest.
 	 */
-<<<<<<< HEAD
-	li	r5, (MSR_SF | MSR_HV)@highest
-	sldi	r5, r5, 48
-	ori	r5, r5, MSR_KERNEL & (MSR_ME | MSR_LE)
-=======
 	LOAD_REG_IMMEDIATE(r5, MSR_IDLE)
->>>>>>> d70a54e2
 	li	r6, MSR_RI
 	andc	r6, r9, r6
 	LOAD_REG_ADDR(r7, power7_enter_nap_mode)
