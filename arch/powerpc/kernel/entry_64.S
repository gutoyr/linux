/*
 *  PowerPC version 
 *    Copyright (C) 1995-1996 Gary Thomas (gdt@linuxppc.org)
 *  Rewritten by Cort Dougan (cort@cs.nmt.edu) for PReP
 *    Copyright (C) 1996 Cort Dougan <cort@cs.nmt.edu>
 *  Adapted for Power Macintosh by Paul Mackerras.
 *  Low-level exception handlers and MMU support
 *  rewritten by Paul Mackerras.
 *    Copyright (C) 1996 Paul Mackerras.
 *  MPC8xx modifications Copyright (C) 1997 Dan Malek (dmalek@jlc.net).
 *
 *  This file contains the system call entry code, context switch
 *  code, and exception/interrupt return code for PowerPC.
 *
 *  This program is free software; you can redistribute it and/or
 *  modify it under the terms of the GNU General Public License
 *  as published by the Free Software Foundation; either version
 *  2 of the License, or (at your option) any later version.
 */

#include <linux/errno.h>
#include <asm/unistd.h>
#include <asm/processor.h>
#include <asm/page.h>
#include <asm/mmu.h>
#include <asm/thread_info.h>
#include <asm/ppc_asm.h>
#include <asm/asm-offsets.h>
#include <asm/cputable.h>
#include <asm/firmware.h>
#include <asm/bug.h>
#include <asm/ptrace.h>
#include <asm/irqflags.h>
#include <asm/ftrace.h>
#include <asm/hw_irq.h>
#include <asm/context_tracking.h>

/*
 * System calls.
 */
	.section	".toc","aw"
SYS_CALL_TABLE:
	.tc sys_call_table[TC],sys_call_table

/* This value is used to mark exception frames on the stack. */
exception_marker:
	.tc	ID_EXC_MARKER[TC],STACK_FRAME_REGS_MARKER

	.section	".text"
	.align 7

#undef SHOW_SYSCALLS

	.globl system_call_common
system_call_common:
	andi.	r10,r12,MSR_PR
	mr	r10,r1
	addi	r1,r1,-INT_FRAME_SIZE
	beq-	1f
	ld	r1,PACAKSAVE(r13)
1:	std	r10,0(r1)
	std	r11,_NIP(r1)
	std	r12,_MSR(r1)
	std	r0,GPR0(r1)
	std	r10,GPR1(r1)
	beq	2f			/* if from kernel mode */
	ACCOUNT_CPU_USER_ENTRY(r10, r11)
2:	std	r2,GPR2(r1)
	std	r3,GPR3(r1)
	mfcr	r2
	std	r4,GPR4(r1)
	std	r5,GPR5(r1)
	std	r6,GPR6(r1)
	std	r7,GPR7(r1)
	std	r8,GPR8(r1)
	li	r11,0
	std	r11,GPR9(r1)
	std	r11,GPR10(r1)
	std	r11,GPR11(r1)
	std	r11,GPR12(r1)
	std	r11,_XER(r1)
	std	r11,_CTR(r1)
	std	r9,GPR13(r1)
	mflr	r10
	/*
	 * This clears CR0.SO (bit 28), which is the error indication on
	 * return from this system call.
	 */
	rldimi	r2,r11,28,(63-28)
	li	r11,0xc01
	std	r10,_LINK(r1)
	std	r11,_TRAP(r1)
	std	r3,ORIG_GPR3(r1)
	std	r2,_CCR(r1)
	ld	r2,PACATOC(r13)
	addi	r9,r1,STACK_FRAME_OVERHEAD
	ld	r11,exception_marker@toc(r2)
	std	r11,-16(r9)		/* "regshere" marker */
#if defined(CONFIG_VIRT_CPU_ACCOUNTING_NATIVE) && defined(CONFIG_PPC_SPLPAR)
BEGIN_FW_FTR_SECTION
	beq	33f
	/* if from user, see if there are any DTL entries to process */
	ld	r10,PACALPPACAPTR(r13)	/* get ptr to VPA */
	ld	r11,PACA_DTL_RIDX(r13)	/* get log read index */
	addi	r10,r10,LPPACA_DTLIDX
	LDX_BE	r10,0,r10		/* get log write index */
	cmpd	cr1,r11,r10
	beq+	cr1,33f
	bl	accumulate_stolen_time
	REST_GPR(0,r1)
	REST_4GPRS(3,r1)
	REST_2GPRS(7,r1)
	addi	r9,r1,STACK_FRAME_OVERHEAD
33:
END_FW_FTR_SECTION_IFSET(FW_FEATURE_SPLPAR)
#endif /* CONFIG_VIRT_CPU_ACCOUNTING_NATIVE && CONFIG_PPC_SPLPAR */

	/*
	 * A syscall should always be called with interrupts enabled
	 * so we just unconditionally hard-enable here. When some kind
	 * of irq tracing is used, we additionally check that condition
	 * is correct
	 */
#if defined(CONFIG_TRACE_IRQFLAGS) && defined(CONFIG_BUG)
	lbz	r10,PACASOFTIRQEN(r13)
	xori	r10,r10,1
1:	tdnei	r10,0
	EMIT_BUG_ENTRY 1b,__FILE__,__LINE__,BUGFLAG_WARNING
#endif

#ifdef CONFIG_PPC_BOOK3E
	wrteei	1
#else
	ld	r11,PACAKMSR(r13)
	ori	r11,r11,MSR_EE
	mtmsrd	r11,1
#endif /* CONFIG_PPC_BOOK3E */

	/* We do need to set SOFTE in the stack frame or the return
	 * from interrupt will be painful
	 */
	li	r10,1
	std	r10,SOFTE(r1)

#ifdef SHOW_SYSCALLS
	bl	do_show_syscall
	REST_GPR(0,r1)
	REST_4GPRS(3,r1)
	REST_2GPRS(7,r1)
	addi	r9,r1,STACK_FRAME_OVERHEAD
#endif
	CURRENT_THREAD_INFO(r11, r1)
	ld	r10,TI_FLAGS(r11)
	andi.	r11,r10,_TIF_SYSCALL_T_OR_A
	bne	syscall_dotrace
.Lsyscall_dotrace_cont:
	cmpldi	0,r0,NR_syscalls
	bge-	syscall_enosys

system_call:			/* label this so stack traces look sane */
/*
 * Need to vector to 32 Bit or default sys_call_table here,
 * based on caller's run-mode / personality.
 */
	ld	r11,SYS_CALL_TABLE@toc(2)
	andi.	r10,r10,_TIF_32BIT
	beq	15f
	addi	r11,r11,8	/* use 32-bit syscall entries */
	clrldi	r3,r3,32
	clrldi	r4,r4,32
	clrldi	r5,r5,32
	clrldi	r6,r6,32
	clrldi	r7,r7,32
	clrldi	r8,r8,32
15:
	slwi	r0,r0,4
	ldx	r12,r11,r0	/* Fetch system call handler [ptr] */
	mtctr   r12
	bctrl			/* Call handler */

syscall_exit:
	std	r3,RESULT(r1)
#ifdef SHOW_SYSCALLS
	bl	do_show_syscall_exit
	ld	r3,RESULT(r1)
#endif
	CURRENT_THREAD_INFO(r12, r1)

	ld	r8,_MSR(r1)
#ifdef CONFIG_PPC_BOOK3S
	/* No MSR:RI on BookE */
	andi.	r10,r8,MSR_RI
	beq-	unrecov_restore
#endif
	/*
	 * Disable interrupts so current_thread_info()->flags can't change,
	 * and so that we don't get interrupted after loading SRR0/1.
	 */
#ifdef CONFIG_PPC_BOOK3E
	wrteei	0
#else
	ld	r10,PACAKMSR(r13)
	/*
	 * For performance reasons we clear RI the same time that we
	 * clear EE. We only need to clear RI just before we restore r13
	 * below, but batching it with EE saves us one expensive mtmsrd call.
	 * We have to be careful to restore RI if we branch anywhere from
	 * here (eg syscall_exit_work).
	 */
	li	r9,MSR_RI
	andc	r11,r10,r9
	mtmsrd	r11,1
#endif /* CONFIG_PPC_BOOK3E */

	ld	r9,TI_FLAGS(r12)
	li	r11,-_LAST_ERRNO
	andi.	r0,r9,(_TIF_SYSCALL_T_OR_A|_TIF_SINGLESTEP|_TIF_USER_WORK_MASK|_TIF_PERSYSCALL_MASK)
	bne-	syscall_exit_work
	cmpld	r3,r11
	ld	r5,_CCR(r1)
	bge-	syscall_error
.Lsyscall_error_cont:
	ld	r7,_NIP(r1)
BEGIN_FTR_SECTION
	stdcx.	r0,0,r1			/* to clear the reservation */
END_FTR_SECTION_IFCLR(CPU_FTR_STCX_CHECKS_ADDRESS)
	andi.	r6,r8,MSR_PR
	ld	r4,_LINK(r1)

	beq-	1f
	ACCOUNT_CPU_USER_EXIT(r11, r12)
	HMT_MEDIUM_LOW_HAS_PPR
	ld	r13,GPR13(r1)	/* only restore r13 if returning to usermode */
1:	ld	r2,GPR2(r1)
	ld	r1,GPR1(r1)
	mtlr	r4
	mtcr	r5
	mtspr	SPRN_SRR0,r7
	mtspr	SPRN_SRR1,r8
	RFI
	b	.	/* prevent speculative execution */

syscall_error:	
	oris	r5,r5,0x1000	/* Set SO bit in CR */
	neg	r3,r3
	std	r5,_CCR(r1)
	b	.Lsyscall_error_cont
	
/* Traced system call support */
syscall_dotrace:
	bl	save_nvgprs
	addi	r3,r1,STACK_FRAME_OVERHEAD
	bl	do_syscall_trace_enter
	/*
	 * Restore argument registers possibly just changed.
	 * We use the return value of do_syscall_trace_enter
	 * for the call number to look up in the table (r0).
	 */
	mr	r0,r3
	ld	r3,GPR3(r1)
	ld	r4,GPR4(r1)
	ld	r5,GPR5(r1)
	ld	r6,GPR6(r1)
	ld	r7,GPR7(r1)
	ld	r8,GPR8(r1)
	addi	r9,r1,STACK_FRAME_OVERHEAD
	CURRENT_THREAD_INFO(r10, r1)
	ld	r10,TI_FLAGS(r10)
	b	.Lsyscall_dotrace_cont

syscall_enosys:
	li	r3,-ENOSYS
	b	syscall_exit
	
syscall_exit_work:
#ifdef CONFIG_PPC_BOOK3S
	mtmsrd	r10,1		/* Restore RI */
#endif
	/* If TIF_RESTOREALL is set, don't scribble on either r3 or ccr.
	 If TIF_NOERROR is set, just save r3 as it is. */

	andi.	r0,r9,_TIF_RESTOREALL
	beq+	0f
	REST_NVGPRS(r1)
	b	2f
0:	cmpld	r3,r11		/* r10 is -LAST_ERRNO */
	blt+	1f
	andi.	r0,r9,_TIF_NOERROR
	bne-	1f
	ld	r5,_CCR(r1)
	neg	r3,r3
	oris	r5,r5,0x1000	/* Set SO bit in CR */
	std	r5,_CCR(r1)
1:	std	r3,GPR3(r1)
2:	andi.	r0,r9,(_TIF_PERSYSCALL_MASK)
	beq	4f

	/* Clear per-syscall TIF flags if any are set.  */

	li	r11,_TIF_PERSYSCALL_MASK
	addi	r12,r12,TI_FLAGS
3:	ldarx	r10,0,r12
	andc	r10,r10,r11
	stdcx.	r10,0,r12
	bne-	3b
	subi	r12,r12,TI_FLAGS

4:	/* Anything else left to do? */
	SET_DEFAULT_THREAD_PPR(r3, r10)		/* Set thread.ppr = 3 */
	andi.	r0,r9,(_TIF_SYSCALL_T_OR_A|_TIF_SINGLESTEP)
	beq	ret_from_except_lite

	/* Re-enable interrupts */
#ifdef CONFIG_PPC_BOOK3E
	wrteei	1
#else
	ld	r10,PACAKMSR(r13)
	ori	r10,r10,MSR_EE
	mtmsrd	r10,1
#endif /* CONFIG_PPC_BOOK3E */

	bl	save_nvgprs
	addi	r3,r1,STACK_FRAME_OVERHEAD
	bl	do_syscall_trace_leave
	b	ret_from_except

/* Save non-volatile GPRs, if not already saved. */
_GLOBAL(save_nvgprs)
	ld	r11,_TRAP(r1)
	andi.	r0,r11,1
	beqlr-
	SAVE_NVGPRS(r1)
	clrrdi	r0,r11,1
	std	r0,_TRAP(r1)
	blr

	
/*
 * The sigsuspend and rt_sigsuspend system calls can call do_signal
 * and thus put the process into the stopped state where we might
 * want to examine its user state with ptrace.  Therefore we need
 * to save all the nonvolatile registers (r14 - r31) before calling
 * the C code.  Similarly, fork, vfork and clone need the full
 * register state on the stack so that it can be copied to the child.
 */

_GLOBAL(ppc_fork)
	bl	save_nvgprs
	bl	sys_fork
	b	syscall_exit

_GLOBAL(ppc_vfork)
	bl	save_nvgprs
	bl	sys_vfork
	b	syscall_exit

_GLOBAL(ppc_clone)
	bl	save_nvgprs
	bl	sys_clone
	b	syscall_exit

_GLOBAL(ppc32_swapcontext)
	bl	save_nvgprs
	bl	compat_sys_swapcontext
	b	syscall_exit

_GLOBAL(ppc64_swapcontext)
	bl	save_nvgprs
	bl	sys_swapcontext
	b	syscall_exit

_GLOBAL(ret_from_fork)
	bl	schedule_tail
	REST_NVGPRS(r1)
	li	r3,0
	b	syscall_exit

_GLOBAL(ret_from_kernel_thread)
	bl	schedule_tail
	REST_NVGPRS(r1)
	mtlr	r14
	mr	r3,r15
#if defined(_CALL_ELF) && _CALL_ELF == 2
	mr	r12,r14
#endif
	blrl
	li	r3,0
	b	syscall_exit

/*
 * This routine switches between two different tasks.  The process
 * state of one is saved on its kernel stack.  Then the state
 * of the other is restored from its kernel stack.  The memory
 * management hardware is updated to the second process's state.
 * Finally, we can return to the second process, via ret_from_except.
 * On entry, r3 points to the THREAD for the current task, r4
 * points to the THREAD for the new task.
 *
 * Note: there are two ways to get to the "going out" portion
 * of this code; either by coming in via the entry (_switch)
 * or via "fork" which must set up an environment equivalent
 * to the "_switch" path.  If you change this you'll have to change
 * the fork code also.
 *
 * The code which creates the new task context is in 'copy_thread'
 * in arch/powerpc/kernel/process.c 
 */
	.align	7
_GLOBAL(_switch)
	mflr	r0
	std	r0,16(r1)
	stdu	r1,-SWITCH_FRAME_SIZE(r1)
	/* r3-r13 are caller saved -- Cort */
	SAVE_8GPRS(14, r1)
	SAVE_10GPRS(22, r1)
	mflr	r20		/* Return to switch caller */
	mfmsr	r22
	li	r0, MSR_FP
#ifdef CONFIG_VSX
BEGIN_FTR_SECTION
	oris	r0,r0,MSR_VSX@h	/* Disable VSX */
END_FTR_SECTION_IFSET(CPU_FTR_VSX)
#endif /* CONFIG_VSX */
#ifdef CONFIG_ALTIVEC
BEGIN_FTR_SECTION
	oris	r0,r0,MSR_VEC@h	/* Disable altivec */
	mfspr	r24,SPRN_VRSAVE	/* save vrsave register value */
	std	r24,THREAD_VRSAVE(r3)
END_FTR_SECTION_IFSET(CPU_FTR_ALTIVEC)
#endif /* CONFIG_ALTIVEC */
	and.	r0,r0,r22
	beq+	1f
	andc	r22,r22,r0
	MTMSRD(r22)
	isync
1:	std	r20,_NIP(r1)
	mfcr	r23
	std	r23,_CCR(r1)
	std	r1,KSP(r3)	/* Set old stack pointer */

#ifdef CONFIG_PPC_BOOK3S_64
BEGIN_FTR_SECTION
	/* Event based branch registers */
	mfspr	r0, SPRN_BESCR
	std	r0, THREAD_BESCR(r3)
	mfspr	r0, SPRN_EBBHR
	std	r0, THREAD_EBBHR(r3)
	mfspr	r0, SPRN_EBBRR
	std	r0, THREAD_EBBRR(r3)
END_FTR_SECTION_IFSET(CPU_FTR_ARCH_207S)
#endif

#ifdef CONFIG_SMP
	/* We need a sync somewhere here to make sure that if the
	 * previous task gets rescheduled on another CPU, it sees all
	 * stores it has performed on this one.
	 */
	sync
#endif /* CONFIG_SMP */

	/*
	 * If we optimise away the clear of the reservation in system
	 * calls because we know the CPU tracks the address of the
	 * reservation, then we need to clear it here to cover the
	 * case that the kernel context switch path has no larx
	 * instructions.
	 */
BEGIN_FTR_SECTION
	ldarx	r6,0,r1
END_FTR_SECTION_IFSET(CPU_FTR_STCX_CHECKS_ADDRESS)

#ifdef CONFIG_PPC_BOOK3S
/* Cancel all explict user streams as they will have no use after context
 * switch and will stop the HW from creating streams itself
 */
	DCBT_STOP_ALL_STREAM_IDS(r6)
#endif

	addi	r6,r4,-THREAD	/* Convert THREAD to 'current' */
	std	r6,PACACURRENT(r13)	/* Set new 'current' */

	ld	r8,KSP(r4)	/* new stack pointer */
#ifdef CONFIG_PPC_BOOK3S
BEGIN_FTR_SECTION
	clrrdi	r6,r8,28	/* get its ESID */
	clrrdi	r9,r1,28	/* get current sp ESID */
FTR_SECTION_ELSE
	clrrdi	r6,r8,40	/* get its 1T ESID */
	clrrdi	r9,r1,40	/* get current sp 1T ESID */
ALT_MMU_FTR_SECTION_END_IFCLR(MMU_FTR_1T_SEGMENT)
	clrldi.	r0,r6,2		/* is new ESID c00000000? */
	cmpd	cr1,r6,r9	/* or is new ESID the same as current ESID? */
	cror	eq,4*cr1+eq,eq
	beq	2f		/* if yes, don't slbie it */

	/* Bolt in the new stack SLB entry */
	ld	r7,KSP_VSID(r4)	/* Get new stack's VSID */
	oris	r0,r6,(SLB_ESID_V)@h
	ori	r0,r0,(SLB_NUM_BOLTED-1)@l
BEGIN_FTR_SECTION
	li	r9,MMU_SEGSIZE_1T	/* insert B field */
	oris	r6,r6,(MMU_SEGSIZE_1T << SLBIE_SSIZE_SHIFT)@h
	rldimi	r7,r9,SLB_VSID_SSIZE_SHIFT,0
END_MMU_FTR_SECTION_IFSET(MMU_FTR_1T_SEGMENT)

	/* Update the last bolted SLB.  No write barriers are needed
	 * here, provided we only update the current CPU's SLB shadow
	 * buffer.
	 */
	ld	r9,PACA_SLBSHADOWPTR(r13)
	li	r12,0
	std	r12,SLBSHADOW_STACKESID(r9)	/* Clear ESID */
	li	r12,SLBSHADOW_STACKVSID
	STDX_BE	r7,r12,r9			/* Save VSID */
	li	r12,SLBSHADOW_STACKESID
	STDX_BE	r0,r12,r9			/* Save ESID */

	/* No need to check for MMU_FTR_NO_SLBIE_B here, since when
	 * we have 1TB segments, the only CPUs known to have the errata
	 * only support less than 1TB of system memory and we'll never
	 * actually hit this code path.
	 */

	slbie	r6
	slbie	r6		/* Workaround POWER5 < DD2.1 issue */
	slbmte	r7,r0
	isync
2:
#endif /* !CONFIG_PPC_BOOK3S */

	CURRENT_THREAD_INFO(r7, r8)  /* base of new stack */
	/* Note: this uses SWITCH_FRAME_SIZE rather than INT_FRAME_SIZE
	   because we don't need to leave the 288-byte ABI gap at the
	   top of the kernel stack. */
	addi	r7,r7,THREAD_SIZE-SWITCH_FRAME_SIZE

	mr	r1,r8		/* start using new stack pointer */
	std	r7,PACAKSAVE(r13)

#ifdef CONFIG_PPC_BOOK3S_64
BEGIN_FTR_SECTION
	/* Event based branch registers */
	ld	r0, THREAD_BESCR(r4)
	mtspr	SPRN_BESCR, r0
	ld	r0, THREAD_EBBHR(r4)
	mtspr	SPRN_EBBHR, r0
	ld	r0, THREAD_EBBRR(r4)
	mtspr	SPRN_EBBRR, r0

	ld	r0,THREAD_TAR(r4)
	mtspr	SPRN_TAR,r0
END_FTR_SECTION_IFSET(CPU_FTR_ARCH_207S)
#endif

#ifdef CONFIG_ALTIVEC
BEGIN_FTR_SECTION
	ld	r0,THREAD_VRSAVE(r4)
	mtspr	SPRN_VRSAVE,r0		/* if G4, restore VRSAVE reg */
END_FTR_SECTION_IFSET(CPU_FTR_ALTIVEC)
#endif /* CONFIG_ALTIVEC */
#ifdef CONFIG_PPC64
BEGIN_FTR_SECTION
	lwz	r6,THREAD_DSCR_INHERIT(r4)
	ld	r0,THREAD_DSCR(r4)
	cmpwi	r6,0
	bne	1f
<<<<<<< HEAD
	ld	r0,0(r7)
=======
	ld	r0,PACA_DSCR(r13)
>>>>>>> fc14f9c1
1:
BEGIN_FTR_SECTION_NESTED(70)
	mfspr	r8, SPRN_FSCR
	rldimi	r8, r6, FSCR_DSCR_LG, (63 - FSCR_DSCR_LG)
	mtspr	SPRN_FSCR, r8
END_FTR_SECTION_NESTED(CPU_FTR_ARCH_207S, CPU_FTR_ARCH_207S, 70)
	cmpd	r0,r25
	beq	2f
	mtspr	SPRN_DSCR,r0
2:
END_FTR_SECTION_IFSET(CPU_FTR_DSCR)
#endif

	ld	r6,_CCR(r1)
	mtcrf	0xFF,r6

	/* r3-r13 are destroyed -- Cort */
	REST_8GPRS(14, r1)
	REST_10GPRS(22, r1)

	/* convert old thread to its task_struct for return value */
	addi	r3,r3,-THREAD
	ld	r7,_NIP(r1)	/* Return to _switch caller in new task */
	mtlr	r7
	addi	r1,r1,SWITCH_FRAME_SIZE
	blr

	.align	7
_GLOBAL(ret_from_except)
	ld	r11,_TRAP(r1)
	andi.	r0,r11,1
	bne	ret_from_except_lite
	REST_NVGPRS(r1)

_GLOBAL(ret_from_except_lite)
	/*
	 * Disable interrupts so that current_thread_info()->flags
	 * can't change between when we test it and when we return
	 * from the interrupt.
	 */
#ifdef CONFIG_PPC_BOOK3E
	wrteei	0
#else
	ld	r10,PACAKMSR(r13) /* Get kernel MSR without EE */
	mtmsrd	r10,1		  /* Update machine state */
#endif /* CONFIG_PPC_BOOK3E */

	CURRENT_THREAD_INFO(r9, r1)
	ld	r3,_MSR(r1)
#ifdef CONFIG_PPC_BOOK3E
	ld	r10,PACACURRENT(r13)
#endif /* CONFIG_PPC_BOOK3E */
	ld	r4,TI_FLAGS(r9)
	andi.	r3,r3,MSR_PR
	beq	resume_kernel
#ifdef CONFIG_PPC_BOOK3E
	lwz	r3,(THREAD+THREAD_DBCR0)(r10)
#endif /* CONFIG_PPC_BOOK3E */

	/* Check current_thread_info()->flags */
	andi.	r0,r4,_TIF_USER_WORK_MASK
#ifdef CONFIG_PPC_BOOK3E
	bne	1f
	/*
	 * Check to see if the dbcr0 register is set up to debug.
	 * Use the internal debug mode bit to do this.
	 */
	andis.	r0,r3,DBCR0_IDM@h
	beq	restore
	mfmsr	r0
	rlwinm	r0,r0,0,~MSR_DE	/* Clear MSR.DE */
	mtmsr	r0
	mtspr	SPRN_DBCR0,r3
	li	r10, -1
	mtspr	SPRN_DBSR,r10
	b	restore
#else
	beq	restore
#endif
1:	andi.	r0,r4,_TIF_NEED_RESCHED
	beq	2f
	bl	restore_interrupts
	SCHEDULE_USER
	b	ret_from_except_lite
2:
#ifdef CONFIG_PPC_TRANSACTIONAL_MEM
	andi.	r0,r4,_TIF_USER_WORK_MASK & ~_TIF_RESTORE_TM
	bne	3f		/* only restore TM if nothing else to do */
	addi	r3,r1,STACK_FRAME_OVERHEAD
	bl	restore_tm_state
	b	restore
3:
#endif
	bl	save_nvgprs
	/*
	 * Use a non volatile GPR to save and restore our thread_info flags
	 * across the call to restore_interrupts.
	 */
	mr	r30,r4
	bl	restore_interrupts
	mr	r4,r30
	addi	r3,r1,STACK_FRAME_OVERHEAD
	bl	do_notify_resume
	b	ret_from_except

resume_kernel:
	/* check current_thread_info, _TIF_EMULATE_STACK_STORE */
	andis.	r8,r4,_TIF_EMULATE_STACK_STORE@h
	beq+	1f

	addi	r8,r1,INT_FRAME_SIZE	/* Get the kprobed function entry */

	lwz	r3,GPR1(r1)
	subi	r3,r3,INT_FRAME_SIZE	/* dst: Allocate a trampoline exception frame */
	mr	r4,r1			/* src:  current exception frame */
	mr	r1,r3			/* Reroute the trampoline frame to r1 */

	/* Copy from the original to the trampoline. */
	li	r5,INT_FRAME_SIZE/8	/* size: INT_FRAME_SIZE */
	li	r6,0			/* start offset: 0 */
	mtctr	r5
2:	ldx	r0,r6,r4
	stdx	r0,r6,r3
	addi	r6,r6,8
	bdnz	2b

	/* Do real store operation to complete stwu */
	lwz	r5,GPR1(r1)
	std	r8,0(r5)

	/* Clear _TIF_EMULATE_STACK_STORE flag */
	lis	r11,_TIF_EMULATE_STACK_STORE@h
	addi	r5,r9,TI_FLAGS
0:	ldarx	r4,0,r5
	andc	r4,r4,r11
	stdcx.	r4,0,r5
	bne-	0b
1:

#ifdef CONFIG_PREEMPT
	/* Check if we need to preempt */
	andi.	r0,r4,_TIF_NEED_RESCHED
	beq+	restore
	/* Check that preempt_count() == 0 and interrupts are enabled */
	lwz	r8,TI_PREEMPT(r9)
	cmpwi	cr1,r8,0
	ld	r0,SOFTE(r1)
	cmpdi	r0,0
	crandc	eq,cr1*4+eq,eq
	bne	restore

	/*
	 * Here we are preempting the current task. We want to make
	 * sure we are soft-disabled first and reconcile irq state.
	 */
	RECONCILE_IRQ_STATE(r3,r4)
1:	bl	preempt_schedule_irq

	/* Re-test flags and eventually loop */
	CURRENT_THREAD_INFO(r9, r1)
	ld	r4,TI_FLAGS(r9)
	andi.	r0,r4,_TIF_NEED_RESCHED
	bne	1b

	/*
	 * arch_local_irq_restore() from preempt_schedule_irq above may
	 * enable hard interrupt but we really should disable interrupts
	 * when we return from the interrupt, and so that we don't get
	 * interrupted after loading SRR0/1.
	 */
#ifdef CONFIG_PPC_BOOK3E
	wrteei	0
#else
	ld	r10,PACAKMSR(r13) /* Get kernel MSR without EE */
	mtmsrd	r10,1		  /* Update machine state */
#endif /* CONFIG_PPC_BOOK3E */
#endif /* CONFIG_PREEMPT */

	.globl	fast_exc_return_irq
fast_exc_return_irq:
restore:
	/*
	 * This is the main kernel exit path. First we check if we
	 * are about to re-enable interrupts
	 */
	ld	r5,SOFTE(r1)
	lbz	r6,PACASOFTIRQEN(r13)
	cmpwi	cr0,r5,0
	beq	restore_irq_off

	/* We are enabling, were we already enabled ? Yes, just return */
	cmpwi	cr0,r6,1
	beq	cr0,do_restore

	/*
	 * We are about to soft-enable interrupts (we are hard disabled
	 * at this point). We check if there's anything that needs to
	 * be replayed first.
	 */
	lbz	r0,PACAIRQHAPPENED(r13)
	cmpwi	cr0,r0,0
	bne-	restore_check_irq_replay

	/*
	 * Get here when nothing happened while soft-disabled, just
	 * soft-enable and move-on. We will hard-enable as a side
	 * effect of rfi
	 */
restore_no_replay:
	TRACE_ENABLE_INTS
	li	r0,1
	stb	r0,PACASOFTIRQEN(r13);

	/*
	 * Final return path. BookE is handled in a different file
	 */
do_restore:
#ifdef CONFIG_PPC_BOOK3E
	b	exception_return_book3e
#else
	/*
	 * Clear the reservation. If we know the CPU tracks the address of
	 * the reservation then we can potentially save some cycles and use
	 * a larx. On POWER6 and POWER7 this is significantly faster.
	 */
BEGIN_FTR_SECTION
	stdcx.	r0,0,r1		/* to clear the reservation */
FTR_SECTION_ELSE
	ldarx	r4,0,r1
ALT_FTR_SECTION_END_IFCLR(CPU_FTR_STCX_CHECKS_ADDRESS)

	/*
	 * Some code path such as load_up_fpu or altivec return directly
	 * here. They run entirely hard disabled and do not alter the
	 * interrupt state. They also don't use lwarx/stwcx. and thus
	 * are known not to leave dangling reservations.
	 */
	.globl	fast_exception_return
fast_exception_return:
	ld	r3,_MSR(r1)
	ld	r4,_CTR(r1)
	ld	r0,_LINK(r1)
	mtctr	r4
	mtlr	r0
	ld	r4,_XER(r1)
	mtspr	SPRN_XER,r4

	REST_8GPRS(5, r1)

	andi.	r0,r3,MSR_RI
	beq-	unrecov_restore

	/* Load PPR from thread struct before we clear MSR:RI */
BEGIN_FTR_SECTION
	ld	r2,PACACURRENT(r13)
	ld	r2,TASKTHREADPPR(r2)
END_FTR_SECTION_IFSET(CPU_FTR_HAS_PPR)

	/*
	 * Clear RI before restoring r13.  If we are returning to
	 * userspace and we take an exception after restoring r13,
	 * we end up corrupting the userspace r13 value.
	 */
	ld	r4,PACAKMSR(r13) /* Get kernel MSR without EE */
	andc	r4,r4,r0	 /* r0 contains MSR_RI here */
	mtmsrd	r4,1

#ifdef CONFIG_PPC_TRANSACTIONAL_MEM
	/* TM debug */
	std	r3, PACATMSCRATCH(r13) /* Stash returned-to MSR */
#endif
	/*
	 * r13 is our per cpu area, only restore it if we are returning to
	 * userspace the value stored in the stack frame may belong to
	 * another CPU.
	 */
	andi.	r0,r3,MSR_PR
	beq	1f
BEGIN_FTR_SECTION
	mtspr	SPRN_PPR,r2	/* Restore PPR */
END_FTR_SECTION_IFSET(CPU_FTR_HAS_PPR)
	ACCOUNT_CPU_USER_EXIT(r2, r4)
	REST_GPR(13, r1)
1:
	mtspr	SPRN_SRR1,r3

	ld	r2,_CCR(r1)
	mtcrf	0xFF,r2
	ld	r2,_NIP(r1)
	mtspr	SPRN_SRR0,r2

	ld	r0,GPR0(r1)
	ld	r2,GPR2(r1)
	ld	r3,GPR3(r1)
	ld	r4,GPR4(r1)
	ld	r1,GPR1(r1)

	rfid
	b	.	/* prevent speculative execution */

#endif /* CONFIG_PPC_BOOK3E */

	/*
	 * We are returning to a context with interrupts soft disabled.
	 *
	 * However, we may also about to hard enable, so we need to
	 * make sure that in this case, we also clear PACA_IRQ_HARD_DIS
	 * or that bit can get out of sync and bad things will happen
	 */
restore_irq_off:
	ld	r3,_MSR(r1)
	lbz	r7,PACAIRQHAPPENED(r13)
	andi.	r0,r3,MSR_EE
	beq	1f
	rlwinm	r7,r7,0,~PACA_IRQ_HARD_DIS
	stb	r7,PACAIRQHAPPENED(r13)
1:	li	r0,0
	stb	r0,PACASOFTIRQEN(r13);
	TRACE_DISABLE_INTS
	b	do_restore

	/*
	 * Something did happen, check if a re-emit is needed
	 * (this also clears paca->irq_happened)
	 */
restore_check_irq_replay:
	/* XXX: We could implement a fast path here where we check
	 * for irq_happened being just 0x01, in which case we can
	 * clear it and return. That means that we would potentially
	 * miss a decrementer having wrapped all the way around.
	 *
	 * Still, this might be useful for things like hash_page
	 */
	bl	__check_irq_replay
	cmpwi	cr0,r3,0
 	beq	restore_no_replay
 
	/*
	 * We need to re-emit an interrupt. We do so by re-using our
	 * existing exception frame. We first change the trap value,
	 * but we need to ensure we preserve the low nibble of it
	 */
	ld	r4,_TRAP(r1)
	clrldi	r4,r4,60
	or	r4,r4,r3
	std	r4,_TRAP(r1)

	/*
	 * Then find the right handler and call it. Interrupts are
	 * still soft-disabled and we keep them that way.
	*/
	cmpwi	cr0,r3,0x500
	bne	1f
	addi	r3,r1,STACK_FRAME_OVERHEAD;
<<<<<<< HEAD
 	bl	.do_IRQ
	b	.ret_from_except
1:	cmpwi	cr0,r3,0xe60
	bne	1f
	addi	r3,r1,STACK_FRAME_OVERHEAD;
	bl	.handle_hmi_exception
	b	.ret_from_except
=======
 	bl	do_IRQ
	b	ret_from_except
1:	cmpwi	cr0,r3,0xe60
	bne	1f
	addi	r3,r1,STACK_FRAME_OVERHEAD;
	bl	handle_hmi_exception
	b	ret_from_except
>>>>>>> fc14f9c1
1:	cmpwi	cr0,r3,0x900
	bne	1f
	addi	r3,r1,STACK_FRAME_OVERHEAD;
	bl	timer_interrupt
	b	ret_from_except
#ifdef CONFIG_PPC_DOORBELL
1:
#ifdef CONFIG_PPC_BOOK3E
	cmpwi	cr0,r3,0x280
#else
	BEGIN_FTR_SECTION
		cmpwi	cr0,r3,0xe80
	FTR_SECTION_ELSE
		cmpwi	cr0,r3,0xa00
	ALT_FTR_SECTION_END_IFSET(CPU_FTR_HVMODE)
#endif /* CONFIG_PPC_BOOK3E */
	bne	1f
	addi	r3,r1,STACK_FRAME_OVERHEAD;
	bl	doorbell_exception
	b	ret_from_except
#endif /* CONFIG_PPC_DOORBELL */
1:	b	ret_from_except /* What else to do here ? */
 
unrecov_restore:
	addi	r3,r1,STACK_FRAME_OVERHEAD
	bl	unrecoverable_exception
	b	unrecov_restore

#ifdef CONFIG_PPC_RTAS
/*
 * On CHRP, the Run-Time Abstraction Services (RTAS) have to be
 * called with the MMU off.
 *
 * In addition, we need to be in 32b mode, at least for now.
 * 
 * Note: r3 is an input parameter to rtas, so don't trash it...
 */
_GLOBAL(enter_rtas)
	mflr	r0
	std	r0,16(r1)
        stdu	r1,-RTAS_FRAME_SIZE(r1)	/* Save SP and create stack space. */

	/* Because RTAS is running in 32b mode, it clobbers the high order half
	 * of all registers that it saves.  We therefore save those registers
	 * RTAS might touch to the stack.  (r0, r3-r13 are caller saved)
   	 */
	SAVE_GPR(2, r1)			/* Save the TOC */
	SAVE_GPR(13, r1)		/* Save paca */
	SAVE_8GPRS(14, r1)		/* Save the non-volatiles */
	SAVE_10GPRS(22, r1)		/* ditto */

	mfcr	r4
	std	r4,_CCR(r1)
	mfctr	r5
	std	r5,_CTR(r1)
	mfspr	r6,SPRN_XER
	std	r6,_XER(r1)
	mfdar	r7
	std	r7,_DAR(r1)
	mfdsisr	r8
	std	r8,_DSISR(r1)

	/* Temporary workaround to clear CR until RTAS can be modified to
	 * ignore all bits.
	 */
	li	r0,0
	mtcr	r0

#ifdef CONFIG_BUG	
	/* There is no way it is acceptable to get here with interrupts enabled,
	 * check it with the asm equivalent of WARN_ON
	 */
	lbz	r0,PACASOFTIRQEN(r13)
1:	tdnei	r0,0
	EMIT_BUG_ENTRY 1b,__FILE__,__LINE__,BUGFLAG_WARNING
#endif
	
	/* Hard-disable interrupts */
	mfmsr	r6
	rldicl	r7,r6,48,1
	rotldi	r7,r7,16
	mtmsrd	r7,1

	/* Unfortunately, the stack pointer and the MSR are also clobbered,
	 * so they are saved in the PACA which allows us to restore
	 * our original state after RTAS returns.
         */
	std	r1,PACAR1(r13)
        std	r6,PACASAVEDMSR(r13)

	/* Setup our real return addr */	
	LOAD_REG_ADDR(r4,rtas_return_loc)
	clrldi	r4,r4,2			/* convert to realmode address */
       	mtlr	r4

	li	r0,0
	ori	r0,r0,MSR_EE|MSR_SE|MSR_BE|MSR_RI
	andc	r0,r6,r0
	
        li      r9,1
        rldicr  r9,r9,MSR_SF_LG,(63-MSR_SF_LG)
	ori	r9,r9,MSR_IR|MSR_DR|MSR_FE0|MSR_FE1|MSR_FP|MSR_RI|MSR_LE
	andc	r6,r0,r9
	sync				/* disable interrupts so SRR0/1 */
	mtmsrd	r0			/* don't get trashed */

	LOAD_REG_ADDR(r4, rtas)
	ld	r5,RTASENTRY(r4)	/* get the rtas->entry value */
	ld	r4,RTASBASE(r4)		/* get the rtas->base value */
	
	mtspr	SPRN_SRR0,r5
	mtspr	SPRN_SRR1,r6
	rfid
	b	.	/* prevent speculative execution */

rtas_return_loc:
	FIXUP_ENDIAN

	/* relocation is off at this point */
	GET_PACA(r4)
	clrldi	r4,r4,2			/* convert to realmode address */

	bcl	20,31,$+4
0:	mflr	r3
	ld	r3,(1f-0b)(r3)		/* get &rtas_restore_regs */

	mfmsr   r6
	li	r0,MSR_RI
	andc	r6,r6,r0
	sync	
	mtmsrd  r6
        
        ld	r1,PACAR1(r4)           /* Restore our SP */
        ld	r4,PACASAVEDMSR(r4)     /* Restore our MSR */

	mtspr	SPRN_SRR0,r3
	mtspr	SPRN_SRR1,r4
	rfid
	b	.	/* prevent speculative execution */

	.align	3
1:	.llong	rtas_restore_regs

rtas_restore_regs:
	/* relocation is on at this point */
	REST_GPR(2, r1)			/* Restore the TOC */
	REST_GPR(13, r1)		/* Restore paca */
	REST_8GPRS(14, r1)		/* Restore the non-volatiles */
	REST_10GPRS(22, r1)		/* ditto */

	GET_PACA(r13)

	ld	r4,_CCR(r1)
	mtcr	r4
	ld	r5,_CTR(r1)
	mtctr	r5
	ld	r6,_XER(r1)
	mtspr	SPRN_XER,r6
	ld	r7,_DAR(r1)
	mtdar	r7
	ld	r8,_DSISR(r1)
	mtdsisr	r8

        addi	r1,r1,RTAS_FRAME_SIZE	/* Unstack our frame */
	ld	r0,16(r1)		/* get return address */

	mtlr    r0
        blr				/* return to caller */

#endif /* CONFIG_PPC_RTAS */

_GLOBAL(enter_prom)
	mflr	r0
	std	r0,16(r1)
        stdu	r1,-PROM_FRAME_SIZE(r1)	/* Save SP and create stack space */

	/* Because PROM is running in 32b mode, it clobbers the high order half
	 * of all registers that it saves.  We therefore save those registers
	 * PROM might touch to the stack.  (r0, r3-r13 are caller saved)
   	 */
	SAVE_GPR(2, r1)
	SAVE_GPR(13, r1)
	SAVE_8GPRS(14, r1)
	SAVE_10GPRS(22, r1)
	mfcr	r10
	mfmsr	r11
	std	r10,_CCR(r1)
	std	r11,_MSR(r1)

	/* Put PROM address in SRR0 */
	mtsrr0	r4

	/* Setup our trampoline return addr in LR */
	bcl	20,31,$+4
0:	mflr	r4
	addi	r4,r4,(1f - 0b)
       	mtlr	r4

	/* Prepare a 32-bit mode big endian MSR
	 */
#ifdef CONFIG_PPC_BOOK3E
	rlwinm	r11,r11,0,1,31
	mtsrr1	r11
	rfi
#else /* CONFIG_PPC_BOOK3E */
	LOAD_REG_IMMEDIATE(r12, MSR_SF | MSR_ISF | MSR_LE)
	andc	r11,r11,r12
	mtsrr1	r11
	rfid
#endif /* CONFIG_PPC_BOOK3E */

1:	/* Return from OF */
	FIXUP_ENDIAN

	/* Just make sure that r1 top 32 bits didn't get
	 * corrupt by OF
	 */
	rldicl	r1,r1,0,32

	/* Restore the MSR (back to 64 bits) */
	ld	r0,_MSR(r1)
	MTMSRD(r0)
        isync

	/* Restore other registers */
	REST_GPR(2, r1)
	REST_GPR(13, r1)
	REST_8GPRS(14, r1)
	REST_10GPRS(22, r1)
	ld	r4,_CCR(r1)
	mtcr	r4
	
        addi	r1,r1,PROM_FRAME_SIZE
	ld	r0,16(r1)
	mtlr    r0
        blr

#ifdef CONFIG_FUNCTION_TRACER
#ifdef CONFIG_DYNAMIC_FTRACE
_GLOBAL(mcount)
_GLOBAL(_mcount)
	blr

_GLOBAL_TOC(ftrace_caller)
	/* Taken from output of objdump from lib64/glibc */
	mflr	r3
	ld	r11, 0(r1)
	stdu	r1, -112(r1)
	std	r3, 128(r1)
	ld	r4, 16(r11)
	subi	r3, r3, MCOUNT_INSN_SIZE
.globl ftrace_call
ftrace_call:
	bl	ftrace_stub
	nop
#ifdef CONFIG_FUNCTION_GRAPH_TRACER
.globl ftrace_graph_call
ftrace_graph_call:
	b	ftrace_graph_stub
_GLOBAL(ftrace_graph_stub)
#endif
	ld	r0, 128(r1)
	mtlr	r0
	addi	r1, r1, 112
_GLOBAL(ftrace_stub)
	blr
#else
_GLOBAL_TOC(_mcount)
	/* Taken from output of objdump from lib64/glibc */
	mflr	r3
	ld	r11, 0(r1)
	stdu	r1, -112(r1)
	std	r3, 128(r1)
	ld	r4, 16(r11)

	subi	r3, r3, MCOUNT_INSN_SIZE
	LOAD_REG_ADDR(r5,ftrace_trace_function)
	ld	r5,0(r5)
	ld	r5,0(r5)
	mtctr	r5
	bctrl
	nop


#ifdef CONFIG_FUNCTION_GRAPH_TRACER
	b	ftrace_graph_caller
#endif
	ld	r0, 128(r1)
	mtlr	r0
	addi	r1, r1, 112
_GLOBAL(ftrace_stub)
	blr

#endif /* CONFIG_DYNAMIC_FTRACE */

#ifdef CONFIG_FUNCTION_GRAPH_TRACER
_GLOBAL(ftrace_graph_caller)
	/* load r4 with local address */
	ld	r4, 128(r1)
	subi	r4, r4, MCOUNT_INSN_SIZE

	/* get the parent address */
	ld	r11, 112(r1)
	addi	r3, r11, 16

	bl	prepare_ftrace_return
	nop

	ld	r0, 128(r1)
	mtlr	r0
	addi	r1, r1, 112
	blr

_GLOBAL(return_to_handler)
	/* need to save return values */
	std	r4,  -24(r1)
	std	r3,  -16(r1)
	std	r31, -8(r1)
	mr	r31, r1
	stdu	r1, -112(r1)

	bl	ftrace_return_to_handler
	nop

	/* return value has real return address */
	mtlr	r3

	ld	r1, 0(r1)
	ld	r4,  -24(r1)
	ld	r3,  -16(r1)
	ld	r31, -8(r1)

	/* Jump back to real return address */
	blr

_GLOBAL(mod_return_to_handler)
	/* need to save return values */
	std	r4,  -32(r1)
	std	r3,  -24(r1)
	/* save TOC */
	std	r2,  -16(r1)
	std	r31, -8(r1)
	mr	r31, r1
	stdu	r1, -112(r1)

	/*
	 * We are in a module using the module's TOC.
	 * Switch to our TOC to run inside the core kernel.
	 */
	ld	r2, PACATOC(r13)

	bl	ftrace_return_to_handler
	nop

	/* return value has real return address */
	mtlr	r3

	ld	r1, 0(r1)
	ld	r4,  -32(r1)
	ld	r3,  -24(r1)
	ld	r2,  -16(r1)
	ld	r31, -8(r1)

	/* Jump back to real return address */
	blr
#endif /* CONFIG_FUNCTION_GRAPH_TRACER */
#endif /* CONFIG_FUNCTION_TRACER */<|MERGE_RESOLUTION|>--- conflicted
+++ resolved
@@ -564,11 +564,7 @@
 	ld	r0,THREAD_DSCR(r4)
 	cmpwi	r6,0
 	bne	1f
-<<<<<<< HEAD
-	ld	r0,0(r7)
-=======
 	ld	r0,PACA_DSCR(r13)
->>>>>>> fc14f9c1
 1:
 BEGIN_FTR_SECTION_NESTED(70)
 	mfspr	r8, SPRN_FSCR
@@ -923,15 +919,6 @@
 	cmpwi	cr0,r3,0x500
 	bne	1f
 	addi	r3,r1,STACK_FRAME_OVERHEAD;
-<<<<<<< HEAD
- 	bl	.do_IRQ
-	b	.ret_from_except
-1:	cmpwi	cr0,r3,0xe60
-	bne	1f
-	addi	r3,r1,STACK_FRAME_OVERHEAD;
-	bl	.handle_hmi_exception
-	b	.ret_from_except
-=======
  	bl	do_IRQ
 	b	ret_from_except
 1:	cmpwi	cr0,r3,0xe60
@@ -939,7 +926,6 @@
 	addi	r3,r1,STACK_FRAME_OVERHEAD;
 	bl	handle_hmi_exception
 	b	ret_from_except
->>>>>>> fc14f9c1
 1:	cmpwi	cr0,r3,0x900
 	bne	1f
 	addi	r3,r1,STACK_FRAME_OVERHEAD;
