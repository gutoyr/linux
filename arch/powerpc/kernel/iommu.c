--- conflicted
+++ resolved
@@ -650,8 +650,7 @@
  * Build a iommu_table structure.  This contains a bit map which
  * is used to manage allocation of the tce space.
  */
-struct iommu_table *iommu_init_table(struct iommu_table *tbl, int nid,
-		struct iommu_table_ops *ops)
+struct iommu_table *iommu_init_table(struct iommu_table *tbl, int nid)
 {
 	unsigned long sz;
 	static int welcomed = 0;
@@ -659,12 +658,7 @@
 	unsigned int i;
 	struct iommu_pool *p;
 
-<<<<<<< HEAD
-	BUG_ON(!ops);
-	tbl->it_ops = ops;
-=======
 	BUG_ON(!tbl->it_ops);
->>>>>>> bb1d2670
 
 	/* number of bytes needed for the bitmap */
 	sz = BITS_TO_LONGS(tbl->it_size) * sizeof(unsigned long);
@@ -909,65 +903,24 @@
  */
 static void group_release(void *iommu_data)
 {
-<<<<<<< HEAD
-	kfree(iommu_data);
-}
-
-static struct iommu_table *spapr_tce_get_default_table(
-		struct spapr_tce_iommu_group *data, phys_addr_t addr)
-{
-	struct iommu_table *tbl = data->iommu_owner;
-
-	if (addr == TCE_DEFAULT_WINDOW)
-		return tbl;
-
-	if ((addr >> tbl->it_page_shift) < tbl->it_size)
-		return tbl;
-
-	return NULL;
-}
-
-static struct spapr_tce_iommu_ops spapr_tce_default_ops = {
-	.get_table = spapr_tce_get_default_table
-};
-
-void iommu_register_group(struct iommu_table *tbl,
-		void *iommu_owner, struct spapr_tce_iommu_ops *ops,
-=======
 	struct iommu_table_group *table_group = iommu_data;
 	table_group->group = NULL;
 }
 
 void iommu_register_group(struct iommu_table_group *table_group,
->>>>>>> bb1d2670
 		int pci_domain_number, unsigned long pe_num)
 {
 	struct iommu_group *grp;
 	char *name;
-	struct spapr_tce_iommu_group *data;
-
-	data = kzalloc(sizeof(*data), GFP_KERNEL);
-	if (!data)
-		return;
-
-	data->iommu_owner = iommu_owner ? iommu_owner : tbl;
-	data->ops = ops ? ops : &spapr_tce_default_ops;
 
 	grp = iommu_group_alloc();
 	if (IS_ERR(grp)) {
 		pr_warn("powerpc iommu api: cannot create new group, err=%ld\n",
 				PTR_ERR(grp));
-		kfree(data);
 		return;
 	}
-<<<<<<< HEAD
-
-	tbl->it_group = grp;
-	iommu_group_set_iommudata(grp, data, group_release);
-=======
 	table_group->group = grp;
 	iommu_group_set_iommudata(grp, table_group, group_release);
->>>>>>> bb1d2670
 	name = kasprintf(GFP_KERNEL, "domain%d-pe%lx",
 			pci_domain_number, pe_num);
 	if (!name)
@@ -1042,131 +995,6 @@
 }
 EXPORT_SYMBOL_GPL(iommu_tce_put_param_check);
 
-<<<<<<< HEAD
-int iommu_clear_tces_and_put_pages(struct iommu_table *tbl,
-		unsigned long entry, unsigned long pages)
-{
-	return iommu_free_tces(tbl, entry, pages, false);
-}
-EXPORT_SYMBOL_GPL(iommu_clear_tces_and_put_pages);
-
-int iommu_free_tces(struct iommu_table *tbl, unsigned long entry,
-		unsigned long npages, bool rm)
-{
-	int i, ret = 0, to_free = 0;
-
-	if (rm && !tbl->it_ops->clear_rm)
-		return -EAGAIN;
-
-	arch_spin_lock(&tbl->it_rm_lock);
-
-	for (i = 0; i < npages; ++i) {
-		unsigned long oldtce = tbl->it_ops->get(tbl, entry + i);
-		if (!(oldtce & (TCE_PCI_WRITE | TCE_PCI_READ)))
-			continue;
-
-		if (rm) {
-			struct page *pg = realmode_pfn_to_page(
-					oldtce >> PAGE_SHIFT);
-			if (!pg) {
-				ret = -EAGAIN;
-			} else if (PageCompound(pg)) {
-				ret = -EAGAIN;
-			} else {
-				if (oldtce & TCE_PCI_WRITE)
-					SetPageDirty(pg);
-				if (!put_page_unless_one(pg))
-					ret = -EAGAIN;
-			}
-		} else {
-			struct page *pg = pfn_to_page(oldtce >> PAGE_SHIFT);
-			if (!pg) {
-				ret = -EAGAIN;
-			} else {
-				if (oldtce & TCE_PCI_WRITE)
-					SetPageDirty(pg);
-				put_page(pg);
-			}
-		}
-		if (ret)
-			break;
-		to_free = i + 1;
-	}
-
-	if (to_free) {
-		if (rm)
-			tbl->it_ops->clear_rm(tbl, entry, to_free);
-		else
-			tbl->it_ops->clear(tbl, entry, to_free);
-
-		if (rm && tbl->it_ops->flush_rm)
-			tbl->it_ops->flush_rm(tbl);
-		else if (!rm && tbl->it_ops->flush)
-			tbl->it_ops->flush(tbl);
-	}
-	arch_spin_unlock(&tbl->it_rm_lock);
-
-	/* Make sure updates are seen by hardware */
-	mb();
-
-	return ret;
-}
-EXPORT_SYMBOL_GPL(iommu_free_tces);
-
-int iommu_tce_build(struct iommu_table *tbl, unsigned long entry,
-		unsigned long *hpas, unsigned long npages, bool rm)
-{
-	int i, ret = 0;
-	unsigned long oldtce;
-
-	if (rm && !tbl->it_ops->set_rm)
-		return -EAGAIN;
-
-	arch_spin_lock(&tbl->it_rm_lock);
-
-	for (i = 0; i < npages; ++i) {
-		unsigned long volatile hva = (unsigned long) __va(hpas[i]);
-		enum dma_data_direction dir = iommu_tce_direction(hva);
-
-		if (rm) {
-			ret = tbl->it_ops->exchange_rm(tbl, entry, 1, hva,
-					&oldtce, dir, NULL);
-			if (oldtce & (TCE_PCI_READ | TCE_PCI_WRITE)) {
-				struct page *p = pfn_to_page(__pa(oldtce) >>
-						PAGE_SHIFT);
-
-				if (oldtce & TCE_PCI_WRITE)
-					SetPageDirty(p);
-				if (!put_page_unless_one(p)) {
-					ret = tbl->it_ops->set(tbl, entry, 1,
-							(unsigned long)
-							oldtce,
-							dir, NULL);
-					ret = -EAGAIN;
-				}
-			}
-		} else {
-			ret = tbl->it_ops->exchange(tbl, entry, 1, hva,
-					&oldtce, dir, NULL);
-			if (oldtce & (TCE_PCI_READ | TCE_PCI_WRITE)) {
-				struct page *p = pfn_to_page(__pa(oldtce) >>
-						PAGE_SHIFT);
-
-				if (oldtce & TCE_PCI_WRITE)
-					SetPageDirty(p);
-				put_page(p);
-			}
-		}
-
-		if (ret)
-			break;
-	}
-
-	if (rm && tbl->it_ops->flush_rm)
-		tbl->it_ops->flush_rm(tbl);
-	else if (!rm && tbl->it_ops->flush)
-		tbl->it_ops->flush(tbl);
-=======
 long iommu_tce_xchg(struct iommu_table *tbl, unsigned long entry,
 		unsigned long *tce, enum dma_data_direction *direction)
 {
@@ -1177,12 +1005,7 @@
 	if (!ret && ((*direction == DMA_FROM_DEVICE) ||
 			(*direction == DMA_BIDIRECTIONAL)))
 		SetPageDirty(pfn_to_page(*tce >> PAGE_SHIFT));
->>>>>>> bb1d2670
-
-	arch_spin_unlock(&tbl->it_rm_lock);
-
-	/* Make sure updates are seen by hardware */
-	mb();
+
 	/* if (unlikely(ret))
 		pr_err("iommu_tce: %s failed on hwaddr=%lx ioba=%lx kva=%lx ret=%d\n",
 			__func__, hwaddr, entry << tbl->it_page_shift,
@@ -1194,30 +1017,9 @@
 
 int iommu_take_ownership(struct iommu_table *tbl)
 {
-<<<<<<< HEAD
-	int ret;
-	struct page *page = NULL;
-	unsigned long hwaddr, offset = tce & IOMMU_PAGE_MASK(tbl) & ~PAGE_MASK;
-	enum dma_data_direction direction = iommu_tce_direction(tce);
-
-	ret = get_user_pages_fast(tce & PAGE_MASK, 1,
-			direction != DMA_TO_DEVICE, &page);
-	if (unlikely(ret != 1)) {
-		/* pr_err("iommu_tce: get_user_pages_fast failed tce=%lx ioba=%lx ret=%d\n",
-				tce, entry << tbl->it_page_shift, ret); */
-		return -EFAULT;
-	}
-	hwaddr = (unsigned long) page_address(page) + offset;
-	hwaddr |= tce & (TCE_PCI_READ | TCE_PCI_WRITE);
-
-	ret = iommu_tce_build(tbl, entry, &hwaddr, 1, false);
-	if (ret)
-		put_page(page);
-=======
 	unsigned long flags, i, sz = (tbl->it_size + 7) >> 3;
 	int ret = 0;
 	unsigned long *uas;
->>>>>>> bb1d2670
 
 	/*
 	 * VFIO does not control TCE entries allocation and the guest
@@ -1233,47 +1035,23 @@
 	if (!uas)
 		return -ENOMEM;
 
-<<<<<<< HEAD
-int iommu_take_ownership(struct iommu_table *tbl)
-{
-	unsigned long flags, i, sz = (tbl->it_size + 7) >> 3;
-	int ret = 0, bit0 = 0;
-
-	/*
-	 * VFIO does not control TCE entries allocation and the guest
-	 * can write new TCEs on top of existing ones so iommu_tce_build()
-	 * must be able to release old pages. This functionality
-	 * requires exchange() callback defined so if it is not
-	 * implemented, we disallow taking ownership over the table.
-	 */
-	if (!tbl->it_ops->exchange)
-		return -EINVAL;
-
-=======
->>>>>>> bb1d2670
 	spin_lock_irqsave(&tbl->large_pool.lock, flags);
 	for (i = 0; i < tbl->nr_pools; i++)
 		spin_lock(&tbl->pools[i].lock);
 
 	if (tbl->it_offset == 0)
-		bit0 = test_and_clear_bit(0, tbl->it_map);
+		clear_bit(0, tbl->it_map);
 
 	if (!bitmap_empty(tbl->it_map, tbl->it_size)) {
 		pr_err("iommu_tce: it_map is not empty");
 		ret = -EBUSY;
-<<<<<<< HEAD
-		if (bit0)
-=======
 		/* Restore bit#0 set by iommu_init_table() */
 		if (tbl->it_offset == 0)
->>>>>>> bb1d2670
 			set_bit(0, tbl->it_map);
 	} else {
 		memset(tbl->it_map, 0xff, sz);
 	}
 
-<<<<<<< HEAD
-=======
 	if (ret) {
 		vfree(uas);
 	} else {
@@ -1281,17 +1059,10 @@
 		tbl->it_userspace = uas;
 	}
 
->>>>>>> bb1d2670
 	for (i = 0; i < tbl->nr_pools; i++)
 		spin_unlock(&tbl->pools[i].lock);
 	spin_unlock_irqrestore(&tbl->large_pool.lock, flags);
 
-<<<<<<< HEAD
-	if (!ret)
-		iommu_clear_tces_and_put_pages(tbl, tbl->it_offset,
-				tbl->it_size);
-=======
->>>>>>> bb1d2670
 	return ret;
 }
 EXPORT_SYMBOL_GPL(iommu_take_ownership);
@@ -1299,24 +1070,14 @@
 void iommu_release_ownership(struct iommu_table *tbl)
 {
 	unsigned long flags, i, sz = (tbl->it_size + 7) >> 3;
-<<<<<<< HEAD
-
-	iommu_clear_tces_and_put_pages(tbl, tbl->it_offset, tbl->it_size);
+
+	vfree(tbl->it_userspace);
+	tbl->it_userspace = NULL;
 
 	spin_lock_irqsave(&tbl->large_pool.lock, flags);
 	for (i = 0; i < tbl->nr_pools; i++)
 		spin_lock(&tbl->pools[i].lock);
 
-=======
-
-	vfree(tbl->it_userspace);
-	tbl->it_userspace = NULL;
-
-	spin_lock_irqsave(&tbl->large_pool.lock, flags);
-	for (i = 0; i < tbl->nr_pools; i++)
-		spin_lock(&tbl->pools[i].lock);
-
->>>>>>> bb1d2670
 	memset(tbl->it_map, 0, sz);
 
 	/* Restore bit#0 set by iommu_init_table() */
@@ -1407,4 +1168,30 @@
 }
 EXPORT_SYMBOL_GPL(iommu_del_device);
 
+static int tce_iommu_bus_notifier(struct notifier_block *nb,
+                unsigned long action, void *data)
+{
+        struct device *dev = data;
+
+        switch (action) {
+        case BUS_NOTIFY_ADD_DEVICE:
+                return iommu_add_device(dev);
+        case BUS_NOTIFY_DEL_DEVICE:
+                if (dev->iommu_group)
+                        iommu_del_device(dev);
+                return 0;
+        default:
+                return 0;
+        }
+}
+
+static struct notifier_block tce_iommu_bus_nb = {
+        .notifier_call = tce_iommu_bus_notifier,
+};
+
+int __init tce_iommu_bus_notifier_init(void)
+{
+        bus_register_notifier(&pci_bus_type, &tce_iommu_bus_nb);
+        return 0;
+}
 #endif /* CONFIG_IOMMU_API */