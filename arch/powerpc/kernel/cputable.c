--- conflicted
+++ resolved
@@ -71,13 +71,8 @@
 extern void __setup_cpu_power8(unsigned long offset, struct cpu_spec* spec);
 extern void __restore_cpu_power8(void);
 extern void __restore_cpu_a2(void);
-<<<<<<< HEAD
 extern void __flush_tlb_power7(unsigned int action);
 extern void __flush_tlb_power8(unsigned int action);
-=======
-extern void __flush_tlb_power7(unsigned long inval_selector);
-extern void __flush_tlb_power8(unsigned long inval_selector);
->>>>>>> fc14f9c1
 extern long __machine_check_early_realmode_p7(struct pt_regs *regs);
 extern long __machine_check_early_realmode_p8(struct pt_regs *regs);
 #endif /* CONFIG_PPC64 */
@@ -442,8 +437,6 @@
 		.machine_check_early	= __machine_check_early_realmode_p8,
 		.platform		= "power8",
 	},
-<<<<<<< HEAD
-=======
 	{	/* Power8 DD1: Does not support doorbell IPIs */
 		.pvr_mask		= 0xffffff00,
 		.pvr_value		= 0x004d0100,
@@ -464,7 +457,6 @@
 		.machine_check_early	= __machine_check_early_realmode_p8,
 		.platform		= "power8",
 	},
->>>>>>> fc14f9c1
 	{	/* Power8 */
 		.pvr_mask		= 0xffff0000,
 		.pvr_value		= 0x004d0000,
