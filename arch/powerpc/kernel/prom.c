--- conflicted
+++ resolved
@@ -593,44 +593,12 @@
 	}
 }
 
-static void __init early_reserve_mem_dt(void)
-{
-	unsigned long i, len, dt_root;
-	const __be32 *prop;
-
-	dt_root = of_get_flat_dt_root();
-
-	prop = of_get_flat_dt_prop(dt_root, "reserved-ranges", &len);
-
-	if (!prop)
-		return;
-
-	DBG("Found new-style reserved-ranges\n");
-
-	/* Each reserved range is an (address,size) pair, 2 cells each,
-	 * totalling 4 cells per range. */
-	for (i = 0; i < len / (sizeof(*prop) * 4); i++) {
-		u64 base, size;
-
-		base = of_read_number(prop + (i * 4) + 0, 2);
-		size = of_read_number(prop + (i * 4) + 2, 2);
-
-		if (size) {
-			DBG("reserving: %llx -> %llx\n", base, size);
-			memblock_reserve(base, size);
-		}
-	}
-}
-
 static void __init early_reserve_mem(void)
 {
 	__be64 *reserve_map;
 
 	reserve_map = (__be64 *)(((unsigned long)initial_boot_params) +
 			fdt_off_mem_rsvmap(initial_boot_params));
-
-	/* Look for the new "reserved-regions" property in the DT */
-	early_reserve_mem_dt();
 
 	/* Look for the new "reserved-regions" property in the DT */
 	early_reserve_mem_dt();
@@ -652,8 +620,6 @@
 	if (be64_to_cpup(reserve_map) > 0xffffffffull) {
 		u32 base_32, size_32;
 		__be32 *reserve_map_32 = (__be32 *)reserve_map;
-
-		DBG("Found old 32-bit reserve map\n");
 
 		DBG("Found old 32-bit reserve map\n");
 
@@ -668,20 +634,6 @@
 		return;
 	}
 #endif
-<<<<<<< HEAD
-	DBG("Processing reserve map\n");
-
-	/* Handle the reserve map in the fdt blob if it exists */
-	while (1) {
-		base = *(reserve_map++);
-		size = *(reserve_map++);
-		if (size == 0)
-			break;
-		DBG("reserving: %llx -> %llx\n", base, size);
-		memblock_reserve(base, size);
-	}
-=======
->>>>>>> fc14f9c1
 }
 
 void __init early_init_devtree(void *params)
@@ -833,40 +785,6 @@
  */
 int of_get_ibm_chip_id(struct device_node *np)
 {
-<<<<<<< HEAD
-	struct device_node *child;
-	const phandle *handle;
-
-	handle = of_get_property(np, "l2-cache", NULL);
-	if (!handle)
-		handle = of_get_property(np, "next-level-cache", NULL);
-
-	if (handle)
-		return of_find_node_by_phandle(*handle);
-
-	/* OF on pmac has nodes instead of properties named "l2-cache"
-	 * beneath CPU nodes.
-	 */
-	if (!strcmp(np->type, "cpu"))
-		for_each_child_of_node(np, child)
-			if (!strcmp(child->type, "cache"))
-				return child;
-
-	return NULL;
-}
-
-/**
- * of_get_ibm_chip_id - Returns the IBM "chip-id" of a device
- * @np: device node of the device
- *
- * This looks for a property "ibm,chip-id" in the node or any
- * of its parents and returns its content, or -1 if it cannot
- * be found.
- */
-int of_get_ibm_chip_id(struct device_node *np)
-{
-=======
->>>>>>> fc14f9c1
 	of_node_get(np);
 	while(np) {
 		struct device_node *old = np;
@@ -879,67 +797,6 @@
 		}
 		np = of_get_parent(np);
 		of_node_put(old);
-<<<<<<< HEAD
-	}
-	return -1;
-}
-
-#ifdef CONFIG_PPC_PSERIES
-/*
- * Fix up the uninitialized fields in a new device node:
- * name, type and pci-specific fields
- */
-
-static int of_finish_dynamic_node(struct device_node *node)
-{
-	struct device_node *parent = of_get_parent(node);
-	int err = 0;
-	const phandle *ibm_phandle;
-
-	node->name = of_get_property(node, "name", NULL);
-	node->type = of_get_property(node, "device_type", NULL);
-
-	if (!node->name)
-		node->name = "<NULL>";
-	if (!node->type)
-		node->type = "<NULL>";
-
-	if (!parent) {
-		err = -ENODEV;
-		goto out;
-	}
-
-	/* We don't support that function on PowerMac, at least
-	 * not yet
-	 */
-	if (machine_is(powermac))
-		return -ENODEV;
-
-	/* fix up new node's phandle field */
-	if ((ibm_phandle = of_get_property(node, "ibm,phandle", NULL)))
-		node->phandle = *ibm_phandle;
-
-out:
-	of_node_put(parent);
-	return err;
-}
-
-static int prom_reconfig_notifier(struct notifier_block *nb,
-				  unsigned long action, void *node)
-{
-	int err;
-
-	switch (action) {
-	case OF_RECONFIG_ATTACH_NODE:
-		err = of_finish_dynamic_node(node);
-		if (err < 0)
-			printk(KERN_ERR "finish_node returned %d\n", err);
-		break;
-	default:
-		err = 0;
-		break;
-=======
->>>>>>> fc14f9c1
 	}
 	return -1;
 }
