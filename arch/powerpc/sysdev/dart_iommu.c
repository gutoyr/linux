/*
 * arch/powerpc/sysdev/dart_iommu.c
 *
 * Copyright (C) 2004 Olof Johansson <olof@lixom.net>, IBM Corporation
 * Copyright (C) 2005 Benjamin Herrenschmidt <benh@kernel.crashing.org>,
 *                    IBM Corporation
 *
 * Based on pSeries_iommu.c:
 * Copyright (C) 2001 Mike Corrigan & Dave Engebretsen, IBM Corporation
 * Copyright (C) 2004 Olof Johansson <olof@lixom.net>, IBM Corporation
 *
 * Dynamic DMA mapping support, Apple U3, U4 & IBM CPC925 "DART" iommu.
 *
 *
 * This program is free software; you can redistribute it and/or modify
 * it under the terms of the GNU General Public License as published by
 * the Free Software Foundation; either version 2 of the License, or
 * (at your option) any later version.
 *
 * This program is distributed in the hope that it will be useful,
 * but WITHOUT ANY WARRANTY; without even the implied warranty of
 * MERCHANTABILITY or FITNESS FOR A PARTICULAR PURPOSE.  See the
 * GNU General Public License for more details.
 *
 * You should have received a copy of the GNU General Public License
 * along with this program; if not, write to the Free Software
 * Foundation, Inc., 59 Temple Place, Suite 330, Boston, MA  02111-1307 USA
 */

#include <linux/init.h>
#include <linux/types.h>
#include <linux/mm.h>
#include <linux/spinlock.h>
#include <linux/string.h>
#include <linux/pci.h>
#include <linux/dma-mapping.h>
#include <linux/vmalloc.h>
#include <linux/suspend.h>
#include <linux/memblock.h>
#include <linux/gfp.h>
#include <asm/io.h>
#include <asm/prom.h>
#include <asm/iommu.h>
#include <asm/pci-bridge.h>
#include <asm/machdep.h>
#include <asm/cacheflush.h>
#include <asm/ppc-pci.h>

#include "dart.h"

/* Physical base address and size of the DART table */
unsigned long dart_tablebase; /* exported to htab_initialize */
static unsigned long dart_tablesize;

/* Virtual base address of the DART table */
static u32 *dart_vbase;
#ifdef CONFIG_PM
static u32 *dart_copy;
#endif

/* Mapped base address for the dart */
static unsigned int __iomem *dart;

/* Dummy val that entries are set to when unused */
static unsigned int dart_emptyval;

static struct iommu_table iommu_table_dart;
static int iommu_table_dart_inited;
static int dart_dirty;
static int dart_is_u4;

#define DART_U4_BYPASS_BASE	0x8000000000ull

#define DBG(...)

static DEFINE_SPINLOCK(invalidate_lock);

static inline void dart_tlb_invalidate_all(void)
{
	unsigned long l = 0;
	unsigned int reg, inv_bit;
	unsigned long limit;
	unsigned long flags;

	spin_lock_irqsave(&invalidate_lock, flags);

	DBG("dart: flush\n");

	/* To invalidate the DART, set the DARTCNTL_FLUSHTLB bit in the
	 * control register and wait for it to clear.
	 *
	 * Gotcha: Sometimes, the DART won't detect that the bit gets
	 * set. If so, clear it and set it again.
	 */

	limit = 0;

	inv_bit = dart_is_u4 ? DART_CNTL_U4_FLUSHTLB : DART_CNTL_U3_FLUSHTLB;
retry:
	l = 0;
	reg = DART_IN(DART_CNTL);
	reg |= inv_bit;
	DART_OUT(DART_CNTL, reg);

	while ((DART_IN(DART_CNTL) & inv_bit) && l < (1L << limit))
		l++;
	if (l == (1L << limit)) {
		if (limit < 4) {
			limit++;
			reg = DART_IN(DART_CNTL);
			reg &= ~inv_bit;
			DART_OUT(DART_CNTL, reg);
			goto retry;
		} else
			panic("DART: TLB did not flush after waiting a long "
			      "time. Buggy U3 ?");
	}

	spin_unlock_irqrestore(&invalidate_lock, flags);
}

static inline void dart_tlb_invalidate_one(unsigned long bus_rpn)
{
	unsigned int reg;
	unsigned int l, limit;
	unsigned long flags;

	spin_lock_irqsave(&invalidate_lock, flags);

	reg = DART_CNTL_U4_ENABLE | DART_CNTL_U4_IONE |
		(bus_rpn & DART_CNTL_U4_IONE_MASK);
	DART_OUT(DART_CNTL, reg);

	limit = 0;
wait_more:
	l = 0;
	while ((DART_IN(DART_CNTL) & DART_CNTL_U4_IONE) && l < (1L << limit)) {
		rmb();
		l++;
	}

	if (l == (1L << limit)) {
		if (limit < 4) {
			limit++;
			goto wait_more;
		} else
			panic("DART: TLB did not flush after waiting a long "
			      "time. Buggy U4 ?");
	}

	spin_unlock_irqrestore(&invalidate_lock, flags);
}

static void dart_flush(struct iommu_table *tbl)
{
	mb();
	if (dart_dirty) {
		dart_tlb_invalidate_all();
		dart_dirty = 0;
	}
}

static int dart_build(struct iommu_table *tbl, long index,
		       long npages, unsigned long uaddr,
		       enum dma_data_direction direction,
		       struct dma_attrs *attrs)
{
	unsigned int *dp;
	unsigned int rpn;
	long l;

	DBG("dart: build at: %lx, %lx, addr: %x\n", index, npages, uaddr);

	dp = ((unsigned int*)tbl->it_base) + index;

	/* On U3, all memory is contiguous, so we can move this
	 * out of the loop.
	 */
	l = npages;
	while (l--) {
		rpn = __pa(uaddr) >> DART_PAGE_SHIFT;

		*(dp++) = DARTMAP_VALID | (rpn & DARTMAP_RPNMASK);

		uaddr += DART_PAGE_SIZE;
	}

	/* make sure all updates have reached memory */
	mb();
	in_be32((unsigned __iomem *)dp);
	mb();

	if (dart_is_u4) {
		rpn = index;
		while (npages--)
			dart_tlb_invalidate_one(rpn++);
	} else {
		dart_dirty = 1;
	}
	return 0;
}


static void dart_free(struct iommu_table *tbl, long index, long npages)
{
	unsigned int *dp;

	/* We don't worry about flushing the TLB cache. The only drawback of
	 * not doing it is that we won't catch buggy device drivers doing
	 * bad DMAs, but then no 32-bit architecture ever does either.
	 */

	DBG("dart: free at: %lx, %lx\n", index, npages);

	dp  = ((unsigned int *)tbl->it_base) + index;

	while (npages--)
		*(dp++) = dart_emptyval;
}


static int __init dart_init(struct device_node *dart_node)
{
	unsigned int i;
	unsigned long tmp, base, size;
	struct resource r;

	if (dart_tablebase == 0 || dart_tablesize == 0) {
		printk(KERN_INFO "DART: table not allocated, using "
		       "direct DMA\n");
		return -ENODEV;
	}

	if (of_address_to_resource(dart_node, 0, &r))
		panic("DART: can't get register base ! ");

	/* Make sure nothing from the DART range remains in the CPU cache
	 * from a previous mapping that existed before the kernel took
	 * over
	 */
	flush_dcache_phys_range(dart_tablebase,
				dart_tablebase + dart_tablesize);

	/* Allocate a spare page to map all invalid DART pages. We need to do
	 * that to work around what looks like a problem with the HT bridge
	 * prefetching into invalid pages and corrupting data
	 */
	tmp = memblock_alloc(DART_PAGE_SIZE, DART_PAGE_SIZE);
	dart_emptyval = DARTMAP_VALID | ((tmp >> DART_PAGE_SHIFT) &
					 DARTMAP_RPNMASK);

	/* Map in DART registers */
	dart = ioremap(r.start, resource_size(&r));
	if (dart == NULL)
		panic("DART: Cannot map registers!");

	/* Map in DART table */
	dart_vbase = ioremap(__pa(dart_tablebase), dart_tablesize);

	/* Fill initial table */
	for (i = 0; i < dart_tablesize/4; i++)
		dart_vbase[i] = dart_emptyval;

	/* Initialize DART with table base and enable it. */
	base = dart_tablebase >> DART_PAGE_SHIFT;
	size = dart_tablesize >> DART_PAGE_SHIFT;
	if (dart_is_u4) {
		size &= DART_SIZE_U4_SIZE_MASK;
		DART_OUT(DART_BASE_U4, base);
		DART_OUT(DART_SIZE_U4, size);
		DART_OUT(DART_CNTL, DART_CNTL_U4_ENABLE);
	} else {
		size &= DART_CNTL_U3_SIZE_MASK;
		DART_OUT(DART_CNTL,
			 DART_CNTL_U3_ENABLE |
			 (base << DART_CNTL_U3_BASE_SHIFT) |
			 (size << DART_CNTL_U3_SIZE_SHIFT));
	}

	/* Invalidate DART to get rid of possible stale TLBs */
	dart_tlb_invalidate_all();

	printk(KERN_INFO "DART IOMMU initialized for %s type chipset\n",
	       dart_is_u4 ? "U4" : "U3");

	return 0;
}

static struct iommu_table_ops iommu_dart_ops = {
	.set = dart_build,
	.clear = dart_free,
	.flush = dart_flush,
};

static void iommu_table_dart_setup(void)
{
	iommu_table_dart.it_busno = 0;
	iommu_table_dart.it_offset = 0;
	/* it_size is in number of entries */
	iommu_table_dart.it_size = dart_tablesize / sizeof(u32);
	iommu_table_dart.it_page_shift = IOMMU_PAGE_SHIFT_4K;

	/* Initialize the common IOMMU code */
	iommu_table_dart.it_base = (unsigned long)dart_vbase;
	iommu_table_dart.it_index = 0;
	iommu_table_dart.it_blocksize = 1;
<<<<<<< HEAD
	iommu_init_table(&iommu_table_dart, -1, &iommu_dart_ops);
=======
	iommu_table_dart.it_ops = &iommu_dart_ops;
	iommu_init_table(&iommu_table_dart, -1);
>>>>>>> bb1d2670

	/* Reserve the last page of the DART to avoid possible prefetch
	 * past the DART mapped area
	 */
	set_bit(iommu_table_dart.it_size - 1, iommu_table_dart.it_map);
}

static void dma_dev_setup_dart(struct device *dev)
{
	/* We only have one iommu table on the mac for now, which makes
	 * things simple. Setup all PCI devices to point to this table
	 */
	if (get_dma_ops(dev) == &dma_direct_ops)
		set_dma_offset(dev, DART_U4_BYPASS_BASE);
	else
		set_iommu_table_base(dev, &iommu_table_dart);
}

static void pci_dma_dev_setup_dart(struct pci_dev *dev)
{
	dma_dev_setup_dart(&dev->dev);
}

static void pci_dma_bus_setup_dart(struct pci_bus *bus)
{
	if (!iommu_table_dart_inited) {
		iommu_table_dart_inited = 1;
		iommu_table_dart_setup();
	}
}

static bool dart_device_on_pcie(struct device *dev)
{
	struct device_node *np = of_node_get(dev->of_node);

	while(np) {
		if (of_device_is_compatible(np, "U4-pcie") ||
		    of_device_is_compatible(np, "u4-pcie")) {
			of_node_put(np);
			return true;
		}
		np = of_get_next_parent(np);
	}
	return false;
}

static int dart_dma_set_mask(struct device *dev, u64 dma_mask)
{
	if (!dev->dma_mask || !dma_supported(dev, dma_mask))
		return -EIO;

	/* U4 supports a DART bypass, we use it for 64-bit capable
	 * devices to improve performances. However, that only works
	 * for devices connected to U4 own PCIe interface, not bridged
	 * through hypertransport. We need the device to support at
	 * least 40 bits of addresses.
	 */
	if (dart_device_on_pcie(dev) && dma_mask >= DMA_BIT_MASK(40)) {
		dev_info(dev, "Using 64-bit DMA iommu bypass\n");
		set_dma_ops(dev, &dma_direct_ops);
	} else {
		dev_info(dev, "Using 32-bit DMA via iommu\n");
		set_dma_ops(dev, &dma_iommu_ops);
	}
	dma_dev_setup_dart(dev);

	*dev->dma_mask = dma_mask;
	return 0;
}

void __init iommu_init_early_dart(void)
{
	struct device_node *dn;

	/* Find the DART in the device-tree */
	dn = of_find_compatible_node(NULL, "dart", "u3-dart");
	if (dn == NULL) {
		dn = of_find_compatible_node(NULL, "dart", "u4-dart");
		if (dn == NULL)
			return;	/* use default direct_dma_ops */
		dart_is_u4 = 1;
	}

	/* Initialize the DART HW */
	if (dart_init(dn) != 0)
		goto bail;

	/* Setup bypass if supported */
	if (dart_is_u4)
		ppc_md.dma_set_mask = dart_dma_set_mask;

	ppc_md.pci_dma_dev_setup = pci_dma_dev_setup_dart;
	ppc_md.pci_dma_bus_setup = pci_dma_bus_setup_dart;

	/* Setup pci_dma ops */
	set_pci_dma_ops(&dma_iommu_ops);
	return;

 bail:
	/* If init failed, use direct iommu and null setup functions */
	ppc_md.pci_dma_dev_setup = NULL;
	ppc_md.pci_dma_bus_setup = NULL;

	/* Setup pci_dma ops */
	set_pci_dma_ops(&dma_direct_ops);
}

#ifdef CONFIG_PM
static void iommu_dart_save(void)
{
	memcpy(dart_copy, dart_vbase, 2*1024*1024);
}

static void iommu_dart_restore(void)
{
	memcpy(dart_vbase, dart_copy, 2*1024*1024);
	dart_tlb_invalidate_all();
}

static int __init iommu_init_late_dart(void)
{
	unsigned long tbasepfn;
	struct page *p;

	/* if no dart table exists then we won't need to save it
	 * and the area has also not been reserved */
	if (!dart_tablebase)
		return 0;

	tbasepfn = __pa(dart_tablebase) >> PAGE_SHIFT;
	register_nosave_region_late(tbasepfn,
				    tbasepfn + ((1<<24) >> PAGE_SHIFT));

	/* For suspend we need to copy the dart contents because
	 * it is not part of the regular mapping (see above) and
	 * thus not saved automatically. The memory for this copy
	 * must be allocated early because we need 2 MB. */
	p = alloc_pages(GFP_KERNEL, 21 - PAGE_SHIFT);
	BUG_ON(!p);
	dart_copy = page_address(p);

	ppc_md.iommu_save = iommu_dart_save;
	ppc_md.iommu_restore = iommu_dart_restore;

	return 0;
}

late_initcall(iommu_init_late_dart);
#endif

void __init alloc_dart_table(void)
{
	/* Only reserve DART space if machine has more than 1GB of RAM
	 * or if requested with iommu=on on cmdline.
	 *
	 * 1GB of RAM is picked as limit because some default devices
	 * (i.e. Airport Extreme) have 30 bit address range limits.
	 */

	if (iommu_is_off)
		return;

	if (!iommu_force_on && memblock_end_of_DRAM() <= 0x40000000ull)
		return;

	/* 512 pages (2MB) is max DART tablesize. */
	dart_tablesize = 1UL << 21;
	/* 16MB (1 << 24) alignment. We allocate a full 16Mb chuck since we
	 * will blow up an entire large page anyway in the kernel mapping
	 */
	dart_tablebase = (unsigned long)
		__va(memblock_alloc_base(1UL<<24, 1UL<<24, 0x80000000L));
	/*
	 * The DART space is later unmapped from the kernel linear mapping and
	 * accessing dart_tablebase during kmemleak scanning will fault.
	 */
	kmemleak_no_scan((void *)dart_tablebase);

	printk(KERN_INFO "DART table allocated at: %lx\n", dart_tablebase);
}<|MERGE_RESOLUTION|>--- conflicted
+++ resolved
@@ -304,12 +304,8 @@
 	iommu_table_dart.it_base = (unsigned long)dart_vbase;
 	iommu_table_dart.it_index = 0;
 	iommu_table_dart.it_blocksize = 1;
-<<<<<<< HEAD
-	iommu_init_table(&iommu_table_dart, -1, &iommu_dart_ops);
-=======
 	iommu_table_dart.it_ops = &iommu_dart_ops;
 	iommu_init_table(&iommu_table_dart, -1);
->>>>>>> bb1d2670
 
 	/* Reserve the last page of the DART to avoid possible prefetch
 	 * past the DART mapped area
