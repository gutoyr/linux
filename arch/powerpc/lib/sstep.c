/*
 * Single-step support.
 *
 * Copyright (C) 2004 Paul Mackerras <paulus@au.ibm.com>, IBM
 *
 * This program is free software; you can redistribute it and/or
 * modify it under the terms of the GNU General Public License
 * as published by the Free Software Foundation; either version
 * 2 of the License, or (at your option) any later version.
 */
#include <linux/kernel.h>
#include <linux/kprobes.h>
#include <linux/ptrace.h>
#include <linux/prefetch.h>
#include <asm/sstep.h>
#include <asm/processor.h>
#include <asm/uaccess.h>
#include <asm/cputable.h>

extern char system_call_common[];

#ifdef CONFIG_PPC64
/* Bits in SRR1 that are copied from MSR */
#define MSR_MASK	0xffffffff87c0ffffUL
#else
#define MSR_MASK	0x87c0ffff
#endif

/* Bits in XER */
#define XER_SO		0x80000000U
#define XER_OV		0x40000000U
#define XER_CA		0x20000000U

#ifdef CONFIG_PPC_FPU
/*
 * Functions in ldstfp.S
 */
extern int do_lfs(int rn, unsigned long ea);
extern int do_lfd(int rn, unsigned long ea);
extern int do_stfs(int rn, unsigned long ea);
extern int do_stfd(int rn, unsigned long ea);
extern int do_lvx(int rn, unsigned long ea);
extern int do_stvx(int rn, unsigned long ea);
extern int do_lxvd2x(int rn, unsigned long ea);
extern int do_stxvd2x(int rn, unsigned long ea);
#endif

/*
 * Emulate the truncation of 64 bit values in 32-bit mode.
 */
static unsigned long truncate_if_32bit(unsigned long msr, unsigned long val)
{
#ifdef __powerpc64__
	if ((msr & MSR_64BIT) == 0)
		val &= 0xffffffffUL;
#endif
	return val;
}

/*
 * Determine whether a conditional branch instruction would branch.
 */
static int __kprobes branch_taken(unsigned int instr, struct pt_regs *regs)
{
	unsigned int bo = (instr >> 21) & 0x1f;
	unsigned int bi;

	if ((bo & 4) == 0) {
		/* decrement counter */
		--regs->ctr;
		if (((bo >> 1) & 1) ^ (regs->ctr == 0))
			return 0;
	}
	if ((bo & 0x10) == 0) {
		/* check bit from CR */
		bi = (instr >> 16) & 0x1f;
		if (((regs->ccr >> (31 - bi)) & 1) != ((bo >> 3) & 1))
			return 0;
	}
	return 1;
}


static long __kprobes address_ok(struct pt_regs *regs, unsigned long ea, int nb)
{
	if (!user_mode(regs))
		return 1;
	return __access_ok(ea, nb, USER_DS);
}

/*
 * Calculate effective address for a D-form instruction
 */
static unsigned long __kprobes dform_ea(unsigned int instr, struct pt_regs *regs)
{
	int ra;
	unsigned long ea;

	ra = (instr >> 16) & 0x1f;
	ea = (signed short) instr;		/* sign-extend */
	if (ra)
		ea += regs->gpr[ra];
<<<<<<< HEAD
		if (instr & 0x04000000) {		/* update forms */
			if ((instr>>26) != 47) 		/* stmw is not an update form */
				regs->gpr[ra] = ea;
		}
	}
=======
>>>>>>> fc14f9c1

	return truncate_if_32bit(regs->msr, ea);
}

#ifdef __powerpc64__
/*
 * Calculate effective address for a DS-form instruction
 */
static unsigned long __kprobes dsform_ea(unsigned int instr, struct pt_regs *regs)
{
	int ra;
	unsigned long ea;

	ra = (instr >> 16) & 0x1f;
	ea = (signed short) (instr & ~3);	/* sign-extend */
	if (ra)
		ea += regs->gpr[ra];

	return truncate_if_32bit(regs->msr, ea);
}
#endif /* __powerpc64 */

/*
 * Calculate effective address for an X-form instruction
 */
static unsigned long __kprobes xform_ea(unsigned int instr,
					struct pt_regs *regs)
{
	int ra, rb;
	unsigned long ea;

	ra = (instr >> 16) & 0x1f;
	rb = (instr >> 11) & 0x1f;
	ea = regs->gpr[rb];
	if (ra)
		ea += regs->gpr[ra];

	return truncate_if_32bit(regs->msr, ea);
}

/*
 * Return the largest power of 2, not greater than sizeof(unsigned long),
 * such that x is a multiple of it.
 */
static inline unsigned long max_align(unsigned long x)
{
	x |= sizeof(unsigned long);
	return x & -x;		/* isolates rightmost bit */
}


static inline unsigned long byterev_2(unsigned long x)
{
	return ((x >> 8) & 0xff) | ((x & 0xff) << 8);
}

static inline unsigned long byterev_4(unsigned long x)
{
	return ((x >> 24) & 0xff) | ((x >> 8) & 0xff00) |
		((x & 0xff00) << 8) | ((x & 0xff) << 24);
}

#ifdef __powerpc64__
static inline unsigned long byterev_8(unsigned long x)
{
	return (byterev_4(x) << 32) | byterev_4(x >> 32);
}
#endif

static int __kprobes read_mem_aligned(unsigned long *dest, unsigned long ea,
				      int nb)
{
	int err = 0;
	unsigned long x = 0;

	switch (nb) {
	case 1:
		err = __get_user(x, (unsigned char __user *) ea);
		break;
	case 2:
		err = __get_user(x, (unsigned short __user *) ea);
		break;
	case 4:
		err = __get_user(x, (unsigned int __user *) ea);
		break;
#ifdef __powerpc64__
	case 8:
		err = __get_user(x, (unsigned long __user *) ea);
		break;
#endif
	}
	if (!err)
		*dest = x;
	return err;
}

static int __kprobes read_mem_unaligned(unsigned long *dest, unsigned long ea,
					int nb, struct pt_regs *regs)
{
	int err;
	unsigned long x, b, c;
#ifdef __LITTLE_ENDIAN__
	int len = nb; /* save a copy of the length for byte reversal */
#endif

	/* unaligned, do this in pieces */
	x = 0;
	for (; nb > 0; nb -= c) {
#ifdef __LITTLE_ENDIAN__
		c = 1;
#endif
#ifdef __BIG_ENDIAN__
		c = max_align(ea);
#endif
		if (c > nb)
			c = max_align(nb);
		err = read_mem_aligned(&b, ea, c);
		if (err)
			return err;
		x = (x << (8 * c)) + b;
		ea += c;
	}
#ifdef __LITTLE_ENDIAN__
	switch (len) {
	case 2:
		*dest = byterev_2(x);
		break;
	case 4:
		*dest = byterev_4(x);
		break;
#ifdef __powerpc64__
	case 8:
		*dest = byterev_8(x);
		break;
#endif
	}
#endif
#ifdef __BIG_ENDIAN__
	*dest = x;
#endif
	return 0;
}

/*
 * Read memory at address ea for nb bytes, return 0 for success
 * or -EFAULT if an error occurred.
 */
static int __kprobes read_mem(unsigned long *dest, unsigned long ea, int nb,
			      struct pt_regs *regs)
{
	if (!address_ok(regs, ea, nb))
		return -EFAULT;
	if ((ea & (nb - 1)) == 0)
		return read_mem_aligned(dest, ea, nb);
	return read_mem_unaligned(dest, ea, nb, regs);
}

static int __kprobes write_mem_aligned(unsigned long val, unsigned long ea,
				       int nb)
{
	int err = 0;

	switch (nb) {
	case 1:
		err = __put_user(val, (unsigned char __user *) ea);
		break;
	case 2:
		err = __put_user(val, (unsigned short __user *) ea);
		break;
	case 4:
		err = __put_user(val, (unsigned int __user *) ea);
		break;
#ifdef __powerpc64__
	case 8:
		err = __put_user(val, (unsigned long __user *) ea);
		break;
#endif
	}
	return err;
}

static int __kprobes write_mem_unaligned(unsigned long val, unsigned long ea,
					 int nb, struct pt_regs *regs)
{
	int err;
	unsigned long c;

#ifdef __LITTLE_ENDIAN__
	switch (nb) {
	case 2:
		val = byterev_2(val);
		break;
	case 4:
		val = byterev_4(val);
		break;
#ifdef __powerpc64__
	case 8:
		val = byterev_8(val);
		break;
#endif
	}
#endif
	/* unaligned or little-endian, do this in pieces */
	for (; nb > 0; nb -= c) {
#ifdef __LITTLE_ENDIAN__
		c = 1;
#endif
#ifdef __BIG_ENDIAN__
		c = max_align(ea);
#endif
		if (c > nb)
			c = max_align(nb);
		err = write_mem_aligned(val >> (nb - c) * 8, ea, c);
		if (err)
			return err;
		ea += c;
	}
	return 0;
}

/*
 * Write memory at address ea for nb bytes, return 0 for success
 * or -EFAULT if an error occurred.
 */
static int __kprobes write_mem(unsigned long val, unsigned long ea, int nb,
			       struct pt_regs *regs)
{
	if (!address_ok(regs, ea, nb))
		return -EFAULT;
	if ((ea & (nb - 1)) == 0)
		return write_mem_aligned(val, ea, nb);
	return write_mem_unaligned(val, ea, nb, regs);
}

#ifdef CONFIG_PPC_FPU
/*
 * Check the address and alignment, and call func to do the actual
 * load or store.
 */
static int __kprobes do_fp_load(int rn, int (*func)(int, unsigned long),
				unsigned long ea, int nb,
				struct pt_regs *regs)
{
	int err;
	union {
		double dbl;
		unsigned long ul[2];
		struct {
#ifdef __BIG_ENDIAN__
			unsigned _pad_;
			unsigned word;
#endif
#ifdef __LITTLE_ENDIAN__
			unsigned word;
			unsigned _pad_;
#endif
		} single;
	} data;
	unsigned long ptr;

	if (!address_ok(regs, ea, nb))
		return -EFAULT;
	if ((ea & 3) == 0)
		return (*func)(rn, ea);
	ptr = (unsigned long) &data.ul;
	if (sizeof(unsigned long) == 8 || nb == 4) {
		err = read_mem_unaligned(&data.ul[0], ea, nb, regs);
		if (nb == 4)
			ptr = (unsigned long)&(data.single.word);
	} else {
		/* reading a double on 32-bit */
		err = read_mem_unaligned(&data.ul[0], ea, 4, regs);
		if (!err)
			err = read_mem_unaligned(&data.ul[1], ea + 4, 4, regs);
	}
	if (err)
		return err;
	return (*func)(rn, ptr);
}

static int __kprobes do_fp_store(int rn, int (*func)(int, unsigned long),
				 unsigned long ea, int nb,
				 struct pt_regs *regs)
{
	int err;
	union {
		double dbl;
		unsigned long ul[2];
		struct {
#ifdef __BIG_ENDIAN__
			unsigned _pad_;
			unsigned word;
#endif
#ifdef __LITTLE_ENDIAN__
			unsigned word;
			unsigned _pad_;
#endif
		} single;
	} data;
	unsigned long ptr;

	if (!address_ok(regs, ea, nb))
		return -EFAULT;
	if ((ea & 3) == 0)
		return (*func)(rn, ea);
	ptr = (unsigned long) &data.ul[0];
	if (sizeof(unsigned long) == 8 || nb == 4) {
		if (nb == 4)
			ptr = (unsigned long)&(data.single.word);
		err = (*func)(rn, ptr);
		if (err)
			return err;
		err = write_mem_unaligned(data.ul[0], ea, nb, regs);
	} else {
		/* writing a double on 32-bit */
		err = (*func)(rn, ptr);
		if (err)
			return err;
		err = write_mem_unaligned(data.ul[0], ea, 4, regs);
		if (!err)
			err = write_mem_unaligned(data.ul[1], ea + 4, 4, regs);
	}
	return err;
}
#endif

#ifdef CONFIG_ALTIVEC
/* For Altivec/VMX, no need to worry about alignment */
static int __kprobes do_vec_load(int rn, int (*func)(int, unsigned long),
				 unsigned long ea, struct pt_regs *regs)
{
	if (!address_ok(regs, ea & ~0xfUL, 16))
		return -EFAULT;
	return (*func)(rn, ea);
}

static int __kprobes do_vec_store(int rn, int (*func)(int, unsigned long),
				  unsigned long ea, struct pt_regs *regs)
{
	if (!address_ok(regs, ea & ~0xfUL, 16))
		return -EFAULT;
	return (*func)(rn, ea);
}
#endif /* CONFIG_ALTIVEC */

#ifdef CONFIG_VSX
static int __kprobes do_vsx_load(int rn, int (*func)(int, unsigned long),
				 unsigned long ea, struct pt_regs *regs)
{
	int err;
	unsigned long val[2];

	if (!address_ok(regs, ea, 16))
		return -EFAULT;
	if ((ea & 3) == 0)
		return (*func)(rn, ea);
	err = read_mem_unaligned(&val[0], ea, 8, regs);
	if (!err)
		err = read_mem_unaligned(&val[1], ea + 8, 8, regs);
	if (!err)
		err = (*func)(rn, (unsigned long) &val[0]);
	return err;
}

static int __kprobes do_vsx_store(int rn, int (*func)(int, unsigned long),
				 unsigned long ea, struct pt_regs *regs)
{
	int err;
	unsigned long val[2];

	if (!address_ok(regs, ea, 16))
		return -EFAULT;
	if ((ea & 3) == 0)
		return (*func)(rn, ea);
	err = (*func)(rn, (unsigned long) &val[0]);
	if (err)
		return err;
	err = write_mem_unaligned(val[0], ea, 8, regs);
	if (!err)
		err = write_mem_unaligned(val[1], ea + 8, 8, regs);
	return err;
}
#endif /* CONFIG_VSX */

#define __put_user_asmx(x, addr, err, op, cr)		\
	__asm__ __volatile__(				\
		"1:	" op " %2,0,%3\n"		\
		"	mfcr	%1\n"			\
		"2:\n"					\
		".section .fixup,\"ax\"\n"		\
		"3:	li	%0,%4\n"		\
		"	b	2b\n"			\
		".previous\n"				\
		".section __ex_table,\"a\"\n"		\
			PPC_LONG_ALIGN "\n"		\
			PPC_LONG "1b,3b\n"		\
		".previous"				\
		: "=r" (err), "=r" (cr)			\
		: "r" (x), "r" (addr), "i" (-EFAULT), "0" (err))

#define __get_user_asmx(x, addr, err, op)		\
	__asm__ __volatile__(				\
		"1:	"op" %1,0,%2\n"			\
		"2:\n"					\
		".section .fixup,\"ax\"\n"		\
		"3:	li	%0,%3\n"		\
		"	b	2b\n"			\
		".previous\n"				\
		".section __ex_table,\"a\"\n"		\
			PPC_LONG_ALIGN "\n"		\
			PPC_LONG "1b,3b\n"		\
		".previous"				\
		: "=r" (err), "=r" (x)			\
		: "r" (addr), "i" (-EFAULT), "0" (err))

#define __cacheop_user_asmx(addr, err, op)		\
	__asm__ __volatile__(				\
		"1:	"op" 0,%1\n"			\
		"2:\n"					\
		".section .fixup,\"ax\"\n"		\
		"3:	li	%0,%3\n"		\
		"	b	2b\n"			\
		".previous\n"				\
		".section __ex_table,\"a\"\n"		\
			PPC_LONG_ALIGN "\n"		\
			PPC_LONG "1b,3b\n"		\
		".previous"				\
		: "=r" (err)				\
		: "r" (addr), "i" (-EFAULT), "0" (err))

static void __kprobes set_cr0(struct pt_regs *regs, int rd)
{
	long val = regs->gpr[rd];

	regs->ccr = (regs->ccr & 0x0fffffff) | ((regs->xer >> 3) & 0x10000000);
#ifdef __powerpc64__
	if (!(regs->msr & MSR_64BIT))
		val = (int) val;
#endif
	if (val < 0)
		regs->ccr |= 0x80000000;
	else if (val > 0)
		regs->ccr |= 0x40000000;
	else
		regs->ccr |= 0x20000000;
}

static void __kprobes add_with_carry(struct pt_regs *regs, int rd,
				     unsigned long val1, unsigned long val2,
				     unsigned long carry_in)
{
	unsigned long val = val1 + val2;

	if (carry_in)
		++val;
	regs->gpr[rd] = val;
#ifdef __powerpc64__
	if (!(regs->msr & MSR_64BIT)) {
		val = (unsigned int) val;
		val1 = (unsigned int) val1;
	}
#endif
	if (val < val1 || (carry_in && val == val1))
		regs->xer |= XER_CA;
	else
		regs->xer &= ~XER_CA;
}

static void __kprobes do_cmp_signed(struct pt_regs *regs, long v1, long v2,
				    int crfld)
{
	unsigned int crval, shift;

	crval = (regs->xer >> 31) & 1;		/* get SO bit */
	if (v1 < v2)
		crval |= 8;
	else if (v1 > v2)
		crval |= 4;
	else
		crval |= 2;
	shift = (7 - crfld) * 4;
	regs->ccr = (regs->ccr & ~(0xf << shift)) | (crval << shift);
}

static void __kprobes do_cmp_unsigned(struct pt_regs *regs, unsigned long v1,
				      unsigned long v2, int crfld)
{
	unsigned int crval, shift;

	crval = (regs->xer >> 31) & 1;		/* get SO bit */
	if (v1 < v2)
		crval |= 8;
	else if (v1 > v2)
		crval |= 4;
	else
		crval |= 2;
	shift = (7 - crfld) * 4;
	regs->ccr = (regs->ccr & ~(0xf << shift)) | (crval << shift);
}

static int __kprobes trap_compare(long v1, long v2)
{
	int ret = 0;

	if (v1 < v2)
		ret |= 0x10;
	else if (v1 > v2)
		ret |= 0x08;
	else
		ret |= 0x04;
	if ((unsigned long)v1 < (unsigned long)v2)
		ret |= 0x02;
	else if ((unsigned long)v1 > (unsigned long)v2)
		ret |= 0x01;
	return ret;
}

/*
 * Elements of 32-bit rotate and mask instructions.
 */
#define MASK32(mb, me)	((0xffffffffUL >> (mb)) + \
			 ((signed long)-0x80000000L >> (me)) + ((me) >= (mb)))
#ifdef __powerpc64__
#define MASK64_L(mb)	(~0UL >> (mb))
#define MASK64_R(me)	((signed long)-0x8000000000000000L >> (me))
#define MASK64(mb, me)	(MASK64_L(mb) + MASK64_R(me) + ((me) >= (mb)))
#define DATA32(x)	(((x) & 0xffffffffUL) | (((x) & 0xffffffffUL) << 32))
#else
#define DATA32(x)	(x)
#endif
#define ROTATE(x, n)	((n) ? (((x) << (n)) | ((x) >> (8 * sizeof(long) - (n)))) : (x))

/*
 * Decode an instruction, and execute it if that can be done just by
 * modifying *regs (i.e. integer arithmetic and logical instructions,
 * branches, and barrier instructions).
 * Returns 1 if the instruction has been executed, or 0 if not.
 * Sets *op to indicate what the instruction does.
 */
int __kprobes analyse_instr(struct instruction_op *op, struct pt_regs *regs,
			    unsigned int instr)
{
	unsigned int opcode, ra, rb, rd, spr, u;
	unsigned long int imm;
	unsigned long int val, val2;
	unsigned int mb, me, sh;
	long ival;

	op->type = COMPUTE;

	opcode = instr >> 26;
	switch (opcode) {
	case 16:	/* bc */
		op->type = BRANCH;
		imm = (signed short)(instr & 0xfffc);
		if ((instr & 2) == 0)
			imm += regs->nip;
		regs->nip += 4;
		regs->nip = truncate_if_32bit(regs->msr, regs->nip);
		if (instr & 1)
			regs->link = regs->nip;
		if (branch_taken(instr, regs))
			regs->nip = truncate_if_32bit(regs->msr, imm);
		return 1;
#ifdef CONFIG_PPC64
	case 17:	/* sc */
		if ((instr & 0xfe2) == 2)
			op->type = SYSCALL;
		else
			op->type = UNKNOWN;
		return 0;
#endif
	case 18:	/* b */
		op->type = BRANCH;
		imm = instr & 0x03fffffc;
		if (imm & 0x02000000)
			imm -= 0x04000000;
		if ((instr & 2) == 0)
			imm += regs->nip;
		if (instr & 1)
			regs->link = truncate_if_32bit(regs->msr, regs->nip + 4);
		imm = truncate_if_32bit(regs->msr, imm);
		regs->nip = imm;
		return 1;
	case 19:
		switch ((instr >> 1) & 0x3ff) {
		case 0:		/* mcrf */
			rd = (instr >> 21) & 0x1c;
			ra = (instr >> 16) & 0x1c;
			val = (regs->ccr >> ra) & 0xf;
			regs->ccr = (regs->ccr & ~(0xfUL << rd)) | (val << rd);
			goto instr_done;

		case 16:	/* bclr */
		case 528:	/* bcctr */
			op->type = BRANCH;
			imm = (instr & 0x400)? regs->ctr: regs->link;
			regs->nip = truncate_if_32bit(regs->msr, regs->nip + 4);
			imm = truncate_if_32bit(regs->msr, imm);
			if (instr & 1)
				regs->link = regs->nip;
			if (branch_taken(instr, regs))
				regs->nip = imm;
			return 1;

		case 18:	/* rfid, scary */
			if (regs->msr & MSR_PR)
				goto priv;
			op->type = RFI;
			return 0;

		case 150:	/* isync */
			op->type = BARRIER;
			isync();
			goto instr_done;

		case 33:	/* crnor */
		case 129:	/* crandc */
		case 193:	/* crxor */
		case 225:	/* crnand */
		case 257:	/* crand */
		case 289:	/* creqv */
		case 417:	/* crorc */
		case 449:	/* cror */
			ra = (instr >> 16) & 0x1f;
			rb = (instr >> 11) & 0x1f;
			rd = (instr >> 21) & 0x1f;
			ra = (regs->ccr >> (31 - ra)) & 1;
			rb = (regs->ccr >> (31 - rb)) & 1;
			val = (instr >> (6 + ra * 2 + rb)) & 1;
			regs->ccr = (regs->ccr & ~(1UL << (31 - rd))) |
				(val << (31 - rd));
			goto instr_done;
		}
		break;
	case 31:
		switch ((instr >> 1) & 0x3ff) {
		case 598:	/* sync */
			op->type = BARRIER;
#ifdef __powerpc64__
			switch ((instr >> 21) & 3) {
			case 1:		/* lwsync */
				asm volatile("lwsync" : : : "memory");
				goto instr_done;
			case 2:		/* ptesync */
				asm volatile("ptesync" : : : "memory");
				goto instr_done;
			}
#endif
			mb();
			goto instr_done;

		case 854:	/* eieio */
			op->type = BARRIER;
			eieio();
			goto instr_done;
		}
		break;
	}

	/* Following cases refer to regs->gpr[], so we need all regs */
	if (!FULL_REGS(regs))
		return 0;

	rd = (instr >> 21) & 0x1f;
	ra = (instr >> 16) & 0x1f;
	rb = (instr >> 11) & 0x1f;

	switch (opcode) {
#ifdef __powerpc64__
	case 2:		/* tdi */
		if (rd & trap_compare(regs->gpr[ra], (short) instr))
			goto trap;
		goto instr_done;
#endif
	case 3:		/* twi */
		if (rd & trap_compare((int)regs->gpr[ra], (short) instr))
			goto trap;
		goto instr_done;

	case 7:		/* mulli */
		regs->gpr[rd] = regs->gpr[ra] * (short) instr;
		goto instr_done;

	case 8:		/* subfic */
		imm = (short) instr;
		add_with_carry(regs, rd, ~regs->gpr[ra], imm, 1);
		goto instr_done;

	case 10:	/* cmpli */
		imm = (unsigned short) instr;
		val = regs->gpr[ra];
#ifdef __powerpc64__
		if ((rd & 1) == 0)
			val = (unsigned int) val;
#endif
		do_cmp_unsigned(regs, val, imm, rd >> 2);
		goto instr_done;

	case 11:	/* cmpi */
		imm = (short) instr;
		val = regs->gpr[ra];
#ifdef __powerpc64__
		if ((rd & 1) == 0)
			val = (int) val;
#endif
		do_cmp_signed(regs, val, imm, rd >> 2);
		goto instr_done;

	case 12:	/* addic */
		imm = (short) instr;
		add_with_carry(regs, rd, regs->gpr[ra], imm, 0);
		goto instr_done;

	case 13:	/* addic. */
		imm = (short) instr;
		add_with_carry(regs, rd, regs->gpr[ra], imm, 0);
		set_cr0(regs, rd);
		goto instr_done;

	case 14:	/* addi */
		imm = (short) instr;
		if (ra)
			imm += regs->gpr[ra];
		regs->gpr[rd] = imm;
		goto instr_done;

	case 15:	/* addis */
		imm = ((short) instr) << 16;
		if (ra)
			imm += regs->gpr[ra];
		regs->gpr[rd] = imm;
		goto instr_done;

	case 20:	/* rlwimi */
		mb = (instr >> 6) & 0x1f;
		me = (instr >> 1) & 0x1f;
		val = DATA32(regs->gpr[rd]);
		imm = MASK32(mb, me);
		regs->gpr[ra] = (regs->gpr[ra] & ~imm) | (ROTATE(val, rb) & imm);
		goto logical_done;

	case 21:	/* rlwinm */
		mb = (instr >> 6) & 0x1f;
		me = (instr >> 1) & 0x1f;
		val = DATA32(regs->gpr[rd]);
		regs->gpr[ra] = ROTATE(val, rb) & MASK32(mb, me);
		goto logical_done;

	case 23:	/* rlwnm */
		mb = (instr >> 6) & 0x1f;
		me = (instr >> 1) & 0x1f;
		rb = regs->gpr[rb] & 0x1f;
		val = DATA32(regs->gpr[rd]);
		regs->gpr[ra] = ROTATE(val, rb) & MASK32(mb, me);
		goto logical_done;

	case 24:	/* ori */
		imm = (unsigned short) instr;
		regs->gpr[ra] = regs->gpr[rd] | imm;
		goto instr_done;

	case 25:	/* oris */
		imm = (unsigned short) instr;
		regs->gpr[ra] = regs->gpr[rd] | (imm << 16);
		goto instr_done;

	case 26:	/* xori */
		imm = (unsigned short) instr;
		regs->gpr[ra] = regs->gpr[rd] ^ imm;
		goto instr_done;

	case 27:	/* xoris */
		imm = (unsigned short) instr;
		regs->gpr[ra] = regs->gpr[rd] ^ (imm << 16);
		goto instr_done;

	case 28:	/* andi. */
		imm = (unsigned short) instr;
		regs->gpr[ra] = regs->gpr[rd] & imm;
		set_cr0(regs, ra);
		goto instr_done;

	case 29:	/* andis. */
		imm = (unsigned short) instr;
		regs->gpr[ra] = regs->gpr[rd] & (imm << 16);
		set_cr0(regs, ra);
		goto instr_done;

#ifdef __powerpc64__
	case 30:	/* rld* */
		mb = ((instr >> 6) & 0x1f) | (instr & 0x20);
		val = regs->gpr[rd];
		if ((instr & 0x10) == 0) {
			sh = rb | ((instr & 2) << 4);
			val = ROTATE(val, sh);
			switch ((instr >> 2) & 3) {
			case 0:		/* rldicl */
				regs->gpr[ra] = val & MASK64_L(mb);
				goto logical_done;
			case 1:		/* rldicr */
				regs->gpr[ra] = val & MASK64_R(mb);
				goto logical_done;
			case 2:		/* rldic */
				regs->gpr[ra] = val & MASK64(mb, 63 - sh);
				goto logical_done;
			case 3:		/* rldimi */
				imm = MASK64(mb, 63 - sh);
				regs->gpr[ra] = (regs->gpr[ra] & ~imm) |
					(val & imm);
				goto logical_done;
			}
		} else {
			sh = regs->gpr[rb] & 0x3f;
			val = ROTATE(val, sh);
			switch ((instr >> 1) & 7) {
			case 0:		/* rldcl */
				regs->gpr[ra] = val & MASK64_L(mb);
				goto logical_done;
			case 1:		/* rldcr */
				regs->gpr[ra] = val & MASK64_R(mb);
				goto logical_done;
			}
		}
#endif

	case 31:
		switch ((instr >> 1) & 0x3ff) {
		case 4:		/* tw */
			if (rd == 0x1f ||
			    (rd & trap_compare((int)regs->gpr[ra],
					       (int)regs->gpr[rb])))
				goto trap;
			goto instr_done;
#ifdef __powerpc64__
		case 68:	/* td */
			if (rd & trap_compare(regs->gpr[ra], regs->gpr[rb]))
				goto trap;
			goto instr_done;
#endif
		case 83:	/* mfmsr */
			if (regs->msr & MSR_PR)
				goto priv;
			op->type = MFMSR;
			op->reg = rd;
			return 0;
		case 146:	/* mtmsr */
			if (regs->msr & MSR_PR)
				goto priv;
			op->type = MTMSR;
			op->reg = rd;
			op->val = 0xffffffff & ~(MSR_ME | MSR_LE);
			return 0;
#ifdef CONFIG_PPC64
		case 178:	/* mtmsrd */
			if (regs->msr & MSR_PR)
				goto priv;
			op->type = MTMSR;
			op->reg = rd;
			/* only MSR_EE and MSR_RI get changed if bit 15 set */
			/* mtmsrd doesn't change MSR_HV, MSR_ME or MSR_LE */
			imm = (instr & 0x10000)? 0x8002: 0xefffffffffffeffeUL;
			op->val = imm;
			return 0;
#endif

		case 19:	/* mfcr */
			regs->gpr[rd] = regs->ccr;
			regs->gpr[rd] &= 0xffffffffUL;
			goto instr_done;

		case 144:	/* mtcrf */
			imm = 0xf0000000UL;
			val = regs->gpr[rd];
			for (sh = 0; sh < 8; ++sh) {
				if (instr & (0x80000 >> sh))
					regs->ccr = (regs->ccr & ~imm) |
						(val & imm);
				imm >>= 4;
			}
			goto instr_done;

		case 339:	/* mfspr */
			spr = ((instr >> 16) & 0x1f) | ((instr >> 6) & 0x3e0);
			switch (spr) {
			case SPRN_XER:	/* mfxer */
				regs->gpr[rd] = regs->xer;
				regs->gpr[rd] &= 0xffffffffUL;
				goto instr_done;
			case SPRN_LR:	/* mflr */
				regs->gpr[rd] = regs->link;
				goto instr_done;
			case SPRN_CTR:	/* mfctr */
				regs->gpr[rd] = regs->ctr;
				goto instr_done;
			default:
				op->type = MFSPR;
				op->reg = rd;
				op->spr = spr;
				return 0;
			}
			break;

		case 467:	/* mtspr */
			spr = ((instr >> 16) & 0x1f) | ((instr >> 6) & 0x3e0);
			switch (spr) {
			case SPRN_XER:	/* mtxer */
				regs->xer = (regs->gpr[rd] & 0xffffffffUL);
				goto instr_done;
			case SPRN_LR:	/* mtlr */
				regs->link = regs->gpr[rd];
				goto instr_done;
			case SPRN_CTR:	/* mtctr */
				regs->ctr = regs->gpr[rd];
				goto instr_done;
			default:
				op->type = MTSPR;
				op->val = regs->gpr[rd];
				op->spr = spr;
				return 0;
			}
			break;

/*
 * Compare instructions
 */
		case 0:	/* cmp */
			val = regs->gpr[ra];
			val2 = regs->gpr[rb];
#ifdef __powerpc64__
			if ((rd & 1) == 0) {
				/* word (32-bit) compare */
				val = (int) val;
				val2 = (int) val2;
			}
#endif
			do_cmp_signed(regs, val, val2, rd >> 2);
			goto instr_done;

		case 32:	/* cmpl */
			val = regs->gpr[ra];
			val2 = regs->gpr[rb];
#ifdef __powerpc64__
			if ((rd & 1) == 0) {
				/* word (32-bit) compare */
				val = (unsigned int) val;
				val2 = (unsigned int) val2;
			}
#endif
			do_cmp_unsigned(regs, val, val2, rd >> 2);
			goto instr_done;

/*
 * Arithmetic instructions
 */
		case 8:	/* subfc */
			add_with_carry(regs, rd, ~regs->gpr[ra],
				       regs->gpr[rb], 1);
			goto arith_done;
#ifdef __powerpc64__
		case 9:	/* mulhdu */
			asm("mulhdu %0,%1,%2" : "=r" (regs->gpr[rd]) :
			    "r" (regs->gpr[ra]), "r" (regs->gpr[rb]));
			goto arith_done;
#endif
		case 10:	/* addc */
			add_with_carry(regs, rd, regs->gpr[ra],
				       regs->gpr[rb], 0);
			goto arith_done;

		case 11:	/* mulhwu */
			asm("mulhwu %0,%1,%2" : "=r" (regs->gpr[rd]) :
			    "r" (regs->gpr[ra]), "r" (regs->gpr[rb]));
			goto arith_done;

		case 40:	/* subf */
			regs->gpr[rd] = regs->gpr[rb] - regs->gpr[ra];
			goto arith_done;
#ifdef __powerpc64__
		case 73:	/* mulhd */
			asm("mulhd %0,%1,%2" : "=r" (regs->gpr[rd]) :
			    "r" (regs->gpr[ra]), "r" (regs->gpr[rb]));
			goto arith_done;
#endif
		case 75:	/* mulhw */
			asm("mulhw %0,%1,%2" : "=r" (regs->gpr[rd]) :
			    "r" (regs->gpr[ra]), "r" (regs->gpr[rb]));
			goto arith_done;

		case 104:	/* neg */
			regs->gpr[rd] = -regs->gpr[ra];
			goto arith_done;

		case 136:	/* subfe */
			add_with_carry(regs, rd, ~regs->gpr[ra], regs->gpr[rb],
				       regs->xer & XER_CA);
			goto arith_done;

		case 138:	/* adde */
			add_with_carry(regs, rd, regs->gpr[ra], regs->gpr[rb],
				       regs->xer & XER_CA);
			goto arith_done;

		case 200:	/* subfze */
			add_with_carry(regs, rd, ~regs->gpr[ra], 0L,
				       regs->xer & XER_CA);
			goto arith_done;

		case 202:	/* addze */
			add_with_carry(regs, rd, regs->gpr[ra], 0L,
				       regs->xer & XER_CA);
			goto arith_done;

		case 232:	/* subfme */
			add_with_carry(regs, rd, ~regs->gpr[ra], -1L,
				       regs->xer & XER_CA);
			goto arith_done;
#ifdef __powerpc64__
		case 233:	/* mulld */
			regs->gpr[rd] = regs->gpr[ra] * regs->gpr[rb];
			goto arith_done;
#endif
		case 234:	/* addme */
			add_with_carry(regs, rd, regs->gpr[ra], -1L,
				       regs->xer & XER_CA);
			goto arith_done;

		case 235:	/* mullw */
			regs->gpr[rd] = (unsigned int) regs->gpr[ra] *
				(unsigned int) regs->gpr[rb];
			goto arith_done;

		case 266:	/* add */
			regs->gpr[rd] = regs->gpr[ra] + regs->gpr[rb];
			goto arith_done;
#ifdef __powerpc64__
		case 457:	/* divdu */
			regs->gpr[rd] = regs->gpr[ra] / regs->gpr[rb];
			goto arith_done;
#endif
		case 459:	/* divwu */
			regs->gpr[rd] = (unsigned int) regs->gpr[ra] /
				(unsigned int) regs->gpr[rb];
			goto arith_done;
#ifdef __powerpc64__
		case 489:	/* divd */
			regs->gpr[rd] = (long int) regs->gpr[ra] /
				(long int) regs->gpr[rb];
			goto arith_done;
#endif
		case 491:	/* divw */
			regs->gpr[rd] = (int) regs->gpr[ra] /
				(int) regs->gpr[rb];
			goto arith_done;


/*
 * Logical instructions
 */
		case 26:	/* cntlzw */
			asm("cntlzw %0,%1" : "=r" (regs->gpr[ra]) :
			    "r" (regs->gpr[rd]));
			goto logical_done;
#ifdef __powerpc64__
		case 58:	/* cntlzd */
			asm("cntlzd %0,%1" : "=r" (regs->gpr[ra]) :
			    "r" (regs->gpr[rd]));
			goto logical_done;
#endif
		case 28:	/* and */
			regs->gpr[ra] = regs->gpr[rd] & regs->gpr[rb];
			goto logical_done;

		case 60:	/* andc */
			regs->gpr[ra] = regs->gpr[rd] & ~regs->gpr[rb];
			goto logical_done;

		case 124:	/* nor */
			regs->gpr[ra] = ~(regs->gpr[rd] | regs->gpr[rb]);
			goto logical_done;

		case 284:	/* xor */
			regs->gpr[ra] = ~(regs->gpr[rd] ^ regs->gpr[rb]);
			goto logical_done;

		case 316:	/* xor */
			regs->gpr[ra] = regs->gpr[rd] ^ regs->gpr[rb];
			goto logical_done;

		case 412:	/* orc */
			regs->gpr[ra] = regs->gpr[rd] | ~regs->gpr[rb];
			goto logical_done;

		case 444:	/* or */
			regs->gpr[ra] = regs->gpr[rd] | regs->gpr[rb];
			goto logical_done;

		case 476:	/* nand */
			regs->gpr[ra] = ~(regs->gpr[rd] & regs->gpr[rb]);
			goto logical_done;

		case 922:	/* extsh */
			regs->gpr[ra] = (signed short) regs->gpr[rd];
			goto logical_done;

		case 954:	/* extsb */
			regs->gpr[ra] = (signed char) regs->gpr[rd];
			goto logical_done;
#ifdef __powerpc64__
		case 986:	/* extsw */
			regs->gpr[ra] = (signed int) regs->gpr[rd];
			goto logical_done;
#endif

/*
 * Shift instructions
 */
		case 24:	/* slw */
			sh = regs->gpr[rb] & 0x3f;
			if (sh < 32)
				regs->gpr[ra] = (regs->gpr[rd] << sh) & 0xffffffffUL;
			else
				regs->gpr[ra] = 0;
			goto logical_done;

		case 536:	/* srw */
			sh = regs->gpr[rb] & 0x3f;
			if (sh < 32)
				regs->gpr[ra] = (regs->gpr[rd] & 0xffffffffUL) >> sh;
			else
				regs->gpr[ra] = 0;
			goto logical_done;

		case 792:	/* sraw */
			sh = regs->gpr[rb] & 0x3f;
			ival = (signed int) regs->gpr[rd];
			regs->gpr[ra] = ival >> (sh < 32 ? sh : 31);
			if (ival < 0 && (sh >= 32 || (ival & ((1ul << sh) - 1)) != 0))
				regs->xer |= XER_CA;
			else
				regs->xer &= ~XER_CA;
			goto logical_done;

		case 824:	/* srawi */
			sh = rb;
			ival = (signed int) regs->gpr[rd];
			regs->gpr[ra] = ival >> sh;
			if (ival < 0 && (ival & ((1ul << sh) - 1)) != 0)
				regs->xer |= XER_CA;
			else
				regs->xer &= ~XER_CA;
			goto logical_done;

#ifdef __powerpc64__
		case 27:	/* sld */
			sh = regs->gpr[rb] & 0x7f;
			if (sh < 64)
				regs->gpr[ra] = regs->gpr[rd] << sh;
			else
				regs->gpr[ra] = 0;
			goto logical_done;

		case 539:	/* srd */
			sh = regs->gpr[rb] & 0x7f;
			if (sh < 64)
				regs->gpr[ra] = regs->gpr[rd] >> sh;
			else
				regs->gpr[ra] = 0;
			goto logical_done;

		case 794:	/* srad */
			sh = regs->gpr[rb] & 0x7f;
			ival = (signed long int) regs->gpr[rd];
			regs->gpr[ra] = ival >> (sh < 64 ? sh : 63);
			if (ival < 0 && (sh >= 64 || (ival & ((1ul << sh) - 1)) != 0))
				regs->xer |= XER_CA;
			else
				regs->xer &= ~XER_CA;
			goto logical_done;

		case 826:	/* sradi with sh_5 = 0 */
		case 827:	/* sradi with sh_5 = 1 */
			sh = rb | ((instr & 2) << 4);
			ival = (signed long int) regs->gpr[rd];
			regs->gpr[ra] = ival >> sh;
			if (ival < 0 && (ival & ((1ul << sh) - 1)) != 0)
				regs->xer |= XER_CA;
			else
				regs->xer &= ~XER_CA;
			goto logical_done;
#endif /* __powerpc64__ */

/*
 * Cache instructions
 */
		case 54:	/* dcbst */
			op->type = MKOP(CACHEOP, DCBST, 0);
			op->ea = xform_ea(instr, regs);
			return 0;

		case 86:	/* dcbf */
			op->type = MKOP(CACHEOP, DCBF, 0);
			op->ea = xform_ea(instr, regs);
			return 0;

		case 246:	/* dcbtst */
			op->type = MKOP(CACHEOP, DCBTST, 0);
			op->ea = xform_ea(instr, regs);
			op->reg = rd;
			return 0;

		case 278:	/* dcbt */
			op->type = MKOP(CACHEOP, DCBTST, 0);
			op->ea = xform_ea(instr, regs);
			op->reg = rd;
			return 0;

		case 982:	/* icbi */
			op->type = MKOP(CACHEOP, ICBI, 0);
			op->ea = xform_ea(instr, regs);
			return 0;
		}
		break;
	}

	/*
	 * Loads and stores.
	 */
	op->type = UNKNOWN;
	op->update_reg = ra;
	op->reg = rd;
	op->val = regs->gpr[rd];
	u = (instr >> 20) & UPDATE;

	switch (opcode) {
	case 31:
		u = instr & UPDATE;
		op->ea = xform_ea(instr, regs);
		switch ((instr >> 1) & 0x3ff) {
		case 20:	/* lwarx */
			op->type = MKOP(LARX, 0, 4);
			break;

		case 150:	/* stwcx. */
			op->type = MKOP(STCX, 0, 4);
			break;

#ifdef __powerpc64__
		case 84:	/* ldarx */
			op->type = MKOP(LARX, 0, 8);
			break;

		case 214:	/* stdcx. */
			op->type = MKOP(STCX, 0, 8);
			break;

		case 21:	/* ldx */
		case 53:	/* ldux */
			op->type = MKOP(LOAD, u, 8);
			break;
#endif

		case 23:	/* lwzx */
		case 55:	/* lwzux */
			op->type = MKOP(LOAD, u, 4);
			break;

		case 87:	/* lbzx */
		case 119:	/* lbzux */
			op->type = MKOP(LOAD, u, 1);
			break;

#ifdef CONFIG_ALTIVEC
		case 103:	/* lvx */
		case 359:	/* lvxl */
			if (!(regs->msr & MSR_VEC))
				goto vecunavail;
			op->type = MKOP(LOAD_VMX, 0, 16);
			break;

		case 231:	/* stvx */
		case 487:	/* stvxl */
			if (!(regs->msr & MSR_VEC))
				goto vecunavail;
			op->type = MKOP(STORE_VMX, 0, 16);
			break;
#endif /* CONFIG_ALTIVEC */

#ifdef __powerpc64__
		case 149:	/* stdx */
		case 181:	/* stdux */
			op->type = MKOP(STORE, u, 8);
			break;
#endif

		case 151:	/* stwx */
		case 183:	/* stwux */
			op->type = MKOP(STORE, u, 4);
			break;

		case 215:	/* stbx */
		case 247:	/* stbux */
			op->type = MKOP(STORE, u, 1);
			break;

		case 279:	/* lhzx */
		case 311:	/* lhzux */
			op->type = MKOP(LOAD, u, 2);
			break;

#ifdef __powerpc64__
		case 341:	/* lwax */
		case 373:	/* lwaux */
			op->type = MKOP(LOAD, SIGNEXT | u, 4);
			break;
#endif

		case 343:	/* lhax */
		case 375:	/* lhaux */
			op->type = MKOP(LOAD, SIGNEXT | u, 2);
			break;

		case 407:	/* sthx */
		case 439:	/* sthux */
			op->type = MKOP(STORE, u, 2);
			break;

#ifdef __powerpc64__
		case 532:	/* ldbrx */
			op->type = MKOP(LOAD, BYTEREV, 8);
			break;

#endif
		case 533:	/* lswx */
			op->type = MKOP(LOAD_MULTI, 0, regs->xer & 0x7f);
			break;

		case 534:	/* lwbrx */
			op->type = MKOP(LOAD, BYTEREV, 4);
			break;

<<<<<<< HEAD
=======
		case 597:	/* lswi */
			if (rb == 0)
				rb = 32;	/* # bytes to load */
			op->type = MKOP(LOAD_MULTI, 0, rb);
			op->ea = 0;
			if (ra)
				op->ea = truncate_if_32bit(regs->msr,
							   regs->gpr[ra]);
			break;

>>>>>>> fc14f9c1
#ifdef CONFIG_PPC_FPU
		case 535:	/* lfsx */
		case 567:	/* lfsux */
			if (!(regs->msr & MSR_FP))
				goto fpunavail;
			op->type = MKOP(LOAD_FP, u, 4);
			break;

		case 599:	/* lfdx */
		case 631:	/* lfdux */
			if (!(regs->msr & MSR_FP))
				goto fpunavail;
			op->type = MKOP(LOAD_FP, u, 8);
			break;

		case 663:	/* stfsx */
		case 695:	/* stfsux */
			if (!(regs->msr & MSR_FP))
				goto fpunavail;
			op->type = MKOP(STORE_FP, u, 4);
			break;

		case 727:	/* stfdx */
		case 759:	/* stfdux */
			if (!(regs->msr & MSR_FP))
				goto fpunavail;
			op->type = MKOP(STORE_FP, u, 8);
			break;
#endif

#ifdef __powerpc64__
		case 660:	/* stdbrx */
			op->type = MKOP(STORE, BYTEREV, 8);
			op->val = byterev_8(regs->gpr[rd]);
			break;

#endif
		case 661:	/* stswx */
			op->type = MKOP(STORE_MULTI, 0, regs->xer & 0x7f);
			break;

		case 662:	/* stwbrx */
			op->type = MKOP(STORE, BYTEREV, 4);
			op->val = byterev_4(regs->gpr[rd]);
			break;

		case 725:
			if (rb == 0)
				rb = 32;	/* # bytes to store */
			op->type = MKOP(STORE_MULTI, 0, rb);
			op->ea = 0;
			if (ra)
				op->ea = truncate_if_32bit(regs->msr,
							   regs->gpr[ra]);
			break;

		case 790:	/* lhbrx */
			op->type = MKOP(LOAD, BYTEREV, 2);
			break;

		case 918:	/* sthbrx */
			op->type = MKOP(STORE, BYTEREV, 2);
			op->val = byterev_2(regs->gpr[rd]);
			break;

#ifdef CONFIG_VSX
		case 844:	/* lxvd2x */
		case 876:	/* lxvd2ux */
			if (!(regs->msr & MSR_VSX))
				goto vsxunavail;
			op->reg = rd | ((instr & 1) << 5);
			op->type = MKOP(LOAD_VSX, u, 16);
			break;

		case 972:	/* stxvd2x */
		case 1004:	/* stxvd2ux */
			if (!(regs->msr & MSR_VSX))
				goto vsxunavail;
			op->reg = rd | ((instr & 1) << 5);
			op->type = MKOP(STORE_VSX, u, 16);
			break;

#endif /* CONFIG_VSX */
		}
		break;

	case 32:	/* lwz */
	case 33:	/* lwzu */
		op->type = MKOP(LOAD, u, 4);
		op->ea = dform_ea(instr, regs);
		break;

	case 34:	/* lbz */
	case 35:	/* lbzu */
		op->type = MKOP(LOAD, u, 1);
		op->ea = dform_ea(instr, regs);
		break;

	case 36:	/* stw */
	case 37:	/* stwu */
		op->type = MKOP(STORE, u, 4);
		op->ea = dform_ea(instr, regs);
		break;

	case 38:	/* stb */
	case 39:	/* stbu */
		op->type = MKOP(STORE, u, 1);
		op->ea = dform_ea(instr, regs);
		break;

	case 40:	/* lhz */
	case 41:	/* lhzu */
		op->type = MKOP(LOAD, u, 2);
		op->ea = dform_ea(instr, regs);
		break;

	case 42:	/* lha */
	case 43:	/* lhau */
		op->type = MKOP(LOAD, SIGNEXT | u, 2);
		op->ea = dform_ea(instr, regs);
		break;

	case 44:	/* sth */
	case 45:	/* sthu */
		op->type = MKOP(STORE, u, 2);
		op->ea = dform_ea(instr, regs);
		break;

	case 46:	/* lmw */
		if (ra >= rd)
			break;		/* invalid form, ra in range to load */
		op->type = MKOP(LOAD_MULTI, 0, 4 * (32 - rd));
		op->ea = dform_ea(instr, regs);
		break;

	case 47:	/* stmw */
		op->type = MKOP(STORE_MULTI, 0, 4 * (32 - rd));
		op->ea = dform_ea(instr, regs);
		break;

#ifdef CONFIG_PPC_FPU
	case 48:	/* lfs */
	case 49:	/* lfsu */
		if (!(regs->msr & MSR_FP))
			goto fpunavail;
		op->type = MKOP(LOAD_FP, u, 4);
		op->ea = dform_ea(instr, regs);
		break;

	case 50:	/* lfd */
	case 51:	/* lfdu */
		if (!(regs->msr & MSR_FP))
			goto fpunavail;
		op->type = MKOP(LOAD_FP, u, 8);
		op->ea = dform_ea(instr, regs);
		break;

	case 52:	/* stfs */
	case 53:	/* stfsu */
		if (!(regs->msr & MSR_FP))
			goto fpunavail;
		op->type = MKOP(STORE_FP, u, 4);
		op->ea = dform_ea(instr, regs);
		break;

	case 54:	/* stfd */
	case 55:	/* stfdu */
		if (!(regs->msr & MSR_FP))
			goto fpunavail;
		op->type = MKOP(STORE_FP, u, 8);
		op->ea = dform_ea(instr, regs);
		break;
#endif

#ifdef __powerpc64__
	case 58:	/* ld[u], lwa */
		op->ea = dsform_ea(instr, regs);
		switch (instr & 3) {
		case 0:		/* ld */
			op->type = MKOP(LOAD, 0, 8);
			break;
		case 1:		/* ldu */
			op->type = MKOP(LOAD, UPDATE, 8);
			break;
		case 2:		/* lwa */
			op->type = MKOP(LOAD, SIGNEXT, 4);
			break;
		}
		break;

	case 62:	/* std[u] */
		op->ea = dsform_ea(instr, regs);
		switch (instr & 3) {
		case 0:		/* std */
			op->type = MKOP(STORE, 0, 8);
			break;
		case 1:		/* stdu */
			op->type = MKOP(STORE, UPDATE, 8);
			break;
		}
		break;
#endif /* __powerpc64__ */

	}
	return 0;

 logical_done:
	if (instr & 1)
		set_cr0(regs, ra);
	goto instr_done;

 arith_done:
	if (instr & 1)
		set_cr0(regs, rd);

 instr_done:
	regs->nip = truncate_if_32bit(regs->msr, regs->nip + 4);
	return 1;

 priv:
	op->type = INTERRUPT | 0x700;
	op->val = SRR1_PROGPRIV;
	return 0;

 trap:
	op->type = INTERRUPT | 0x700;
	op->val = SRR1_PROGTRAP;
	return 0;

#ifdef CONFIG_PPC_FPU
 fpunavail:
	op->type = INTERRUPT | 0x800;
	return 0;
#endif

#ifdef CONFIG_ALTIVEC
 vecunavail:
	op->type = INTERRUPT | 0xf20;
	return 0;
#endif

#ifdef CONFIG_VSX
 vsxunavail:
	op->type = INTERRUPT | 0xf40;
	return 0;
#endif
}
EXPORT_SYMBOL_GPL(analyse_instr);

/*
 * For PPC32 we always use stwu with r1 to change the stack pointer.
 * So this emulated store may corrupt the exception frame, now we
 * have to provide the exception frame trampoline, which is pushed
 * below the kprobed function stack. So we only update gpr[1] but
 * don't emulate the real store operation. We will do real store
 * operation safely in exception return code by checking this flag.
 */
static __kprobes int handle_stack_update(unsigned long ea, struct pt_regs *regs)
{
#ifdef CONFIG_PPC32
	/*
	 * Check if we will touch kernel stack overflow
	 */
	if (ea - STACK_INT_FRAME_SIZE <= current->thread.ksp_limit) {
		printk(KERN_CRIT "Can't kprobe this since kernel stack would overflow.\n");
		return -EINVAL;
	}
#endif /* CONFIG_PPC32 */
	/*
	 * Check if we already set since that means we'll
	 * lose the previous value.
	 */
	WARN_ON(test_thread_flag(TIF_EMULATE_STACK_STORE));
	set_thread_flag(TIF_EMULATE_STACK_STORE);
	return 0;
}

static __kprobes void do_signext(unsigned long *valp, int size)
{
	switch (size) {
	case 2:
		*valp = (signed short) *valp;
		break;
	case 4:
		*valp = (signed int) *valp;
		break;
	}
}

static __kprobes void do_byterev(unsigned long *valp, int size)
{
	switch (size) {
	case 2:
		*valp = byterev_2(*valp);
		break;
	case 4:
		*valp = byterev_4(*valp);
		break;
#ifdef __powerpc64__
	case 8:
		*valp = byterev_8(*valp);
		break;
#endif
	}
}

/*
 * Emulate instructions that cause a transfer of control,
 * loads and stores, and a few other instructions.
 * Returns 1 if the step was emulated, 0 if not,
 * or -1 if the instruction is one that should not be stepped,
 * such as an rfid, or a mtmsrd that would clear MSR_RI.
 */
int __kprobes emulate_step(struct pt_regs *regs, unsigned int instr)
{
	struct instruction_op op;
	int r, err, size;
	unsigned long val;
	unsigned int cr;
	int i, rd, nb;

	r = analyse_instr(&op, regs, instr);
	if (r != 0)
		return r;

	err = 0;
	size = GETSIZE(op.type);
	switch (op.type & INSTR_TYPE_MASK) {
	case CACHEOP:
		if (!address_ok(regs, op.ea, 8))
			return 0;
		switch (op.type & CACHEOP_MASK) {
		case DCBST:
			__cacheop_user_asmx(op.ea, err, "dcbst");
			break;
		case DCBF:
			__cacheop_user_asmx(op.ea, err, "dcbf");
			break;
		case DCBTST:
			if (op.reg == 0)
				prefetchw((void *) op.ea);
			break;
		case DCBT:
			if (op.reg == 0)
				prefetch((void *) op.ea);
			break;
		case ICBI:
			__cacheop_user_asmx(op.ea, err, "icbi");
			break;
		}
		if (err)
			return 0;
		goto instr_done;

	case LARX:
		if (regs->msr & MSR_LE)
			return 0;
		if (op.ea & (size - 1))
			break;		/* can't handle misaligned */
		err = -EFAULT;
		if (!address_ok(regs, op.ea, size))
			goto ldst_done;
		err = 0;
		switch (size) {
		case 4:
			__get_user_asmx(val, op.ea, err, "lwarx");
			break;
		case 8:
			__get_user_asmx(val, op.ea, err, "ldarx");
			break;
		default:
			return 0;
		}
		if (!err)
			regs->gpr[op.reg] = val;
		goto ldst_done;

	case STCX:
		if (regs->msr & MSR_LE)
			return 0;
		if (op.ea & (size - 1))
			break;		/* can't handle misaligned */
		err = -EFAULT;
		if (!address_ok(regs, op.ea, size))
			goto ldst_done;
		err = 0;
		switch (size) {
		case 4:
			__put_user_asmx(op.val, op.ea, err, "stwcx.", cr);
			break;
		case 8:
			__put_user_asmx(op.val, op.ea, err, "stdcx.", cr);
			break;
		default:
			return 0;
		}
		if (!err)
			regs->ccr = (regs->ccr & 0x0fffffff) |
				(cr & 0xe0000000) |
				((regs->xer >> 3) & 0x10000000);
		goto ldst_done;

	case LOAD:
		if (regs->msr & MSR_LE)
			return 0;
		err = read_mem(&regs->gpr[op.reg], op.ea, size, regs);
		if (!err) {
			if (op.type & SIGNEXT)
				do_signext(&regs->gpr[op.reg], size);
			if (op.type & BYTEREV)
				do_byterev(&regs->gpr[op.reg], size);
		}
		goto ldst_done;

	case LOAD_FP:
		if (regs->msr & MSR_LE)
			return 0;
		if (size == 4)
			err = do_fp_load(op.reg, do_lfs, op.ea, size, regs);
		else
			err = do_fp_load(op.reg, do_lfd, op.ea, size, regs);
		goto ldst_done;

#ifdef CONFIG_ALTIVEC
	case LOAD_VMX:
		if (regs->msr & MSR_LE)
			return 0;
		err = do_vec_load(op.reg, do_lvx, op.ea & ~0xfUL, regs);
		goto ldst_done;
#endif
#ifdef CONFIG_VSX
	case LOAD_VSX:
		if (regs->msr & MSR_LE)
			return 0;
		err = do_vsx_load(op.reg, do_lxvd2x, op.ea, regs);
		goto ldst_done;
#endif
	case LOAD_MULTI:
		if (regs->msr & MSR_LE)
			return 0;
		rd = op.reg;
		for (i = 0; i < size; i += 4) {
			nb = size - i;
			if (nb > 4)
				nb = 4;
			err = read_mem(&regs->gpr[rd], op.ea, nb, regs);
			if (err)
				return 0;
			if (nb < 4)	/* left-justify last bytes */
				regs->gpr[rd] <<= 32 - 8 * nb;
			op.ea += 4;
			++rd;
		}
		goto instr_done;

	case STORE:
		if (regs->msr & MSR_LE)
			return 0;
		if ((op.type & UPDATE) && size == sizeof(long) &&
		    op.reg == 1 && op.update_reg == 1 &&
		    !(regs->msr & MSR_PR) &&
		    op.ea >= regs->gpr[1] - STACK_INT_FRAME_SIZE) {
			err = handle_stack_update(op.ea, regs);
			goto ldst_done;
		}
		err = write_mem(op.val, op.ea, size, regs);
		goto ldst_done;

	case STORE_FP:
		if (regs->msr & MSR_LE)
			return 0;
		if (size == 4)
			err = do_fp_store(op.reg, do_stfs, op.ea, size, regs);
		else
			err = do_fp_store(op.reg, do_stfd, op.ea, size, regs);
		goto ldst_done;

#ifdef CONFIG_ALTIVEC
	case STORE_VMX:
		if (regs->msr & MSR_LE)
			return 0;
		err = do_vec_store(op.reg, do_stvx, op.ea & ~0xfUL, regs);
		goto ldst_done;
#endif
#ifdef CONFIG_VSX
	case STORE_VSX:
		if (regs->msr & MSR_LE)
			return 0;
		err = do_vsx_store(op.reg, do_stxvd2x, op.ea, regs);
		goto ldst_done;
#endif
	case STORE_MULTI:
		if (regs->msr & MSR_LE)
			return 0;
		rd = op.reg;
		for (i = 0; i < size; i += 4) {
			val = regs->gpr[rd];
			nb = size - i;
			if (nb > 4)
				nb = 4;
			else
				val >>= 32 - 8 * nb;
			err = write_mem(val, op.ea, nb, regs);
			if (err)
				return 0;
			op.ea += 4;
			++rd;
		}
		goto instr_done;

	case MFMSR:
		regs->gpr[op.reg] = regs->msr & MSR_MASK;
		goto instr_done;

	case MTMSR:
		val = regs->gpr[op.reg];
		if ((val & MSR_RI) == 0)
			/* can't step mtmsr[d] that would clear MSR_RI */
			return -1;
		/* here op.val is the mask of bits to change */
		regs->msr = (regs->msr & ~op.val) | (val & op.val);
		goto instr_done;

#ifdef CONFIG_PPC64
	case SYSCALL:	/* sc */
		/*
		 * N.B. this uses knowledge about how the syscall
		 * entry code works.  If that is changed, this will
		 * need to be changed also.
		 */
		if (regs->gpr[0] == 0x1ebe &&
		    cpu_has_feature(CPU_FTR_REAL_LE)) {
			regs->msr ^= MSR_LE;
			goto instr_done;
		}
		regs->gpr[9] = regs->gpr[13];
		regs->gpr[10] = MSR_KERNEL;
		regs->gpr[11] = regs->nip + 4;
		regs->gpr[12] = regs->msr & MSR_MASK;
		regs->gpr[13] = (unsigned long) get_paca();
		regs->nip = (unsigned long) &system_call_common;
		regs->msr = MSR_KERNEL;
		return 1;

	case RFI:
		return -1;
#endif
	}
	return 0;

 ldst_done:
	if (err)
		return 0;
	if (op.type & UPDATE)
		regs->gpr[op.update_reg] = op.ea;

 instr_done:
	regs->nip = truncate_if_32bit(regs->msr, regs->nip + 4);
	return 1;
}<|MERGE_RESOLUTION|>--- conflicted
+++ resolved
@@ -100,14 +100,6 @@
 	ea = (signed short) instr;		/* sign-extend */
 	if (ra)
 		ea += regs->gpr[ra];
-<<<<<<< HEAD
-		if (instr & 0x04000000) {		/* update forms */
-			if ((instr>>26) != 47) 		/* stmw is not an update form */
-				regs->gpr[ra] = ea;
-		}
-	}
-=======
->>>>>>> fc14f9c1
 
 	return truncate_if_32bit(regs->msr, ea);
 }
@@ -1449,8 +1441,6 @@
 			op->type = MKOP(LOAD, BYTEREV, 4);
 			break;
 
-<<<<<<< HEAD
-=======
 		case 597:	/* lswi */
 			if (rb == 0)
 				rb = 32;	/* # bytes to load */
@@ -1461,7 +1451,6 @@
 							   regs->gpr[ra]);
 			break;
 
->>>>>>> fc14f9c1
 #ifdef CONFIG_PPC_FPU
 		case 535:	/* lfsx */
 		case 567:	/* lfsux */
