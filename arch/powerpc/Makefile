# This file is included by the global makefile so that you can add your own
# architecture-specific flags and dependencies. Remember to do have actions
# for "archclean" and "archdep" for cleaning up and making dependencies for
# this architecture.
#
# This file is subject to the terms and conditions of the GNU General Public
# License.  See the file "COPYING" in the main directory of this archive
# for more details.
#
# Copyright (C) 1994 by Linus Torvalds
# Changes for PPC by Gary Thomas
# Rewritten by Cort Dougan and Paul Mackerras
#

HAS_BIARCH	:= $(call cc-option-yn, -m32)

# Set default 32 bits cross compilers for vdso and boot wrapper
CROSS32_COMPILE ?=

CROSS32CC		:= $(CROSS32_COMPILE)gcc
CROSS32AR		:= $(CROSS32_COMPILE)ar

ifeq ($(HAS_BIARCH),y)
ifeq ($(CROSS32_COMPILE),)
CROSS32CC	:= $(CC) -m32
CROSS32AR	:= GNUTARGET=elf32-powerpc $(AR)
endif
endif

export CROSS32CC CROSS32AR

ifeq ($(CROSS_COMPILE),)
KBUILD_DEFCONFIG := $(shell uname -m)_defconfig
else
KBUILD_DEFCONFIG := ppc64_defconfig
endif

ifeq ($(CONFIG_PPC64),y)
new_nm := $(shell if $(NM) --help 2>&1 | grep -- '--synthetic' > /dev/null; then echo y; else echo n; fi)

ifeq ($(new_nm),y)
NM		:= $(NM) --synthetic
endif
endif

ifeq ($(CONFIG_PPC64),y)
ifeq ($(CONFIG_CPU_LITTLE_ENDIAN),y)
OLDARCH	:= ppc64le
else
OLDARCH	:= ppc64
endif
else
ifeq ($(CONFIG_CPU_LITTLE_ENDIAN),y)
OLDARCH	:= ppcle
else
OLDARCH	:= ppc
endif
endif

# It seems there are times we use this Makefile without
# including the config file, but this replicates the old behaviour
ifeq ($(CONFIG_WORD_SIZE),)
CONFIG_WORD_SIZE := 32
endif

UTS_MACHINE := $(OLDARCH)

ifeq ($(CONFIG_CPU_LITTLE_ENDIAN),y)
override CC	+= -mlittle-endian -mno-strict-align
override AS	+= -mlittle-endian
override LD	+= -EL
override CROSS32CC += -mlittle-endian
override CROSS32AS += -mlittle-endian
LDEMULATION	:= lppc
GNUTARGET	:= powerpcle
MULTIPLEWORD	:= -mno-multiple
KBUILD_CFLAGS_MODULE += $(call cc-option,-mno-save-toc-indirect)
else
ifeq ($(call cc-option-yn,-mbig-endian),y)
override CC	+= -mbig-endian
override AS	+= -mbig-endian
endif
override LD	+= -EB
LDEMULATION	:= ppc
GNUTARGET	:= powerpc
MULTIPLEWORD	:= -mmultiple
endif

ifeq ($(HAS_BIARCH),y)
override AS	+= -a$(CONFIG_WORD_SIZE)
override LD	+= -m elf$(CONFIG_WORD_SIZE)$(LDEMULATION)
override CC	+= -m$(CONFIG_WORD_SIZE)
override AR	:= GNUTARGET=elf$(CONFIG_WORD_SIZE)-$(GNUTARGET) $(AR)
endif

LDFLAGS_vmlinux-y := -Bstatic
LDFLAGS_vmlinux-$(CONFIG_RELOCATABLE) := -pie
LDFLAGS_vmlinux	:= $(LDFLAGS_vmlinux-y)

ifeq ($(CONFIG_PPC64),y)
ifeq ($(call cc-option-yn,-mcmodel=medium),y)
	# -mcmodel=medium breaks modules because it uses 32bit offsets from
	# the TOC pointer to create pointers where possible. Pointers into the
	# percpu data area are created by this method.
	#
	# The kernel module loader relocates the percpu data section from the
	# original location (starting with 0xd...) to somewhere in the base
	# kernel percpu data space (starting with 0xc...). We need a full
	# 64bit relocation for this to work, hence -mcmodel=large.
	KBUILD_CFLAGS_MODULE += -mcmodel=large
else
	export NO_MINIMAL_TOC := -mno-minimal-toc
endif
endif

CFLAGS-$(CONFIG_PPC64)	:= -mtraceback=no
ifeq ($(CONFIG_CPU_LITTLE_ENDIAN),y)
CFLAGS-$(CONFIG_PPC64)	+= $(call cc-option,-mabi=elfv2,-mcall-aixdesc)
AFLAGS-$(CONFIG_PPC64)	+= $(call cc-option,-mabi=elfv2)
else
CFLAGS-$(CONFIG_PPC64)	+= -mcall-aixdesc
endif
CFLAGS-$(CONFIG_PPC64)	+= $(call cc-option,-mcmodel=medium,-mminimal-toc)
CFLAGS-$(CONFIG_PPC64)	+= $(call cc-option,-mno-pointers-to-nested-functions)
CFLAGS-$(CONFIG_PPC32)	:= -ffixed-r2 $(MULTIPLEWORD)

ifeq ($(CONFIG_PPC_BOOK3S_64),y)
CFLAGS-$(CONFIG_GENERIC_CPU) += $(call cc-option,-mtune=power7,-mtune=power4)
else
CFLAGS-$(CONFIG_GENERIC_CPU) += -mcpu=powerpc64
endif

CFLAGS-$(CONFIG_CELL_CPU) += $(call cc-option,-mcpu=cell)
CFLAGS-$(CONFIG_POWER4_CPU) += $(call cc-option,-mcpu=power4)
CFLAGS-$(CONFIG_POWER5_CPU) += $(call cc-option,-mcpu=power5)
CFLAGS-$(CONFIG_POWER6_CPU) += $(call cc-option,-mcpu=power6)
CFLAGS-$(CONFIG_POWER7_CPU) += $(call cc-option,-mcpu=power7)
CFLAGS-$(CONFIG_POWER8_CPU) += $(call cc-option,-mcpu=power8)

# Altivec option not allowed with e500mc64 in GCC.
ifeq ($(CONFIG_ALTIVEC),y)
E5500_CPU := -mcpu=powerpc64
else
E5500_CPU := $(call cc-option,-mcpu=e500mc64,-mcpu=powerpc64)
endif
CFLAGS-$(CONFIG_E5500_CPU) += $(E5500_CPU)
CFLAGS-$(CONFIG_E6500_CPU) += $(call cc-option,-mcpu=e6500,$(E5500_CPU))

ifeq ($(CONFIG_PPC32),y)
ifeq ($(CONFIG_PPC_E500MC),y)
CFLAGS-y += $(call cc-option,-mcpu=e500mc,-mcpu=powerpc)
else
CFLAGS-$(CONFIG_E500) += $(call cc-option,-mcpu=8540 -msoft-float,-mcpu=powerpc)
endif
endif

CFLAGS-$(CONFIG_TUNE_CELL) += $(call cc-option,-mtune=cell)

asinstr := $(call as-instr,lis 9$(comma)foo@high,-DHAVE_AS_ATHIGH=1)

KBUILD_CPPFLAGS	+= -Iarch/$(ARCH) $(asinstr)
<<<<<<< HEAD
KBUILD_AFLAGS	+= -Iarch/$(ARCH)
=======
KBUILD_AFLAGS	+= -Iarch/$(ARCH) $(AFLAGS-y)
>>>>>>> fc14f9c1
KBUILD_CFLAGS	+= -msoft-float -pipe -Iarch/$(ARCH) $(CFLAGS-y)
CPP		= $(CC) -E $(KBUILD_CFLAGS)

CHECKFLAGS	+= -m$(CONFIG_WORD_SIZE) -D__powerpc__ -D__powerpc$(CONFIG_WORD_SIZE)__

KBUILD_LDFLAGS_MODULE += arch/powerpc/lib/crtsavres.o

ifeq ($(CONFIG_476FPE_ERR46),y)
	KBUILD_LDFLAGS_MODULE += --ppc476-workaround \
		-T $(srctree)/arch/powerpc/platforms/44x/ppc476_modules.lds
endif

# No AltiVec or VSX instructions when building kernel
KBUILD_CFLAGS += $(call cc-option,-mno-altivec)
KBUILD_CFLAGS += $(call cc-option,-mno-vsx)

# No SPE instruction when building kernel
# (We use all available options to help semi-broken compilers)
KBUILD_CFLAGS += $(call cc-option,-mno-spe)
KBUILD_CFLAGS += $(call cc-option,-mspe=no)

# Enable unit-at-a-time mode when possible. It shrinks the
# kernel considerably.
KBUILD_CFLAGS += $(call cc-option,-funit-at-a-time)

# FIXME: the module load should be taught about the additional relocs
# generated by this.
# revert to pre-gcc-4.4 behaviour of .eh_frame
KBUILD_CFLAGS	+= $(call cc-option,-fno-dwarf2-cfi-asm)

# Never use string load/store instructions as they are
# often slow when they are implemented at all
KBUILD_CFLAGS		+= -mno-string

ifeq ($(CONFIG_6xx),y)
KBUILD_CFLAGS		+= -mcpu=powerpc
endif

# Work around a gcc code-gen bug with -fno-omit-frame-pointer.
ifeq ($(CONFIG_FUNCTION_TRACER),y)
KBUILD_CFLAGS		+= -mno-sched-epilog
endif

cpu-as-$(CONFIG_4xx)		+= -Wa,-m405
cpu-as-$(CONFIG_ALTIVEC)	+= -Wa,-maltivec
cpu-as-$(CONFIG_E200)		+= -Wa,-me200

KBUILD_AFLAGS += $(cpu-as-y)
KBUILD_CFLAGS += $(cpu-as-y)

head-y				:= arch/powerpc/kernel/head_$(CONFIG_WORD_SIZE).o
head-$(CONFIG_8xx)		:= arch/powerpc/kernel/head_8xx.o
head-$(CONFIG_40x)		:= arch/powerpc/kernel/head_40x.o
head-$(CONFIG_44x)		:= arch/powerpc/kernel/head_44x.o
head-$(CONFIG_FSL_BOOKE)	:= arch/powerpc/kernel/head_fsl_booke.o

head-$(CONFIG_PPC64)		+= arch/powerpc/kernel/entry_64.o
head-$(CONFIG_PPC_FPU)		+= arch/powerpc/kernel/fpu.o
head-$(CONFIG_ALTIVEC)		+= arch/powerpc/kernel/vector.o
head-$(CONFIG_PPC_OF_BOOT_TRAMPOLINE)  += arch/powerpc/kernel/prom_init.o

core-y				+= arch/powerpc/kernel/ \
				   arch/powerpc/mm/ \
				   arch/powerpc/lib/ \
				   arch/powerpc/sysdev/ \
				   arch/powerpc/platforms/ \
				   arch/powerpc/math-emu/ \
				   arch/powerpc/crypto/ \
				   arch/powerpc/net/
core-$(CONFIG_XMON)		+= arch/powerpc/xmon/
core-$(CONFIG_KVM) 		+= arch/powerpc/kvm/
core-$(CONFIG_PERF_EVENTS)	+= arch/powerpc/perf/

drivers-$(CONFIG_OPROFILE)	+= arch/powerpc/oprofile/

# Default to zImage, override when needed
all: zImage

# With make 3.82 we cannot mix normal and wildcard targets
BOOT_TARGETS1 := zImage zImage.initrd uImage
BOOT_TARGETS2 := zImage% dtbImage% treeImage.% cuImage.% simpleImage.% uImage.%

PHONY += $(BOOT_TARGETS1) $(BOOT_TARGETS2)

boot := arch/$(ARCH)/boot

ifeq ($(CONFIG_RELOCATABLE),y)
quiet_cmd_relocs_check = CALL    $<
      cmd_relocs_check = perl $< "$(OBJDUMP)" "$(obj)/vmlinux"

PHONY += relocs_check
relocs_check: arch/powerpc/relocs_check.pl vmlinux
	$(call cmd,relocs_check)

zImage: relocs_check
endif

$(BOOT_TARGETS1): vmlinux
	$(Q)$(MAKE) ARCH=ppc64 $(build)=$(boot) $(patsubst %,$(boot)/%,$@)
$(BOOT_TARGETS2): vmlinux
	$(Q)$(MAKE) ARCH=ppc64 $(build)=$(boot) $(patsubst %,$(boot)/%,$@)


bootwrapper_install:
	$(Q)$(MAKE) ARCH=ppc64 $(build)=$(boot) $(patsubst %,$(boot)/%,$@)

%.dtb: scripts
	$(Q)$(MAKE) ARCH=ppc64 $(build)=$(boot) $(patsubst %,$(boot)/%,$@)

define archhelp
  @echo '* zImage          - Build default images selected by kernel config'
  @echo '  zImage.*        - Compressed kernel image (arch/$(ARCH)/boot/zImage.*)'
  @echo '  uImage          - U-Boot native image format'
  @echo '  cuImage.<dt>    - Backwards compatible U-Boot image for older'
  @echo '                    versions which do not support device trees'
  @echo '  dtbImage.<dt>   - zImage with an embedded device tree blob'
  @echo '  simpleImage.<dt> - Firmware independent image.'
  @echo '  treeImage.<dt>  - Support for older IBM 4xx firmware (not U-Boot)'
  @echo '  install         - Install kernel using'
  @echo '                    (your) ~/bin/$(INSTALLKERNEL) or'
  @echo '                    (distribution) /sbin/$(INSTALLKERNEL) or'
  @echo '                    install to $$(INSTALL_PATH) and run lilo'
  @echo '  *_defconfig     - Select default config from arch/$(ARCH)/configs'
  @echo ''
  @echo '  Targets with <dt> embed a device tree blob inside the image'
  @echo '  These targets support board with firmware that does not'
  @echo '  support passing a device tree directly.  Replace <dt> with the'
  @echo '  name of a dts file from the arch/$(ARCH)/boot/dts/ directory'
  @echo '  (minus the .dts extension).'
endef

install:
	$(Q)$(MAKE) $(build)=$(boot) install

vdso_install:
ifeq ($(CONFIG_PPC64),y)
	$(Q)$(MAKE) $(build)=arch/$(ARCH)/kernel/vdso64 $@
endif
	$(Q)$(MAKE) $(build)=arch/$(ARCH)/kernel/vdso32 $@

archclean:
	$(Q)$(MAKE) $(clean)=$(boot)

archprepare: checkbin

# Use the file '.tmp_gas_check' for binutils tests, as gas won't output
# to stdout and these checks are run even on install targets.
TOUT	:= .tmp_gas_check

# Check gcc and binutils versions:
# - gcc-3.4 and binutils-2.14 are a fatal combination
# - Require gcc 4.0 or above on 64-bit
# - gcc-4.2.0 has issues compiling modules on 64-bit
checkbin:
	@if test "$(call cc-version)" = "0304" ; then \
		if ! /bin/echo mftb 5 | $(AS) -v -mppc -many -o $(TOUT) >/dev/null 2>&1 ; then \
			echo -n '*** ${VERSION}.${PATCHLEVEL} kernels no longer build '; \
			echo 'correctly with gcc-3.4 and your version of binutils.'; \
			echo '*** Please upgrade your binutils or downgrade your gcc'; \
			false; \
		fi ; \
	fi
	@if test "$(call cc-version)" -lt "0400" \
	    && test "x${CONFIG_PPC64}" = "xy" ; then \
                echo -n "Sorry, GCC v4.0 or above is required to build " ; \
                echo "the 64-bit powerpc kernel." ; \
                false ; \
        fi
	@if test "$(call cc-fullversion)" = "040200" \
	    && test "x${CONFIG_MODULES}${CONFIG_PPC64}" = "xyy" ; then \
		echo -n '*** GCC-4.2.0 cannot compile the 64-bit powerpc ' ; \
		echo 'kernel with modules enabled.' ; \
		echo -n '*** Please use a different GCC version or ' ; \
		echo 'disable kernel modules' ; \
		false ; \
	fi

CLEAN_FILES += $(TOUT)
<|MERGE_RESOLUTION|>--- conflicted
+++ resolved
@@ -159,11 +159,7 @@
 asinstr := $(call as-instr,lis 9$(comma)foo@high,-DHAVE_AS_ATHIGH=1)
 
 KBUILD_CPPFLAGS	+= -Iarch/$(ARCH) $(asinstr)
-<<<<<<< HEAD
-KBUILD_AFLAGS	+= -Iarch/$(ARCH)
-=======
 KBUILD_AFLAGS	+= -Iarch/$(ARCH) $(AFLAGS-y)
->>>>>>> fc14f9c1
 KBUILD_CFLAGS	+= -msoft-float -pipe -Iarch/$(ARCH) $(CFLAGS-y)
 CPP		= $(CC) -E $(KBUILD_CFLAGS)
 
