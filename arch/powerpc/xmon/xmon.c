/*
 * Routines providing a simple monitor for use on the PowerMac.
 *
 * Copyright (C) 1996-2005 Paul Mackerras.
 * Copyright (C) 2001 PPC64 Team, IBM Corp
 * Copyrignt (C) 2006 Michael Ellerman, IBM Corp
 *
 *      This program is free software; you can redistribute it and/or
 *      modify it under the terms of the GNU General Public License
 *      as published by the Free Software Foundation; either version
 *      2 of the License, or (at your option) any later version.
 */
#include <linux/errno.h>
#include <linux/sched.h>
#include <linux/smp.h>
#include <linux/mm.h>
#include <linux/reboot.h>
#include <linux/delay.h>
#include <linux/kallsyms.h>
#include <linux/kmsg_dump.h>
#include <linux/cpumask.h>
#include <linux/export.h>
#include <linux/sysrq.h>
#include <linux/interrupt.h>
#include <linux/irq.h>
#include <linux/bug.h>
#include <linux/nmi.h>

#include <asm/ptrace.h>
#include <asm/string.h>
#include <asm/prom.h>
#include <asm/machdep.h>
#include <asm/xmon.h>
#include <asm/processor.h>
#include <asm/pgtable.h>
#include <asm/mmu.h>
#include <asm/mmu_context.h>
#include <asm/cputable.h>
#include <asm/rtas.h>
#include <asm/sstep.h>
#include <asm/irq_regs.h>
#include <asm/spu.h>
#include <asm/spu_priv1.h>
#include <asm/setjmp.h>
#include <asm/reg.h>
#include <asm/debug.h>
#include <asm/hw_breakpoint.h>

#ifdef CONFIG_PPC64
#include <asm/hvcall.h>
#include <asm/paca.h>
#endif

#include "nonstdio.h"
#include "dis-asm.h"

#ifdef CONFIG_SMP
static cpumask_t cpus_in_xmon = CPU_MASK_NONE;
static unsigned long xmon_taken = 1;
static int xmon_owner;
static int xmon_gate;
#else
#define xmon_owner 0
#endif /* CONFIG_SMP */

static unsigned long in_xmon __read_mostly = 0;

static unsigned long adrs;
static int size = 1;
#define MAX_DUMP (128 * 1024)
static unsigned long ndump = 64;
static unsigned long nidump = 16;
static unsigned long ncsum = 4096;
static int termch;
static char tmpstr[128];

static long bus_error_jmp[JMP_BUF_LEN];
static int catch_memory_errors;
static long *xmon_fault_jmp[NR_CPUS];

/* Breakpoint stuff */
struct bpt {
	unsigned long	address;
	unsigned int	instr[2];
	atomic_t	ref_count;
	int		enabled;
	unsigned long	pad;
};

/* Bits in bpt.enabled */
#define BP_IABR_TE	1		/* IABR translation enabled */
#define BP_IABR		2
#define BP_TRAP		8
#define BP_DABR		0x10

#define NBPTS	256
static struct bpt bpts[NBPTS];
static struct bpt dabr;
static struct bpt *iabr;
static unsigned bpinstr = 0x7fe00008;	/* trap */

#define BP_NUM(bp)	((bp) - bpts + 1)

/* Prototypes */
static int cmds(struct pt_regs *);
static int mread(unsigned long, void *, int);
static int mwrite(unsigned long, void *, int);
static int handle_fault(struct pt_regs *);
static void byterev(unsigned char *, int);
static void memex(void);
static int bsesc(void);
static void dump(void);
static void prdump(unsigned long, long);
static int ppc_inst_dump(unsigned long, long, int);
static void dump_log_buf(void);
static void backtrace(struct pt_regs *);
static void excprint(struct pt_regs *);
static void prregs(struct pt_regs *);
static void memops(int);
static void memlocate(void);
static void memzcan(void);
static void memdiffs(unsigned char *, unsigned char *, unsigned, unsigned);
int skipbl(void);
int scanhex(unsigned long *valp);
static void scannl(void);
static int hexdigit(int);
void getstring(char *, int);
static void flush_input(void);
static int inchar(void);
static void take_input(char *);
static unsigned long read_spr(int);
static void write_spr(int, unsigned long);
static void super_regs(void);
static void remove_bpts(void);
static void insert_bpts(void);
static void remove_cpu_bpts(void);
static void insert_cpu_bpts(void);
static struct bpt *at_breakpoint(unsigned long pc);
static struct bpt *in_breakpoint_table(unsigned long pc, unsigned long *offp);
static int  do_step(struct pt_regs *);
static void bpt_cmds(void);
static void cacheflush(void);
static int  cpu_cmd(void);
static void csum(void);
static void bootcmds(void);
static void proccall(void);
void dump_segments(void);
static void symbol_lookup(void);
static void xmon_show_stack(unsigned long sp, unsigned long lr,
			    unsigned long pc);
static void xmon_print_symbol(unsigned long address, const char *mid,
			      const char *after);
static const char *getvecname(unsigned long vec);

static int do_spu_cmd(void);

#ifdef CONFIG_44x
static void dump_tlb_44x(void);
#endif
#ifdef CONFIG_PPC_BOOK3E
static void dump_tlb_book3e(void);
#endif

static int xmon_no_auto_backtrace;

extern void xmon_enter(void);
extern void xmon_leave(void);

#ifdef CONFIG_PPC64
#define REG		"%.16lx"
#else
#define REG		"%.8lx"
#endif

#ifdef __LITTLE_ENDIAN__
#define GETWORD(v)	(((v)[3] << 24) + ((v)[2] << 16) + ((v)[1] << 8) + (v)[0])
#else
#define GETWORD(v)	(((v)[0] << 24) + ((v)[1] << 16) + ((v)[2] << 8) + (v)[3])
#endif

#define isxdigit(c)	(('0' <= (c) && (c) <= '9') \
			 || ('a' <= (c) && (c) <= 'f') \
			 || ('A' <= (c) && (c) <= 'F'))
#define isalnum(c)	(('0' <= (c) && (c) <= '9') \
			 || ('a' <= (c) && (c) <= 'z') \
			 || ('A' <= (c) && (c) <= 'Z'))
#define isspace(c)	(c == ' ' || c == '\t' || c == 10 || c == 13 || c == 0)

static char *help_string = "\
Commands:\n\
  b	show breakpoints\n\
  bd	set data breakpoint\n\
  bi	set instruction breakpoint\n\
  bc	clear breakpoint\n"
#ifdef CONFIG_SMP
  "\
  c	print cpus stopped in xmon\n\
  c#	try to switch to cpu number h (in hex)\n"
#endif
  "\
  C	checksum\n\
  d	dump bytes\n\
  di	dump instructions\n\
  df	dump float values\n\
  dd	dump double values\n\
  dl    dump the kernel log buffer\n"
#ifdef CONFIG_PPC64
  "\
  dp[#]	dump paca for current cpu, or cpu #\n\
  dpa	dump paca for all possible cpus\n"
#endif
  "\
  dr	dump stream of raw bytes\n\
  e	print exception information\n\
  f	flush cache\n\
  la	lookup symbol+offset of specified address\n\
  ls	lookup address of specified symbol\n\
  m	examine/change memory\n\
  mm	move a block of memory\n\
  ms	set a block of memory\n\
  md	compare two blocks of memory\n\
  ml	locate a block of memory\n\
  mz	zero a block of memory\n\
  mi	show information about memory allocation\n\
  p 	call a procedure\n\
  r	print registers\n\
  s	single step\n"
#ifdef CONFIG_SPU_BASE
"  ss	stop execution on all spus\n\
  sr	restore execution on stopped spus\n\
  sf  #	dump spu fields for spu # (in hex)\n\
  sd  #	dump spu local store for spu # (in hex)\n\
  sdi #	disassemble spu local store for spu # (in hex)\n"
#endif
"  S	print special registers\n\
  t	print backtrace\n\
  x	exit monitor and recover\n\
  X	exit monitor and dont recover\n"
#if defined(CONFIG_PPC64) && !defined(CONFIG_PPC_BOOK3E)
"  u	dump segment table or SLB\n"
#elif defined(CONFIG_PPC_STD_MMU_32)
"  u	dump segment registers\n"
#elif defined(CONFIG_44x) || defined(CONFIG_PPC_BOOK3E)
"  u	dump TLB\n"
#endif
"  ?	help\n"
"  zr	reboot\n\
  zh	halt\n"
;

static struct pt_regs *xmon_regs;

static inline void sync(void)
{
	asm volatile("sync; isync");
}

static inline void store_inst(void *p)
{
	asm volatile ("dcbst 0,%0; sync; icbi 0,%0; isync" : : "r" (p));
}

static inline void cflush(void *p)
{
	asm volatile ("dcbf 0,%0; icbi 0,%0" : : "r" (p));
}

static inline void cinval(void *p)
{
	asm volatile ("dcbi 0,%0; icbi 0,%0" : : "r" (p));
}

/*
 * Disable surveillance (the service processor watchdog function)
 * while we are in xmon.
 * XXX we should re-enable it when we leave. :)
 */
#define SURVEILLANCE_TOKEN	9000

static inline void disable_surveillance(void)
{
#ifdef CONFIG_PPC_PSERIES
	/* Since this can't be a module, args should end up below 4GB. */
	static struct rtas_args args;

	/*
	 * At this point we have got all the cpus we can into
	 * xmon, so there is hopefully no other cpu calling RTAS
	 * at the moment, even though we don't take rtas.lock.
	 * If we did try to take rtas.lock there would be a
	 * real possibility of deadlock.
	 */
	args.token = rtas_token("set-indicator");
	if (args.token == RTAS_UNKNOWN_SERVICE)
		return;
	args.nargs = 3;
	args.nret = 1;
	args.rets = &args.args[3];
	args.args[0] = SURVEILLANCE_TOKEN;
	args.args[1] = 0;
	args.args[2] = 0;
	enter_rtas(__pa(&args));
#endif /* CONFIG_PPC_PSERIES */
}

#ifdef CONFIG_SMP
static int xmon_speaker;

static void get_output_lock(void)
{
	int me = smp_processor_id() + 0x100;
	int last_speaker = 0, prev;
	long timeout;

	if (xmon_speaker == me)
		return;

	for (;;) {
		last_speaker = cmpxchg(&xmon_speaker, 0, me);
		if (last_speaker == 0)
			return;

		/*
		 * Wait a full second for the lock, we might be on a slow
		 * console, but check every 100us.
		 */
		timeout = 10000;
		while (xmon_speaker == last_speaker) {
			if (--timeout > 0) {
				udelay(100);
				continue;
			}

			/* hostile takeover */
			prev = cmpxchg(&xmon_speaker, last_speaker, me);
			if (prev == last_speaker)
				return;
			break;
		}
	}
}

static void release_output_lock(void)
{
	xmon_speaker = 0;
}

int cpus_are_in_xmon(void)
{
	return !cpumask_empty(&cpus_in_xmon);
}
#endif

static inline int unrecoverable_excp(struct pt_regs *regs)
{
#if defined(CONFIG_4xx) || defined(CONFIG_PPC_BOOK3E)
	/* We have no MSR_RI bit on 4xx or Book3e, so we simply return false */
	return 0;
#else
	return ((regs->msr & MSR_RI) == 0);
#endif
}

static int xmon_core(struct pt_regs *regs, int fromipi)
{
	int cmd = 0;
	struct bpt *bp;
	long recurse_jmp[JMP_BUF_LEN];
	unsigned long offset;
	unsigned long flags;
#ifdef CONFIG_SMP
	int cpu;
	int secondary;
	unsigned long timeout;
#endif

	local_irq_save(flags);
	hard_irq_disable();

	bp = in_breakpoint_table(regs->nip, &offset);
	if (bp != NULL) {
		regs->nip = bp->address + offset;
		atomic_dec(&bp->ref_count);
	}

	remove_cpu_bpts();

#ifdef CONFIG_SMP
	cpu = smp_processor_id();
	if (cpumask_test_cpu(cpu, &cpus_in_xmon)) {
		get_output_lock();
		excprint(regs);
		printf("cpu 0x%x: Exception %lx %s in xmon, "
		       "returning to main loop\n",
		       cpu, regs->trap, getvecname(TRAP(regs)));
		release_output_lock();
		longjmp(xmon_fault_jmp[cpu], 1);
	}

	if (setjmp(recurse_jmp) != 0) {
		if (!in_xmon || !xmon_gate) {
			get_output_lock();
			printf("xmon: WARNING: bad recursive fault "
			       "on cpu 0x%x\n", cpu);
			release_output_lock();
			goto waiting;
		}
		secondary = !(xmon_taken && cpu == xmon_owner);
		goto cmdloop;
	}

	xmon_fault_jmp[cpu] = recurse_jmp;

	bp = NULL;
	if ((regs->msr & (MSR_IR|MSR_PR|MSR_64BIT)) == (MSR_IR|MSR_64BIT))
		bp = at_breakpoint(regs->nip);
	if (bp || unrecoverable_excp(regs))
		fromipi = 0;

	if (!fromipi) {
		get_output_lock();
		excprint(regs);
		if (bp) {
			printf("cpu 0x%x stopped at breakpoint 0x%lx (",
			       cpu, BP_NUM(bp));
			xmon_print_symbol(regs->nip, " ", ")\n");
		}
		if (unrecoverable_excp(regs))
			printf("WARNING: exception is not recoverable, "
			       "can't continue\n");
		release_output_lock();
	}

	cpumask_set_cpu(cpu, &cpus_in_xmon);

 waiting:
	secondary = 1;
	while (secondary && !xmon_gate) {
		if (in_xmon == 0) {
			if (fromipi)
				goto leave;
			secondary = test_and_set_bit(0, &in_xmon);
		}
		barrier();
	}

	if (!secondary && !xmon_gate) {
		/* we are the first cpu to come in */
		/* interrupt other cpu(s) */
		int ncpus = num_online_cpus();

		xmon_owner = cpu;
		mb();
		if (ncpus > 1) {
			smp_send_debugger_break();
			/* wait for other cpus to come in */
			for (timeout = 100000000; timeout != 0; --timeout) {
				if (cpumask_weight(&cpus_in_xmon) >= ncpus)
					break;
				barrier();
			}
		}
		remove_bpts();
		disable_surveillance();
		/* for breakpoint or single step, print the current instr. */
		if (bp || TRAP(regs) == 0xd00)
			ppc_inst_dump(regs->nip, 1, 0);
		printf("enter ? for help\n");
		mb();
		xmon_gate = 1;
		barrier();
	}

 cmdloop:
	while (in_xmon) {
		if (secondary) {
			if (cpu == xmon_owner) {
				if (!test_and_set_bit(0, &xmon_taken)) {
					secondary = 0;
					continue;
				}
				/* missed it */
				while (cpu == xmon_owner)
					barrier();
			}
			barrier();
		} else {
			cmd = cmds(regs);
			if (cmd != 0) {
				/* exiting xmon */
				insert_bpts();
				xmon_gate = 0;
				wmb();
				in_xmon = 0;
				break;
			}
			/* have switched to some other cpu */
			secondary = 1;
		}
	}
 leave:
	cpumask_clear_cpu(cpu, &cpus_in_xmon);
	xmon_fault_jmp[cpu] = NULL;
#else
	/* UP is simple... */
	if (in_xmon) {
		printf("Exception %lx %s in xmon, returning to main loop\n",
		       regs->trap, getvecname(TRAP(regs)));
		longjmp(xmon_fault_jmp[0], 1);
	}
	if (setjmp(recurse_jmp) == 0) {
		xmon_fault_jmp[0] = recurse_jmp;
		in_xmon = 1;

		excprint(regs);
		bp = at_breakpoint(regs->nip);
		if (bp) {
			printf("Stopped at breakpoint %lx (", BP_NUM(bp));
			xmon_print_symbol(regs->nip, " ", ")\n");
		}
		if (unrecoverable_excp(regs))
			printf("WARNING: exception is not recoverable, "
			       "can't continue\n");
		remove_bpts();
		disable_surveillance();
		/* for breakpoint or single step, print the current instr. */
		if (bp || TRAP(regs) == 0xd00)
			ppc_inst_dump(regs->nip, 1, 0);
		printf("enter ? for help\n");
	}

	cmd = cmds(regs);

	insert_bpts();
	in_xmon = 0;
#endif

#ifdef CONFIG_BOOKE
	if (regs->msr & MSR_DE) {
		bp = at_breakpoint(regs->nip);
		if (bp != NULL) {
			regs->nip = (unsigned long) &bp->instr[0];
			atomic_inc(&bp->ref_count);
		}
	}
#else
	if ((regs->msr & (MSR_IR|MSR_PR|MSR_64BIT)) == (MSR_IR|MSR_64BIT)) {
		bp = at_breakpoint(regs->nip);
		if (bp != NULL) {
			int stepped = emulate_step(regs, bp->instr[0]);
			if (stepped == 0) {
				regs->nip = (unsigned long) &bp->instr[0];
				atomic_inc(&bp->ref_count);
			} else if (stepped < 0) {
				printf("Couldn't single-step %s instruction\n",
				    (IS_RFID(bp->instr[0])? "rfid": "mtmsrd"));
			}
		}
	}
#endif
	insert_cpu_bpts();

	touch_nmi_watchdog();
	local_irq_restore(flags);

	return cmd != 'X' && cmd != EOF;
}

int xmon(struct pt_regs *excp)
{
	struct pt_regs regs;

	if (excp == NULL) {
		ppc_save_regs(&regs);
		excp = &regs;
	}

	return xmon_core(excp, 0);
}
EXPORT_SYMBOL(xmon);

irqreturn_t xmon_irq(int irq, void *d)
{
	unsigned long flags;
	local_irq_save(flags);
	printf("Keyboard interrupt\n");
	xmon(get_irq_regs());
	local_irq_restore(flags);
	return IRQ_HANDLED;
}

static int xmon_bpt(struct pt_regs *regs)
{
	struct bpt *bp;
	unsigned long offset;

	if ((regs->msr & (MSR_IR|MSR_PR|MSR_64BIT)) != (MSR_IR|MSR_64BIT))
		return 0;

	/* Are we at the trap at bp->instr[1] for some bp? */
	bp = in_breakpoint_table(regs->nip, &offset);
	if (bp != NULL && offset == 4) {
		regs->nip = bp->address + 4;
		atomic_dec(&bp->ref_count);
		return 1;
	}

	/* Are we at a breakpoint? */
	bp = at_breakpoint(regs->nip);
	if (!bp)
		return 0;

	xmon_core(regs, 0);

	return 1;
}

static int xmon_sstep(struct pt_regs *regs)
{
	if (user_mode(regs))
		return 0;
	xmon_core(regs, 0);
	return 1;
}

static int xmon_break_match(struct pt_regs *regs)
{
	if ((regs->msr & (MSR_IR|MSR_PR|MSR_64BIT)) != (MSR_IR|MSR_64BIT))
		return 0;
	if (dabr.enabled == 0)
		return 0;
	xmon_core(regs, 0);
	return 1;
}

static int xmon_iabr_match(struct pt_regs *regs)
{
	if ((regs->msr & (MSR_IR|MSR_PR|MSR_64BIT)) != (MSR_IR|MSR_64BIT))
		return 0;
	if (iabr == NULL)
		return 0;
	xmon_core(regs, 0);
	return 1;
}

static int xmon_ipi(struct pt_regs *regs)
{
#ifdef CONFIG_SMP
	if (in_xmon && !cpumask_test_cpu(smp_processor_id(), &cpus_in_xmon))
		xmon_core(regs, 1);
#endif
	return 0;
}

static int xmon_fault_handler(struct pt_regs *regs)
{
	struct bpt *bp;
	unsigned long offset;

	if (in_xmon && catch_memory_errors)
		handle_fault(regs);	/* doesn't return */

	if ((regs->msr & (MSR_IR|MSR_PR|MSR_64BIT)) == (MSR_IR|MSR_64BIT)) {
		bp = in_breakpoint_table(regs->nip, &offset);
		if (bp != NULL) {
			regs->nip = bp->address + offset;
			atomic_dec(&bp->ref_count);
		}
	}

	return 0;
}

static struct bpt *at_breakpoint(unsigned long pc)
{
	int i;
	struct bpt *bp;

	bp = bpts;
	for (i = 0; i < NBPTS; ++i, ++bp)
		if (bp->enabled && pc == bp->address)
			return bp;
	return NULL;
}

static struct bpt *in_breakpoint_table(unsigned long nip, unsigned long *offp)
{
	unsigned long off;

	off = nip - (unsigned long) bpts;
	if (off >= sizeof(bpts))
		return NULL;
	off %= sizeof(struct bpt);
	if (off != offsetof(struct bpt, instr[0])
	    && off != offsetof(struct bpt, instr[1]))
		return NULL;
	*offp = off - offsetof(struct bpt, instr[0]);
	return (struct bpt *) (nip - off);
}

static struct bpt *new_breakpoint(unsigned long a)
{
	struct bpt *bp;

	a &= ~3UL;
	bp = at_breakpoint(a);
	if (bp)
		return bp;

	for (bp = bpts; bp < &bpts[NBPTS]; ++bp) {
		if (!bp->enabled && atomic_read(&bp->ref_count) == 0) {
			bp->address = a;
			bp->instr[1] = bpinstr;
			store_inst(&bp->instr[1]);
			return bp;
		}
	}

	printf("Sorry, no free breakpoints.  Please clear one first.\n");
	return NULL;
}

static void insert_bpts(void)
{
	int i;
	struct bpt *bp;

	bp = bpts;
	for (i = 0; i < NBPTS; ++i, ++bp) {
		if ((bp->enabled & (BP_TRAP|BP_IABR)) == 0)
			continue;
		if (mread(bp->address, &bp->instr[0], 4) != 4) {
			printf("Couldn't read instruction at %lx, "
			       "disabling breakpoint there\n", bp->address);
			bp->enabled = 0;
			continue;
		}
		if (IS_MTMSRD(bp->instr[0]) || IS_RFID(bp->instr[0])) {
			printf("Breakpoint at %lx is on an mtmsrd or rfid "
			       "instruction, disabling it\n", bp->address);
			bp->enabled = 0;
			continue;
		}
		store_inst(&bp->instr[0]);
		if (bp->enabled & BP_IABR)
			continue;
		if (mwrite(bp->address, &bpinstr, 4) != 4) {
			printf("Couldn't write instruction at %lx, "
			       "disabling breakpoint there\n", bp->address);
			bp->enabled &= ~BP_TRAP;
			continue;
		}
		store_inst((void *)bp->address);
	}
}

static void insert_cpu_bpts(void)
{
	struct arch_hw_breakpoint brk;

	if (dabr.enabled) {
		brk.address = dabr.address;
		brk.type = (dabr.enabled & HW_BRK_TYPE_DABR) | HW_BRK_TYPE_PRIV_ALL;
		brk.len = 8;
		__set_breakpoint(&brk);
	}
	if (iabr && cpu_has_feature(CPU_FTR_IABR))
		mtspr(SPRN_IABR, iabr->address
			 | (iabr->enabled & (BP_IABR|BP_IABR_TE)));
}

static void remove_bpts(void)
{
	int i;
	struct bpt *bp;
	unsigned instr;

	bp = bpts;
	for (i = 0; i < NBPTS; ++i, ++bp) {
		if ((bp->enabled & (BP_TRAP|BP_IABR)) != BP_TRAP)
			continue;
		if (mread(bp->address, &instr, 4) == 4
		    && instr == bpinstr
		    && mwrite(bp->address, &bp->instr, 4) != 4)
			printf("Couldn't remove breakpoint at %lx\n",
			       bp->address);
		else
			store_inst((void *)bp->address);
	}
}

static void remove_cpu_bpts(void)
{
	hw_breakpoint_disable();
	if (cpu_has_feature(CPU_FTR_IABR))
		mtspr(SPRN_IABR, 0);
}

/* Command interpreting routine */
static char *last_cmd;

static int
cmds(struct pt_regs *excp)
{
	int cmd = 0;

	last_cmd = NULL;
	xmon_regs = excp;

	if (!xmon_no_auto_backtrace) {
		xmon_no_auto_backtrace = 1;
		xmon_show_stack(excp->gpr[1], excp->link, excp->nip);
	}

	for(;;) {
#ifdef CONFIG_SMP
		printf("%x:", smp_processor_id());
#endif /* CONFIG_SMP */
		printf("mon> ");
		flush_input();
		termch = 0;
		cmd = skipbl();
		if( cmd == '\n' ) {
			if (last_cmd == NULL)
				continue;
			take_input(last_cmd);
			last_cmd = NULL;
			cmd = inchar();
		}
		switch (cmd) {
		case 'm':
			cmd = inchar();
			switch (cmd) {
			case 'm':
			case 's':
			case 'd':
				memops(cmd);
				break;
			case 'l':
				memlocate();
				break;
			case 'z':
				memzcan();
				break;
			case 'i':
				show_mem(0);
				break;
			default:
				termch = cmd;
				memex();
			}
			break;
		case 'd':
			dump();
			break;
		case 'l':
			symbol_lookup();
			break;
		case 'r':
			prregs(excp);	/* print regs */
			break;
		case 'e':
			excprint(excp);
			break;
		case 'S':
			super_regs();
			break;
		case 't':
			backtrace(excp);
			break;
		case 'f':
			cacheflush();
			break;
		case 's':
			if (do_spu_cmd() == 0)
				break;
			if (do_step(excp))
				return cmd;
			break;
		case 'x':
		case 'X':
			return cmd;
		case EOF:
			printf(" <no input ...>\n");
			mdelay(2000);
			return cmd;
		case '?':
			xmon_puts(help_string);
			break;
		case 'b':
			bpt_cmds();
			break;
		case 'C':
			csum();
			break;
		case 'c':
			if (cpu_cmd())
				return 0;
			break;
		case 'z':
			bootcmds();
			break;
		case 'p':
			proccall();
			break;
#ifdef CONFIG_PPC_STD_MMU
		case 'u':
			dump_segments();
			break;
#elif defined(CONFIG_4xx)
		case 'u':
			dump_tlb_44x();
			break;
#elif defined(CONFIG_PPC_BOOK3E)
		case 'u':
			dump_tlb_book3e();
			break;
#endif
		default:
			printf("Unrecognized command: ");
			do {
				if (' ' < cmd && cmd <= '~')
					putchar(cmd);
				else
					printf("\\x%x", cmd);
				cmd = inchar();
			} while (cmd != '\n');
			printf(" (type ? for help)\n");
			break;
		}
	}
}

#ifdef CONFIG_BOOKE
static int do_step(struct pt_regs *regs)
{
	regs->msr |= MSR_DE;
	mtspr(SPRN_DBCR0, mfspr(SPRN_DBCR0) | DBCR0_IC | DBCR0_IDM);
	return 1;
}
#else
/*
 * Step a single instruction.
 * Some instructions we emulate, others we execute with MSR_SE set.
 */
static int do_step(struct pt_regs *regs)
{
	unsigned int instr;
	int stepped;

	/* check we are in 64-bit kernel mode, translation enabled */
	if ((regs->msr & (MSR_64BIT|MSR_PR|MSR_IR)) == (MSR_64BIT|MSR_IR)) {
		if (mread(regs->nip, &instr, 4) == 4) {
			stepped = emulate_step(regs, instr);
			if (stepped < 0) {
				printf("Couldn't single-step %s instruction\n",
				       (IS_RFID(instr)? "rfid": "mtmsrd"));
				return 0;
			}
			if (stepped > 0) {
				regs->trap = 0xd00 | (regs->trap & 1);
				printf("stepped to ");
				xmon_print_symbol(regs->nip, " ", "\n");
				ppc_inst_dump(regs->nip, 1, 0);
				return 0;
			}
		}
	}
	regs->msr |= MSR_SE;
	return 1;
}
#endif

static void bootcmds(void)
{
	int cmd;

	cmd = inchar();
	if (cmd == 'r')
		ppc_md.restart(NULL);
	else if (cmd == 'h')
		ppc_md.halt();
	else if (cmd == 'p')
		ppc_md.power_off();
}

static int cpu_cmd(void)
{
#ifdef CONFIG_SMP
	unsigned long cpu, first_cpu, last_cpu;
	int timeout;

	if (!scanhex(&cpu)) {
		/* print cpus waiting or in xmon */
		printf("cpus stopped:");
		last_cpu = first_cpu = NR_CPUS;
		for_each_possible_cpu(cpu) {
			if (cpumask_test_cpu(cpu, &cpus_in_xmon)) {
				if (cpu == last_cpu + 1) {
					last_cpu = cpu;
				} else {
					if (last_cpu != first_cpu)
<<<<<<< HEAD
						printf("-%lx", last_cpu);
					last_cpu = first_cpu = cpu;
					printf(" %lx", cpu);
=======
						printf("-0x%lx", last_cpu);
					last_cpu = first_cpu = cpu;
					printf(" 0x%lx", cpu);
>>>>>>> fc14f9c1
				}
			}
		}
		if (last_cpu != first_cpu)
<<<<<<< HEAD
			printf("-%lx", last_cpu);
=======
			printf("-0x%lx", last_cpu);
>>>>>>> fc14f9c1
		printf("\n");
		return 0;
	}
	/* try to switch to cpu specified */
	if (!cpumask_test_cpu(cpu, &cpus_in_xmon)) {
		printf("cpu 0x%x isn't in xmon\n", cpu);
		return 0;
	}
	xmon_taken = 0;
	mb();
	xmon_owner = cpu;
	timeout = 10000000;
	while (!xmon_taken) {
		if (--timeout == 0) {
			if (test_and_set_bit(0, &xmon_taken))
				break;
			/* take control back */
			mb();
			xmon_owner = smp_processor_id();
			printf("cpu 0x%x didn't take control\n", cpu);
			return 0;
		}
		barrier();
	}
	return 1;
#else
	return 0;
#endif /* CONFIG_SMP */
}

static unsigned short fcstab[256] = {
	0x0000, 0x1189, 0x2312, 0x329b, 0x4624, 0x57ad, 0x6536, 0x74bf,
	0x8c48, 0x9dc1, 0xaf5a, 0xbed3, 0xca6c, 0xdbe5, 0xe97e, 0xf8f7,
	0x1081, 0x0108, 0x3393, 0x221a, 0x56a5, 0x472c, 0x75b7, 0x643e,
	0x9cc9, 0x8d40, 0xbfdb, 0xae52, 0xdaed, 0xcb64, 0xf9ff, 0xe876,
	0x2102, 0x308b, 0x0210, 0x1399, 0x6726, 0x76af, 0x4434, 0x55bd,
	0xad4a, 0xbcc3, 0x8e58, 0x9fd1, 0xeb6e, 0xfae7, 0xc87c, 0xd9f5,
	0x3183, 0x200a, 0x1291, 0x0318, 0x77a7, 0x662e, 0x54b5, 0x453c,
	0xbdcb, 0xac42, 0x9ed9, 0x8f50, 0xfbef, 0xea66, 0xd8fd, 0xc974,
	0x4204, 0x538d, 0x6116, 0x709f, 0x0420, 0x15a9, 0x2732, 0x36bb,
	0xce4c, 0xdfc5, 0xed5e, 0xfcd7, 0x8868, 0x99e1, 0xab7a, 0xbaf3,
	0x5285, 0x430c, 0x7197, 0x601e, 0x14a1, 0x0528, 0x37b3, 0x263a,
	0xdecd, 0xcf44, 0xfddf, 0xec56, 0x98e9, 0x8960, 0xbbfb, 0xaa72,
	0x6306, 0x728f, 0x4014, 0x519d, 0x2522, 0x34ab, 0x0630, 0x17b9,
	0xef4e, 0xfec7, 0xcc5c, 0xddd5, 0xa96a, 0xb8e3, 0x8a78, 0x9bf1,
	0x7387, 0x620e, 0x5095, 0x411c, 0x35a3, 0x242a, 0x16b1, 0x0738,
	0xffcf, 0xee46, 0xdcdd, 0xcd54, 0xb9eb, 0xa862, 0x9af9, 0x8b70,
	0x8408, 0x9581, 0xa71a, 0xb693, 0xc22c, 0xd3a5, 0xe13e, 0xf0b7,
	0x0840, 0x19c9, 0x2b52, 0x3adb, 0x4e64, 0x5fed, 0x6d76, 0x7cff,
	0x9489, 0x8500, 0xb79b, 0xa612, 0xd2ad, 0xc324, 0xf1bf, 0xe036,
	0x18c1, 0x0948, 0x3bd3, 0x2a5a, 0x5ee5, 0x4f6c, 0x7df7, 0x6c7e,
	0xa50a, 0xb483, 0x8618, 0x9791, 0xe32e, 0xf2a7, 0xc03c, 0xd1b5,
	0x2942, 0x38cb, 0x0a50, 0x1bd9, 0x6f66, 0x7eef, 0x4c74, 0x5dfd,
	0xb58b, 0xa402, 0x9699, 0x8710, 0xf3af, 0xe226, 0xd0bd, 0xc134,
	0x39c3, 0x284a, 0x1ad1, 0x0b58, 0x7fe7, 0x6e6e, 0x5cf5, 0x4d7c,
	0xc60c, 0xd785, 0xe51e, 0xf497, 0x8028, 0x91a1, 0xa33a, 0xb2b3,
	0x4a44, 0x5bcd, 0x6956, 0x78df, 0x0c60, 0x1de9, 0x2f72, 0x3efb,
	0xd68d, 0xc704, 0xf59f, 0xe416, 0x90a9, 0x8120, 0xb3bb, 0xa232,
	0x5ac5, 0x4b4c, 0x79d7, 0x685e, 0x1ce1, 0x0d68, 0x3ff3, 0x2e7a,
	0xe70e, 0xf687, 0xc41c, 0xd595, 0xa12a, 0xb0a3, 0x8238, 0x93b1,
	0x6b46, 0x7acf, 0x4854, 0x59dd, 0x2d62, 0x3ceb, 0x0e70, 0x1ff9,
	0xf78f, 0xe606, 0xd49d, 0xc514, 0xb1ab, 0xa022, 0x92b9, 0x8330,
	0x7bc7, 0x6a4e, 0x58d5, 0x495c, 0x3de3, 0x2c6a, 0x1ef1, 0x0f78
};

#define FCS(fcs, c)	(((fcs) >> 8) ^ fcstab[((fcs) ^ (c)) & 0xff])

static void
csum(void)
{
	unsigned int i;
	unsigned short fcs;
	unsigned char v;

	if (!scanhex(&adrs))
		return;
	if (!scanhex(&ncsum))
		return;
	fcs = 0xffff;
	for (i = 0; i < ncsum; ++i) {
		if (mread(adrs+i, &v, 1) == 0) {
			printf("csum stopped at "REG"\n", adrs+i);
			break;
		}
		fcs = FCS(fcs, v);
	}
	printf("%x\n", fcs);
}

/*
 * Check if this is a suitable place to put a breakpoint.
 */
static long check_bp_loc(unsigned long addr)
{
	unsigned int instr;

	addr &= ~3;
	if (!is_kernel_addr(addr)) {
		printf("Breakpoints may only be placed at kernel addresses\n");
		return 0;
	}
	if (!mread(addr, &instr, sizeof(instr))) {
		printf("Can't read instruction at address %lx\n", addr);
		return 0;
	}
	if (IS_MTMSRD(instr) || IS_RFID(instr)) {
		printf("Breakpoints may not be placed on mtmsrd or rfid "
		       "instructions\n");
		return 0;
	}
	return 1;
}

static char *breakpoint_help_string =
    "Breakpoint command usage:\n"
    "b                show breakpoints\n"
    "b <addr> [cnt]   set breakpoint at given instr addr\n"
    "bc               clear all breakpoints\n"
    "bc <n/addr>      clear breakpoint number n or at addr\n"
    "bi <addr> [cnt]  set hardware instr breakpoint (POWER3/RS64 only)\n"
    "bd <addr> [cnt]  set hardware data breakpoint\n"
    "";

static void
bpt_cmds(void)
{
	int cmd;
	unsigned long a;
	int mode, i;
	struct bpt *bp;
	const char badaddr[] = "Only kernel addresses are permitted "
		"for breakpoints\n";

	cmd = inchar();
	switch (cmd) {
#ifndef CONFIG_8xx
	case 'd':	/* bd - hardware data breakpoint */
		mode = 7;
		cmd = inchar();
		if (cmd == 'r')
			mode = 5;
		else if (cmd == 'w')
			mode = 6;
		else
			termch = cmd;
		dabr.address = 0;
		dabr.enabled = 0;
		if (scanhex(&dabr.address)) {
			if (!is_kernel_addr(dabr.address)) {
				printf(badaddr);
				break;
			}
			dabr.address &= ~HW_BRK_TYPE_DABR;
			dabr.enabled = mode | BP_DABR;
		}
		break;

	case 'i':	/* bi - hardware instr breakpoint */
		if (!cpu_has_feature(CPU_FTR_IABR)) {
			printf("Hardware instruction breakpoint "
			       "not supported on this cpu\n");
			break;
		}
		if (iabr) {
			iabr->enabled &= ~(BP_IABR | BP_IABR_TE);
			iabr = NULL;
		}
		if (!scanhex(&a))
			break;
		if (!check_bp_loc(a))
			break;
		bp = new_breakpoint(a);
		if (bp != NULL) {
			bp->enabled |= BP_IABR | BP_IABR_TE;
			iabr = bp;
		}
		break;
#endif

	case 'c':
		if (!scanhex(&a)) {
			/* clear all breakpoints */
			for (i = 0; i < NBPTS; ++i)
				bpts[i].enabled = 0;
			iabr = NULL;
			dabr.enabled = 0;
			printf("All breakpoints cleared\n");
			break;
		}

		if (a <= NBPTS && a >= 1) {
			/* assume a breakpoint number */
			bp = &bpts[a-1];	/* bp nums are 1 based */
		} else {
			/* assume a breakpoint address */
			bp = at_breakpoint(a);
			if (bp == NULL) {
				printf("No breakpoint at %lx\n", a);
				break;
			}
		}

		printf("Cleared breakpoint %lx (", BP_NUM(bp));
		xmon_print_symbol(bp->address, " ", ")\n");
		bp->enabled = 0;
		break;

	default:
		termch = cmd;
		cmd = skipbl();
		if (cmd == '?') {
			printf(breakpoint_help_string);
			break;
		}
		termch = cmd;
		if (!scanhex(&a)) {
			/* print all breakpoints */
			printf("   type            address\n");
			if (dabr.enabled) {
				printf("   data   "REG"  [", dabr.address);
				if (dabr.enabled & 1)
					printf("r");
				if (dabr.enabled & 2)
					printf("w");
				printf("]\n");
			}
			for (bp = bpts; bp < &bpts[NBPTS]; ++bp) {
				if (!bp->enabled)
					continue;
				printf("%2x %s   ", BP_NUM(bp),
				    (bp->enabled & BP_IABR)? "inst": "trap");
				xmon_print_symbol(bp->address, "  ", "\n");
			}
			break;
		}

		if (!check_bp_loc(a))
			break;
		bp = new_breakpoint(a);
		if (bp != NULL)
			bp->enabled |= BP_TRAP;
		break;
	}
}

/* Very cheap human name for vector lookup. */
static
const char *getvecname(unsigned long vec)
{
	char *ret;

	switch (vec) {
	case 0x100:	ret = "(System Reset)"; break;
	case 0x200:	ret = "(Machine Check)"; break;
	case 0x300:	ret = "(Data Access)"; break;
	case 0x380:	ret = "(Data SLB Access)"; break;
	case 0x400:	ret = "(Instruction Access)"; break;
	case 0x480:	ret = "(Instruction SLB Access)"; break;
	case 0x500:	ret = "(Hardware Interrupt)"; break;
	case 0x600:	ret = "(Alignment)"; break;
	case 0x700:	ret = "(Program Check)"; break;
	case 0x800:	ret = "(FPU Unavailable)"; break;
	case 0x900:	ret = "(Decrementer)"; break;
	case 0x980:	ret = "(Hypervisor Decrementer)"; break;
	case 0xa00:	ret = "(Doorbell)"; break;
	case 0xc00:	ret = "(System Call)"; break;
	case 0xd00:	ret = "(Single Step)"; break;
	case 0xe40:	ret = "(Emulation Assist)"; break;
	case 0xe60:	ret = "(HMI)"; break;
	case 0xe80:	ret = "(Hypervisor Doorbell)"; break;
	case 0xf00:	ret = "(Performance Monitor)"; break;
	case 0xf20:	ret = "(Altivec Unavailable)"; break;
	case 0x1300:	ret = "(Instruction Breakpoint)"; break;
	case 0x1500:	ret = "(Denormalisation)"; break;
	case 0x1700:	ret = "(Altivec Assist)"; break;
	default: ret = "";
	}
	return ret;
}

static void get_function_bounds(unsigned long pc, unsigned long *startp,
				unsigned long *endp)
{
	unsigned long size, offset;
	const char *name;

	*startp = *endp = 0;
	if (pc == 0)
		return;
	if (setjmp(bus_error_jmp) == 0) {
		catch_memory_errors = 1;
		sync();
		name = kallsyms_lookup(pc, &size, &offset, NULL, tmpstr);
		if (name != NULL) {
			*startp = pc - offset;
			*endp = pc - offset + size;
		}
		sync();
	}
	catch_memory_errors = 0;
}

#define LRSAVE_OFFSET		(STACK_FRAME_LR_SAVE * sizeof(unsigned long))
#define MARKER_OFFSET		(STACK_FRAME_MARKER * sizeof(unsigned long))

static void xmon_show_stack(unsigned long sp, unsigned long lr,
			    unsigned long pc)
{
	int max_to_print = 64;
	unsigned long ip;
	unsigned long newsp;
	unsigned long marker;
	struct pt_regs regs;

	while (max_to_print--) {
		if (sp < PAGE_OFFSET) {
			if (sp != 0)
				printf("SP (%lx) is in userspace\n", sp);
			break;
		}

		if (!mread(sp + LRSAVE_OFFSET, &ip, sizeof(unsigned long))
		    || !mread(sp, &newsp, sizeof(unsigned long))) {
			printf("Couldn't read stack frame at %lx\n", sp);
			break;
		}

		/*
		 * For the first stack frame, try to work out if
		 * LR and/or the saved LR value in the bottommost
		 * stack frame are valid.
		 */
		if ((pc | lr) != 0) {
			unsigned long fnstart, fnend;
			unsigned long nextip;
			int printip = 1;

			get_function_bounds(pc, &fnstart, &fnend);
			nextip = 0;
			if (newsp > sp)
				mread(newsp + LRSAVE_OFFSET, &nextip,
				      sizeof(unsigned long));
			if (lr == ip) {
				if (lr < PAGE_OFFSET
				    || (fnstart <= lr && lr < fnend))
					printip = 0;
			} else if (lr == nextip) {
				printip = 0;
			} else if (lr >= PAGE_OFFSET
				   && !(fnstart <= lr && lr < fnend)) {
				printf("[link register   ] ");
				xmon_print_symbol(lr, " ", "\n");
			}
			if (printip) {
				printf("["REG"] ", sp);
				xmon_print_symbol(ip, " ", " (unreliable)\n");
			}
			pc = lr = 0;

		} else {
			printf("["REG"] ", sp);
			xmon_print_symbol(ip, " ", "\n");
		}

		/* Look for "regshere" marker to see if this is
		   an exception frame. */
		if (mread(sp + MARKER_OFFSET, &marker, sizeof(unsigned long))
		    && marker == STACK_FRAME_REGS_MARKER) {
			if (mread(sp + STACK_FRAME_OVERHEAD, &regs, sizeof(regs))
			    != sizeof(regs)) {
				printf("Couldn't read registers at %lx\n",
				       sp + STACK_FRAME_OVERHEAD);
				break;
			}
			printf("--- Exception: %lx %s at ", regs.trap,
			       getvecname(TRAP(&regs)));
			pc = regs.nip;
			lr = regs.link;
			xmon_print_symbol(pc, " ", "\n");
		}

		if (newsp == 0)
			break;

		sp = newsp;
	}
}

static void backtrace(struct pt_regs *excp)
{
	unsigned long sp;

	if (scanhex(&sp))
		xmon_show_stack(sp, 0, 0);
	else
		xmon_show_stack(excp->gpr[1], excp->link, excp->nip);
	scannl();
}

static void print_bug_trap(struct pt_regs *regs)
{
#ifdef CONFIG_BUG
	const struct bug_entry *bug;
	unsigned long addr;

	if (regs->msr & MSR_PR)
		return;		/* not in kernel */
	addr = regs->nip;	/* address of trap instruction */
	if (addr < PAGE_OFFSET)
		return;
	bug = find_bug(regs->nip);
	if (bug == NULL)
		return;
	if (is_warning_bug(bug))
		return;

#ifdef CONFIG_DEBUG_BUGVERBOSE
	printf("kernel BUG at %s:%u!\n",
	       bug->file, bug->line);
#else
	printf("kernel BUG at %p!\n", (void *)bug->bug_addr);
#endif
#endif /* CONFIG_BUG */
}

static void excprint(struct pt_regs *fp)
{
	unsigned long trap;

#ifdef CONFIG_SMP
	printf("cpu 0x%x: ", smp_processor_id());
#endif /* CONFIG_SMP */

	trap = TRAP(fp);
	printf("Vector: %lx %s at [%lx]\n", fp->trap, getvecname(trap), fp);
	printf("    pc: ");
	xmon_print_symbol(fp->nip, ": ", "\n");

	printf("    lr: ", fp->link);
	xmon_print_symbol(fp->link, ": ", "\n");

	printf("    sp: %lx\n", fp->gpr[1]);
	printf("   msr: %lx\n", fp->msr);

	if (trap == 0x300 || trap == 0x380 || trap == 0x600 || trap == 0x200) {
		printf("   dar: %lx\n", fp->dar);
		if (trap != 0x380)
			printf(" dsisr: %lx\n", fp->dsisr);
	}

	printf("  current = 0x%lx\n", current);
#ifdef CONFIG_PPC64
	printf("  paca    = 0x%lx\t softe: %d\t irq_happened: 0x%02x\n",
	       local_paca, local_paca->soft_enabled, local_paca->irq_happened);
#endif
	if (current) {
		printf("    pid   = %ld, comm = %s\n",
		       current->pid, current->comm);
	}

	if (trap == 0x700)
		print_bug_trap(fp);
}

static void prregs(struct pt_regs *fp)
{
	int n, trap;
	unsigned long base;
	struct pt_regs regs;

	if (scanhex(&base)) {
		if (setjmp(bus_error_jmp) == 0) {
			catch_memory_errors = 1;
			sync();
			regs = *(struct pt_regs *)base;
			sync();
			__delay(200);
		} else {
			catch_memory_errors = 0;
			printf("*** Error reading registers from "REG"\n",
			       base);
			return;
		}
		catch_memory_errors = 0;
		fp = &regs;
	}

#ifdef CONFIG_PPC64
	if (FULL_REGS(fp)) {
		for (n = 0; n < 16; ++n)
			printf("R%.2ld = "REG"   R%.2ld = "REG"\n",
			       n, fp->gpr[n], n+16, fp->gpr[n+16]);
	} else {
		for (n = 0; n < 7; ++n)
			printf("R%.2ld = "REG"   R%.2ld = "REG"\n",
			       n, fp->gpr[n], n+7, fp->gpr[n+7]);
	}
#else
	for (n = 0; n < 32; ++n) {
		printf("R%.2d = %.8x%s", n, fp->gpr[n],
		       (n & 3) == 3? "\n": "   ");
		if (n == 12 && !FULL_REGS(fp)) {
			printf("\n");
			break;
		}
	}
#endif
	printf("pc  = ");
	xmon_print_symbol(fp->nip, " ", "\n");
	if (TRAP(fp) != 0xc00 && cpu_has_feature(CPU_FTR_CFAR)) {
		printf("cfar= ");
		xmon_print_symbol(fp->orig_gpr3, " ", "\n");
	}
	printf("lr  = ");
	xmon_print_symbol(fp->link, " ", "\n");
	printf("msr = "REG"   cr  = %.8lx\n", fp->msr, fp->ccr);
	printf("ctr = "REG"   xer = "REG"   trap = %4lx\n",
	       fp->ctr, fp->xer, fp->trap);
	trap = TRAP(fp);
	if (trap == 0x300 || trap == 0x380 || trap == 0x600)
		printf("dar = "REG"   dsisr = %.8lx\n", fp->dar, fp->dsisr);
}

static void cacheflush(void)
{
	int cmd;
	unsigned long nflush;

	cmd = inchar();
	if (cmd != 'i')
		termch = cmd;
	scanhex((void *)&adrs);
	if (termch != '\n')
		termch = 0;
	nflush = 1;
	scanhex(&nflush);
	nflush = (nflush + L1_CACHE_BYTES - 1) / L1_CACHE_BYTES;
	if (setjmp(bus_error_jmp) == 0) {
		catch_memory_errors = 1;
		sync();

		if (cmd != 'i') {
			for (; nflush > 0; --nflush, adrs += L1_CACHE_BYTES)
				cflush((void *) adrs);
		} else {
			for (; nflush > 0; --nflush, adrs += L1_CACHE_BYTES)
				cinval((void *) adrs);
		}
		sync();
		/* wait a little while to see if we get a machine check */
		__delay(200);
	}
	catch_memory_errors = 0;
}

static unsigned long
read_spr(int n)
{
	unsigned int instrs[2];
	unsigned long (*code)(void);
	unsigned long ret = -1UL;
#ifdef CONFIG_PPC64
	unsigned long opd[3];

	opd[0] = (unsigned long)instrs;
	opd[1] = 0;
	opd[2] = 0;
	code = (unsigned long (*)(void)) opd;
#else
	code = (unsigned long (*)(void)) instrs;
#endif

	/* mfspr r3,n; blr */
	instrs[0] = 0x7c6002a6 + ((n & 0x1F) << 16) + ((n & 0x3e0) << 6);
	instrs[1] = 0x4e800020;
	store_inst(instrs);
	store_inst(instrs+1);

	if (setjmp(bus_error_jmp) == 0) {
		catch_memory_errors = 1;
		sync();

		ret = code();

		sync();
		/* wait a little while to see if we get a machine check */
		__delay(200);
		n = size;
	}

	return ret;
}

static void
write_spr(int n, unsigned long val)
{
	unsigned int instrs[2];
	unsigned long (*code)(unsigned long);
#ifdef CONFIG_PPC64
	unsigned long opd[3];

	opd[0] = (unsigned long)instrs;
	opd[1] = 0;
	opd[2] = 0;
	code = (unsigned long (*)(unsigned long)) opd;
#else
	code = (unsigned long (*)(unsigned long)) instrs;
#endif

	instrs[0] = 0x7c6003a6 + ((n & 0x1F) << 16) + ((n & 0x3e0) << 6);
	instrs[1] = 0x4e800020;
	store_inst(instrs);
	store_inst(instrs+1);

	if (setjmp(bus_error_jmp) == 0) {
		catch_memory_errors = 1;
		sync();

		code(val);

		sync();
		/* wait a little while to see if we get a machine check */
		__delay(200);
		n = size;
	}
}

static unsigned long regno;
extern char exc_prolog;
extern char dec_exc;

static void super_regs(void)
{
	int cmd;
	unsigned long val;

	cmd = skipbl();
	if (cmd == '\n') {
		unsigned long sp, toc;
		asm("mr %0,1" : "=r" (sp) :);
		asm("mr %0,2" : "=r" (toc) :);

		printf("msr  = "REG"  sprg0= "REG"\n",
		       mfmsr(), mfspr(SPRN_SPRG0));
		printf("pvr  = "REG"  sprg1= "REG"\n",
		       mfspr(SPRN_PVR), mfspr(SPRN_SPRG1));
		printf("dec  = "REG"  sprg2= "REG"\n",
		       mfspr(SPRN_DEC), mfspr(SPRN_SPRG2));
		printf("sp   = "REG"  sprg3= "REG"\n", sp, mfspr(SPRN_SPRG3));
		printf("toc  = "REG"  dar  = "REG"\n", toc, mfspr(SPRN_DAR));

		return;
	}

	scanhex(&regno);
	switch (cmd) {
	case 'w':
		val = read_spr(regno);
		scanhex(&val);
		write_spr(regno, val);
		/* fall through */
	case 'r':
		printf("spr %lx = %lx\n", regno, read_spr(regno));
		break;
	}
	scannl();
}

/*
 * Stuff for reading and writing memory safely
 */
static int
mread(unsigned long adrs, void *buf, int size)
{
	volatile int n;
	char *p, *q;

	n = 0;
	if (setjmp(bus_error_jmp) == 0) {
		catch_memory_errors = 1;
		sync();
		p = (char *)adrs;
		q = (char *)buf;
		switch (size) {
		case 2:
			*(u16 *)q = *(u16 *)p;
			break;
		case 4:
			*(u32 *)q = *(u32 *)p;
			break;
		case 8:
			*(u64 *)q = *(u64 *)p;
			break;
		default:
			for( ; n < size; ++n) {
				*q++ = *p++;
				sync();
			}
		}
		sync();
		/* wait a little while to see if we get a machine check */
		__delay(200);
		n = size;
	}
	catch_memory_errors = 0;
	return n;
}

static int
mwrite(unsigned long adrs, void *buf, int size)
{
	volatile int n;
	char *p, *q;

	n = 0;
	if (setjmp(bus_error_jmp) == 0) {
		catch_memory_errors = 1;
		sync();
		p = (char *) adrs;
		q = (char *) buf;
		switch (size) {
		case 2:
			*(u16 *)p = *(u16 *)q;
			break;
		case 4:
			*(u32 *)p = *(u32 *)q;
			break;
		case 8:
			*(u64 *)p = *(u64 *)q;
			break;
		default:
			for ( ; n < size; ++n) {
				*p++ = *q++;
				sync();
			}
		}
		sync();
		/* wait a little while to see if we get a machine check */
		__delay(200);
		n = size;
	} else {
		printf("*** Error writing address "REG"\n", adrs + n);
	}
	catch_memory_errors = 0;
	return n;
}

static int fault_type;
static int fault_except;
static char *fault_chars[] = { "--", "**", "##" };

static int handle_fault(struct pt_regs *regs)
{
	fault_except = TRAP(regs);
	switch (TRAP(regs)) {
	case 0x200:
		fault_type = 0;
		break;
	case 0x300:
	case 0x380:
		fault_type = 1;
		break;
	default:
		fault_type = 2;
	}

	longjmp(bus_error_jmp, 1);

	return 0;
}

#define SWAP(a, b, t)	((t) = (a), (a) = (b), (b) = (t))

static void
byterev(unsigned char *val, int size)
{
	int t;
	
	switch (size) {
	case 2:
		SWAP(val[0], val[1], t);
		break;
	case 4:
		SWAP(val[0], val[3], t);
		SWAP(val[1], val[2], t);
		break;
	case 8: /* is there really any use for this? */
		SWAP(val[0], val[7], t);
		SWAP(val[1], val[6], t);
		SWAP(val[2], val[5], t);
		SWAP(val[3], val[4], t);
		break;
	}
}

static int brev;
static int mnoread;

static char *memex_help_string =
    "Memory examine command usage:\n"
    "m [addr] [flags] examine/change memory\n"
    "  addr is optional.  will start where left off.\n"
    "  flags may include chars from this set:\n"
    "    b   modify by bytes (default)\n"
    "    w   modify by words (2 byte)\n"
    "    l   modify by longs (4 byte)\n"
    "    d   modify by doubleword (8 byte)\n"
    "    r   toggle reverse byte order mode\n"
    "    n   do not read memory (for i/o spaces)\n"
    "    .   ok to read (default)\n"
    "NOTE: flags are saved as defaults\n"
    "";

static char *memex_subcmd_help_string =
    "Memory examine subcommands:\n"
    "  hexval   write this val to current location\n"
    "  'string' write chars from string to this location\n"
    "  '        increment address\n"
    "  ^        decrement address\n"
    "  /        increment addr by 0x10.  //=0x100, ///=0x1000, etc\n"
    "  \\        decrement addr by 0x10.  \\\\=0x100, \\\\\\=0x1000, etc\n"
    "  `        clear no-read flag\n"
    "  ;        stay at this addr\n"
    "  v        change to byte mode\n"
    "  w        change to word (2 byte) mode\n"
    "  l        change to long (4 byte) mode\n"
    "  u        change to doubleword (8 byte) mode\n"
    "  m addr   change current addr\n"
    "  n        toggle no-read flag\n"
    "  r        toggle byte reverse flag\n"
    "  < count  back up count bytes\n"
    "  > count  skip forward count bytes\n"
    "  x        exit this mode\n"
    "";

static void
memex(void)
{
	int cmd, inc, i, nslash;
	unsigned long n;
	unsigned char val[16];

	scanhex((void *)&adrs);
	cmd = skipbl();
	if (cmd == '?') {
		printf(memex_help_string);
		return;
	} else {
		termch = cmd;
	}
	last_cmd = "m\n";
	while ((cmd = skipbl()) != '\n') {
		switch( cmd ){
		case 'b':	size = 1;	break;
		case 'w':	size = 2;	break;
		case 'l':	size = 4;	break;
		case 'd':	size = 8;	break;
		case 'r': 	brev = !brev;	break;
		case 'n':	mnoread = 1;	break;
		case '.':	mnoread = 0;	break;
		}
	}
	if( size <= 0 )
		size = 1;
	else if( size > 8 )
		size = 8;
	for(;;){
		if (!mnoread)
			n = mread(adrs, val, size);
		printf(REG"%c", adrs, brev? 'r': ' ');
		if (!mnoread) {
			if (brev)
				byterev(val, size);
			putchar(' ');
			for (i = 0; i < n; ++i)
				printf("%.2x", val[i]);
			for (; i < size; ++i)
				printf("%s", fault_chars[fault_type]);
		}
		putchar(' ');
		inc = size;
		nslash = 0;
		for(;;){
			if( scanhex(&n) ){
				for (i = 0; i < size; ++i)
					val[i] = n >> (i * 8);
				if (!brev)
					byterev(val, size);
				mwrite(adrs, val, size);
				inc = size;
			}
			cmd = skipbl();
			if (cmd == '\n')
				break;
			inc = 0;
			switch (cmd) {
			case '\'':
				for(;;){
					n = inchar();
					if( n == '\\' )
						n = bsesc();
					else if( n == '\'' )
						break;
					for (i = 0; i < size; ++i)
						val[i] = n >> (i * 8);
					if (!brev)
						byterev(val, size);
					mwrite(adrs, val, size);
					adrs += size;
				}
				adrs -= size;
				inc = size;
				break;
			case ',':
				adrs += size;
				break;
			case '.':
				mnoread = 0;
				break;
			case ';':
				break;
			case 'x':
			case EOF:
				scannl();
				return;
			case 'b':
			case 'v':
				size = 1;
				break;
			case 'w':
				size = 2;
				break;
			case 'l':
				size = 4;
				break;
			case 'u':
				size = 8;
				break;
			case '^':
				adrs -= size;
				break;
				break;
			case '/':
				if (nslash > 0)
					adrs -= 1 << nslash;
				else
					nslash = 0;
				nslash += 4;
				adrs += 1 << nslash;
				break;
			case '\\':
				if (nslash < 0)
					adrs += 1 << -nslash;
				else
					nslash = 0;
				nslash -= 4;
				adrs -= 1 << -nslash;
				break;
			case 'm':
				scanhex((void *)&adrs);
				break;
			case 'n':
				mnoread = 1;
				break;
			case 'r':
				brev = !brev;
				break;
			case '<':
				n = size;
				scanhex(&n);
				adrs -= n;
				break;
			case '>':
				n = size;
				scanhex(&n);
				adrs += n;
				break;
			case '?':
				printf(memex_subcmd_help_string);
				break;
			}
		}
		adrs += inc;
	}
}

static int
bsesc(void)
{
	int c;

	c = inchar();
	switch( c ){
	case 'n':	c = '\n';	break;
	case 'r':	c = '\r';	break;
	case 'b':	c = '\b';	break;
	case 't':	c = '\t';	break;
	}
	return c;
}

static void xmon_rawdump (unsigned long adrs, long ndump)
{
	long n, m, r, nr;
	unsigned char temp[16];

	for (n = ndump; n > 0;) {
		r = n < 16? n: 16;
		nr = mread(adrs, temp, r);
		adrs += nr;
		for (m = 0; m < r; ++m) {
			if (m < nr)
				printf("%.2x", temp[m]);
			else
				printf("%s", fault_chars[fault_type]);
		}
		n -= r;
		if (nr < r)
			break;
	}
	printf("\n");
}

#ifdef CONFIG_PPC64
static void dump_one_paca(int cpu)
{
	struct paca_struct *p;

	if (setjmp(bus_error_jmp) != 0) {
		printf("*** Error dumping paca for cpu 0x%x!\n", cpu);
		return;
	}

	catch_memory_errors = 1;
	sync();

	p = &paca[cpu];

	printf("paca for cpu 0x%x @ %p:\n", cpu, p);

	printf(" %-*s = %s\n", 16, "possible", cpu_possible(cpu) ? "yes" : "no");
	printf(" %-*s = %s\n", 16, "present", cpu_present(cpu) ? "yes" : "no");
	printf(" %-*s = %s\n", 16, "online", cpu_online(cpu) ? "yes" : "no");

#define DUMP(paca, name, format) \
	printf(" %-*s = %#-*"format"\t(0x%lx)\n", 16, #name, 18, paca->name, \
		offsetof(struct paca_struct, name));

	DUMP(p, lock_token, "x");
	DUMP(p, paca_index, "x");
	DUMP(p, kernel_toc, "lx");
	DUMP(p, kernelbase, "lx");
	DUMP(p, kernel_msr, "lx");
	DUMP(p, emergency_sp, "p");
#ifdef CONFIG_PPC_BOOK3S_64
	DUMP(p, mc_emergency_sp, "p");
	DUMP(p, in_mce, "x");
#endif
	DUMP(p, data_offset, "lx");
	DUMP(p, hw_cpu_id, "x");
	DUMP(p, cpu_start, "x");
	DUMP(p, kexec_state, "x");
	DUMP(p, __current, "p");
	DUMP(p, kstack, "lx");
	DUMP(p, stab_rr, "lx");
	DUMP(p, saved_r1, "lx");
	DUMP(p, trap_save, "x");
	DUMP(p, soft_enabled, "x");
	DUMP(p, irq_happened, "x");
	DUMP(p, io_sync, "x");
	DUMP(p, irq_work_pending, "x");
	DUMP(p, nap_state_lost, "x");

#undef DUMP

	catch_memory_errors = 0;
	sync();
}

static void dump_all_pacas(void)
{
	int cpu;

	if (num_possible_cpus() == 0) {
		printf("No possible cpus, use 'dp #' to dump individual cpus\n");
		return;
	}

	for_each_possible_cpu(cpu)
		dump_one_paca(cpu);
}

static void dump_pacas(void)
{
	unsigned long num;
	int c;

	c = inchar();
	if (c == 'a') {
		dump_all_pacas();
		return;
	}

	termch = c;	/* Put c back, it wasn't 'a' */

	if (scanhex(&num))
		dump_one_paca(num);
	else
		dump_one_paca(xmon_owner);
}
#endif

#define isxdigit(c)	(('0' <= (c) && (c) <= '9') \
			 || ('a' <= (c) && (c) <= 'f') \
			 || ('A' <= (c) && (c) <= 'F'))
static void
dump(void)
{
	int c;

	c = inchar();

#ifdef CONFIG_PPC64
	if (c == 'p') {
		dump_pacas();
		return;
	}
#endif

	if ((isxdigit(c) && c != 'f' && c != 'd') || c == '\n')
		termch = c;
	scanhex((void *)&adrs);
	if (termch != '\n')
		termch = 0;
	if (c == 'i') {
		scanhex(&nidump);
		if (nidump == 0)
			nidump = 16;
		else if (nidump > MAX_DUMP)
			nidump = MAX_DUMP;
		adrs += ppc_inst_dump(adrs, nidump, 1);
		last_cmd = "di\n";
	} else if (c == 'l') {
		dump_log_buf();
	} else if (c == 'r') {
		scanhex(&ndump);
		if (ndump == 0)
			ndump = 64;
		xmon_rawdump(adrs, ndump);
		adrs += ndump;
		last_cmd = "dr\n";
	} else {
		scanhex(&ndump);
		if (ndump == 0)
			ndump = 64;
		else if (ndump > MAX_DUMP)
			ndump = MAX_DUMP;
		prdump(adrs, ndump);
		adrs += ndump;
		last_cmd = "d\n";
	}
}

static void
prdump(unsigned long adrs, long ndump)
{
	long n, m, c, r, nr;
	unsigned char temp[16];

	for (n = ndump; n > 0;) {
		printf(REG, adrs);
		putchar(' ');
		r = n < 16? n: 16;
		nr = mread(adrs, temp, r);
		adrs += nr;
		for (m = 0; m < r; ++m) {
			if ((m & (sizeof(long) - 1)) == 0 && m > 0)
				putchar(' ');
			if (m < nr)
				printf("%.2x", temp[m]);
			else
				printf("%s", fault_chars[fault_type]);
		}
		for (; m < 16; ++m) {
			if ((m & (sizeof(long) - 1)) == 0)
				putchar(' ');
			printf("  ");
		}
		printf("  |");
		for (m = 0; m < r; ++m) {
			if (m < nr) {
				c = temp[m];
				putchar(' ' <= c && c <= '~'? c: '.');
			} else
				putchar(' ');
		}
		n -= r;
		for (; m < 16; ++m)
			putchar(' ');
		printf("|\n");
		if (nr < r)
			break;
	}
}

typedef int (*instruction_dump_func)(unsigned long inst, unsigned long addr);

static int
generic_inst_dump(unsigned long adr, long count, int praddr,
			instruction_dump_func dump_func)
{
	int nr, dotted;
	unsigned long first_adr;
	unsigned long inst, last_inst = 0;
	unsigned char val[4];

	dotted = 0;
	for (first_adr = adr; count > 0; --count, adr += 4) {
		nr = mread(adr, val, 4);
		if (nr == 0) {
			if (praddr) {
				const char *x = fault_chars[fault_type];
				printf(REG"  %s%s%s%s\n", adr, x, x, x, x);
			}
			break;
		}
		inst = GETWORD(val);
		if (adr > first_adr && inst == last_inst) {
			if (!dotted) {
				printf(" ...\n");
				dotted = 1;
			}
			continue;
		}
		dotted = 0;
		last_inst = inst;
		if (praddr)
			printf(REG"  %.8x", adr, inst);
		printf("\t");
		dump_func(inst, adr);
		printf("\n");
	}
	return adr - first_adr;
}

static int
ppc_inst_dump(unsigned long adr, long count, int praddr)
{
	return generic_inst_dump(adr, count, praddr, print_insn_powerpc);
}

void
print_address(unsigned long addr)
{
	xmon_print_symbol(addr, "\t# ", "");
}

void
dump_log_buf(void)
{
	struct kmsg_dumper dumper = { .active = 1 };
	unsigned char buf[128];
	size_t len;

	if (setjmp(bus_error_jmp) != 0) {
		printf("Error dumping printk buffer!\n");
		return;
	}

	catch_memory_errors = 1;
	sync();

	kmsg_dump_rewind_nolock(&dumper);
	while (kmsg_dump_get_line_nolock(&dumper, false, buf, sizeof(buf), &len)) {
		buf[len] = '\0';
		printf("%s", buf);
	}

	sync();
	/* wait a little while to see if we get a machine check */
	__delay(200);
	catch_memory_errors = 0;
}

/*
 * Memory operations - move, set, print differences
 */
static unsigned long mdest;		/* destination address */
static unsigned long msrc;		/* source address */
static unsigned long mval;		/* byte value to set memory to */
static unsigned long mcount;		/* # bytes to affect */
static unsigned long mdiffs;		/* max # differences to print */

static void
memops(int cmd)
{
	scanhex((void *)&mdest);
	if( termch != '\n' )
		termch = 0;
	scanhex((void *)(cmd == 's'? &mval: &msrc));
	if( termch != '\n' )
		termch = 0;
	scanhex((void *)&mcount);
	switch( cmd ){
	case 'm':
		memmove((void *)mdest, (void *)msrc, mcount);
		break;
	case 's':
		memset((void *)mdest, mval, mcount);
		break;
	case 'd':
		if( termch != '\n' )
			termch = 0;
		scanhex((void *)&mdiffs);
		memdiffs((unsigned char *)mdest, (unsigned char *)msrc, mcount, mdiffs);
		break;
	}
}

static void
memdiffs(unsigned char *p1, unsigned char *p2, unsigned nb, unsigned maxpr)
{
	unsigned n, prt;

	prt = 0;
	for( n = nb; n > 0; --n )
		if( *p1++ != *p2++ )
			if( ++prt <= maxpr )
				printf("%.16x %.2x # %.16x %.2x\n", p1 - 1,
					p1[-1], p2 - 1, p2[-1]);
	if( prt > maxpr )
		printf("Total of %d differences\n", prt);
}

static unsigned mend;
static unsigned mask;

static void
memlocate(void)
{
	unsigned a, n;
	unsigned char val[4];

	last_cmd = "ml";
	scanhex((void *)&mdest);
	if (termch != '\n') {
		termch = 0;
		scanhex((void *)&mend);
		if (termch != '\n') {
			termch = 0;
			scanhex((void *)&mval);
			mask = ~0;
			if (termch != '\n') termch = 0;
			scanhex((void *)&mask);
		}
	}
	n = 0;
	for (a = mdest; a < mend; a += 4) {
		if (mread(a, val, 4) == 4
			&& ((GETWORD(val) ^ mval) & mask) == 0) {
			printf("%.16x:  %.16x\n", a, GETWORD(val));
			if (++n >= 10)
				break;
		}
	}
}

static unsigned long mskip = 0x1000;
static unsigned long mlim = 0xffffffff;

static void
memzcan(void)
{
	unsigned char v;
	unsigned a;
	int ok, ook;

	scanhex(&mdest);
	if (termch != '\n') termch = 0;
	scanhex(&mskip);
	if (termch != '\n') termch = 0;
	scanhex(&mlim);
	ook = 0;
	for (a = mdest; a < mlim; a += mskip) {
		ok = mread(a, &v, 1);
		if (ok && !ook) {
			printf("%.8x .. ", a);
		} else if (!ok && ook)
			printf("%.8x\n", a - mskip);
		ook = ok;
		if (a + mskip < a)
			break;
	}
	if (ook)
		printf("%.8x\n", a - mskip);
}

static void proccall(void)
{
	unsigned long args[8];
	unsigned long ret;
	int i;
	typedef unsigned long (*callfunc_t)(unsigned long, unsigned long,
			unsigned long, unsigned long, unsigned long,
			unsigned long, unsigned long, unsigned long);
	callfunc_t func;

	if (!scanhex(&adrs))
		return;
	if (termch != '\n')
		termch = 0;
	for (i = 0; i < 8; ++i)
		args[i] = 0;
	for (i = 0; i < 8; ++i) {
		if (!scanhex(&args[i]) || termch == '\n')
			break;
		termch = 0;
	}
	func = (callfunc_t) adrs;
	ret = 0;
	if (setjmp(bus_error_jmp) == 0) {
		catch_memory_errors = 1;
		sync();
		ret = func(args[0], args[1], args[2], args[3],
			   args[4], args[5], args[6], args[7]);
		sync();
		printf("return value is 0x%lx\n", ret);
	} else {
		printf("*** %x exception occurred\n", fault_except);
	}
	catch_memory_errors = 0;
}

/* Input scanning routines */
int
skipbl(void)
{
	int c;

	if( termch != 0 ){
		c = termch;
		termch = 0;
	} else
		c = inchar();
	while( c == ' ' || c == '\t' )
		c = inchar();
	return c;
}

#define N_PTREGS	44
static char *regnames[N_PTREGS] = {
	"r0", "r1", "r2", "r3", "r4", "r5", "r6", "r7",
	"r8", "r9", "r10", "r11", "r12", "r13", "r14", "r15",
	"r16", "r17", "r18", "r19", "r20", "r21", "r22", "r23",
	"r24", "r25", "r26", "r27", "r28", "r29", "r30", "r31",
	"pc", "msr", "or3", "ctr", "lr", "xer", "ccr",
#ifdef CONFIG_PPC64
	"softe",
#else
	"mq",
#endif
	"trap", "dar", "dsisr", "res"
};

int
scanhex(unsigned long *vp)
{
	int c, d;
	unsigned long v;

	c = skipbl();
	if (c == '%') {
		/* parse register name */
		char regname[8];
		int i;

		for (i = 0; i < sizeof(regname) - 1; ++i) {
			c = inchar();
			if (!isalnum(c)) {
				termch = c;
				break;
			}
			regname[i] = c;
		}
		regname[i] = 0;
		for (i = 0; i < N_PTREGS; ++i) {
			if (strcmp(regnames[i], regname) == 0) {
				if (xmon_regs == NULL) {
					printf("regs not available\n");
					return 0;
				}
				*vp = ((unsigned long *)xmon_regs)[i];
				return 1;
			}
		}
		printf("invalid register name '%%%s'\n", regname);
		return 0;
	}

	/* skip leading "0x" if any */

	if (c == '0') {
		c = inchar();
		if (c == 'x') {
			c = inchar();
		} else {
			d = hexdigit(c);
			if (d == EOF) {
				termch = c;
				*vp = 0;
				return 1;
			}
		}
	} else if (c == '$') {
		int i;
		for (i=0; i<63; i++) {
			c = inchar();
			if (isspace(c)) {
				termch = c;
				break;
			}
			tmpstr[i] = c;
		}
		tmpstr[i++] = 0;
		*vp = 0;
		if (setjmp(bus_error_jmp) == 0) {
			catch_memory_errors = 1;
			sync();
			*vp = kallsyms_lookup_name(tmpstr);
			sync();
		}
		catch_memory_errors = 0;
		if (!(*vp)) {
			printf("unknown symbol '%s'\n", tmpstr);
			return 0;
		}
		return 1;
	}

	d = hexdigit(c);
	if (d == EOF) {
		termch = c;
		return 0;
	}
	v = 0;
	do {
		v = (v << 4) + d;
		c = inchar();
		d = hexdigit(c);
	} while (d != EOF);
	termch = c;
	*vp = v;
	return 1;
}

static void
scannl(void)
{
	int c;

	c = termch;
	termch = 0;
	while( c != '\n' )
		c = inchar();
}

static int hexdigit(int c)
{
	if( '0' <= c && c <= '9' )
		return c - '0';
	if( 'A' <= c && c <= 'F' )
		return c - ('A' - 10);
	if( 'a' <= c && c <= 'f' )
		return c - ('a' - 10);
	return EOF;
}

void
getstring(char *s, int size)
{
	int c;

	c = skipbl();
	do {
		if( size > 1 ){
			*s++ = c;
			--size;
		}
		c = inchar();
	} while( c != ' ' && c != '\t' && c != '\n' );
	termch = c;
	*s = 0;
}

static char line[256];
static char *lineptr;

static void
flush_input(void)
{
	lineptr = NULL;
}

static int
inchar(void)
{
	if (lineptr == NULL || *lineptr == 0) {
		if (xmon_gets(line, sizeof(line)) == NULL) {
			lineptr = NULL;
			return EOF;
		}
		lineptr = line;
	}
	return *lineptr++;
}

static void
take_input(char *str)
{
	lineptr = str;
}


static void
symbol_lookup(void)
{
	int type = inchar();
	unsigned long addr;
	static char tmp[64];

	switch (type) {
	case 'a':
		if (scanhex(&addr))
			xmon_print_symbol(addr, ": ", "\n");
		termch = 0;
		break;
	case 's':
		getstring(tmp, 64);
		if (setjmp(bus_error_jmp) == 0) {
			catch_memory_errors = 1;
			sync();
			addr = kallsyms_lookup_name(tmp);
			if (addr)
				printf("%s: %lx\n", tmp, addr);
			else
				printf("Symbol '%s' not found.\n", tmp);
			sync();
		}
		catch_memory_errors = 0;
		termch = 0;
		break;
	}
}


/* Print an address in numeric and symbolic form (if possible) */
static void xmon_print_symbol(unsigned long address, const char *mid,
			      const char *after)
{
	char *modname;
	const char *name = NULL;
	unsigned long offset, size;

	printf(REG, address);
	if (setjmp(bus_error_jmp) == 0) {
		catch_memory_errors = 1;
		sync();
		name = kallsyms_lookup(address, &size, &offset, &modname,
				       tmpstr);
		sync();
		/* wait a little while to see if we get a machine check */
		__delay(200);
	}

	catch_memory_errors = 0;

	if (name) {
		printf("%s%s+%#lx/%#lx", mid, name, offset, size);
		if (modname)
			printf(" [%s]", modname);
	}
	printf("%s", after);
}

#ifdef CONFIG_PPC_BOOK3S_64
void dump_segments(void)
{
	int i;
	unsigned long esid,vsid,valid;
	unsigned long llp;

	printf("SLB contents of cpu 0x%x\n", smp_processor_id());

	for (i = 0; i < mmu_slb_size; i++) {
		asm volatile("slbmfee  %0,%1" : "=r" (esid) : "r" (i));
		asm volatile("slbmfev  %0,%1" : "=r" (vsid) : "r" (i));
		valid = (esid & SLB_ESID_V);
		if (valid | esid | vsid) {
			printf("%02d %016lx %016lx", i, esid, vsid);
			if (valid) {
				llp = vsid & SLB_VSID_LLP;
				if (vsid & SLB_VSID_B_1T) {
					printf("  1T  ESID=%9lx  VSID=%13lx LLP:%3lx \n",
						GET_ESID_1T(esid),
						(vsid & ~SLB_VSID_B) >> SLB_VSID_SHIFT_1T,
						llp);
				} else {
					printf(" 256M ESID=%9lx  VSID=%13lx LLP:%3lx \n",
						GET_ESID(esid),
						(vsid & ~SLB_VSID_B) >> SLB_VSID_SHIFT,
						llp);
				}
			} else
				printf("\n");
		}
	}
}
#endif

#ifdef CONFIG_PPC_STD_MMU_32
void dump_segments(void)
{
	int i;

	printf("sr0-15 =");
	for (i = 0; i < 16; ++i)
		printf(" %x", mfsrin(i));
	printf("\n");
}
#endif

#ifdef CONFIG_44x
static void dump_tlb_44x(void)
{
	int i;

	for (i = 0; i < PPC44x_TLB_SIZE; i++) {
		unsigned long w0,w1,w2;
		asm volatile("tlbre  %0,%1,0" : "=r" (w0) : "r" (i));
		asm volatile("tlbre  %0,%1,1" : "=r" (w1) : "r" (i));
		asm volatile("tlbre  %0,%1,2" : "=r" (w2) : "r" (i));
		printf("[%02x] %08x %08x %08x ", i, w0, w1, w2);
		if (w0 & PPC44x_TLB_VALID) {
			printf("V %08x -> %01x%08x %c%c%c%c%c",
			       w0 & PPC44x_TLB_EPN_MASK,
			       w1 & PPC44x_TLB_ERPN_MASK,
			       w1 & PPC44x_TLB_RPN_MASK,
			       (w2 & PPC44x_TLB_W) ? 'W' : 'w',
			       (w2 & PPC44x_TLB_I) ? 'I' : 'i',
			       (w2 & PPC44x_TLB_M) ? 'M' : 'm',
			       (w2 & PPC44x_TLB_G) ? 'G' : 'g',
			       (w2 & PPC44x_TLB_E) ? 'E' : 'e');
		}
		printf("\n");
	}
}
#endif /* CONFIG_44x */

#ifdef CONFIG_PPC_BOOK3E
static void dump_tlb_book3e(void)
{
	u32 mmucfg, pidmask, lpidmask;
	u64 ramask;
	int i, tlb, ntlbs, pidsz, lpidsz, rasz, lrat = 0;
	int mmu_version;
	static const char *pgsz_names[] = {
		"  1K",
		"  2K",
		"  4K",
		"  8K",
		" 16K",
		" 32K",
		" 64K",
		"128K",
		"256K",
		"512K",
		"  1M",
		"  2M",
		"  4M",
		"  8M",
		" 16M",
		" 32M",
		" 64M",
		"128M",
		"256M",
		"512M",
		"  1G",
		"  2G",
		"  4G",
		"  8G",
		" 16G",
		" 32G",
		" 64G",
		"128G",
		"256G",
		"512G",
		"  1T",
		"  2T",
	};

	/* Gather some infos about the MMU */
	mmucfg = mfspr(SPRN_MMUCFG);
	mmu_version = (mmucfg & 3) + 1;
	ntlbs = ((mmucfg >> 2) & 3) + 1;
	pidsz = ((mmucfg >> 6) & 0x1f) + 1;
	lpidsz = (mmucfg >> 24) & 0xf;
	rasz = (mmucfg >> 16) & 0x7f;
	if ((mmu_version > 1) && (mmucfg & 0x10000))
		lrat = 1;
	printf("Book3E MMU MAV=%d.0,%d TLBs,%d-bit PID,%d-bit LPID,%d-bit RA\n",
	       mmu_version, ntlbs, pidsz, lpidsz, rasz);
	pidmask = (1ul << pidsz) - 1;
	lpidmask = (1ul << lpidsz) - 1;
	ramask = (1ull << rasz) - 1;

	for (tlb = 0; tlb < ntlbs; tlb++) {
		u32 tlbcfg;
		int nent, assoc, new_cc = 1;
		printf("TLB %d:\n------\n", tlb);
		switch(tlb) {
		case 0:
			tlbcfg = mfspr(SPRN_TLB0CFG);
			break;
		case 1:
			tlbcfg = mfspr(SPRN_TLB1CFG);
			break;
		case 2:
			tlbcfg = mfspr(SPRN_TLB2CFG);
			break;
		case 3:
			tlbcfg = mfspr(SPRN_TLB3CFG);
			break;
		default:
			printf("Unsupported TLB number !\n");
			continue;
		}
		nent = tlbcfg & 0xfff;
		assoc = (tlbcfg >> 24) & 0xff;
		for (i = 0; i < nent; i++) {
			u32 mas0 = MAS0_TLBSEL(tlb);
			u32 mas1 = MAS1_TSIZE(BOOK3E_PAGESZ_4K);
			u64 mas2 = 0;
			u64 mas7_mas3;
			int esel = i, cc = i;

			if (assoc != 0) {
				cc = i / assoc;
				esel = i % assoc;
				mas2 = cc * 0x1000;
			}

			mas0 |= MAS0_ESEL(esel);
			mtspr(SPRN_MAS0, mas0);
			mtspr(SPRN_MAS1, mas1);
			mtspr(SPRN_MAS2, mas2);
			asm volatile("tlbre  0,0,0" : : : "memory");
			mas1 = mfspr(SPRN_MAS1);
			mas2 = mfspr(SPRN_MAS2);
			mas7_mas3 = mfspr(SPRN_MAS7_MAS3);
			if (assoc && (i % assoc) == 0)
				new_cc = 1;
			if (!(mas1 & MAS1_VALID))
				continue;
			if (assoc == 0)
				printf("%04x- ", i);
			else if (new_cc)
				printf("%04x-%c", cc, 'A' + esel);
			else
				printf("    |%c", 'A' + esel);
			new_cc = 0;
			printf(" %016llx %04x %s %c%c AS%c",
			       mas2 & ~0x3ffull,
			       (mas1 >> 16) & 0x3fff,
			       pgsz_names[(mas1 >> 7) & 0x1f],
			       mas1 & MAS1_IND ? 'I' : ' ',
			       mas1 & MAS1_IPROT ? 'P' : ' ',
			       mas1 & MAS1_TS ? '1' : '0');
			printf(" %c%c%c%c%c%c%c",
			       mas2 & MAS2_X0 ? 'a' : ' ',
			       mas2 & MAS2_X1 ? 'v' : ' ',
			       mas2 & MAS2_W  ? 'w' : ' ',
			       mas2 & MAS2_I  ? 'i' : ' ',
			       mas2 & MAS2_M  ? 'm' : ' ',
			       mas2 & MAS2_G  ? 'g' : ' ',
			       mas2 & MAS2_E  ? 'e' : ' ');
			printf(" %016llx", mas7_mas3 & ramask & ~0x7ffull);
			if (mas1 & MAS1_IND)
				printf(" %s\n",
				       pgsz_names[(mas7_mas3 >> 1) & 0x1f]);
			else
				printf(" U%c%c%c S%c%c%c\n",
				       mas7_mas3 & MAS3_UX ? 'x' : ' ',
				       mas7_mas3 & MAS3_UW ? 'w' : ' ',
				       mas7_mas3 & MAS3_UR ? 'r' : ' ',
				       mas7_mas3 & MAS3_SX ? 'x' : ' ',
				       mas7_mas3 & MAS3_SW ? 'w' : ' ',
				       mas7_mas3 & MAS3_SR ? 'r' : ' ');
		}
	}
}
#endif /* CONFIG_PPC_BOOK3E */

static void xmon_init(int enable)
{
	if (enable) {
		__debugger = xmon;
		__debugger_ipi = xmon_ipi;
		__debugger_bpt = xmon_bpt;
		__debugger_sstep = xmon_sstep;
		__debugger_iabr_match = xmon_iabr_match;
		__debugger_break_match = xmon_break_match;
		__debugger_fault_handler = xmon_fault_handler;
	} else {
		__debugger = NULL;
		__debugger_ipi = NULL;
		__debugger_bpt = NULL;
		__debugger_sstep = NULL;
		__debugger_iabr_match = NULL;
		__debugger_break_match = NULL;
		__debugger_fault_handler = NULL;
	}
}

#ifdef CONFIG_MAGIC_SYSRQ
static void sysrq_handle_xmon(int key)
{
	/* ensure xmon is enabled */
	xmon_init(1);
	debugger(get_irq_regs());
}

static struct sysrq_key_op sysrq_xmon_op = {
	.handler =	sysrq_handle_xmon,
	.help_msg =	"xmon(x)",
	.action_msg =	"Entering xmon",
};

static int __init setup_xmon_sysrq(void)
{
	register_sysrq_key('x', &sysrq_xmon_op);
	return 0;
}
__initcall(setup_xmon_sysrq);
#endif /* CONFIG_MAGIC_SYSRQ */

static int __initdata xmon_early, xmon_off;

static int __init early_parse_xmon(char *p)
{
	if (!p || strncmp(p, "early", 5) == 0) {
		/* just "xmon" is equivalent to "xmon=early" */
		xmon_init(1);
		xmon_early = 1;
	} else if (strncmp(p, "on", 2) == 0)
		xmon_init(1);
	else if (strncmp(p, "off", 3) == 0)
		xmon_off = 1;
	else if (strncmp(p, "nobt", 4) == 0)
		xmon_no_auto_backtrace = 1;
	else
		return 1;

	return 0;
}
early_param("xmon", early_parse_xmon);

void __init xmon_setup(void)
{
#ifdef CONFIG_XMON_DEFAULT
	if (!xmon_off)
		xmon_init(1);
#endif
	if (xmon_early)
		debugger(NULL);
}

#ifdef CONFIG_SPU_BASE

struct spu_info {
	struct spu *spu;
	u64 saved_mfc_sr1_RW;
	u32 saved_spu_runcntl_RW;
	unsigned long dump_addr;
	u8 stopped_ok;
};

#define XMON_NUM_SPUS	16	/* Enough for current hardware */

static struct spu_info spu_info[XMON_NUM_SPUS];

void xmon_register_spus(struct list_head *list)
{
	struct spu *spu;

	list_for_each_entry(spu, list, full_list) {
		if (spu->number >= XMON_NUM_SPUS) {
			WARN_ON(1);
			continue;
		}

		spu_info[spu->number].spu = spu;
		spu_info[spu->number].stopped_ok = 0;
		spu_info[spu->number].dump_addr = (unsigned long)
				spu_info[spu->number].spu->local_store;
	}
}

static void stop_spus(void)
{
	struct spu *spu;
	int i;
	u64 tmp;

	for (i = 0; i < XMON_NUM_SPUS; i++) {
		if (!spu_info[i].spu)
			continue;

		if (setjmp(bus_error_jmp) == 0) {
			catch_memory_errors = 1;
			sync();

			spu = spu_info[i].spu;

			spu_info[i].saved_spu_runcntl_RW =
				in_be32(&spu->problem->spu_runcntl_RW);

			tmp = spu_mfc_sr1_get(spu);
			spu_info[i].saved_mfc_sr1_RW = tmp;

			tmp &= ~MFC_STATE1_MASTER_RUN_CONTROL_MASK;
			spu_mfc_sr1_set(spu, tmp);

			sync();
			__delay(200);

			spu_info[i].stopped_ok = 1;

			printf("Stopped spu %.2d (was %s)\n", i,
					spu_info[i].saved_spu_runcntl_RW ?
					"running" : "stopped");
		} else {
			catch_memory_errors = 0;
			printf("*** Error stopping spu %.2d\n", i);
		}
		catch_memory_errors = 0;
	}
}

static void restart_spus(void)
{
	struct spu *spu;
	int i;

	for (i = 0; i < XMON_NUM_SPUS; i++) {
		if (!spu_info[i].spu)
			continue;

		if (!spu_info[i].stopped_ok) {
			printf("*** Error, spu %d was not successfully stopped"
					", not restarting\n", i);
			continue;
		}

		if (setjmp(bus_error_jmp) == 0) {
			catch_memory_errors = 1;
			sync();

			spu = spu_info[i].spu;
			spu_mfc_sr1_set(spu, spu_info[i].saved_mfc_sr1_RW);
			out_be32(&spu->problem->spu_runcntl_RW,
					spu_info[i].saved_spu_runcntl_RW);

			sync();
			__delay(200);

			printf("Restarted spu %.2d\n", i);
		} else {
			catch_memory_errors = 0;
			printf("*** Error restarting spu %.2d\n", i);
		}
		catch_memory_errors = 0;
	}
}

#define DUMP_WIDTH	23
#define DUMP_VALUE(format, field, value)				\
do {									\
	if (setjmp(bus_error_jmp) == 0) {				\
		catch_memory_errors = 1;				\
		sync();							\
		printf("  %-*s = "format"\n", DUMP_WIDTH,		\
				#field, value);				\
		sync();							\
		__delay(200);						\
	} else {							\
		catch_memory_errors = 0;				\
		printf("  %-*s = *** Error reading field.\n",		\
					DUMP_WIDTH, #field);		\
	}								\
	catch_memory_errors = 0;					\
} while (0)

#define DUMP_FIELD(obj, format, field)	\
	DUMP_VALUE(format, field, obj->field)

static void dump_spu_fields(struct spu *spu)
{
	printf("Dumping spu fields at address %p:\n", spu);

	DUMP_FIELD(spu, "0x%x", number);
	DUMP_FIELD(spu, "%s", name);
	DUMP_FIELD(spu, "0x%lx", local_store_phys);
	DUMP_FIELD(spu, "0x%p", local_store);
	DUMP_FIELD(spu, "0x%lx", ls_size);
	DUMP_FIELD(spu, "0x%x", node);
	DUMP_FIELD(spu, "0x%lx", flags);
	DUMP_FIELD(spu, "%d", class_0_pending);
	DUMP_FIELD(spu, "0x%lx", class_0_dar);
	DUMP_FIELD(spu, "0x%lx", class_1_dar);
	DUMP_FIELD(spu, "0x%lx", class_1_dsisr);
	DUMP_FIELD(spu, "0x%lx", irqs[0]);
	DUMP_FIELD(spu, "0x%lx", irqs[1]);
	DUMP_FIELD(spu, "0x%lx", irqs[2]);
	DUMP_FIELD(spu, "0x%x", slb_replace);
	DUMP_FIELD(spu, "%d", pid);
	DUMP_FIELD(spu, "0x%p", mm);
	DUMP_FIELD(spu, "0x%p", ctx);
	DUMP_FIELD(spu, "0x%p", rq);
	DUMP_FIELD(spu, "0x%p", timestamp);
	DUMP_FIELD(spu, "0x%lx", problem_phys);
	DUMP_FIELD(spu, "0x%p", problem);
	DUMP_VALUE("0x%x", problem->spu_runcntl_RW,
			in_be32(&spu->problem->spu_runcntl_RW));
	DUMP_VALUE("0x%x", problem->spu_status_R,
			in_be32(&spu->problem->spu_status_R));
	DUMP_VALUE("0x%x", problem->spu_npc_RW,
			in_be32(&spu->problem->spu_npc_RW));
	DUMP_FIELD(spu, "0x%p", priv2);
	DUMP_FIELD(spu, "0x%p", pdata);
}

int
spu_inst_dump(unsigned long adr, long count, int praddr)
{
	return generic_inst_dump(adr, count, praddr, print_insn_spu);
}

static void dump_spu_ls(unsigned long num, int subcmd)
{
	unsigned long offset, addr, ls_addr;

	if (setjmp(bus_error_jmp) == 0) {
		catch_memory_errors = 1;
		sync();
		ls_addr = (unsigned long)spu_info[num].spu->local_store;
		sync();
		__delay(200);
	} else {
		catch_memory_errors = 0;
		printf("*** Error: accessing spu info for spu %d\n", num);
		return;
	}
	catch_memory_errors = 0;

	if (scanhex(&offset))
		addr = ls_addr + offset;
	else
		addr = spu_info[num].dump_addr;

	if (addr >= ls_addr + LS_SIZE) {
		printf("*** Error: address outside of local store\n");
		return;
	}

	switch (subcmd) {
	case 'i':
		addr += spu_inst_dump(addr, 16, 1);
		last_cmd = "sdi\n";
		break;
	default:
		prdump(addr, 64);
		addr += 64;
		last_cmd = "sd\n";
		break;
	}

	spu_info[num].dump_addr = addr;
}

static int do_spu_cmd(void)
{
	static unsigned long num = 0;
	int cmd, subcmd = 0;

	cmd = inchar();
	switch (cmd) {
	case 's':
		stop_spus();
		break;
	case 'r':
		restart_spus();
		break;
	case 'd':
		subcmd = inchar();
		if (isxdigit(subcmd) || subcmd == '\n')
			termch = subcmd;
	case 'f':
		scanhex(&num);
		if (num >= XMON_NUM_SPUS || !spu_info[num].spu) {
			printf("*** Error: invalid spu number\n");
			return 0;
		}

		switch (cmd) {
		case 'f':
			dump_spu_fields(spu_info[num].spu);
			break;
		default:
			dump_spu_ls(num, subcmd);
			break;
		}

		break;
	default:
		return -1;
	}

	return 0;
}
#else /* ! CONFIG_SPU_BASE */
static int do_spu_cmd(void)
{
	return -1;
}
#endif<|MERGE_RESOLUTION|>--- conflicted
+++ resolved
@@ -1000,24 +1000,14 @@
 					last_cpu = cpu;
 				} else {
 					if (last_cpu != first_cpu)
-<<<<<<< HEAD
-						printf("-%lx", last_cpu);
-					last_cpu = first_cpu = cpu;
-					printf(" %lx", cpu);
-=======
 						printf("-0x%lx", last_cpu);
 					last_cpu = first_cpu = cpu;
 					printf(" 0x%lx", cpu);
->>>>>>> fc14f9c1
 				}
 			}
 		}
 		if (last_cpu != first_cpu)
-<<<<<<< HEAD
-			printf("-%lx", last_cpu);
-=======
 			printf("-0x%lx", last_cpu);
->>>>>>> fc14f9c1
 		printf("\n");
 		return 0;
 	}
