--- conflicted
+++ resolved
@@ -179,11 +179,7 @@
 	 * re-initialized.
 	 */
 	kvm_for_each_vcpu(i, tmp, vcpu->kvm) {
-<<<<<<< HEAD
-		tmp->arch.pause = true;
-=======
 		tmp->arch.power_off = true;
->>>>>>> afd2ff9b
 		kvm_vcpu_kick(tmp);
 	}
 
