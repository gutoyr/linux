--- conflicted
+++ resolved
@@ -144,19 +144,6 @@
 	return VM_FAULT_SIGBUS;
 }
 
-<<<<<<< HEAD
-void kvm_arch_free_memslot(struct kvm *kvm, struct kvm_memory_slot *free,
-			   struct kvm_memory_slot *dont)
-{
-}
-
-int kvm_arch_create_memslot(struct kvm *kvm, struct kvm_memory_slot *slot,
-			    unsigned long npages)
-{
-	return 0;
-}
-=======
->>>>>>> fc14f9c1
 
 /**
  * kvm_arch_destroy_vm - destroy the VM data structure
