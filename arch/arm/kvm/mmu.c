/*
 * Copyright (C) 2012 - Virtual Open Systems and Columbia University
 * Author: Christoffer Dall <c.dall@virtualopensystems.com>
 *
 * This program is free software; you can redistribute it and/or modify
 * it under the terms of the GNU General Public License, version 2, as
 * published by the Free Software Foundation.
 *
 * This program is distributed in the hope that it will be useful,
 * but WITHOUT ANY WARRANTY; without even the implied warranty of
 * MERCHANTABILITY or FITNESS FOR A PARTICULAR PURPOSE.  See the
 * GNU General Public License for more details.
 *
 * You should have received a copy of the GNU General Public License
 * along with this program; if not, write to the Free Software
 * Foundation, 51 Franklin Street, Fifth Floor, Boston, MA  02110-1301, USA.
 */

#include <linux/mman.h>
#include <linux/kvm_host.h>
#include <linux/io.h>
#include <linux/hugetlb.h>
#include <trace/events/kvm.h>
#include <asm/pgalloc.h>
#include <asm/cacheflush.h>
#include <asm/kvm_arm.h>
#include <asm/kvm_mmu.h>
#include <asm/kvm_mmio.h>
#include <asm/kvm_asm.h>
#include <asm/kvm_emulate.h>

#include "trace.h"

extern char  __hyp_idmap_text_start[], __hyp_idmap_text_end[];

static pgd_t *boot_hyp_pgd;
static pgd_t *hyp_pgd;
static DEFINE_MUTEX(kvm_hyp_pgd_mutex);

static void *init_bounce_page;
static unsigned long hyp_idmap_start;
static unsigned long hyp_idmap_end;
static phys_addr_t hyp_idmap_vector;

#define hyp_pgd_order get_order(PTRS_PER_PGD * sizeof(pgd_t))

#define kvm_pmd_huge(_x)	(pmd_huge(_x) || pmd_trans_huge(_x))

static void kvm_tlb_flush_vmid_ipa(struct kvm *kvm, phys_addr_t ipa)
{
	/*
	 * This function also gets called when dealing with HYP page
	 * tables. As HYP doesn't have an associated struct kvm (and
	 * the HYP page tables are fairly static), we don't do
	 * anything there.
	 */
	if (kvm)
		kvm_call_hyp(__kvm_tlb_flush_vmid_ipa, kvm, ipa);
}

/*
 * D-Cache management functions. They take the page table entries by
 * value, as they are flushing the cache using the kernel mapping (or
 * kmap on 32bit).
 */
static void kvm_flush_dcache_pte(pte_t pte)
{
	__kvm_flush_dcache_pte(pte);
}

static void kvm_flush_dcache_pmd(pmd_t pmd)
{
	__kvm_flush_dcache_pmd(pmd);
}

static void kvm_flush_dcache_pud(pud_t pud)
{
	__kvm_flush_dcache_pud(pud);
}

static int mmu_topup_memory_cache(struct kvm_mmu_memory_cache *cache,
				  int min, int max)
{
	void *page;

	BUG_ON(max > KVM_NR_MEM_OBJS);
	if (cache->nobjs >= min)
		return 0;
	while (cache->nobjs < max) {
		page = (void *)__get_free_page(PGALLOC_GFP);
		if (!page)
			return -ENOMEM;
		cache->objects[cache->nobjs++] = page;
	}
	return 0;
}

static void mmu_free_memory_cache(struct kvm_mmu_memory_cache *mc)
{
	while (mc->nobjs)
		free_page((unsigned long)mc->objects[--mc->nobjs]);
}

static void *mmu_memory_cache_alloc(struct kvm_mmu_memory_cache *mc)
{
	void *p;

	BUG_ON(!mc || !mc->nobjs);
	p = mc->objects[--mc->nobjs];
	return p;
}

static void clear_pgd_entry(struct kvm *kvm, pgd_t *pgd, phys_addr_t addr)
{
	pud_t *pud_table __maybe_unused = pud_offset(pgd, 0);
	pgd_clear(pgd);
	kvm_tlb_flush_vmid_ipa(kvm, addr);
	pud_free(NULL, pud_table);
	put_page(virt_to_page(pgd));
}

static void clear_pud_entry(struct kvm *kvm, pud_t *pud, phys_addr_t addr)
{
	pmd_t *pmd_table = pmd_offset(pud, 0);
	VM_BUG_ON(pud_huge(*pud));
	pud_clear(pud);
	kvm_tlb_flush_vmid_ipa(kvm, addr);
	pmd_free(NULL, pmd_table);
	put_page(virt_to_page(pud));
}

static void clear_pmd_entry(struct kvm *kvm, pmd_t *pmd, phys_addr_t addr)
{
	pte_t *pte_table = pte_offset_kernel(pmd, 0);
	VM_BUG_ON(kvm_pmd_huge(*pmd));
	pmd_clear(pmd);
	kvm_tlb_flush_vmid_ipa(kvm, addr);
	pte_free_kernel(NULL, pte_table);
	put_page(virt_to_page(pmd));
}

/*
 * Unmapping vs dcache management:
 *
 * If a guest maps certain memory pages as uncached, all writes will
 * bypass the data cache and go directly to RAM.  However, the CPUs
 * can still speculate reads (not writes) and fill cache lines with
 * data.
 *
 * Those cache lines will be *clean* cache lines though, so a
 * clean+invalidate operation is equivalent to an invalidate
 * operation, because no cache lines are marked dirty.
 *
 * Those clean cache lines could be filled prior to an uncached write
 * by the guest, and the cache coherent IO subsystem would therefore
 * end up writing old data to disk.
 *
 * This is why right after unmapping a page/section and invalidating
 * the corresponding TLBs, we call kvm_flush_dcache_p*() to make sure
 * the IO subsystem will never hit in the cache.
 */
static void unmap_ptes(struct kvm *kvm, pmd_t *pmd,
		       phys_addr_t addr, phys_addr_t end)
{
	phys_addr_t start_addr = addr;
	pte_t *pte, *start_pte;

	start_pte = pte = pte_offset_kernel(pmd, addr);
	do {
		if (!pte_none(*pte)) {
			pte_t old_pte = *pte;

			kvm_set_pte(pte, __pte(0));
			kvm_tlb_flush_vmid_ipa(kvm, addr);

			/* No need to invalidate the cache for device mappings */
			if ((pte_val(old_pte) & PAGE_S2_DEVICE) != PAGE_S2_DEVICE)
				kvm_flush_dcache_pte(old_pte);

			put_page(virt_to_page(pte));
		}
	} while (pte++, addr += PAGE_SIZE, addr != end);

	if (kvm_pte_table_empty(kvm, start_pte))
		clear_pmd_entry(kvm, pmd, start_addr);
}

static void unmap_pmds(struct kvm *kvm, pud_t *pud,
		       phys_addr_t addr, phys_addr_t end)
{
	phys_addr_t next, start_addr = addr;
	pmd_t *pmd, *start_pmd;

	start_pmd = pmd = pmd_offset(pud, addr);
	do {
		next = kvm_pmd_addr_end(addr, end);
		if (!pmd_none(*pmd)) {
			if (kvm_pmd_huge(*pmd)) {
				pmd_t old_pmd = *pmd;

				pmd_clear(pmd);
				kvm_tlb_flush_vmid_ipa(kvm, addr);

				kvm_flush_dcache_pmd(old_pmd);

				put_page(virt_to_page(pmd));
			} else {
				unmap_ptes(kvm, pmd, addr, next);
			}
		}
	} while (pmd++, addr = next, addr != end);

	if (kvm_pmd_table_empty(kvm, start_pmd))
		clear_pud_entry(kvm, pud, start_addr);
}

static void unmap_puds(struct kvm *kvm, pgd_t *pgd,
		       phys_addr_t addr, phys_addr_t end)
{
	phys_addr_t next, start_addr = addr;
	pud_t *pud, *start_pud;

	start_pud = pud = pud_offset(pgd, addr);
	do {
		next = kvm_pud_addr_end(addr, end);
		if (!pud_none(*pud)) {
			if (pud_huge(*pud)) {
				pud_t old_pud = *pud;

				pud_clear(pud);
				kvm_tlb_flush_vmid_ipa(kvm, addr);

				kvm_flush_dcache_pud(old_pud);

				put_page(virt_to_page(pud));
			} else {
				unmap_pmds(kvm, pud, addr, next);
			}
		}
	} while (pud++, addr = next, addr != end);

	if (kvm_pud_table_empty(kvm, start_pud))
		clear_pgd_entry(kvm, pgd, start_addr);
}


static void unmap_range(struct kvm *kvm, pgd_t *pgdp,
			phys_addr_t start, u64 size)
{
	pgd_t *pgd;
	phys_addr_t addr = start, end = start + size;
	phys_addr_t next;

	pgd = pgdp + kvm_pgd_index(addr);
	do {
		next = kvm_pgd_addr_end(addr, end);
		if (!pgd_none(*pgd))
			unmap_puds(kvm, pgd, addr, next);
	} while (pgd++, addr = next, addr != end);
}

static void stage2_flush_ptes(struct kvm *kvm, pmd_t *pmd,
			      phys_addr_t addr, phys_addr_t end)
{
	pte_t *pte;

	pte = pte_offset_kernel(pmd, addr);
	do {
		if (!pte_none(*pte) &&
		    (pte_val(*pte) & PAGE_S2_DEVICE) != PAGE_S2_DEVICE)
			kvm_flush_dcache_pte(*pte);
	} while (pte++, addr += PAGE_SIZE, addr != end);
}

static void stage2_flush_pmds(struct kvm *kvm, pud_t *pud,
			      phys_addr_t addr, phys_addr_t end)
{
	pmd_t *pmd;
	phys_addr_t next;

	pmd = pmd_offset(pud, addr);
	do {
		next = kvm_pmd_addr_end(addr, end);
		if (!pmd_none(*pmd)) {
			if (kvm_pmd_huge(*pmd))
				kvm_flush_dcache_pmd(*pmd);
			else
				stage2_flush_ptes(kvm, pmd, addr, next);
		}
	} while (pmd++, addr = next, addr != end);
}

static void stage2_flush_puds(struct kvm *kvm, pgd_t *pgd,
			      phys_addr_t addr, phys_addr_t end)
{
	pud_t *pud;
	phys_addr_t next;

	pud = pud_offset(pgd, addr);
	do {
		next = kvm_pud_addr_end(addr, end);
		if (!pud_none(*pud)) {
			if (pud_huge(*pud))
				kvm_flush_dcache_pud(*pud);
			else
				stage2_flush_pmds(kvm, pud, addr, next);
		}
	} while (pud++, addr = next, addr != end);
}

static void stage2_flush_memslot(struct kvm *kvm,
				 struct kvm_memory_slot *memslot)
{
	phys_addr_t addr = memslot->base_gfn << PAGE_SHIFT;
	phys_addr_t end = addr + PAGE_SIZE * memslot->npages;
	phys_addr_t next;
	pgd_t *pgd;

	pgd = kvm->arch.pgd + kvm_pgd_index(addr);
	do {
		next = kvm_pgd_addr_end(addr, end);
		stage2_flush_puds(kvm, pgd, addr, next);
	} while (pgd++, addr = next, addr != end);
}

/**
 * stage2_flush_vm - Invalidate cache for pages mapped in stage 2
 * @kvm: The struct kvm pointer
 *
 * Go through the stage 2 page tables and invalidate any cache lines
 * backing memory already mapped to the VM.
 */
void stage2_flush_vm(struct kvm *kvm)
{
	struct kvm_memslots *slots;
	struct kvm_memory_slot *memslot;
	int idx;

	idx = srcu_read_lock(&kvm->srcu);
	spin_lock(&kvm->mmu_lock);

	slots = kvm_memslots(kvm);
	kvm_for_each_memslot(memslot, slots)
		stage2_flush_memslot(kvm, memslot);

	spin_unlock(&kvm->mmu_lock);
	srcu_read_unlock(&kvm->srcu, idx);
}

/**
 * free_boot_hyp_pgd - free HYP boot page tables
 *
 * Free the HYP boot page tables. The bounce page is also freed.
 */
void free_boot_hyp_pgd(void)
{
	mutex_lock(&kvm_hyp_pgd_mutex);

	if (boot_hyp_pgd) {
		unmap_range(NULL, boot_hyp_pgd, hyp_idmap_start, PAGE_SIZE);
		unmap_range(NULL, boot_hyp_pgd, TRAMPOLINE_VA, PAGE_SIZE);
		free_pages((unsigned long)boot_hyp_pgd, hyp_pgd_order);
		boot_hyp_pgd = NULL;
	}

	if (hyp_pgd)
		unmap_range(NULL, hyp_pgd, TRAMPOLINE_VA, PAGE_SIZE);

	free_page((unsigned long)init_bounce_page);
	init_bounce_page = NULL;

	mutex_unlock(&kvm_hyp_pgd_mutex);
}

/**
 * free_hyp_pgds - free Hyp-mode page tables
 *
 * Assumes hyp_pgd is a page table used strictly in Hyp-mode and
 * therefore contains either mappings in the kernel memory area (above
 * PAGE_OFFSET), or device mappings in the vmalloc range (from
 * VMALLOC_START to VMALLOC_END).
 *
 * boot_hyp_pgd should only map two pages for the init code.
 */
void free_hyp_pgds(void)
{
	unsigned long addr;

	free_boot_hyp_pgd();

	mutex_lock(&kvm_hyp_pgd_mutex);

	if (hyp_pgd) {
		for (addr = PAGE_OFFSET; virt_addr_valid(addr); addr += PGDIR_SIZE)
			unmap_range(NULL, hyp_pgd, KERN_TO_HYP(addr), PGDIR_SIZE);
		for (addr = VMALLOC_START; is_vmalloc_addr((void*)addr); addr += PGDIR_SIZE)
			unmap_range(NULL, hyp_pgd, KERN_TO_HYP(addr), PGDIR_SIZE);

		free_pages((unsigned long)hyp_pgd, hyp_pgd_order);
		hyp_pgd = NULL;
	}

	mutex_unlock(&kvm_hyp_pgd_mutex);
}

static void create_hyp_pte_mappings(pmd_t *pmd, unsigned long start,
				    unsigned long end, unsigned long pfn,
				    pgprot_t prot)
{
	pte_t *pte;
	unsigned long addr;

	addr = start;
	do {
		pte = pte_offset_kernel(pmd, addr);
		kvm_set_pte(pte, pfn_pte(pfn, prot));
		get_page(virt_to_page(pte));
		kvm_flush_dcache_to_poc(pte, sizeof(*pte));
		pfn++;
	} while (addr += PAGE_SIZE, addr != end);
}

static int create_hyp_pmd_mappings(pud_t *pud, unsigned long start,
				   unsigned long end, unsigned long pfn,
				   pgprot_t prot)
{
	pmd_t *pmd;
	pte_t *pte;
	unsigned long addr, next;

	addr = start;
	do {
		pmd = pmd_offset(pud, addr);

		BUG_ON(pmd_sect(*pmd));

		if (pmd_none(*pmd)) {
			pte = pte_alloc_one_kernel(NULL, addr);
			if (!pte) {
				kvm_err("Cannot allocate Hyp pte\n");
				return -ENOMEM;
			}
			pmd_populate_kernel(NULL, pmd, pte);
			get_page(virt_to_page(pmd));
			kvm_flush_dcache_to_poc(pmd, sizeof(*pmd));
		}

		next = pmd_addr_end(addr, end);

		create_hyp_pte_mappings(pmd, addr, next, pfn, prot);
		pfn += (next - addr) >> PAGE_SHIFT;
	} while (addr = next, addr != end);

	return 0;
}

static int create_hyp_pud_mappings(pgd_t *pgd, unsigned long start,
				   unsigned long end, unsigned long pfn,
				   pgprot_t prot)
{
	pud_t *pud;
	pmd_t *pmd;
	unsigned long addr, next;
	int ret;

	addr = start;
	do {
		pud = pud_offset(pgd, addr);

		if (pud_none_or_clear_bad(pud)) {
			pmd = pmd_alloc_one(NULL, addr);
			if (!pmd) {
				kvm_err("Cannot allocate Hyp pmd\n");
				return -ENOMEM;
			}
			pud_populate(NULL, pud, pmd);
			get_page(virt_to_page(pud));
			kvm_flush_dcache_to_poc(pud, sizeof(*pud));
		}

		next = pud_addr_end(addr, end);
		ret = create_hyp_pmd_mappings(pud, addr, next, pfn, prot);
		if (ret)
			return ret;
		pfn += (next - addr) >> PAGE_SHIFT;
	} while (addr = next, addr != end);

	return 0;
}

static int __create_hyp_mappings(pgd_t *pgdp,
				 unsigned long start, unsigned long end,
				 unsigned long pfn, pgprot_t prot)
{
	pgd_t *pgd;
	pud_t *pud;
	unsigned long addr, next;
	int err = 0;

	mutex_lock(&kvm_hyp_pgd_mutex);
	addr = start & PAGE_MASK;
	end = PAGE_ALIGN(end);
	do {
		pgd = pgdp + pgd_index(addr);

		if (pgd_none(*pgd)) {
			pud = pud_alloc_one(NULL, addr);
			if (!pud) {
				kvm_err("Cannot allocate Hyp pud\n");
				err = -ENOMEM;
				goto out;
			}
			pgd_populate(NULL, pgd, pud);
			get_page(virt_to_page(pgd));
			kvm_flush_dcache_to_poc(pgd, sizeof(*pgd));
		}

		next = pgd_addr_end(addr, end);
		err = create_hyp_pud_mappings(pgd, addr, next, pfn, prot);
		if (err)
			goto out;
		pfn += (next - addr) >> PAGE_SHIFT;
	} while (addr = next, addr != end);
out:
	mutex_unlock(&kvm_hyp_pgd_mutex);
	return err;
}

static phys_addr_t kvm_kaddr_to_phys(void *kaddr)
{
	if (!is_vmalloc_addr(kaddr)) {
		BUG_ON(!virt_addr_valid(kaddr));
		return __pa(kaddr);
	} else {
		return page_to_phys(vmalloc_to_page(kaddr)) +
		       offset_in_page(kaddr);
	}
}

/**
 * create_hyp_mappings - duplicate a kernel virtual address range in Hyp mode
 * @from:	The virtual kernel start address of the range
 * @to:		The virtual kernel end address of the range (exclusive)
 *
 * The same virtual address as the kernel virtual address is also used
 * in Hyp-mode mapping (modulo HYP_PAGE_OFFSET) to the same underlying
 * physical pages.
 */
int create_hyp_mappings(void *from, void *to)
{
	phys_addr_t phys_addr;
	unsigned long virt_addr;
	unsigned long start = KERN_TO_HYP((unsigned long)from);
	unsigned long end = KERN_TO_HYP((unsigned long)to);

	start = start & PAGE_MASK;
	end = PAGE_ALIGN(end);

	for (virt_addr = start; virt_addr < end; virt_addr += PAGE_SIZE) {
		int err;

		phys_addr = kvm_kaddr_to_phys(from + virt_addr - start);
		err = __create_hyp_mappings(hyp_pgd, virt_addr,
					    virt_addr + PAGE_SIZE,
					    __phys_to_pfn(phys_addr),
					    PAGE_HYP);
		if (err)
			return err;
	}

	return 0;
}

/**
 * create_hyp_io_mappings - duplicate a kernel IO mapping into Hyp mode
 * @from:	The kernel start VA of the range
 * @to:		The kernel end VA of the range (exclusive)
 * @phys_addr:	The physical start address which gets mapped
 *
 * The resulting HYP VA is the same as the kernel VA, modulo
 * HYP_PAGE_OFFSET.
 */
int create_hyp_io_mappings(void *from, void *to, phys_addr_t phys_addr)
{
	unsigned long start = KERN_TO_HYP((unsigned long)from);
	unsigned long end = KERN_TO_HYP((unsigned long)to);

	/* Check for a valid kernel IO mapping */
	if (!is_vmalloc_addr(from) || !is_vmalloc_addr(to - 1))
		return -EINVAL;

	return __create_hyp_mappings(hyp_pgd, start, end,
				     __phys_to_pfn(phys_addr), PAGE_HYP_DEVICE);
}

/* Free the HW pgd, one page at a time */
static void kvm_free_hwpgd(void *hwpgd)
{
	free_pages_exact(hwpgd, kvm_get_hwpgd_size());
}

/* Allocate the HW PGD, making sure that each page gets its own refcount */
static void *kvm_alloc_hwpgd(void)
{
	unsigned int size = kvm_get_hwpgd_size();

	return alloc_pages_exact(size, GFP_KERNEL | __GFP_ZERO);
}

/**
 * kvm_alloc_stage2_pgd - allocate level-1 table for stage-2 translation.
 * @kvm:	The KVM struct pointer for the VM.
 *
 * Allocates the 1st level table only of size defined by S2_PGD_ORDER (can
 * support either full 40-bit input addresses or limited to 32-bit input
 * addresses). Clears the allocated pages.
 *
 * Note we don't need locking here as this is only called when the VM is
 * created, which can only be done once.
 */
int kvm_alloc_stage2_pgd(struct kvm *kvm)
{
	pgd_t *pgd;
	void *hwpgd;

	if (kvm->arch.pgd != NULL) {
		kvm_err("kvm_arch already initialized?\n");
		return -EINVAL;
	}

	hwpgd = kvm_alloc_hwpgd();
	if (!hwpgd)
		return -ENOMEM;

	/* When the kernel uses more levels of page tables than the
	 * guest, we allocate a fake PGD and pre-populate it to point
	 * to the next-level page table, which will be the real
	 * initial page table pointed to by the VTTBR.
	 *
	 * When KVM_PREALLOC_LEVEL==2, we allocate a single page for
	 * the PMD and the kernel will use folded pud.
	 * When KVM_PREALLOC_LEVEL==1, we allocate 2 consecutive PUD
	 * pages.
	 */
	if (KVM_PREALLOC_LEVEL > 0) {
		int i;

		/*
		 * Allocate fake pgd for the page table manipulation macros to
		 * work.  This is not used by the hardware and we have no
		 * alignment requirement for this allocation.
		 */
		pgd = (pgd_t *)kmalloc(PTRS_PER_S2_PGD * sizeof(pgd_t),
				       GFP_KERNEL | __GFP_ZERO);

		if (!pgd) {
			kvm_free_hwpgd(hwpgd);
			return -ENOMEM;
		}

		/* Plug the HW PGD into the fake one. */
		for (i = 0; i < PTRS_PER_S2_PGD; i++) {
			if (KVM_PREALLOC_LEVEL == 1)
				pgd_populate(NULL, pgd + i,
					     (pud_t *)hwpgd + i * PTRS_PER_PUD);
			else if (KVM_PREALLOC_LEVEL == 2)
				pud_populate(NULL, pud_offset(pgd, 0) + i,
					     (pmd_t *)hwpgd + i * PTRS_PER_PMD);
		}
	} else {
		/*
		 * Allocate actual first-level Stage-2 page table used by the
		 * hardware for Stage-2 page table walks.
		 */
		pgd = (pgd_t *)hwpgd;
	}

	kvm_clean_pgd(pgd);
	kvm->arch.pgd = pgd;
	return 0;
}

/**
 * unmap_stage2_range -- Clear stage2 page table entries to unmap a range
 * @kvm:   The VM pointer
 * @start: The intermediate physical base address of the range to unmap
 * @size:  The size of the area to unmap
 *
 * Clear a range of stage-2 mappings, lowering the various ref-counts.  Must
 * be called while holding mmu_lock (unless for freeing the stage2 pgd before
 * destroying the VM), otherwise another faulting VCPU may come in and mess
 * with things behind our backs.
 */
static void unmap_stage2_range(struct kvm *kvm, phys_addr_t start, u64 size)
{
	unmap_range(kvm, kvm->arch.pgd, start, size);
}

static void stage2_unmap_memslot(struct kvm *kvm,
				 struct kvm_memory_slot *memslot)
{
	hva_t hva = memslot->userspace_addr;
	phys_addr_t addr = memslot->base_gfn << PAGE_SHIFT;
	phys_addr_t size = PAGE_SIZE * memslot->npages;
	hva_t reg_end = hva + size;

	/*
	 * A memory region could potentially cover multiple VMAs, and any holes
	 * between them, so iterate over all of them to find out if we should
	 * unmap any of them.
	 *
	 *     +--------------------------------------------+
	 * +---------------+----------------+   +----------------+
	 * |   : VMA 1     |      VMA 2     |   |    VMA 3  :    |
	 * +---------------+----------------+   +----------------+
	 *     |               memory region                |
	 *     +--------------------------------------------+
	 */
	do {
		struct vm_area_struct *vma = find_vma(current->mm, hva);
		hva_t vm_start, vm_end;

		if (!vma || vma->vm_start >= reg_end)
			break;

		/*
		 * Take the intersection of this VMA with the memory region
		 */
		vm_start = max(hva, vma->vm_start);
		vm_end = min(reg_end, vma->vm_end);

		if (!(vma->vm_flags & VM_PFNMAP)) {
			gpa_t gpa = addr + (vm_start - memslot->userspace_addr);
			unmap_stage2_range(kvm, gpa, vm_end - vm_start);
		}
		hva = vm_end;
	} while (hva < reg_end);
}

/**
 * stage2_unmap_vm - Unmap Stage-2 RAM mappings
 * @kvm: The struct kvm pointer
 *
 * Go through the memregions and unmap any reguler RAM
 * backing memory already mapped to the VM.
 */
void stage2_unmap_vm(struct kvm *kvm)
{
	struct kvm_memslots *slots;
	struct kvm_memory_slot *memslot;
	int idx;

	idx = srcu_read_lock(&kvm->srcu);
	spin_lock(&kvm->mmu_lock);

	slots = kvm_memslots(kvm);
	kvm_for_each_memslot(memslot, slots)
		stage2_unmap_memslot(kvm, memslot);

	spin_unlock(&kvm->mmu_lock);
	srcu_read_unlock(&kvm->srcu, idx);
}

/**
 * kvm_free_stage2_pgd - free all stage-2 tables
 * @kvm:	The KVM struct pointer for the VM.
 *
 * Walks the level-1 page table pointed to by kvm->arch.pgd and frees all
 * underlying level-2 and level-3 tables before freeing the actual level-1 table
 * and setting the struct pointer to NULL.
 *
 * Note we don't need locking here as this is only called when the VM is
 * destroyed, which can only be done once.
 */
void kvm_free_stage2_pgd(struct kvm *kvm)
{
	if (kvm->arch.pgd == NULL)
		return;

	unmap_stage2_range(kvm, 0, KVM_PHYS_SIZE);
	kvm_free_hwpgd(kvm_get_hwpgd(kvm));
	if (KVM_PREALLOC_LEVEL > 0)
		kfree(kvm->arch.pgd);

	kvm->arch.pgd = NULL;
}

static pud_t *stage2_get_pud(struct kvm *kvm, struct kvm_mmu_memory_cache *cache,
			     phys_addr_t addr)
{
	pgd_t *pgd;
	pud_t *pud;

	pgd = kvm->arch.pgd + kvm_pgd_index(addr);
	if (WARN_ON(pgd_none(*pgd))) {
		if (!cache)
			return NULL;
		pud = mmu_memory_cache_alloc(cache);
		pgd_populate(NULL, pgd, pud);
		get_page(virt_to_page(pgd));
	}

	return pud_offset(pgd, addr);
}

static pmd_t *stage2_get_pmd(struct kvm *kvm, struct kvm_mmu_memory_cache *cache,
			     phys_addr_t addr)
{
	pud_t *pud;
	pmd_t *pmd;

	pud = stage2_get_pud(kvm, cache, addr);
	if (pud_none(*pud)) {
		if (!cache)
			return NULL;
		pmd = mmu_memory_cache_alloc(cache);
		pud_populate(NULL, pud, pmd);
		get_page(virt_to_page(pud));
	}

	return pmd_offset(pud, addr);
}

static int stage2_set_pmd_huge(struct kvm *kvm, struct kvm_mmu_memory_cache
			       *cache, phys_addr_t addr, const pmd_t *new_pmd)
{
	pmd_t *pmd, old_pmd;

	pmd = stage2_get_pmd(kvm, cache, addr);
	VM_BUG_ON(!pmd);

	/*
	 * Mapping in huge pages should only happen through a fault.  If a
	 * page is merged into a transparent huge page, the individual
	 * subpages of that huge page should be unmapped through MMU
	 * notifiers before we get here.
	 *
	 * Merging of CompoundPages is not supported; they should become
	 * splitting first, unmapped, merged, and mapped back in on-demand.
	 */
	VM_BUG_ON(pmd_present(*pmd) && pmd_pfn(*pmd) != pmd_pfn(*new_pmd));

	old_pmd = *pmd;
	kvm_set_pmd(pmd, *new_pmd);
	if (pmd_present(old_pmd))
		kvm_tlb_flush_vmid_ipa(kvm, addr);
	else
		get_page(virt_to_page(pmd));
	return 0;
}

static int stage2_set_pte(struct kvm *kvm, struct kvm_mmu_memory_cache *cache,
			  phys_addr_t addr, const pte_t *new_pte, bool iomap)
{
	pmd_t *pmd;
	pte_t *pte, old_pte;

	/* Create stage-2 page table mapping - Levels 0 and 1 */
	pmd = stage2_get_pmd(kvm, cache, addr);
	if (!pmd) {
		/*
		 * Ignore calls from kvm_set_spte_hva for unallocated
		 * address ranges.
		 */
		return 0;
	}

	/* Create stage-2 page mappings - Level 2 */
	if (pmd_none(*pmd)) {
		if (!cache)
			return 0; /* ignore calls from kvm_set_spte_hva */
		pte = mmu_memory_cache_alloc(cache);
		kvm_clean_pte(pte);
		pmd_populate_kernel(NULL, pmd, pte);
		get_page(virt_to_page(pmd));
	}

	pte = pte_offset_kernel(pmd, addr);

	if (iomap && pte_present(*pte))
		return -EFAULT;

	/* Create 2nd stage page table mapping - Level 3 */
	old_pte = *pte;
	kvm_set_pte(pte, *new_pte);
	if (pte_present(old_pte))
		kvm_tlb_flush_vmid_ipa(kvm, addr);
	else
		get_page(virt_to_page(pte));

	return 0;
}

/**
 * kvm_phys_addr_ioremap - map a device range to guest IPA
 *
 * @kvm:	The KVM pointer
 * @guest_ipa:	The IPA at which to insert the mapping
 * @pa:		The physical address of the device
 * @size:	The size of the mapping
 */
int kvm_phys_addr_ioremap(struct kvm *kvm, phys_addr_t guest_ipa,
			  phys_addr_t pa, unsigned long size, bool writable)
{
	phys_addr_t addr, end;
	int ret = 0;
	unsigned long pfn;
	struct kvm_mmu_memory_cache cache = { 0, };

	end = (guest_ipa + size + PAGE_SIZE - 1) & PAGE_MASK;
	pfn = __phys_to_pfn(pa);

	for (addr = guest_ipa; addr < end; addr += PAGE_SIZE) {
		pte_t pte = pfn_pte(pfn, PAGE_S2_DEVICE);

		if (writable)
			kvm_set_s2pte_writable(&pte);

		ret = mmu_topup_memory_cache(&cache, KVM_MMU_CACHE_MIN_PAGES,
						KVM_NR_MEM_OBJS);
		if (ret)
			goto out;
		spin_lock(&kvm->mmu_lock);
		ret = stage2_set_pte(kvm, &cache, addr, &pte, true);
		spin_unlock(&kvm->mmu_lock);
		if (ret)
			goto out;

		pfn++;
	}

out:
	mmu_free_memory_cache(&cache);
	return ret;
}

static bool transparent_hugepage_adjust(pfn_t *pfnp, phys_addr_t *ipap)
{
	pfn_t pfn = *pfnp;
	gfn_t gfn = *ipap >> PAGE_SHIFT;

	if (PageTransCompound(pfn_to_page(pfn))) {
		unsigned long mask;
		/*
		 * The address we faulted on is backed by a transparent huge
		 * page.  However, because we map the compound huge page and
		 * not the individual tail page, we need to transfer the
		 * refcount to the head page.  We have to be careful that the
		 * THP doesn't start to split while we are adjusting the
		 * refcounts.
		 *
		 * We are sure this doesn't happen, because mmu_notifier_retry
		 * was successful and we are holding the mmu_lock, so if this
		 * THP is trying to split, it will be blocked in the mmu
		 * notifier before touching any of the pages, specifically
		 * before being able to call __split_huge_page_refcount().
		 *
		 * We can therefore safely transfer the refcount from PG_tail
		 * to PG_head and switch the pfn from a tail page to the head
		 * page accordingly.
		 */
		mask = PTRS_PER_PMD - 1;
		VM_BUG_ON((gfn & mask) != (pfn & mask));
		if (pfn & mask) {
			*ipap &= PMD_MASK;
			kvm_release_pfn_clean(pfn);
			pfn &= ~mask;
			kvm_get_pfn(pfn);
			*pfnp = pfn;
		}

		return true;
	}

	return false;
}

static bool kvm_is_write_fault(struct kvm_vcpu *vcpu)
{
	if (kvm_vcpu_trap_is_iabt(vcpu))
		return false;

	return kvm_vcpu_dabt_iswrite(vcpu);
}

static bool kvm_is_device_pfn(unsigned long pfn)
{
	return !pfn_valid(pfn);
}

static void coherent_cache_guest_page(struct kvm_vcpu *vcpu, pfn_t pfn,
				      unsigned long size, bool uncached)
{
	__coherent_cache_guest_page(vcpu, pfn, size, uncached);
}

static int user_mem_abort(struct kvm_vcpu *vcpu, phys_addr_t fault_ipa,
			  struct kvm_memory_slot *memslot, unsigned long hva,
			  unsigned long fault_status)
{
	int ret;
	bool write_fault, writable, hugetlb = false, force_pte = false;
	unsigned long mmu_seq;
	gfn_t gfn = fault_ipa >> PAGE_SHIFT;
	struct kvm *kvm = vcpu->kvm;
	struct kvm_mmu_memory_cache *memcache = &vcpu->arch.mmu_page_cache;
	struct vm_area_struct *vma;
	pfn_t pfn;
	pgprot_t mem_type = PAGE_S2;
	bool fault_ipa_uncached;

	write_fault = kvm_is_write_fault(vcpu);
	if (fault_status == FSC_PERM && !write_fault) {
		kvm_err("Unexpected L2 read permission error\n");
		return -EFAULT;
	}

	/* Let's check if we will get back a huge page backed by hugetlbfs */
	down_read(&current->mm->mmap_sem);
	vma = find_vma_intersection(current->mm, hva, hva + 1);
	if (unlikely(!vma)) {
		kvm_err("Failed to find VMA for hva 0x%lx\n", hva);
		up_read(&current->mm->mmap_sem);
		return -EFAULT;
	}

	if (is_vm_hugetlb_page(vma)) {
		hugetlb = true;
		gfn = (fault_ipa & PMD_MASK) >> PAGE_SHIFT;
	} else {
		/*
		 * Pages belonging to memslots that don't have the same
		 * alignment for userspace and IPA cannot be mapped using
		 * block descriptors even if the pages belong to a THP for
		 * the process, because the stage-2 block descriptor will
		 * cover more than a single THP and we loose atomicity for
		 * unmapping, updates, and splits of the THP or other pages
		 * in the stage-2 block range.
		 */
		if ((memslot->userspace_addr & ~PMD_MASK) !=
		    ((memslot->base_gfn << PAGE_SHIFT) & ~PMD_MASK))
			force_pte = true;
	}
	up_read(&current->mm->mmap_sem);

	/* We need minimum second+third level pages */
	ret = mmu_topup_memory_cache(memcache, KVM_MMU_CACHE_MIN_PAGES,
				     KVM_NR_MEM_OBJS);
	if (ret)
		return ret;

	mmu_seq = vcpu->kvm->mmu_notifier_seq;
	/*
	 * Ensure the read of mmu_notifier_seq happens before we call
	 * gfn_to_pfn_prot (which calls get_user_pages), so that we don't risk
	 * the page we just got a reference to gets unmapped before we have a
	 * chance to grab the mmu_lock, which ensure that if the page gets
	 * unmapped afterwards, the call to kvm_unmap_hva will take it away
	 * from us again properly. This smp_rmb() interacts with the smp_wmb()
	 * in kvm_mmu_notifier_invalidate_<page|range_end>.
	 */
	smp_rmb();

	pfn = gfn_to_pfn_prot(kvm, gfn, write_fault, &writable);
	if (is_error_pfn(pfn))
		return -EFAULT;

	if (kvm_is_device_pfn(pfn))
		mem_type = PAGE_S2_DEVICE;

	spin_lock(&kvm->mmu_lock);
	if (mmu_notifier_retry(kvm, mmu_seq))
		goto out_unlock;
	if (!hugetlb && !force_pte)
		hugetlb = transparent_hugepage_adjust(&pfn, &fault_ipa);

	fault_ipa_uncached = memslot->flags & KVM_MEMSLOT_INCOHERENT;

	if (hugetlb) {
		pmd_t new_pmd = pfn_pmd(pfn, mem_type);
		new_pmd = pmd_mkhuge(new_pmd);
		if (writable) {
			kvm_set_s2pmd_writable(&new_pmd);
			kvm_set_pfn_dirty(pfn);
		}
<<<<<<< HEAD
		coherent_cache_guest_page(vcpu, hva & PMD_MASK, PMD_SIZE,
					  fault_ipa_uncached);
=======
		coherent_cache_guest_page(vcpu, pfn, PMD_SIZE, fault_ipa_uncached);
>>>>>>> ea5dd38e
		ret = stage2_set_pmd_huge(kvm, memcache, fault_ipa, &new_pmd);
	} else {
		pte_t new_pte = pfn_pte(pfn, mem_type);
		if (writable) {
			kvm_set_s2pte_writable(&new_pte);
			kvm_set_pfn_dirty(pfn);
		}
<<<<<<< HEAD
		coherent_cache_guest_page(vcpu, hva, PAGE_SIZE,
					  fault_ipa_uncached);
=======
		coherent_cache_guest_page(vcpu, pfn, PAGE_SIZE, fault_ipa_uncached);
>>>>>>> ea5dd38e
		ret = stage2_set_pte(kvm, memcache, fault_ipa, &new_pte,
			pgprot_val(mem_type) == pgprot_val(PAGE_S2_DEVICE));
	}


out_unlock:
	spin_unlock(&kvm->mmu_lock);
	kvm_release_pfn_clean(pfn);
	return ret;
}

/**
 * kvm_handle_guest_abort - handles all 2nd stage aborts
 * @vcpu:	the VCPU pointer
 * @run:	the kvm_run structure
 *
 * Any abort that gets to the host is almost guaranteed to be caused by a
 * missing second stage translation table entry, which can mean that either the
 * guest simply needs more memory and we must allocate an appropriate page or it
 * can mean that the guest tried to access I/O memory, which is emulated by user
 * space. The distinction is based on the IPA causing the fault and whether this
 * memory region has been registered as standard RAM by user space.
 */
int kvm_handle_guest_abort(struct kvm_vcpu *vcpu, struct kvm_run *run)
{
	unsigned long fault_status;
	phys_addr_t fault_ipa;
	struct kvm_memory_slot *memslot;
	unsigned long hva;
	bool is_iabt, write_fault, writable;
	gfn_t gfn;
	int ret, idx;

	is_iabt = kvm_vcpu_trap_is_iabt(vcpu);
	fault_ipa = kvm_vcpu_get_fault_ipa(vcpu);

	trace_kvm_guest_fault(*vcpu_pc(vcpu), kvm_vcpu_get_hsr(vcpu),
			      kvm_vcpu_get_hfar(vcpu), fault_ipa);

	/* Check the stage-2 fault is trans. fault or write fault */
	fault_status = kvm_vcpu_trap_get_fault_type(vcpu);
	if (fault_status != FSC_FAULT && fault_status != FSC_PERM) {
		kvm_err("Unsupported FSC: EC=%#x xFSC=%#lx ESR_EL2=%#lx\n",
			kvm_vcpu_trap_get_class(vcpu),
			(unsigned long)kvm_vcpu_trap_get_fault(vcpu),
			(unsigned long)kvm_vcpu_get_hsr(vcpu));
		return -EFAULT;
	}

	idx = srcu_read_lock(&vcpu->kvm->srcu);

	gfn = fault_ipa >> PAGE_SHIFT;
	memslot = gfn_to_memslot(vcpu->kvm, gfn);
	hva = gfn_to_hva_memslot_prot(memslot, gfn, &writable);
	write_fault = kvm_is_write_fault(vcpu);
	if (kvm_is_error_hva(hva) || (write_fault && !writable)) {
		if (is_iabt) {
			/* Prefetch Abort on I/O address */
			kvm_inject_pabt(vcpu, kvm_vcpu_get_hfar(vcpu));
			ret = 1;
			goto out_unlock;
		}

		/*
		 * The IPA is reported as [MAX:12], so we need to
		 * complement it with the bottom 12 bits from the
		 * faulting VA. This is always 12 bits, irrespective
		 * of the page size.
		 */
		fault_ipa |= kvm_vcpu_get_hfar(vcpu) & ((1 << 12) - 1);
		ret = io_mem_abort(vcpu, run, fault_ipa);
		goto out_unlock;
	}

	/* Userspace should not be able to register out-of-bounds IPAs */
	VM_BUG_ON(fault_ipa >= KVM_PHYS_SIZE);

	ret = user_mem_abort(vcpu, fault_ipa, memslot, hva, fault_status);
	if (ret == 0)
		ret = 1;
out_unlock:
	srcu_read_unlock(&vcpu->kvm->srcu, idx);
	return ret;
}

static void handle_hva_to_gpa(struct kvm *kvm,
			      unsigned long start,
			      unsigned long end,
			      void (*handler)(struct kvm *kvm,
					      gpa_t gpa, void *data),
			      void *data)
{
	struct kvm_memslots *slots;
	struct kvm_memory_slot *memslot;

	slots = kvm_memslots(kvm);

	/* we only care about the pages that the guest sees */
	kvm_for_each_memslot(memslot, slots) {
		unsigned long hva_start, hva_end;
		gfn_t gfn, gfn_end;

		hva_start = max(start, memslot->userspace_addr);
		hva_end = min(end, memslot->userspace_addr +
					(memslot->npages << PAGE_SHIFT));
		if (hva_start >= hva_end)
			continue;

		/*
		 * {gfn(page) | page intersects with [hva_start, hva_end)} =
		 * {gfn_start, gfn_start+1, ..., gfn_end-1}.
		 */
		gfn = hva_to_gfn_memslot(hva_start, memslot);
		gfn_end = hva_to_gfn_memslot(hva_end + PAGE_SIZE - 1, memslot);

		for (; gfn < gfn_end; ++gfn) {
			gpa_t gpa = gfn << PAGE_SHIFT;
			handler(kvm, gpa, data);
		}
	}
}

static void kvm_unmap_hva_handler(struct kvm *kvm, gpa_t gpa, void *data)
{
	unmap_stage2_range(kvm, gpa, PAGE_SIZE);
}

int kvm_unmap_hva(struct kvm *kvm, unsigned long hva)
{
	unsigned long end = hva + PAGE_SIZE;

	if (!kvm->arch.pgd)
		return 0;

	trace_kvm_unmap_hva(hva);
	handle_hva_to_gpa(kvm, hva, end, &kvm_unmap_hva_handler, NULL);
	return 0;
}

int kvm_unmap_hva_range(struct kvm *kvm,
			unsigned long start, unsigned long end)
{
	if (!kvm->arch.pgd)
		return 0;

	trace_kvm_unmap_hva_range(start, end);
	handle_hva_to_gpa(kvm, start, end, &kvm_unmap_hva_handler, NULL);
	return 0;
}

static void kvm_set_spte_handler(struct kvm *kvm, gpa_t gpa, void *data)
{
	pte_t *pte = (pte_t *)data;

	stage2_set_pte(kvm, NULL, gpa, pte, false);
}


void kvm_set_spte_hva(struct kvm *kvm, unsigned long hva, pte_t pte)
{
	unsigned long end = hva + PAGE_SIZE;
	pte_t stage2_pte;

	if (!kvm->arch.pgd)
		return;

	trace_kvm_set_spte_hva(hva);
	stage2_pte = pfn_pte(pte_pfn(pte), PAGE_S2);
	handle_hva_to_gpa(kvm, hva, end, &kvm_set_spte_handler, &stage2_pte);
}

void kvm_mmu_free_memory_caches(struct kvm_vcpu *vcpu)
{
	mmu_free_memory_cache(&vcpu->arch.mmu_page_cache);
}

phys_addr_t kvm_mmu_get_httbr(void)
{
	return virt_to_phys(hyp_pgd);
}

phys_addr_t kvm_mmu_get_boot_httbr(void)
{
	return virt_to_phys(boot_hyp_pgd);
}

phys_addr_t kvm_get_idmap_vector(void)
{
	return hyp_idmap_vector;
}

int kvm_mmu_init(void)
{
	int err;

	hyp_idmap_start = kvm_virt_to_phys(__hyp_idmap_text_start);
	hyp_idmap_end = kvm_virt_to_phys(__hyp_idmap_text_end);
	hyp_idmap_vector = kvm_virt_to_phys(__kvm_hyp_init);

	if ((hyp_idmap_start ^ hyp_idmap_end) & PAGE_MASK) {
		/*
		 * Our init code is crossing a page boundary. Allocate
		 * a bounce page, copy the code over and use that.
		 */
		size_t len = __hyp_idmap_text_end - __hyp_idmap_text_start;
		phys_addr_t phys_base;

		init_bounce_page = (void *)__get_free_page(GFP_KERNEL);
		if (!init_bounce_page) {
			kvm_err("Couldn't allocate HYP init bounce page\n");
			err = -ENOMEM;
			goto out;
		}

		memcpy(init_bounce_page, __hyp_idmap_text_start, len);
		/*
		 * Warning: the code we just copied to the bounce page
		 * must be flushed to the point of coherency.
		 * Otherwise, the data may be sitting in L2, and HYP
		 * mode won't be able to observe it as it runs with
		 * caches off at that point.
		 */
		kvm_flush_dcache_to_poc(init_bounce_page, len);

		phys_base = kvm_virt_to_phys(init_bounce_page);
		hyp_idmap_vector += phys_base - hyp_idmap_start;
		hyp_idmap_start = phys_base;
		hyp_idmap_end = phys_base + len;

		kvm_info("Using HYP init bounce page @%lx\n",
			 (unsigned long)phys_base);
	}

	hyp_pgd = (pgd_t *)__get_free_pages(GFP_KERNEL | __GFP_ZERO, hyp_pgd_order);
	boot_hyp_pgd = (pgd_t *)__get_free_pages(GFP_KERNEL | __GFP_ZERO, hyp_pgd_order);

	if (!hyp_pgd || !boot_hyp_pgd) {
		kvm_err("Hyp mode PGD not allocated\n");
		err = -ENOMEM;
		goto out;
	}

	/* Create the idmap in the boot page tables */
	err = 	__create_hyp_mappings(boot_hyp_pgd,
				      hyp_idmap_start, hyp_idmap_end,
				      __phys_to_pfn(hyp_idmap_start),
				      PAGE_HYP);

	if (err) {
		kvm_err("Failed to idmap %lx-%lx\n",
			hyp_idmap_start, hyp_idmap_end);
		goto out;
	}

	/* Map the very same page at the trampoline VA */
	err = 	__create_hyp_mappings(boot_hyp_pgd,
				      TRAMPOLINE_VA, TRAMPOLINE_VA + PAGE_SIZE,
				      __phys_to_pfn(hyp_idmap_start),
				      PAGE_HYP);
	if (err) {
		kvm_err("Failed to map trampoline @%lx into boot HYP pgd\n",
			TRAMPOLINE_VA);
		goto out;
	}

	/* Map the same page again into the runtime page tables */
	err = 	__create_hyp_mappings(hyp_pgd,
				      TRAMPOLINE_VA, TRAMPOLINE_VA + PAGE_SIZE,
				      __phys_to_pfn(hyp_idmap_start),
				      PAGE_HYP);
	if (err) {
		kvm_err("Failed to map trampoline @%lx into runtime HYP pgd\n",
			TRAMPOLINE_VA);
		goto out;
	}

	return 0;
out:
	free_hyp_pgds();
	return err;
}

void kvm_arch_commit_memory_region(struct kvm *kvm,
				   struct kvm_userspace_memory_region *mem,
				   const struct kvm_memory_slot *old,
				   enum kvm_mr_change change)
{
}

int kvm_arch_prepare_memory_region(struct kvm *kvm,
				   struct kvm_memory_slot *memslot,
				   struct kvm_userspace_memory_region *mem,
				   enum kvm_mr_change change)
{
	hva_t hva = mem->userspace_addr;
	hva_t reg_end = hva + mem->memory_size;
	bool writable = !(mem->flags & KVM_MEM_READONLY);
	int ret = 0;

	if (change != KVM_MR_CREATE && change != KVM_MR_MOVE)
		return 0;

	/*
	 * Prevent userspace from creating a memory region outside of the IPA
	 * space addressable by the KVM guest IPA space.
	 */
	if (memslot->base_gfn + memslot->npages >=
	    (KVM_PHYS_SIZE >> PAGE_SHIFT))
		return -EFAULT;

	/*
	 * A memory region could potentially cover multiple VMAs, and any holes
	 * between them, so iterate over all of them to find out if we can map
	 * any of them right now.
	 *
	 *     +--------------------------------------------+
	 * +---------------+----------------+   +----------------+
	 * |   : VMA 1     |      VMA 2     |   |    VMA 3  :    |
	 * +---------------+----------------+   +----------------+
	 *     |               memory region                |
	 *     +--------------------------------------------+
	 */
	do {
		struct vm_area_struct *vma = find_vma(current->mm, hva);
		hva_t vm_start, vm_end;

		if (!vma || vma->vm_start >= reg_end)
			break;

		/*
		 * Mapping a read-only VMA is only allowed if the
		 * memory region is configured as read-only.
		 */
		if (writable && !(vma->vm_flags & VM_WRITE)) {
			ret = -EPERM;
			break;
		}

		/*
		 * Take the intersection of this VMA with the memory region
		 */
		vm_start = max(hva, vma->vm_start);
		vm_end = min(reg_end, vma->vm_end);

		if (vma->vm_flags & VM_PFNMAP) {
			gpa_t gpa = mem->guest_phys_addr +
				    (vm_start - mem->userspace_addr);
			phys_addr_t pa = (vma->vm_pgoff << PAGE_SHIFT) +
					 vm_start - vma->vm_start;

			ret = kvm_phys_addr_ioremap(kvm, gpa, pa,
						    vm_end - vm_start,
						    writable);
			if (ret)
				break;
		}
		hva = vm_end;
	} while (hva < reg_end);

	spin_lock(&kvm->mmu_lock);
	if (ret)
		unmap_stage2_range(kvm, mem->guest_phys_addr, mem->memory_size);
	else
		stage2_flush_memslot(kvm, memslot);
	spin_unlock(&kvm->mmu_lock);
	return ret;
}

void kvm_arch_free_memslot(struct kvm *kvm, struct kvm_memory_slot *free,
			   struct kvm_memory_slot *dont)
{
}

int kvm_arch_create_memslot(struct kvm *kvm, struct kvm_memory_slot *slot,
			    unsigned long npages)
{
	/*
	 * Readonly memslots are not incoherent with the caches by definition,
	 * but in practice, they are used mostly to emulate ROMs or NOR flashes
	 * that the guest may consider devices and hence map as uncached.
	 * To prevent incoherency issues in these cases, tag all readonly
	 * regions as incoherent.
	 */
	if (slot->flags & KVM_MEM_READONLY)
		slot->flags |= KVM_MEMSLOT_INCOHERENT;
	return 0;
}

void kvm_arch_memslots_updated(struct kvm *kvm)
{
}

void kvm_arch_flush_shadow_all(struct kvm *kvm)
{
}

void kvm_arch_flush_shadow_memslot(struct kvm *kvm,
				   struct kvm_memory_slot *slot)
{
	gpa_t gpa = slot->base_gfn << PAGE_SHIFT;
	phys_addr_t size = slot->npages << PAGE_SHIFT;

	spin_lock(&kvm->mmu_lock);
	unmap_stage2_range(kvm, gpa, size);
	spin_unlock(&kvm->mmu_lock);
}<|MERGE_RESOLUTION|>--- conflicted
+++ resolved
@@ -1083,12 +1083,7 @@
 			kvm_set_s2pmd_writable(&new_pmd);
 			kvm_set_pfn_dirty(pfn);
 		}
-<<<<<<< HEAD
-		coherent_cache_guest_page(vcpu, hva & PMD_MASK, PMD_SIZE,
-					  fault_ipa_uncached);
-=======
 		coherent_cache_guest_page(vcpu, pfn, PMD_SIZE, fault_ipa_uncached);
->>>>>>> ea5dd38e
 		ret = stage2_set_pmd_huge(kvm, memcache, fault_ipa, &new_pmd);
 	} else {
 		pte_t new_pte = pfn_pte(pfn, mem_type);
@@ -1096,12 +1091,7 @@
 			kvm_set_s2pte_writable(&new_pte);
 			kvm_set_pfn_dirty(pfn);
 		}
-<<<<<<< HEAD
-		coherent_cache_guest_page(vcpu, hva, PAGE_SIZE,
-					  fault_ipa_uncached);
-=======
 		coherent_cache_guest_page(vcpu, pfn, PAGE_SIZE, fault_ipa_uncached);
->>>>>>> ea5dd38e
 		ret = stage2_set_pte(kvm, memcache, fault_ipa, &new_pte,
 			pgprot_val(mem_type) == pgprot_val(PAGE_S2_DEVICE));
 	}
