--- conflicted
+++ resolved
@@ -259,181 +259,6 @@
 	np = ccm_node;
 	base = of_iomap(np, 0);
 	WARN_ON(!base);
-<<<<<<< HEAD
-	ccm_base = base;
-
-	/*                                  name                reg       shift width parent_names     num_parents */
-	clk[step]             = imx_clk_mux("step",	        base + 0xc,  8,  1, step_sels,	       ARRAY_SIZE(step_sels));
-	clk[pll1_sw]          = imx_clk_mux("pll1_sw",	        base + 0xc,  2,  1, pll1_sw_sels,      ARRAY_SIZE(pll1_sw_sels));
-	clk[periph_pre]       = imx_clk_mux("periph_pre",       base + 0x18, 18, 2, periph_pre_sels,   ARRAY_SIZE(periph_pre_sels));
-	clk[periph2_pre]      = imx_clk_mux("periph2_pre",      base + 0x18, 21, 2, periph_pre_sels,   ARRAY_SIZE(periph_pre_sels));
-	clk[periph_clk2_sel]  = imx_clk_mux("periph_clk2_sel",  base + 0x18, 12, 2, periph_clk2_sels,  ARRAY_SIZE(periph_clk2_sels));
-	clk[periph2_clk2_sel] = imx_clk_mux("periph2_clk2_sel", base + 0x18, 20, 1, periph2_clk2_sels, ARRAY_SIZE(periph2_clk2_sels));
-	clk[axi_sel]          = imx_clk_mux("axi_sel",          base + 0x14, 6,  2, axi_sels,          ARRAY_SIZE(axi_sels));
-	clk[esai_sel]         = imx_clk_mux("esai_sel",         base + 0x20, 19, 2, audio_sels,        ARRAY_SIZE(audio_sels));
-	clk[asrc_sel]         = imx_clk_mux("asrc_sel",         base + 0x30, 7,  2, audio_sels,        ARRAY_SIZE(audio_sels));
-	clk[spdif_sel]        = imx_clk_mux("spdif_sel",        base + 0x30, 20, 2, audio_sels,        ARRAY_SIZE(audio_sels));
-	clk[gpu2d_axi]        = imx_clk_mux("gpu2d_axi",        base + 0x18, 0,  1, gpu_axi_sels,      ARRAY_SIZE(gpu_axi_sels));
-	clk[gpu3d_axi]        = imx_clk_mux("gpu3d_axi",        base + 0x18, 1,  1, gpu_axi_sels,      ARRAY_SIZE(gpu_axi_sels));
-	clk[gpu2d_core_sel]   = imx_clk_mux("gpu2d_core_sel",   base + 0x18, 16, 2, gpu2d_core_sels,   ARRAY_SIZE(gpu2d_core_sels));
-	clk[gpu3d_core_sel]   = imx_clk_mux("gpu3d_core_sel",   base + 0x18, 4,  2, gpu3d_core_sels,   ARRAY_SIZE(gpu3d_core_sels));
-	clk[gpu3d_shader_sel] = imx_clk_mux("gpu3d_shader_sel", base + 0x18, 8,  2, gpu3d_shader_sels, ARRAY_SIZE(gpu3d_shader_sels));
-	clk[ipu1_sel]         = imx_clk_mux("ipu1_sel",         base + 0x3c, 9,  2, ipu_sels,          ARRAY_SIZE(ipu_sels));
-	clk[ipu2_sel]         = imx_clk_mux("ipu2_sel",         base + 0x3c, 14, 2, ipu_sels,          ARRAY_SIZE(ipu_sels));
-	clk[ldb_di0_sel]      = imx_clk_mux_flags("ldb_di0_sel", base + 0x2c, 9,  3, ldb_di_sels,      ARRAY_SIZE(ldb_di_sels), CLK_SET_RATE_PARENT);
-	clk[ldb_di1_sel]      = imx_clk_mux_flags("ldb_di1_sel", base + 0x2c, 12, 3, ldb_di_sels,      ARRAY_SIZE(ldb_di_sels), CLK_SET_RATE_PARENT);
-	clk[ipu1_di0_pre_sel] = imx_clk_mux("ipu1_di0_pre_sel", base + 0x34, 6,  3, ipu_di_pre_sels,   ARRAY_SIZE(ipu_di_pre_sels));
-	clk[ipu1_di1_pre_sel] = imx_clk_mux("ipu1_di1_pre_sel", base + 0x34, 15, 3, ipu_di_pre_sels,   ARRAY_SIZE(ipu_di_pre_sels));
-	clk[ipu2_di0_pre_sel] = imx_clk_mux("ipu2_di0_pre_sel", base + 0x38, 6,  3, ipu_di_pre_sels,   ARRAY_SIZE(ipu_di_pre_sels));
-	clk[ipu2_di1_pre_sel] = imx_clk_mux("ipu2_di1_pre_sel", base + 0x38, 15, 3, ipu_di_pre_sels,   ARRAY_SIZE(ipu_di_pre_sels));
-	clk[ipu1_di0_sel]     = imx_clk_mux("ipu1_di0_sel",     base + 0x34, 0,  3, ipu1_di0_sels,     ARRAY_SIZE(ipu1_di0_sels));
-	clk[ipu1_di1_sel]     = imx_clk_mux("ipu1_di1_sel",     base + 0x34, 9,  3, ipu1_di1_sels,     ARRAY_SIZE(ipu1_di1_sels));
-	clk[ipu2_di0_sel]     = imx_clk_mux("ipu2_di0_sel",     base + 0x38, 0,  3, ipu2_di0_sels,     ARRAY_SIZE(ipu2_di0_sels));
-	clk[ipu2_di1_sel]     = imx_clk_mux("ipu2_di1_sel",     base + 0x38, 9,  3, ipu2_di1_sels,     ARRAY_SIZE(ipu2_di1_sels));
-	clk[hsi_tx_sel]       = imx_clk_mux("hsi_tx_sel",       base + 0x30, 28, 1, hsi_tx_sels,       ARRAY_SIZE(hsi_tx_sels));
-	clk[pcie_axi_sel]     = imx_clk_mux("pcie_axi_sel",     base + 0x18, 10, 1, pcie_axi_sels,     ARRAY_SIZE(pcie_axi_sels));
-	clk[ssi1_sel]         = imx_clk_mux("ssi1_sel",         base + 0x1c, 10, 2, ssi_sels,          ARRAY_SIZE(ssi_sels));
-	clk[ssi2_sel]         = imx_clk_mux("ssi2_sel",         base + 0x1c, 12, 2, ssi_sels,          ARRAY_SIZE(ssi_sels));
-	clk[ssi3_sel]         = imx_clk_mux("ssi3_sel",         base + 0x1c, 14, 2, ssi_sels,          ARRAY_SIZE(ssi_sels));
-	clk[usdhc1_sel]       = imx_clk_mux("usdhc1_sel",       base + 0x1c, 16, 1, usdhc_sels,        ARRAY_SIZE(usdhc_sels));
-	clk[usdhc2_sel]       = imx_clk_mux("usdhc2_sel",       base + 0x1c, 17, 1, usdhc_sels,        ARRAY_SIZE(usdhc_sels));
-	clk[usdhc3_sel]       = imx_clk_mux("usdhc3_sel",       base + 0x1c, 18, 1, usdhc_sels,        ARRAY_SIZE(usdhc_sels));
-	clk[usdhc4_sel]       = imx_clk_mux("usdhc4_sel",       base + 0x1c, 19, 1, usdhc_sels,        ARRAY_SIZE(usdhc_sels));
-	clk[enfc_sel]         = imx_clk_mux("enfc_sel",         base + 0x2c, 16, 2, enfc_sels,         ARRAY_SIZE(enfc_sels));
-	clk[emi_sel]          = imx_clk_mux("emi_sel",          base + 0x1c, 27, 2, emi_sels,          ARRAY_SIZE(emi_sels));
-	clk[emi_slow_sel]     = imx_clk_mux("emi_slow_sel",     base + 0x1c, 29, 2, emi_sels,          ARRAY_SIZE(emi_sels));
-	clk[vdo_axi_sel]      = imx_clk_mux("vdo_axi_sel",      base + 0x18, 11, 1, vdo_axi_sels,      ARRAY_SIZE(vdo_axi_sels));
-	clk[vpu_axi_sel]      = imx_clk_mux("vpu_axi_sel",      base + 0x18, 14, 2, vpu_axi_sels,      ARRAY_SIZE(vpu_axi_sels));
-	clk[cko1_sel]         = imx_clk_mux("cko1_sel",         base + 0x60, 0,  4, cko1_sels,         ARRAY_SIZE(cko1_sels));
-
-	/*                              name         reg      shift width busy: reg, shift parent_names  num_parents */
-	clk[periph]  = imx_clk_busy_mux("periph",  base + 0x14, 25,  1,   base + 0x48, 5,  periph_sels,  ARRAY_SIZE(periph_sels));
-	clk[periph2] = imx_clk_busy_mux("periph2", base + 0x14, 26,  1,   base + 0x48, 3,  periph2_sels, ARRAY_SIZE(periph2_sels));
-
-	/*                                      name                parent_name          reg       shift width */
-	clk[periph_clk2]      = imx_clk_divider("periph_clk2",      "periph_clk2_sel",   base + 0x14, 27, 3);
-	clk[periph2_clk2]     = imx_clk_divider("periph2_clk2",     "periph2_clk2_sel",  base + 0x14, 0,  3);
-	clk[ipg]              = imx_clk_divider("ipg",              "ahb",               base + 0x14, 8,  2);
-	clk[ipg_per]          = imx_clk_divider("ipg_per",          "ipg",               base + 0x1c, 0,  6);
-	clk[esai_pred]        = imx_clk_divider("esai_pred",        "esai_sel",          base + 0x28, 9,  3);
-	clk[esai_podf]        = imx_clk_divider("esai_podf",        "esai_pred",         base + 0x28, 25, 3);
-	clk[asrc_pred]        = imx_clk_divider("asrc_pred",        "asrc_sel",          base + 0x30, 12, 3);
-	clk[asrc_podf]        = imx_clk_divider("asrc_podf",        "asrc_pred",         base + 0x30, 9,  3);
-	clk[spdif_pred]       = imx_clk_divider("spdif_pred",       "spdif_sel",         base + 0x30, 25, 3);
-	clk[spdif_podf]       = imx_clk_divider("spdif_podf",       "spdif_pred",        base + 0x30, 22, 3);
-	clk[can_root]         = imx_clk_divider("can_root",         "pll3_60m",          base + 0x20, 2,  6);
-	clk[ecspi_root]       = imx_clk_divider("ecspi_root",       "pll3_60m",          base + 0x38, 19, 6);
-	clk[gpu2d_core_podf]  = imx_clk_divider("gpu2d_core_podf",  "gpu2d_core_sel",    base + 0x18, 23, 3);
-	clk[gpu3d_core_podf]  = imx_clk_divider("gpu3d_core_podf",  "gpu3d_core_sel",    base + 0x18, 26, 3);
-	clk[gpu3d_shader]     = imx_clk_divider("gpu3d_shader",     "gpu3d_shader_sel",  base + 0x18, 29, 3);
-	clk[ipu1_podf]        = imx_clk_divider("ipu1_podf",        "ipu1_sel",          base + 0x3c, 11, 3);
-	clk[ipu2_podf]        = imx_clk_divider("ipu2_podf",        "ipu2_sel",          base + 0x3c, 16, 3);
-	clk[ldb_di0_div_3_5]  = imx_clk_fixed_factor("ldb_di0_div_3_5", "ldb_di0_sel", 2, 7);
-	clk[ldb_di0_podf]     = imx_clk_divider_flags("ldb_di0_podf", "ldb_di0_div_3_5", base + 0x20, 10, 1, 0);
-	clk[ldb_di1_div_3_5]  = imx_clk_fixed_factor("ldb_di1_div_3_5", "ldb_di1_sel", 2, 7);
-	clk[ldb_di1_podf]     = imx_clk_divider_flags("ldb_di1_podf", "ldb_di1_div_3_5", base + 0x20, 11, 1, 0);
-	clk[ipu1_di0_pre]     = imx_clk_divider("ipu1_di0_pre",     "ipu1_di0_pre_sel",  base + 0x34, 3,  3);
-	clk[ipu1_di1_pre]     = imx_clk_divider("ipu1_di1_pre",     "ipu1_di1_pre_sel",  base + 0x34, 12, 3);
-	clk[ipu2_di0_pre]     = imx_clk_divider("ipu2_di0_pre",     "ipu2_di0_pre_sel",  base + 0x38, 3,  3);
-	clk[ipu2_di1_pre]     = imx_clk_divider("ipu2_di1_pre",     "ipu2_di1_pre_sel",  base + 0x38, 12, 3);
-	clk[hsi_tx_podf]      = imx_clk_divider("hsi_tx_podf",      "hsi_tx_sel",        base + 0x30, 29, 3);
-	clk[ssi1_pred]        = imx_clk_divider("ssi1_pred",        "ssi1_sel",          base + 0x28, 6,  3);
-	clk[ssi1_podf]        = imx_clk_divider("ssi1_podf",        "ssi1_pred",         base + 0x28, 0,  6);
-	clk[ssi2_pred]        = imx_clk_divider("ssi2_pred",        "ssi2_sel",          base + 0x2c, 6,  3);
-	clk[ssi2_podf]        = imx_clk_divider("ssi2_podf",        "ssi2_pred",         base + 0x2c, 0,  6);
-	clk[ssi3_pred]        = imx_clk_divider("ssi3_pred",        "ssi3_sel",          base + 0x28, 22, 3);
-	clk[ssi3_podf]        = imx_clk_divider("ssi3_podf",        "ssi3_pred",         base + 0x28, 16, 6);
-	clk[uart_serial_podf] = imx_clk_divider("uart_serial_podf", "pll3_80m",          base + 0x24, 0,  6);
-	clk[usdhc1_podf]      = imx_clk_divider("usdhc1_podf",      "usdhc1_sel",        base + 0x24, 11, 3);
-	clk[usdhc2_podf]      = imx_clk_divider("usdhc2_podf",      "usdhc2_sel",        base + 0x24, 16, 3);
-	clk[usdhc3_podf]      = imx_clk_divider("usdhc3_podf",      "usdhc3_sel",        base + 0x24, 19, 3);
-	clk[usdhc4_podf]      = imx_clk_divider("usdhc4_podf",      "usdhc4_sel",        base + 0x24, 22, 3);
-	clk[enfc_pred]        = imx_clk_divider("enfc_pred",        "enfc_sel",          base + 0x2c, 18, 3);
-	clk[enfc_podf]        = imx_clk_divider("enfc_podf",        "enfc_pred",         base + 0x2c, 21, 6);
-	clk[emi_podf]         = imx_clk_divider("emi_podf",         "emi_sel",           base + 0x1c, 20, 3);
-	clk[emi_slow_podf]    = imx_clk_divider("emi_slow_podf",    "emi_slow_sel",      base + 0x1c, 23, 3);
-	clk[vpu_axi_podf]     = imx_clk_divider("vpu_axi_podf",     "vpu_axi_sel",       base + 0x24, 25, 3);
-	clk[cko1_podf]        = imx_clk_divider("cko1_podf",        "cko1_sel",          base + 0x60, 4,  3);
-
-	/*                                            name                 parent_name    reg        shift width busy: reg, shift */
-	clk[axi]               = imx_clk_busy_divider("axi",               "axi_sel",     base + 0x14, 16,  3,   base + 0x48, 0);
-	clk[mmdc_ch0_axi_podf] = imx_clk_busy_divider("mmdc_ch0_axi_podf", "periph",      base + 0x14, 19,  3,   base + 0x48, 4);
-	clk[mmdc_ch1_axi_podf] = imx_clk_busy_divider("mmdc_ch1_axi_podf", "periph2",     base + 0x14, 3,   3,   base + 0x48, 2);
-	clk[arm]               = imx_clk_busy_divider("arm",               "pll1_sw",     base + 0x10, 0,   3,   base + 0x48, 16);
-	clk[ahb]               = imx_clk_busy_divider("ahb",               "periph",      base + 0x14, 10,  3,   base + 0x48, 1);
-
-	/*                                name             parent_name          reg         shift */
-	clk[apbh_dma]     = imx_clk_gate2("apbh_dma",      "usdhc3",            base + 0x68, 4);
-	clk[asrc]         = imx_clk_gate2("asrc",          "asrc_podf",         base + 0x68, 6);
-	clk[can1_ipg]     = imx_clk_gate2("can1_ipg",      "ipg",               base + 0x68, 14);
-	clk[can1_serial]  = imx_clk_gate2("can1_serial",   "can_root",          base + 0x68, 16);
-	clk[can2_ipg]     = imx_clk_gate2("can2_ipg",      "ipg",               base + 0x68, 18);
-	clk[can2_serial]  = imx_clk_gate2("can2_serial",   "can_root",          base + 0x68, 20);
-	clk[ecspi1]       = imx_clk_gate2("ecspi1",        "ecspi_root",        base + 0x6c, 0);
-	clk[ecspi2]       = imx_clk_gate2("ecspi2",        "ecspi_root",        base + 0x6c, 2);
-	clk[ecspi3]       = imx_clk_gate2("ecspi3",        "ecspi_root",        base + 0x6c, 4);
-	clk[ecspi4]       = imx_clk_gate2("ecspi4",        "ecspi_root",        base + 0x6c, 6);
-	clk[ecspi5]       = imx_clk_gate2("ecspi5",        "ecspi_root",        base + 0x6c, 8);
-	clk[enet]         = imx_clk_gate2("enet",          "ipg",               base + 0x6c, 10);
-	clk[esai]         = imx_clk_gate2("esai",          "esai_podf",         base + 0x6c, 16);
-	clk[gpt_ipg]      = imx_clk_gate2("gpt_ipg",       "ipg",               base + 0x6c, 20);
-	clk[gpt_ipg_per]  = imx_clk_gate2("gpt_ipg_per",   "ipg_per",           base + 0x6c, 22);
-	clk[gpu2d_core]   = imx_clk_gate2("gpu2d_core",    "gpu2d_core_podf",   base + 0x6c, 24);
-	clk[gpu3d_core]   = imx_clk_gate2("gpu3d_core",    "gpu3d_core_podf",   base + 0x6c, 26);
-	clk[hdmi_iahb]    = imx_clk_gate2("hdmi_iahb",     "ahb",               base + 0x70, 0);
-	clk[hdmi_isfr]    = imx_clk_gate2("hdmi_isfr",     "pll3_pfd1_540m",    base + 0x70, 4);
-	clk[i2c1]         = imx_clk_gate2("i2c1",          "ipg_per",           base + 0x70, 6);
-	clk[i2c2]         = imx_clk_gate2("i2c2",          "ipg_per",           base + 0x70, 8);
-	clk[i2c3]         = imx_clk_gate2("i2c3",          "ipg_per",           base + 0x70, 10);
-	clk[iim]          = imx_clk_gate2("iim",           "ipg",               base + 0x70, 12);
-	clk[enfc]         = imx_clk_gate2("enfc",          "enfc_podf",         base + 0x70, 14);
-	clk[ipu1]         = imx_clk_gate2("ipu1",          "ipu1_podf",         base + 0x74, 0);
-	clk[ipu1_di0]     = imx_clk_gate2("ipu1_di0",      "ipu1_di0_sel",      base + 0x74, 2);
-	clk[ipu1_di1]     = imx_clk_gate2("ipu1_di1",      "ipu1_di1_sel",      base + 0x74, 4);
-	clk[ipu2]         = imx_clk_gate2("ipu2",          "ipu2_podf",         base + 0x74, 6);
-	clk[ipu2_di0]     = imx_clk_gate2("ipu2_di0",      "ipu2_di0_sel",      base + 0x74, 8);
-	clk[ldb_di0]      = imx_clk_gate2("ldb_di0",       "ldb_di0_podf",      base + 0x74, 12);
-	clk[ldb_di1]      = imx_clk_gate2("ldb_di1",       "ldb_di1_podf",      base + 0x74, 14);
-	clk[ipu2_di1]     = imx_clk_gate2("ipu2_di1",      "ipu2_di1_sel",      base + 0x74, 10);
-	clk[hsi_tx]       = imx_clk_gate2("hsi_tx",        "hsi_tx_podf",       base + 0x74, 16);
-	clk[mlb]          = imx_clk_gate2("mlb",           "axi",               base + 0x74, 18);
-	clk[mmdc_ch0_axi] = imx_clk_gate2("mmdc_ch0_axi",  "mmdc_ch0_axi_podf", base + 0x74, 20);
-	clk[mmdc_ch1_axi] = imx_clk_gate2("mmdc_ch1_axi",  "mmdc_ch1_axi_podf", base + 0x74, 22);
-	clk[ocram]        = imx_clk_gate2("ocram",         "ahb",               base + 0x74, 28);
-	clk[openvg_axi]   = imx_clk_gate2("openvg_axi",    "axi",               base + 0x74, 30);
-	clk[pcie_axi]     = imx_clk_gate2("pcie_axi",      "pcie_axi_sel",      base + 0x78, 0);
-	clk[per1_bch]     = imx_clk_gate2("per1_bch",      "usdhc3",            base + 0x78, 12);
-	clk[pwm1]         = imx_clk_gate2("pwm1",          "ipg_per",           base + 0x78, 16);
-	clk[pwm2]         = imx_clk_gate2("pwm2",          "ipg_per",           base + 0x78, 18);
-	clk[pwm3]         = imx_clk_gate2("pwm3",          "ipg_per",           base + 0x78, 20);
-	clk[pwm4]         = imx_clk_gate2("pwm4",          "ipg_per",           base + 0x78, 22);
-	clk[gpmi_bch_apb] = imx_clk_gate2("gpmi_bch_apb",  "usdhc3",            base + 0x78, 24);
-	clk[gpmi_bch]     = imx_clk_gate2("gpmi_bch",      "usdhc4",            base + 0x78, 26);
-	clk[gpmi_io]      = imx_clk_gate2("gpmi_io",       "enfc",              base + 0x78, 28);
-	clk[gpmi_apb]     = imx_clk_gate2("gpmi_apb",      "usdhc3",            base + 0x78, 30);
-	clk[rom]          = imx_clk_gate2("rom",           "ahb",               base + 0x7c, 0);
-	clk[sata]         = imx_clk_gate2("sata",          "ipg",               base + 0x7c, 4);
-	clk[sdma]         = imx_clk_gate2("sdma",          "ahb",               base + 0x7c, 6);
-	clk[spba]         = imx_clk_gate2("spba",          "ipg",               base + 0x7c, 12);
-	clk[ssi1_ipg]     = imx_clk_gate2("ssi1_ipg",      "ipg",               base + 0x7c, 18);
-	clk[ssi2_ipg]     = imx_clk_gate2("ssi2_ipg",      "ipg",               base + 0x7c, 20);
-	clk[ssi3_ipg]     = imx_clk_gate2("ssi3_ipg",      "ipg",               base + 0x7c, 22);
-	clk[uart_ipg]     = imx_clk_gate2("uart_ipg",      "ipg",               base + 0x7c, 24);
-	clk[uart_serial]  = imx_clk_gate2("uart_serial",   "uart_serial_podf",  base + 0x7c, 26);
-	clk[usboh3]       = imx_clk_gate2("usboh3",        "ipg",               base + 0x80, 0);
-	clk[usdhc1]       = imx_clk_gate2("usdhc1",        "usdhc1_podf",       base + 0x80, 2);
-	clk[usdhc2]       = imx_clk_gate2("usdhc2",        "usdhc2_podf",       base + 0x80, 4);
-	clk[usdhc3]       = imx_clk_gate2("usdhc3",        "usdhc3_podf",       base + 0x80, 6);
-	clk[usdhc4]       = imx_clk_gate2("usdhc4",        "usdhc4_podf",       base + 0x80, 8);
-	clk[vdo_axi]      = imx_clk_gate2("vdo_axi",       "vdo_axi_sel",       base + 0x80, 12);
-	clk[vpu_axi]      = imx_clk_gate2("vpu_axi",       "vpu_axi_podf",      base + 0x80, 14);
-	clk[cko1]         = imx_clk_gate("cko1",           "cko1_podf",         base + 0x60, 7);
-
-	for (i = 0; i < ARRAY_SIZE(clk); i++)
-		if (IS_ERR(clk[i]))
-			pr_err("i.MX6q clk %d: register failed with %ld\n",
-				i, PTR_ERR(clk[i]));
-=======
 
 	imx6q_pm_set_ccm_base(base);
 
@@ -645,7 +470,6 @@
 		clk[IMX6QDL_CLK_GPT_3M] = clk[IMX6QDL_CLK_GPT_IPG_PER];
 
 	imx_check_clocks(clk, ARRAY_SIZE(clk));
->>>>>>> fc14f9c1
 
 	clk_data.clks = clk;
 	clk_data.clk_num = ARRAY_SIZE(clk);
