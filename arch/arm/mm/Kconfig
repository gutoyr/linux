comment "Processor Type"

# Select CPU types depending on the architecture selected.  This selects
# which CPUs we support in the kernel image, and the compiler instruction
# optimiser behaviour.

# ARM7TDMI
config CPU_ARM7TDMI
	bool "Support ARM7TDMI processor"
	depends on !MMU
	select CPU_32v4T
	select CPU_ABRT_LV4T
	select CPU_CACHE_V4
	select CPU_PABRT_LEGACY
	help
	  A 32-bit RISC microprocessor based on the ARM7 processor core
	  which has no memory control unit and cache.

	  Say Y if you want support for the ARM7TDMI processor.
	  Otherwise, say N.

# ARM720T
config CPU_ARM720T
	bool "Support ARM720T processor" if ARCH_INTEGRATOR
	select CPU_32v4T
	select CPU_ABRT_LV4T
	select CPU_CACHE_V4
	select CPU_CACHE_VIVT
	select CPU_COPY_V4WT if MMU
	select CPU_CP15_MMU
	select CPU_PABRT_LEGACY
	select CPU_TLB_V4WT if MMU
	help
	  A 32-bit RISC processor with 8kByte Cache, Write Buffer and
	  MMU built around an ARM7TDMI core.

	  Say Y if you want support for the ARM720T processor.
	  Otherwise, say N.

# ARM740T
config CPU_ARM740T
	bool "Support ARM740T processor" if ARCH_INTEGRATOR
	depends on !MMU
	select CPU_32v4T
	select CPU_ABRT_LV4T
	select CPU_CACHE_V4
	select CPU_CP15_MPU
	select CPU_PABRT_LEGACY
	help
	  A 32-bit RISC processor with 8KB cache or 4KB variants,
	  write buffer and MPU(Protection Unit) built around
	  an ARM7TDMI core.

	  Say Y if you want support for the ARM740T processor.
	  Otherwise, say N.

# ARM9TDMI
config CPU_ARM9TDMI
	bool "Support ARM9TDMI processor"
	depends on !MMU
	select CPU_32v4T
	select CPU_ABRT_NOMMU
	select CPU_CACHE_V4
	select CPU_PABRT_LEGACY
	help
	  A 32-bit RISC microprocessor based on the ARM9 processor core
	  which has no memory control unit and cache.

	  Say Y if you want support for the ARM9TDMI processor.
	  Otherwise, say N.

# ARM920T
config CPU_ARM920T
	bool "Support ARM920T processor" if ARCH_INTEGRATOR
	select CPU_32v4T
	select CPU_ABRT_EV4T
	select CPU_CACHE_V4WT
	select CPU_CACHE_VIVT
	select CPU_COPY_V4WB if MMU
	select CPU_CP15_MMU
	select CPU_PABRT_LEGACY
	select CPU_TLB_V4WBI if MMU
	help
	  The ARM920T is licensed to be produced by numerous vendors,
	  and is used in the Cirrus EP93xx and the Samsung S3C2410.

	  Say Y if you want support for the ARM920T processor.
	  Otherwise, say N.

# ARM922T
config CPU_ARM922T
	bool "Support ARM922T processor" if ARCH_INTEGRATOR
	select CPU_32v4T
	select CPU_ABRT_EV4T
	select CPU_CACHE_V4WT
	select CPU_CACHE_VIVT
	select CPU_COPY_V4WB if MMU
	select CPU_CP15_MMU
	select CPU_PABRT_LEGACY
	select CPU_TLB_V4WBI if MMU
	help
	  The ARM922T is a version of the ARM920T, but with smaller
	  instruction and data caches. It is used in Altera's
	  Excalibur XA device family and Micrel's KS8695 Centaur.

	  Say Y if you want support for the ARM922T processor.
	  Otherwise, say N.

# ARM925T
config CPU_ARM925T
 	bool "Support ARM925T processor" if ARCH_OMAP1
	select CPU_32v4T
	select CPU_ABRT_EV4T
	select CPU_CACHE_V4WT
	select CPU_CACHE_VIVT
	select CPU_COPY_V4WB if MMU
	select CPU_CP15_MMU
	select CPU_PABRT_LEGACY
	select CPU_TLB_V4WBI if MMU
 	help
 	  The ARM925T is a mix between the ARM920T and ARM926T, but with
	  different instruction and data caches. It is used in TI's OMAP
 	  device family.

 	  Say Y if you want support for the ARM925T processor.
 	  Otherwise, say N.

# ARM926T
config CPU_ARM926T
	bool "Support ARM926T processor" if ARCH_INTEGRATOR || MACH_REALVIEW_EB
	select CPU_32v5
	select CPU_ABRT_EV5TJ
	select CPU_CACHE_VIVT
	select CPU_COPY_V4WB if MMU
	select CPU_CP15_MMU
	select CPU_PABRT_LEGACY
	select CPU_TLB_V4WBI if MMU
	help
	  This is a variant of the ARM920.  It has slightly different
	  instruction sequences for cache and TLB operations.  Curiously,
	  there is no documentation on it at the ARM corporate website.

	  Say Y if you want support for the ARM926T processor.
	  Otherwise, say N.

# FA526
config CPU_FA526
	bool
	select CPU_32v4
	select CPU_ABRT_EV4
	select CPU_CACHE_FA
	select CPU_CACHE_VIVT
	select CPU_COPY_FA if MMU
	select CPU_CP15_MMU
	select CPU_PABRT_LEGACY
	select CPU_TLB_FA if MMU
	help
	  The FA526 is a version of the ARMv4 compatible processor with
	  Branch Target Buffer, Unified TLB and cache line size 16.

	  Say Y if you want support for the FA526 processor.
	  Otherwise, say N.

# ARM940T
config CPU_ARM940T
	bool "Support ARM940T processor" if ARCH_INTEGRATOR
	depends on !MMU
	select CPU_32v4T
	select CPU_ABRT_NOMMU
	select CPU_CACHE_VIVT
	select CPU_CP15_MPU
	select CPU_PABRT_LEGACY
	help
	  ARM940T is a member of the ARM9TDMI family of general-
	  purpose microprocessors with MPU and separate 4KB
	  instruction and 4KB data cases, each with a 4-word line
	  length.

	  Say Y if you want support for the ARM940T processor.
	  Otherwise, say N.

# ARM946E-S
config CPU_ARM946E
	bool "Support ARM946E-S processor" if ARCH_INTEGRATOR
	depends on !MMU
	select CPU_32v5
	select CPU_ABRT_NOMMU
	select CPU_CACHE_VIVT
	select CPU_CP15_MPU
	select CPU_PABRT_LEGACY
	help
	  ARM946E-S is a member of the ARM9E-S family of high-
	  performance, 32-bit system-on-chip processor solutions.
	  The TCM and ARMv5TE 32-bit instruction set is supported.

	  Say Y if you want support for the ARM946E-S processor.
	  Otherwise, say N.

# ARM1020 - needs validating
config CPU_ARM1020
	bool "Support ARM1020T (rev 0) processor" if ARCH_INTEGRATOR
	select CPU_32v5
	select CPU_ABRT_EV4T
	select CPU_CACHE_V4WT
	select CPU_CACHE_VIVT
	select CPU_COPY_V4WB if MMU
	select CPU_CP15_MMU
	select CPU_PABRT_LEGACY
	select CPU_TLB_V4WBI if MMU
	help
	  The ARM1020 is the 32K cached version of the ARM10 processor,
	  with an addition of a floating-point unit.

	  Say Y if you want support for the ARM1020 processor.
	  Otherwise, say N.

# ARM1020E - needs validating
config CPU_ARM1020E
	bool "Support ARM1020E processor" if ARCH_INTEGRATOR
	depends on n
	select CPU_32v5
	select CPU_ABRT_EV4T
	select CPU_CACHE_V4WT
	select CPU_CACHE_VIVT
	select CPU_COPY_V4WB if MMU
	select CPU_CP15_MMU
	select CPU_PABRT_LEGACY
	select CPU_TLB_V4WBI if MMU

# ARM1022E
config CPU_ARM1022
	bool "Support ARM1022E processor" if ARCH_INTEGRATOR
	select CPU_32v5
	select CPU_ABRT_EV4T
	select CPU_CACHE_VIVT
	select CPU_COPY_V4WB if MMU # can probably do better
	select CPU_CP15_MMU
	select CPU_PABRT_LEGACY
	select CPU_TLB_V4WBI if MMU
	help
	  The ARM1022E is an implementation of the ARMv5TE architecture
	  based upon the ARM10 integer core with a 16KiB L1 Harvard cache,
	  embedded trace macrocell, and a floating-point unit.

	  Say Y if you want support for the ARM1022E processor.
	  Otherwise, say N.

# ARM1026EJ-S
config CPU_ARM1026
	bool "Support ARM1026EJ-S processor" if ARCH_INTEGRATOR
	select CPU_32v5
	select CPU_ABRT_EV5T # But need Jazelle, but EV5TJ ignores bit 10
	select CPU_CACHE_VIVT
	select CPU_COPY_V4WB if MMU # can probably do better
	select CPU_CP15_MMU
	select CPU_PABRT_LEGACY
	select CPU_TLB_V4WBI if MMU
	help
	  The ARM1026EJ-S is an implementation of the ARMv5TEJ architecture
	  based upon the ARM10 integer core.

	  Say Y if you want support for the ARM1026EJ-S processor.
	  Otherwise, say N.

# SA110
config CPU_SA110
	bool
	select CPU_32v3 if ARCH_RPC
	select CPU_32v4 if !ARCH_RPC
	select CPU_ABRT_EV4
	select CPU_CACHE_V4WB
	select CPU_CACHE_VIVT
	select CPU_COPY_V4WB if MMU
	select CPU_CP15_MMU
	select CPU_PABRT_LEGACY
	select CPU_TLB_V4WB if MMU
	help
	  The Intel StrongARM(R) SA-110 is a 32-bit microprocessor and
	  is available at five speeds ranging from 100 MHz to 233 MHz.
	  More information is available at
	  <http://developer.intel.com/design/strong/sa110.htm>.

	  Say Y if you want support for the SA-110 processor.
	  Otherwise, say N.

# SA1100
config CPU_SA1100
	bool
	select CPU_32v4
	select CPU_ABRT_EV4
	select CPU_CACHE_V4WB
	select CPU_CACHE_VIVT
	select CPU_CP15_MMU
	select CPU_PABRT_LEGACY
	select CPU_TLB_V4WB if MMU

# XScale
config CPU_XSCALE
	bool
	select CPU_32v5
	select CPU_ABRT_EV5T
	select CPU_CACHE_VIVT
	select CPU_CP15_MMU
	select CPU_PABRT_LEGACY
	select CPU_TLB_V4WBI if MMU

# XScale Core Version 3
config CPU_XSC3
	bool
	select CPU_32v5
	select CPU_ABRT_EV5T
	select CPU_CACHE_VIVT
	select CPU_CP15_MMU
	select CPU_PABRT_LEGACY
	select CPU_TLB_V4WBI if MMU
	select IO_36

# Marvell PJ1 (Mohawk)
config CPU_MOHAWK
	bool
	select CPU_32v5
	select CPU_ABRT_EV5T
	select CPU_CACHE_VIVT
	select CPU_COPY_V4WB if MMU
	select CPU_CP15_MMU
	select CPU_PABRT_LEGACY
	select CPU_TLB_V4WBI if MMU

# Feroceon
config CPU_FEROCEON
	bool
	select CPU_32v5
	select CPU_ABRT_EV5T
	select CPU_CACHE_VIVT
	select CPU_COPY_FEROCEON if MMU
	select CPU_CP15_MMU
	select CPU_PABRT_LEGACY
	select CPU_TLB_FEROCEON if MMU

config CPU_FEROCEON_OLD_ID
	bool "Accept early Feroceon cores with an ARM926 ID"
	depends on CPU_FEROCEON && !CPU_ARM926T
	default y
	help
	  This enables the usage of some old Feroceon cores
	  for which the CPU ID is equal to the ARM926 ID.
	  Relevant for Feroceon-1850 and early Feroceon-2850.

# Marvell PJ4
config CPU_PJ4
	bool
	select ARM_THUMBEE
	select CPU_V7

config CPU_PJ4B
	bool
	select CPU_V7

# ARMv6
config CPU_V6
	bool "Support ARM V6 processor" if ARCH_INTEGRATOR || MACH_REALVIEW_EB || MACH_REALVIEW_PBX
	select CPU_32v6
	select CPU_ABRT_EV6
	select CPU_CACHE_V6
	select CPU_CACHE_VIPT
	select CPU_COPY_V6 if MMU
	select CPU_CP15_MMU
	select CPU_HAS_ASID if MMU
	select CPU_PABRT_V6
	select CPU_TLB_V6 if MMU

# ARMv6k
config CPU_V6K
	bool "Support ARM V6K processor" if ARCH_INTEGRATOR || MACH_REALVIEW_EB || MACH_REALVIEW_PBX
	select CPU_32v6
	select CPU_32v6K
	select CPU_ABRT_EV6
	select CPU_CACHE_V6
	select CPU_CACHE_VIPT
	select CPU_COPY_V6 if MMU
	select CPU_CP15_MMU
	select CPU_HAS_ASID if MMU
	select CPU_PABRT_V6
	select CPU_TLB_V6 if MMU

# ARMv7
config CPU_V7
	bool "Support ARM V7 processor" if ARCH_INTEGRATOR || MACH_REALVIEW_EB || MACH_REALVIEW_PBX
	select CPU_32v6K
	select CPU_32v7
	select CPU_ABRT_EV7
	select CPU_CACHE_V7
	select CPU_CACHE_VIPT
	select CPU_COPY_V6 if MMU
	select CPU_CP15_MMU if MMU
	select CPU_CP15_MPU if !MMU
	select CPU_HAS_ASID if MMU
	select CPU_PABRT_V7
	select CPU_TLB_V7 if MMU

# ARMv7M
config CPU_V7M
	bool
	select CPU_32v7M
	select CPU_ABRT_NOMMU
	select CPU_CACHE_NOP
	select CPU_PABRT_LEGACY
	select CPU_THUMBONLY

config CPU_THUMBONLY
	bool
	# There are no CPUs available with MMU that don't implement an ARM ISA:
	depends on !MMU
	help
	  Select this if your CPU doesn't support the 32 bit ARM instructions.

# Figure out what processor architecture version we should be using.
# This defines the compiler instruction set which depends on the machine type.
config CPU_32v3
	bool
	select CPU_USE_DOMAINS if MMU
	select NEEDS_SYSCALL_FOR_CMPXCHG if SMP
	select NEED_KUSER_HELPERS
	select TLS_REG_EMUL if SMP || !MMU
	select NEED_KUSER_HELPERS

config CPU_32v4
	bool
	select CPU_USE_DOMAINS if MMU
	select NEEDS_SYSCALL_FOR_CMPXCHG if SMP
	select NEED_KUSER_HELPERS
	select TLS_REG_EMUL if SMP || !MMU
	select NEED_KUSER_HELPERS

config CPU_32v4T
	bool
	select CPU_USE_DOMAINS if MMU
	select NEEDS_SYSCALL_FOR_CMPXCHG if SMP
	select NEED_KUSER_HELPERS
	select TLS_REG_EMUL if SMP || !MMU
	select NEED_KUSER_HELPERS

config CPU_32v5
	bool
	select CPU_USE_DOMAINS if MMU
	select NEEDS_SYSCALL_FOR_CMPXCHG if SMP
	select NEED_KUSER_HELPERS
	select TLS_REG_EMUL if SMP || !MMU
	select NEED_KUSER_HELPERS

config CPU_32v6
	bool
	select TLS_REG_EMUL if !CPU_32v6K && !MMU

config CPU_32v6K
	bool

config CPU_32v7
	bool

config CPU_32v7M
	bool

# The abort model
config CPU_ABRT_NOMMU
	bool

config CPU_ABRT_EV4
	bool

config CPU_ABRT_EV4T
	bool

config CPU_ABRT_LV4T
	bool

config CPU_ABRT_EV5T
	bool

config CPU_ABRT_EV5TJ
	bool

config CPU_ABRT_EV6
	bool

config CPU_ABRT_EV7
	bool

config CPU_PABRT_LEGACY
	bool

config CPU_PABRT_V6
	bool

config CPU_PABRT_V7
	bool

# The cache model
config CPU_CACHE_V4
	bool

config CPU_CACHE_V4WT
	bool

config CPU_CACHE_V4WB
	bool

config CPU_CACHE_V6
	bool

config CPU_CACHE_V7
	bool

config CPU_CACHE_NOP
	bool

config CPU_CACHE_VIVT
	bool

config CPU_CACHE_VIPT
	bool

config CPU_CACHE_FA
	bool

if MMU
# The copy-page model
config CPU_COPY_V4WT
	bool

config CPU_COPY_V4WB
	bool

config CPU_COPY_FEROCEON
	bool

config CPU_COPY_FA
	bool

config CPU_COPY_V6
	bool

# This selects the TLB model
config CPU_TLB_V4WT
	bool
	help
	  ARM Architecture Version 4 TLB with writethrough cache.

config CPU_TLB_V4WB
	bool
	help
	  ARM Architecture Version 4 TLB with writeback cache.

config CPU_TLB_V4WBI
	bool
	help
	  ARM Architecture Version 4 TLB with writeback cache and invalidate
	  instruction cache entry.

config CPU_TLB_FEROCEON
	bool
	help
	  Feroceon TLB (v4wbi with non-outer-cachable page table walks).

config CPU_TLB_FA
	bool
	help
	  Faraday ARM FA526 architecture, unified TLB with writeback cache
	  and invalidate instruction cache entry. Branch target buffer is
	  also supported.

config CPU_TLB_V6
	bool

config CPU_TLB_V7
	bool

config VERIFY_PERMISSION_FAULT
	bool
endif

config CPU_HAS_ASID
	bool
	help
	  This indicates whether the CPU has the ASID register; used to
	  tag TLB and possibly cache entries.

config CPU_CP15
	bool
	help
	  Processor has the CP15 register.

config CPU_CP15_MMU
	bool
	select CPU_CP15
	help
	  Processor has the CP15 register, which has MMU related registers.

config CPU_CP15_MPU
	bool
	select CPU_CP15
	help
	  Processor has the CP15 register, which has MPU related registers.

config CPU_USE_DOMAINS
	bool
	help
	  This option enables or disables the use of domain switching
	  via the set_fs() function.

#
# CPU supports 36-bit I/O
#
config IO_36
	bool

comment "Processor Features"

config ARM_LPAE
	bool "Support for the Large Physical Address Extension"
	depends on MMU && CPU_32v7 && !CPU_32v6 && !CPU_32v5 && \
		!CPU_32v4 && !CPU_32v3
	help
	  Say Y if you have an ARMv7 processor supporting the LPAE page
	  table format and you would like to access memory beyond the
	  4GB limit. The resulting kernel image will not run on
	  processors without the LPA extension.

	  If unsure, say N.

config ARCH_PHYS_ADDR_T_64BIT
	def_bool ARM_LPAE

config ARCH_DMA_ADDR_T_64BIT
	bool

config ARM_THUMB
	bool "Support Thumb user binaries" if !CPU_THUMBONLY
	depends on CPU_ARM720T || CPU_ARM740T || CPU_ARM920T || CPU_ARM922T || \
		CPU_ARM925T || CPU_ARM926T || CPU_ARM940T || CPU_ARM946E || \
		CPU_ARM1020 || CPU_ARM1020E || CPU_ARM1022 || CPU_ARM1026 || \
		CPU_XSCALE || CPU_XSC3 || CPU_MOHAWK || CPU_V6 || CPU_V6K || \
		CPU_V7 || CPU_FEROCEON || CPU_V7M
	default y
	help
	  Say Y if you want to include kernel support for running user space
	  Thumb binaries.

	  The Thumb instruction set is a compressed form of the standard ARM
	  instruction set resulting in smaller binaries at the expense of
	  slightly less efficient code.

	  If you don't know what this all is, saying Y is a safe choice.

config ARM_THUMBEE
	bool "Enable ThumbEE CPU extension"
	depends on CPU_V7
	help
	  Say Y here if you have a CPU with the ThumbEE extension and code to
	  make use of it. Say N for code that can run on CPUs without ThumbEE.

config ARM_VIRT_EXT
	bool
	depends on MMU
	default y if CPU_V7
	help
	  Enable the kernel to make use of the ARM Virtualization
	  Extensions to install hypervisors without run-time firmware
	  assistance.

	  A compliant bootloader is required in order to make maximum
	  use of this feature.  Refer to Documentation/arm/Booting for
	  details.

config SWP_EMULATE
<<<<<<< HEAD
	bool "Emulate SWP/SWPB instructions"
=======
	bool "Emulate SWP/SWPB instructions" if !SMP
>>>>>>> fc14f9c1
	depends on CPU_V7
	default y if SMP
	select HAVE_PROC_CPU if PROC_FS
	help
	  ARMv6 architecture deprecates use of the SWP/SWPB instructions.
	  ARMv7 multiprocessing extensions introduce the ability to disable
	  these instructions, triggering an undefined instruction exception
	  when executed. Say Y here to enable software emulation of these
	  instructions for userspace (not kernel) using LDREX/STREX.
	  Also creates /proc/cpu/swp_emulation for statistics.

	  In some older versions of glibc [<=2.8] SWP is used during futex
	  trylock() operations with the assumption that the code will not
	  be preempted. This invalid assumption may be more likely to fail
	  with SWP emulation enabled, leading to deadlock of the user
	  application.

	  NOTE: when accessing uncached shared regions, LDREX/STREX rely
	  on an external transaction monitoring block called a global
	  monitor to maintain update atomicity. If your system does not
	  implement a global monitor, this option can cause programs that
	  perform SWP operations to uncached memory to deadlock.

	  If unsure, say Y.

config CPU_BIG_ENDIAN
	bool "Build big-endian kernel"
	depends on ARCH_SUPPORTS_BIG_ENDIAN
	help
	  Say Y if you plan on running a kernel in big-endian mode.
	  Note that your board must be properly built and your board
	  port must properly enable any big-endian related features
	  of your chipset/board/processor.

config CPU_ENDIAN_BE8
	bool
	depends on CPU_BIG_ENDIAN
	default CPU_V6 || CPU_V6K || CPU_V7
	help
	  Support for the BE-8 (big-endian) mode on ARMv6 and ARMv7 processors.

config CPU_ENDIAN_BE32
	bool
	depends on CPU_BIG_ENDIAN
	default !CPU_ENDIAN_BE8
	help
	  Support for the BE-32 (big-endian) mode on pre-ARMv6 processors.

config CPU_HIGH_VECTOR
	depends on !MMU && CPU_CP15 && !CPU_ARM740T
	bool "Select the High exception vector"
	help
	  Say Y here to select high exception vector(0xFFFF0000~).
	  The exception vector can vary depending on the platform
	  design in nommu mode. If your platform needs to select
	  high exception vector, say Y.
	  Otherwise or if you are unsure, say N, and the low exception
	  vector (0x00000000~) will be used.

config CPU_ICACHE_DISABLE
	bool "Disable I-Cache (I-bit)"
	depends on CPU_CP15 && !(CPU_ARM720T || CPU_ARM740T || CPU_XSCALE || CPU_XSC3)
	help
	  Say Y here to disable the processor instruction cache. Unless
	  you have a reason not to or are unsure, say N.

config CPU_DCACHE_DISABLE
	bool "Disable D-Cache (C-bit)"
	depends on CPU_CP15
	help
	  Say Y here to disable the processor data cache. Unless
	  you have a reason not to or are unsure, say N.

config CPU_DCACHE_SIZE
	hex
	depends on CPU_ARM740T || CPU_ARM946E
	default 0x00001000 if CPU_ARM740T
	default 0x00002000 # default size for ARM946E-S
	help
	  Some cores are synthesizable to have various sized cache. For
	  ARM946E-S case, it can vary from 0KB to 1MB.
	  To support such cache operations, it is efficient to know the size
	  before compile time.
	  If your SoC is configured to have a different size, define the value
	  here with proper conditions.

config CPU_DCACHE_WRITETHROUGH
	bool "Force write through D-cache"
	depends on (CPU_ARM740T || CPU_ARM920T || CPU_ARM922T || CPU_ARM925T || CPU_ARM926T || CPU_ARM940T || CPU_ARM946E || CPU_ARM1020 || CPU_FA526) && !CPU_DCACHE_DISABLE
	default y if CPU_ARM925T
	help
	  Say Y here to use the data cache in writethrough mode. Unless you
	  specifically require this or are unsure, say N.

config CPU_CACHE_ROUND_ROBIN
	bool "Round robin I and D cache replacement algorithm"
	depends on (CPU_ARM926T || CPU_ARM946E || CPU_ARM1020) && (!CPU_ICACHE_DISABLE || !CPU_DCACHE_DISABLE)
	help
	  Say Y here to use the predictable round-robin cache replacement
	  policy.  Unless you specifically require this or are unsure, say N.

config CPU_BPREDICT_DISABLE
	bool "Disable branch prediction"
	depends on CPU_ARM1020 || CPU_V6 || CPU_V6K || CPU_MOHAWK || CPU_XSC3 || CPU_V7 || CPU_FA526
	help
	  Say Y here to disable branch prediction.  If unsure, say N.

config TLS_REG_EMUL
	bool
	select NEED_KUSER_HELPERS
	help
	  An SMP system using a pre-ARMv6 processor (there are apparently
	  a few prototypes like that in existence) and therefore access to
	  that required register must be emulated.

config NEEDS_SYSCALL_FOR_CMPXCHG
	bool
	select NEED_KUSER_HELPERS
	help
	  SMP on a pre-ARMv6 processor?  Well OK then.
	  Forget about fast user space cmpxchg support.
	  It is just not possible.

config NEED_KUSER_HELPERS
	bool

config KUSER_HELPERS
	bool "Enable kuser helpers in vector page" if !NEED_KUSER_HELPERS
<<<<<<< HEAD
=======
	depends on MMU
>>>>>>> fc14f9c1
	default y
	help
	  Warning: disabling this option may break user programs.

	  Provide kuser helpers in the vector page.  The kernel provides
	  helper code to userspace in read only form at a fixed location
	  in the high vector page to allow userspace to be independent of
	  the CPU type fitted to the system.  This permits binaries to be
	  run on ARMv4 through to ARMv7 without modification.

	  See Documentation/arm/kernel_user_helpers.txt for details.

	  However, the fixed address nature of these helpers can be used
	  by ROP (return orientated programming) authors when creating
	  exploits.

	  If all of the binaries and libraries which run on your platform
	  are built specifically for your platform, and make no use of
	  these helpers, then you can turn this option off to hinder
	  such exploits. However, in that case, if a binary or library
	  relying on those helpers is run, it will receive a SIGILL signal,
	  which will terminate the program.

	  Say N here only if you are absolutely certain that you do not
	  need these helpers; otherwise, the safe option is to say Y.

config DMA_CACHE_RWFO
	bool "Enable read/write for ownership DMA cache maintenance"
	depends on CPU_V6K && SMP
	default y
	help
	  The Snoop Control Unit on ARM11MPCore does not detect the
	  cache maintenance operations and the dma_{map,unmap}_area()
	  functions may leave stale cache entries on other CPUs. By
	  enabling this option, Read or Write For Ownership in the ARMv6
	  DMA cache maintenance functions is performed. These LDR/STR
	  instructions change the cache line state to shared or modified
	  so that the cache operation has the desired effect.

	  Note that the workaround is only valid on processors that do
	  not perform speculative loads into the D-cache. For such
	  processors, if cache maintenance operations are not broadcast
	  in hardware, other workarounds are needed (e.g. cache
	  maintenance broadcasting in software via FIQ).

config OUTER_CACHE
	bool

config OUTER_CACHE_SYNC
	bool
	help
	  The outer cache has a outer_cache_fns.sync function pointer
	  that can be used to drain the write buffer of the outer cache.

config CACHE_FEROCEON_L2
	bool "Enable the Feroceon L2 cache controller"
	depends on ARCH_MV78XX0 || ARCH_MVEBU
	default y
	select OUTER_CACHE
	help
	  This option enables the Feroceon L2 cache controller.

config CACHE_FEROCEON_L2_WRITETHROUGH
	bool "Force Feroceon L2 cache write through"
	depends on CACHE_FEROCEON_L2
	help
	  Say Y here to use the Feroceon L2 cache in writethrough mode.
	  Unless you specifically require this, say N for writeback mode.

config MIGHT_HAVE_CACHE_L2X0
	bool
	help
	  This option should be selected by machines which have a L2x0
	  or PL310 cache controller, but where its use is optional.

	  The only effect of this option is to make CACHE_L2X0 and
	  related options available to the user for configuration.

	  Boards or SoCs which always require the cache controller
	  support to be present should select CACHE_L2X0 directly
	  instead of this option, thus preventing the user from
	  inadvertently configuring a broken kernel.

config CACHE_L2X0
	bool "Enable the L2x0 outer cache controller" if MIGHT_HAVE_CACHE_L2X0
	default MIGHT_HAVE_CACHE_L2X0
	select OUTER_CACHE
	select OUTER_CACHE_SYNC
	help
	  This option enables the L2x0 PrimeCell.

if CACHE_L2X0

config CACHE_PL310
	bool
	default y if CPU_V7 && !(CPU_V6 || CPU_V6K)
	help
	  This option enables optimisations for the PL310 cache
	  controller.

config PL310_ERRATA_588369
	bool "PL310 errata: Clean & Invalidate maintenance operations do not invalidate clean lines"
	help
	   The PL310 L2 cache controller implements three types of Clean &
	   Invalidate maintenance operations: by Physical Address
	   (offset 0x7F0), by Index/Way (0x7F8) and by Way (0x7FC).
	   They are architecturally defined to behave as the execution of a
	   clean operation followed immediately by an invalidate operation,
	   both performing to the same memory location. This functionality
	   is not correctly implemented in PL310 prior to r2p0 (fixed in r2p0)
	   as clean lines are not invalidated as a result of these operations.

config PL310_ERRATA_727915
	bool "PL310 errata: Background Clean & Invalidate by Way operation can cause data corruption"
	help
	  PL310 implements the Clean & Invalidate by Way L2 cache maintenance
	  operation (offset 0x7FC). This operation runs in background so that
	  PL310 can handle normal accesses while it is in progress. Under very
	  rare circumstances, due to this erratum, write data can be lost when
	  PL310 treats a cacheable write transaction during a Clean &
	  Invalidate by Way operation.  Revisions prior to r3p1 are affected by
	  this errata (fixed in r3p1).

config PL310_ERRATA_753970
	bool "PL310 errata: cache sync operation may be faulty"
	help
	  This option enables the workaround for the 753970 PL310 (r3p0) erratum.

	  Under some condition the effect of cache sync operation on
	  the store buffer still remains when the operation completes.
	  This means that the store buffer is always asked to drain and
	  this prevents it from merging any further writes. The workaround
	  is to replace the normal offset of cache sync operation (0x730)
	  by another offset targeting an unmapped PL310 register 0x740.
	  This has the same effect as the cache sync operation: store buffer
	  drain and waiting for all buffers empty.

config PL310_ERRATA_769419
	bool "PL310 errata: no automatic Store Buffer drain"
	help
	  On revisions of the PL310 prior to r3p2, the Store Buffer does
	  not automatically drain. This can cause normal, non-cacheable
	  writes to be retained when the memory system is idle, leading
	  to suboptimal I/O performance for drivers using coherent DMA.
	  This option adds a write barrier to the cpu_idle loop so that,
	  on systems with an outer cache, the store buffer is drained
	  explicitly.

endif

config CACHE_TAUROS2
	bool "Enable the Tauros2 L2 cache controller"
	depends on (ARCH_DOVE || ARCH_MMP || CPU_PJ4)
	default y
	select OUTER_CACHE
	help
	  This option enables the Tauros2 L2 cache controller (as
	  found on PJ1/PJ4).

config CACHE_XSC3L2
	bool "Enable the L2 cache on XScale3"
	depends on CPU_XSC3
	default y
	select OUTER_CACHE
	help
	  This option enables the L2 cache on XScale3.

config ARM_L1_CACHE_SHIFT_6
	bool
	default y if CPU_V7
	help
	  Setting ARM L1 cache line size to 64 Bytes.

config ARM_L1_CACHE_SHIFT
	int
	default 6 if ARM_L1_CACHE_SHIFT_6
	default 5

config ARM_DMA_MEM_BUFFERABLE
	bool "Use non-cacheable memory for DMA" if (CPU_V6 || CPU_V6K) && !CPU_V7
	depends on !(MACH_REALVIEW_PB1176 || REALVIEW_EB_ARM11MP || \
		     MACH_REALVIEW_PB11MP)
	default y if CPU_V6 || CPU_V6K || CPU_V7
	help
	  Historically, the kernel has used strongly ordered mappings to
	  provide DMA coherent memory.  With the advent of ARMv7, mapping
	  memory with differing types results in unpredictable behaviour,
	  so on these CPUs, this option is forced on.

	  Multiple mappings with differing attributes is also unpredictable
	  on ARMv6 CPUs, but since they do not have aggressive speculative
	  prefetch, no harm appears to occur.

	  However, drivers may be missing the necessary barriers for ARMv6,
	  and therefore turning this on may result in unpredictable driver
	  behaviour.  Therefore, we offer this as an option.

	  You are recommended say 'Y' here and debug any affected drivers.

config ARCH_HAS_BARRIERS
	bool
	help
	  This option allows the use of custom mandatory barriers
	  included via the mach/barriers.h file.

config ARCH_SUPPORTS_BIG_ENDIAN
	bool
	help
	  This option specifies the architecture can support big endian
	  operation.<|MERGE_RESOLUTION|>--- conflicted
+++ resolved
@@ -422,7 +422,6 @@
 	select NEEDS_SYSCALL_FOR_CMPXCHG if SMP
 	select NEED_KUSER_HELPERS
 	select TLS_REG_EMUL if SMP || !MMU
-	select NEED_KUSER_HELPERS
 
 config CPU_32v4
 	bool
@@ -430,7 +429,6 @@
 	select NEEDS_SYSCALL_FOR_CMPXCHG if SMP
 	select NEED_KUSER_HELPERS
 	select TLS_REG_EMUL if SMP || !MMU
-	select NEED_KUSER_HELPERS
 
 config CPU_32v4T
 	bool
@@ -438,7 +436,6 @@
 	select NEEDS_SYSCALL_FOR_CMPXCHG if SMP
 	select NEED_KUSER_HELPERS
 	select TLS_REG_EMUL if SMP || !MMU
-	select NEED_KUSER_HELPERS
 
 config CPU_32v5
 	bool
@@ -446,7 +443,6 @@
 	select NEEDS_SYSCALL_FOR_CMPXCHG if SMP
 	select NEED_KUSER_HELPERS
 	select TLS_REG_EMUL if SMP || !MMU
-	select NEED_KUSER_HELPERS
 
 config CPU_32v6
 	bool
@@ -673,11 +669,7 @@
 	  details.
 
 config SWP_EMULATE
-<<<<<<< HEAD
-	bool "Emulate SWP/SWPB instructions"
-=======
 	bool "Emulate SWP/SWPB instructions" if !SMP
->>>>>>> fc14f9c1
 	depends on CPU_V7
 	default y if SMP
 	select HAVE_PROC_CPU if PROC_FS
@@ -806,10 +798,7 @@
 
 config KUSER_HELPERS
 	bool "Enable kuser helpers in vector page" if !NEED_KUSER_HELPERS
-<<<<<<< HEAD
-=======
 	depends on MMU
->>>>>>> fc14f9c1
 	default y
 	help
 	  Warning: disabling this option may break user programs.
