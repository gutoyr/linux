/*
 *  linux/arch/arm/mm/dma-mapping.c
 *
 *  Copyright (C) 2000-2004 Russell King
 *
 * This program is free software; you can redistribute it and/or modify
 * it under the terms of the GNU General Public License version 2 as
 * published by the Free Software Foundation.
 *
 *  DMA uncached mapping support.
 */
#include <linux/bootmem.h>
#include <linux/module.h>
#include <linux/mm.h>
#include <linux/genalloc.h>
#include <linux/gfp.h>
#include <linux/errno.h>
#include <linux/list.h>
#include <linux/init.h>
#include <linux/device.h>
#include <linux/dma-mapping.h>
#include <linux/dma-contiguous.h>
#include <linux/highmem.h>
#include <linux/memblock.h>
#include <linux/slab.h>
#include <linux/iommu.h>
#include <linux/io.h>
#include <linux/vmalloc.h>
#include <linux/sizes.h>
#include <linux/cma.h>

#include <asm/memory.h>
#include <asm/highmem.h>
#include <asm/cacheflush.h>
#include <asm/tlbflush.h>
#include <asm/mach/arch.h>
#include <asm/dma-iommu.h>
#include <asm/mach/map.h>
#include <asm/system_info.h>
#include <asm/dma-contiguous.h>

#include "mm.h"

/*
 * The DMA API is built upon the notion of "buffer ownership".  A buffer
 * is either exclusively owned by the CPU (and therefore may be accessed
 * by it) or exclusively owned by the DMA device.  These helper functions
 * represent the transitions between these two ownership states.
 *
 * Note, however, that on later ARMs, this notion does not work due to
 * speculative prefetches.  We model our approach on the assumption that
 * the CPU does do speculative prefetches, which means we clean caches
 * before transfers and delay cache invalidation until transfer completion.
 *
 */
static void __dma_page_cpu_to_dev(struct page *, unsigned long,
		size_t, enum dma_data_direction);
static void __dma_page_dev_to_cpu(struct page *, unsigned long,
		size_t, enum dma_data_direction);

/**
 * arm_dma_map_page - map a portion of a page for streaming DMA
 * @dev: valid struct device pointer, or NULL for ISA and EISA-like devices
 * @page: page that buffer resides in
 * @offset: offset into page for start of buffer
 * @size: size of buffer to map
 * @dir: DMA transfer direction
 *
 * Ensure that any data held in the cache is appropriately discarded
 * or written back.
 *
 * The device owns this memory once this call has completed.  The CPU
 * can regain ownership by calling dma_unmap_page().
 */
static dma_addr_t arm_dma_map_page(struct device *dev, struct page *page,
	     unsigned long offset, size_t size, enum dma_data_direction dir,
	     struct dma_attrs *attrs)
{
	if (!dma_get_attr(DMA_ATTR_SKIP_CPU_SYNC, attrs))
		__dma_page_cpu_to_dev(page, offset, size, dir);
	return pfn_to_dma(dev, page_to_pfn(page)) + offset;
}

static dma_addr_t arm_coherent_dma_map_page(struct device *dev, struct page *page,
	     unsigned long offset, size_t size, enum dma_data_direction dir,
	     struct dma_attrs *attrs)
{
	return pfn_to_dma(dev, page_to_pfn(page)) + offset;
}

/**
 * arm_dma_unmap_page - unmap a buffer previously mapped through dma_map_page()
 * @dev: valid struct device pointer, or NULL for ISA and EISA-like devices
 * @handle: DMA address of buffer
 * @size: size of buffer (same as passed to dma_map_page)
 * @dir: DMA transfer direction (same as passed to dma_map_page)
 *
 * Unmap a page streaming mode DMA translation.  The handle and size
 * must match what was provided in the previous dma_map_page() call.
 * All other usages are undefined.
 *
 * After this call, reads by the CPU to the buffer are guaranteed to see
 * whatever the device wrote there.
 */
static void arm_dma_unmap_page(struct device *dev, dma_addr_t handle,
		size_t size, enum dma_data_direction dir,
		struct dma_attrs *attrs)
{
	if (!dma_get_attr(DMA_ATTR_SKIP_CPU_SYNC, attrs))
		__dma_page_dev_to_cpu(pfn_to_page(dma_to_pfn(dev, handle)),
				      handle & ~PAGE_MASK, size, dir);
}

static void arm_dma_sync_single_for_cpu(struct device *dev,
		dma_addr_t handle, size_t size, enum dma_data_direction dir)
{
	unsigned int offset = handle & (PAGE_SIZE - 1);
	struct page *page = pfn_to_page(dma_to_pfn(dev, handle-offset));
	__dma_page_dev_to_cpu(page, offset, size, dir);
}

static void arm_dma_sync_single_for_device(struct device *dev,
		dma_addr_t handle, size_t size, enum dma_data_direction dir)
{
	unsigned int offset = handle & (PAGE_SIZE - 1);
	struct page *page = pfn_to_page(dma_to_pfn(dev, handle-offset));
	__dma_page_cpu_to_dev(page, offset, size, dir);
}

struct dma_map_ops arm_dma_ops = {
	.alloc			= arm_dma_alloc,
	.free			= arm_dma_free,
	.mmap			= arm_dma_mmap,
	.get_sgtable		= arm_dma_get_sgtable,
	.map_page		= arm_dma_map_page,
	.unmap_page		= arm_dma_unmap_page,
	.map_sg			= arm_dma_map_sg,
	.unmap_sg		= arm_dma_unmap_sg,
	.sync_single_for_cpu	= arm_dma_sync_single_for_cpu,
	.sync_single_for_device	= arm_dma_sync_single_for_device,
	.sync_sg_for_cpu	= arm_dma_sync_sg_for_cpu,
	.sync_sg_for_device	= arm_dma_sync_sg_for_device,
	.set_dma_mask		= arm_dma_set_mask,
};
EXPORT_SYMBOL(arm_dma_ops);

static void *arm_coherent_dma_alloc(struct device *dev, size_t size,
	dma_addr_t *handle, gfp_t gfp, struct dma_attrs *attrs);
static void arm_coherent_dma_free(struct device *dev, size_t size, void *cpu_addr,
				  dma_addr_t handle, struct dma_attrs *attrs);

struct dma_map_ops arm_coherent_dma_ops = {
	.alloc			= arm_coherent_dma_alloc,
	.free			= arm_coherent_dma_free,
	.mmap			= arm_dma_mmap,
	.get_sgtable		= arm_dma_get_sgtable,
	.map_page		= arm_coherent_dma_map_page,
	.map_sg			= arm_dma_map_sg,
	.set_dma_mask		= arm_dma_set_mask,
};
EXPORT_SYMBOL(arm_coherent_dma_ops);

static int __dma_supported(struct device *dev, u64 mask, bool warn)
{
	unsigned long max_dma_pfn;

	/*
	 * If the mask allows for more memory than we can address,
	 * and we actually have that much memory, then we must
	 * indicate that DMA to this device is not supported.
	 */
	if (sizeof(mask) != sizeof(dma_addr_t) &&
	    mask > (dma_addr_t)~0 &&
	    dma_to_pfn(dev, ~0) < max_pfn) {
		if (warn) {
			dev_warn(dev, "Coherent DMA mask %#llx is larger than dma_addr_t allows\n",
				 mask);
			dev_warn(dev, "Driver did not use or check the return value from dma_set_coherent_mask()?\n");
		}
		return 0;
	}

	max_dma_pfn = min(max_pfn, arm_dma_pfn_limit);

	/*
	 * Translate the device's DMA mask to a PFN limit.  This
	 * PFN number includes the page which we can DMA to.
	 */
	if (dma_to_pfn(dev, mask) < max_dma_pfn) {
		if (warn)
			dev_warn(dev, "Coherent DMA mask %#llx (pfn %#lx-%#lx) covers a smaller range of system memory than the DMA zone pfn 0x0-%#lx\n",
				 mask,
				 dma_to_pfn(dev, 0), dma_to_pfn(dev, mask) + 1,
				 max_dma_pfn + 1);
		return 0;
	}

	return 1;
}

static u64 get_coherent_dma_mask(struct device *dev)
{
	u64 mask = (u64)DMA_BIT_MASK(32);

	if (dev) {
		mask = dev->coherent_dma_mask;

		/*
		 * Sanity check the DMA mask - it must be non-zero, and
		 * must be able to be satisfied by a DMA allocation.
		 */
		if (mask == 0) {
			dev_warn(dev, "coherent DMA mask is unset\n");
			return 0;
		}

		if (!__dma_supported(dev, mask, true))
			return 0;
	}

	return mask;
}

static void __dma_clear_buffer(struct page *page, size_t size)
{
	/*
	 * Ensure that the allocated pages are zeroed, and that any data
	 * lurking in the kernel direct-mapped region is invalidated.
	 */
	if (PageHighMem(page)) {
		phys_addr_t base = __pfn_to_phys(page_to_pfn(page));
		phys_addr_t end = base + size;
		while (size > 0) {
			void *ptr = kmap_atomic(page);
			memset(ptr, 0, PAGE_SIZE);
			dmac_flush_range(ptr, ptr + PAGE_SIZE);
			kunmap_atomic(ptr);
			page++;
			size -= PAGE_SIZE;
		}
		outer_flush_range(base, end);
	} else {
		void *ptr = page_address(page);
		memset(ptr, 0, size);
		dmac_flush_range(ptr, ptr + size);
		outer_flush_range(__pa(ptr), __pa(ptr) + size);
	}
}

/*
 * Allocate a DMA buffer for 'dev' of size 'size' using the
 * specified gfp mask.  Note that 'size' must be page aligned.
 */
static struct page *__dma_alloc_buffer(struct device *dev, size_t size, gfp_t gfp)
{
	unsigned long order = get_order(size);
	struct page *page, *p, *e;

	page = alloc_pages(gfp, order);
	if (!page)
		return NULL;

	/*
	 * Now split the huge page and free the excess pages
	 */
	split_page(page, order);
	for (p = page + (size >> PAGE_SHIFT), e = page + (1 << order); p < e; p++)
		__free_page(p);

	__dma_clear_buffer(page, size);

	return page;
}

/*
 * Free a DMA buffer.  'size' must be page aligned.
 */
static void __dma_free_buffer(struct page *page, size_t size)
{
	struct page *e = page + (size >> PAGE_SHIFT);

	while (page < e) {
		__free_page(page);
		page++;
	}
}

#ifdef CONFIG_MMU

static void *__alloc_from_contiguous(struct device *dev, size_t size,
				     pgprot_t prot, struct page **ret_page,
				     const void *caller);

static void *__alloc_remap_buffer(struct device *dev, size_t size, gfp_t gfp,
				 pgprot_t prot, struct page **ret_page,
				 const void *caller);

static void *
__dma_alloc_remap(struct page *page, size_t size, gfp_t gfp, pgprot_t prot,
	const void *caller)
{
	/*
	 * DMA allocation can be mapped to user space, so lets
	 * set VM_USERMAP flags too.
	 */
	return dma_common_contiguous_remap(page, size,
			VM_ARM_DMA_CONSISTENT | VM_USERMAP,
			prot, caller);
}

static void __dma_free_remap(void *cpu_addr, size_t size)
{
	dma_common_free_remap(cpu_addr, size,
			VM_ARM_DMA_CONSISTENT | VM_USERMAP);
}

#define DEFAULT_DMA_COHERENT_POOL_SIZE	SZ_256K
static struct gen_pool *atomic_pool;

static size_t atomic_pool_size = DEFAULT_DMA_COHERENT_POOL_SIZE;

static int __init early_coherent_pool(char *p)
{
	atomic_pool_size = memparse(p, &p);
	return 0;
}
early_param("coherent_pool", early_coherent_pool);

void __init init_dma_coherent_pool_size(unsigned long size)
{
	/*
	 * Catch any attempt to set the pool size too late.
	 */
	BUG_ON(atomic_pool);

	/*
	 * Set architecture specific coherent pool size only if
	 * it has not been changed by kernel command line parameter.
	 */
	if (atomic_pool_size == DEFAULT_DMA_COHERENT_POOL_SIZE)
		atomic_pool_size = size;
}

/*
 * Initialise the coherent pool for atomic allocations.
 */
static int __init atomic_pool_init(void)
{
	pgprot_t prot = pgprot_dmacoherent(PAGE_KERNEL);
	gfp_t gfp = GFP_KERNEL | GFP_DMA;
	struct page *page;
	void *ptr;

	atomic_pool = gen_pool_create(PAGE_SHIFT, -1);
	if (!atomic_pool)
		goto out;

<<<<<<< HEAD
	if (IS_ENABLED(CONFIG_DMA_CMA))
		ptr = __alloc_from_contiguous(NULL, pool->size, prot, &page,
					      atomic_pool_init);
=======
	if (dev_get_cma_area(NULL))
		ptr = __alloc_from_contiguous(NULL, atomic_pool_size, prot,
					      &page, atomic_pool_init);
>>>>>>> fc14f9c1
	else
		ptr = __alloc_remap_buffer(NULL, atomic_pool_size, gfp, prot,
					   &page, atomic_pool_init);
	if (ptr) {
		int ret;

		ret = gen_pool_add_virt(atomic_pool, (unsigned long)ptr,
					page_to_phys(page),
					atomic_pool_size, -1);
		if (ret)
			goto destroy_genpool;

		gen_pool_set_algo(atomic_pool,
				gen_pool_first_fit_order_align,
				(void *)PAGE_SHIFT);
		pr_info("DMA: preallocated %zd KiB pool for atomic coherent allocations\n",
		       atomic_pool_size / 1024);
		return 0;
	}

destroy_genpool:
	gen_pool_destroy(atomic_pool);
	atomic_pool = NULL;
out:
	pr_err("DMA: failed to allocate %zx KiB pool for atomic coherent allocation\n",
	       atomic_pool_size / 1024);
	return -ENOMEM;
}
/*
 * CMA is activated by core_initcall, so we must be called after it.
 */
postcore_initcall(atomic_pool_init);

struct dma_contig_early_reserve {
	phys_addr_t base;
	unsigned long size;
};

static struct dma_contig_early_reserve dma_mmu_remap[MAX_CMA_AREAS] __initdata;

static int dma_mmu_remap_num __initdata;

void __init dma_contiguous_early_fixup(phys_addr_t base, unsigned long size)
{
	dma_mmu_remap[dma_mmu_remap_num].base = base;
	dma_mmu_remap[dma_mmu_remap_num].size = size;
	dma_mmu_remap_num++;
}

void __init dma_contiguous_remap(void)
{
	int i;
	for (i = 0; i < dma_mmu_remap_num; i++) {
		phys_addr_t start = dma_mmu_remap[i].base;
		phys_addr_t end = start + dma_mmu_remap[i].size;
		struct map_desc map;
		unsigned long addr;

		if (end > arm_lowmem_limit)
			end = arm_lowmem_limit;
		if (start >= end)
			continue;

		map.pfn = __phys_to_pfn(start);
		map.virtual = __phys_to_virt(start);
		map.length = end - start;
		map.type = MT_MEMORY_DMA_READY;

		/*
		 * Clear previous low-memory mapping to ensure that the
		 * TLB does not see any conflicting entries, then flush
		 * the TLB of the old entries before creating new mappings.
		 *
		 * This ensures that any speculatively loaded TLB entries
		 * (even though they may be rare) can not cause any problems,
		 * and ensures that this code is architecturally compliant.
		 */
		for (addr = __phys_to_virt(start); addr < __phys_to_virt(end);
		     addr += PMD_SIZE)
			pmd_clear(pmd_off_k(addr));

		flush_tlb_kernel_range(__phys_to_virt(start),
				       __phys_to_virt(end));

		iotable_init(&map, 1);
	}
}

static int __dma_update_pte(pte_t *pte, pgtable_t token, unsigned long addr,
			    void *data)
{
	struct page *page = virt_to_page(addr);
	pgprot_t prot = *(pgprot_t *)data;

	set_pte_ext(pte, mk_pte(page, prot), 0);
	return 0;
}

static void __dma_remap(struct page *page, size_t size, pgprot_t prot)
{
	unsigned long start = (unsigned long) page_address(page);
	unsigned end = start + size;

	apply_to_page_range(&init_mm, start, size, __dma_update_pte, &prot);
	flush_tlb_kernel_range(start, end);
}

static void *__alloc_remap_buffer(struct device *dev, size_t size, gfp_t gfp,
				 pgprot_t prot, struct page **ret_page,
				 const void *caller)
{
	struct page *page;
	void *ptr;
	page = __dma_alloc_buffer(dev, size, gfp);
	if (!page)
		return NULL;

	ptr = __dma_alloc_remap(page, size, gfp, prot, caller);
	if (!ptr) {
		__dma_free_buffer(page, size);
		return NULL;
	}

	*ret_page = page;
	return ptr;
}

static void *__alloc_from_pool(size_t size, struct page **ret_page)
{
	unsigned long val;
	void *ptr = NULL;

	if (!atomic_pool) {
		WARN(1, "coherent pool not initialised!\n");
		return NULL;
	}

	val = gen_pool_alloc(atomic_pool, size);
	if (val) {
		phys_addr_t phys = gen_pool_virt_to_phys(atomic_pool, val);

		*ret_page = phys_to_page(phys);
		ptr = (void *)val;
	}

	return ptr;
}

static bool __in_atomic_pool(void *start, size_t size)
{
	return addr_in_gen_pool(atomic_pool, (unsigned long)start, size);
}

static int __free_from_pool(void *start, size_t size)
{
	if (!__in_atomic_pool(start, size))
		return 0;

	gen_pool_free(atomic_pool, (unsigned long)start, size);

	return 1;
}

static void *__alloc_from_contiguous(struct device *dev, size_t size,
				     pgprot_t prot, struct page **ret_page,
				     const void *caller)
{
	unsigned long order = get_order(size);
	size_t count = size >> PAGE_SHIFT;
	struct page *page;
	void *ptr;

	page = dma_alloc_from_contiguous(dev, count, order);
	if (!page)
		return NULL;

	__dma_clear_buffer(page, size);

	if (PageHighMem(page)) {
		ptr = __dma_alloc_remap(page, size, GFP_KERNEL, prot, caller);
		if (!ptr) {
			dma_release_from_contiguous(dev, page, count);
			return NULL;
		}
	} else {
		__dma_remap(page, size, prot);
		ptr = page_address(page);
	}
	*ret_page = page;
	return ptr;
}

static void __free_from_contiguous(struct device *dev, struct page *page,
				   void *cpu_addr, size_t size)
{
	if (PageHighMem(page))
		__dma_free_remap(cpu_addr, size);
	else
		__dma_remap(page, size, PAGE_KERNEL);
	dma_release_from_contiguous(dev, page, size >> PAGE_SHIFT);
}

static inline pgprot_t __get_dma_pgprot(struct dma_attrs *attrs, pgprot_t prot)
{
	prot = dma_get_attr(DMA_ATTR_WRITE_COMBINE, attrs) ?
			    pgprot_writecombine(prot) :
			    pgprot_dmacoherent(prot);
	return prot;
}

#define nommu() 0

#else	/* !CONFIG_MMU */

#define nommu() 1

#define __get_dma_pgprot(attrs, prot)	__pgprot(0)
#define __alloc_remap_buffer(dev, size, gfp, prot, ret, c)	NULL
#define __alloc_from_pool(size, ret_page)			NULL
#define __alloc_from_contiguous(dev, size, prot, ret, c)	NULL
#define __free_from_pool(cpu_addr, size)			0
#define __free_from_contiguous(dev, page, cpu_addr, size)	do { } while (0)
#define __dma_free_remap(cpu_addr, size)			do { } while (0)

#endif	/* CONFIG_MMU */

static void *__alloc_simple_buffer(struct device *dev, size_t size, gfp_t gfp,
				   struct page **ret_page)
{
	struct page *page;
	page = __dma_alloc_buffer(dev, size, gfp);
	if (!page)
		return NULL;

	*ret_page = page;
	return page_address(page);
}



static void *__dma_alloc(struct device *dev, size_t size, dma_addr_t *handle,
			 gfp_t gfp, pgprot_t prot, bool is_coherent, const void *caller)
{
	u64 mask = get_coherent_dma_mask(dev);
	struct page *page = NULL;
	void *addr;

#ifdef CONFIG_DMA_API_DEBUG
	u64 limit = (mask + 1) & ~mask;
	if (limit && size >= limit) {
		dev_warn(dev, "coherent allocation too big (requested %#x mask %#llx)\n",
			size, mask);
		return NULL;
	}
#endif

	if (!mask)
		return NULL;

	if (mask < 0xffffffffULL)
		gfp |= GFP_DMA;

	/*
	 * Following is a work-around (a.k.a. hack) to prevent pages
	 * with __GFP_COMP being passed to split_page() which cannot
	 * handle them.  The real problem is that this flag probably
	 * should be 0 on ARM as it is not supported on this
	 * platform; see CONFIG_HUGETLBFS.
	 */
	gfp &= ~(__GFP_COMP);

	*handle = DMA_ERROR_CODE;
	size = PAGE_ALIGN(size);

	if (is_coherent || nommu())
		addr = __alloc_simple_buffer(dev, size, gfp, &page);
	else if (!(gfp & __GFP_WAIT))
		addr = __alloc_from_pool(size, &page);
<<<<<<< HEAD
	else if (!IS_ENABLED(CONFIG_DMA_CMA))
=======
	else if (!dev_get_cma_area(dev))
>>>>>>> fc14f9c1
		addr = __alloc_remap_buffer(dev, size, gfp, prot, &page, caller);
	else
		addr = __alloc_from_contiguous(dev, size, prot, &page, caller);

	if (addr)
		*handle = pfn_to_dma(dev, page_to_pfn(page));

	return addr;
}

/*
 * Allocate DMA-coherent memory space and return both the kernel remapped
 * virtual and bus address for that space.
 */
void *arm_dma_alloc(struct device *dev, size_t size, dma_addr_t *handle,
		    gfp_t gfp, struct dma_attrs *attrs)
{
	pgprot_t prot = __get_dma_pgprot(attrs, PAGE_KERNEL);
	void *memory;

	if (dma_alloc_from_coherent(dev, size, handle, &memory))
		return memory;

	return __dma_alloc(dev, size, handle, gfp, prot, false,
			   __builtin_return_address(0));
}

static void *arm_coherent_dma_alloc(struct device *dev, size_t size,
	dma_addr_t *handle, gfp_t gfp, struct dma_attrs *attrs)
{
	pgprot_t prot = __get_dma_pgprot(attrs, PAGE_KERNEL);
	void *memory;

	if (dma_alloc_from_coherent(dev, size, handle, &memory))
		return memory;

	return __dma_alloc(dev, size, handle, gfp, prot, true,
			   __builtin_return_address(0));
}

/*
 * Create userspace mapping for the DMA-coherent memory.
 */
int arm_dma_mmap(struct device *dev, struct vm_area_struct *vma,
		 void *cpu_addr, dma_addr_t dma_addr, size_t size,
		 struct dma_attrs *attrs)
{
	int ret = -ENXIO;
#ifdef CONFIG_MMU
	unsigned long nr_vma_pages = (vma->vm_end - vma->vm_start) >> PAGE_SHIFT;
	unsigned long nr_pages = PAGE_ALIGN(size) >> PAGE_SHIFT;
	unsigned long pfn = dma_to_pfn(dev, dma_addr);
	unsigned long off = vma->vm_pgoff;

	vma->vm_page_prot = __get_dma_pgprot(attrs, vma->vm_page_prot);

	if (dma_mmap_from_coherent(dev, vma, cpu_addr, size, &ret))
		return ret;

	if (off < nr_pages && nr_vma_pages <= (nr_pages - off)) {
		ret = remap_pfn_range(vma, vma->vm_start,
				      pfn + off,
				      vma->vm_end - vma->vm_start,
				      vma->vm_page_prot);
	}
#endif	/* CONFIG_MMU */

	return ret;
}

/*
 * Free a buffer as defined by the above mapping.
 */
static void __arm_dma_free(struct device *dev, size_t size, void *cpu_addr,
			   dma_addr_t handle, struct dma_attrs *attrs,
			   bool is_coherent)
{
	struct page *page = pfn_to_page(dma_to_pfn(dev, handle));

	if (dma_release_from_coherent(dev, get_order(size), cpu_addr))
		return;

	size = PAGE_ALIGN(size);

	if (is_coherent || nommu()) {
		__dma_free_buffer(page, size);
	} else if (__free_from_pool(cpu_addr, size)) {
		return;
<<<<<<< HEAD
	} else if (!IS_ENABLED(CONFIG_DMA_CMA)) {
=======
	} else if (!dev_get_cma_area(dev)) {
>>>>>>> fc14f9c1
		__dma_free_remap(cpu_addr, size);
		__dma_free_buffer(page, size);
	} else {
		/*
		 * Non-atomic allocations cannot be freed with IRQs disabled
		 */
		WARN_ON(irqs_disabled());
		__free_from_contiguous(dev, page, cpu_addr, size);
	}
}

void arm_dma_free(struct device *dev, size_t size, void *cpu_addr,
		  dma_addr_t handle, struct dma_attrs *attrs)
{
	__arm_dma_free(dev, size, cpu_addr, handle, attrs, false);
}

static void arm_coherent_dma_free(struct device *dev, size_t size, void *cpu_addr,
				  dma_addr_t handle, struct dma_attrs *attrs)
{
	__arm_dma_free(dev, size, cpu_addr, handle, attrs, true);
}

int arm_dma_get_sgtable(struct device *dev, struct sg_table *sgt,
		 void *cpu_addr, dma_addr_t handle, size_t size,
		 struct dma_attrs *attrs)
{
	struct page *page = pfn_to_page(dma_to_pfn(dev, handle));
	int ret;

	ret = sg_alloc_table(sgt, 1, GFP_KERNEL);
	if (unlikely(ret))
		return ret;

	sg_set_page(sgt->sgl, page, PAGE_ALIGN(size), 0);
	return 0;
}

static void dma_cache_maint_page(struct page *page, unsigned long offset,
	size_t size, enum dma_data_direction dir,
	void (*op)(const void *, size_t, int))
{
	unsigned long pfn;
	size_t left = size;

	pfn = page_to_pfn(page) + offset / PAGE_SIZE;
	offset %= PAGE_SIZE;

	/*
	 * A single sg entry may refer to multiple physically contiguous
	 * pages.  But we still need to process highmem pages individually.
	 * If highmem is not configured then the bulk of this loop gets
	 * optimized out.
	 */
	do {
		size_t len = left;
		void *vaddr;

		page = pfn_to_page(pfn);

		if (PageHighMem(page)) {
			if (len + offset > PAGE_SIZE)
				len = PAGE_SIZE - offset;

			if (cache_is_vipt_nonaliasing()) {
				vaddr = kmap_atomic(page);
				op(vaddr + offset, len, dir);
				kunmap_atomic(vaddr);
			} else {
				vaddr = kmap_high_get(page);
				if (vaddr) {
					op(vaddr + offset, len, dir);
					kunmap_high(page);
				}
			}
		} else {
			vaddr = page_address(page) + offset;
			op(vaddr, len, dir);
		}
		offset = 0;
		pfn++;
		left -= len;
	} while (left);
}

/*
 * Make an area consistent for devices.
 * Note: Drivers should NOT use this function directly, as it will break
 * platforms with CONFIG_DMABOUNCE.
 * Use the driver DMA support - see dma-mapping.h (dma_sync_*)
 */
static void __dma_page_cpu_to_dev(struct page *page, unsigned long off,
	size_t size, enum dma_data_direction dir)
{
	phys_addr_t paddr;

	dma_cache_maint_page(page, off, size, dir, dmac_map_area);

	paddr = page_to_phys(page) + off;
	if (dir == DMA_FROM_DEVICE) {
		outer_inv_range(paddr, paddr + size);
	} else {
		outer_clean_range(paddr, paddr + size);
	}
	/* FIXME: non-speculating: flush on bidirectional mappings? */
}

static void __dma_page_dev_to_cpu(struct page *page, unsigned long off,
	size_t size, enum dma_data_direction dir)
{
	phys_addr_t paddr = page_to_phys(page) + off;

	/* FIXME: non-speculating: not required */
	/* in any case, don't bother invalidating if DMA to device */
	if (dir != DMA_TO_DEVICE) {
		outer_inv_range(paddr, paddr + size);

		dma_cache_maint_page(page, off, size, dir, dmac_unmap_area);
	}

	/*
	 * Mark the D-cache clean for these pages to avoid extra flushing.
	 */
	if (dir != DMA_TO_DEVICE && size >= PAGE_SIZE) {
		unsigned long pfn;
		size_t left = size;

		pfn = page_to_pfn(page) + off / PAGE_SIZE;
		off %= PAGE_SIZE;
		if (off) {
			pfn++;
			left -= PAGE_SIZE - off;
		}
		while (left >= PAGE_SIZE) {
			page = pfn_to_page(pfn++);
			set_bit(PG_dcache_clean, &page->flags);
			left -= PAGE_SIZE;
		}
	}
}

/**
 * arm_dma_map_sg - map a set of SG buffers for streaming mode DMA
 * @dev: valid struct device pointer, or NULL for ISA and EISA-like devices
 * @sg: list of buffers
 * @nents: number of buffers to map
 * @dir: DMA transfer direction
 *
 * Map a set of buffers described by scatterlist in streaming mode for DMA.
 * This is the scatter-gather version of the dma_map_single interface.
 * Here the scatter gather list elements are each tagged with the
 * appropriate dma address and length.  They are obtained via
 * sg_dma_{address,length}.
 *
 * Device ownership issues as mentioned for dma_map_single are the same
 * here.
 */
int arm_dma_map_sg(struct device *dev, struct scatterlist *sg, int nents,
		enum dma_data_direction dir, struct dma_attrs *attrs)
{
	struct dma_map_ops *ops = get_dma_ops(dev);
	struct scatterlist *s;
	int i, j;

	for_each_sg(sg, s, nents, i) {
#ifdef CONFIG_NEED_SG_DMA_LENGTH
		s->dma_length = s->length;
#endif
		s->dma_address = ops->map_page(dev, sg_page(s), s->offset,
						s->length, dir, attrs);
		if (dma_mapping_error(dev, s->dma_address))
			goto bad_mapping;
	}
	return nents;

 bad_mapping:
	for_each_sg(sg, s, i, j)
		ops->unmap_page(dev, sg_dma_address(s), sg_dma_len(s), dir, attrs);
	return 0;
}

/**
 * arm_dma_unmap_sg - unmap a set of SG buffers mapped by dma_map_sg
 * @dev: valid struct device pointer, or NULL for ISA and EISA-like devices
 * @sg: list of buffers
 * @nents: number of buffers to unmap (same as was passed to dma_map_sg)
 * @dir: DMA transfer direction (same as was passed to dma_map_sg)
 *
 * Unmap a set of streaming mode DMA translations.  Again, CPU access
 * rules concerning calls here are the same as for dma_unmap_single().
 */
void arm_dma_unmap_sg(struct device *dev, struct scatterlist *sg, int nents,
		enum dma_data_direction dir, struct dma_attrs *attrs)
{
	struct dma_map_ops *ops = get_dma_ops(dev);
	struct scatterlist *s;

	int i;

	for_each_sg(sg, s, nents, i)
		ops->unmap_page(dev, sg_dma_address(s), sg_dma_len(s), dir, attrs);
}

/**
 * arm_dma_sync_sg_for_cpu
 * @dev: valid struct device pointer, or NULL for ISA and EISA-like devices
 * @sg: list of buffers
 * @nents: number of buffers to map (returned from dma_map_sg)
 * @dir: DMA transfer direction (same as was passed to dma_map_sg)
 */
void arm_dma_sync_sg_for_cpu(struct device *dev, struct scatterlist *sg,
			int nents, enum dma_data_direction dir)
{
	struct dma_map_ops *ops = get_dma_ops(dev);
	struct scatterlist *s;
	int i;

	for_each_sg(sg, s, nents, i)
		ops->sync_single_for_cpu(dev, sg_dma_address(s), s->length,
					 dir);
}

/**
 * arm_dma_sync_sg_for_device
 * @dev: valid struct device pointer, or NULL for ISA and EISA-like devices
 * @sg: list of buffers
 * @nents: number of buffers to map (returned from dma_map_sg)
 * @dir: DMA transfer direction (same as was passed to dma_map_sg)
 */
void arm_dma_sync_sg_for_device(struct device *dev, struct scatterlist *sg,
			int nents, enum dma_data_direction dir)
{
	struct dma_map_ops *ops = get_dma_ops(dev);
	struct scatterlist *s;
	int i;

	for_each_sg(sg, s, nents, i)
		ops->sync_single_for_device(dev, sg_dma_address(s), s->length,
					    dir);
}

/*
 * Return whether the given device DMA address mask can be supported
 * properly.  For example, if your device can only drive the low 24-bits
 * during bus mastering, then you would pass 0x00ffffff as the mask
 * to this function.
 */
int dma_supported(struct device *dev, u64 mask)
{
	return __dma_supported(dev, mask, false);
}
EXPORT_SYMBOL(dma_supported);

int arm_dma_set_mask(struct device *dev, u64 dma_mask)
{
	if (!dev->dma_mask || !dma_supported(dev, dma_mask))
		return -EIO;

	*dev->dma_mask = dma_mask;

	return 0;
}

#define PREALLOC_DMA_DEBUG_ENTRIES	4096

static int __init dma_debug_do_init(void)
{
	dma_debug_init(PREALLOC_DMA_DEBUG_ENTRIES);
	return 0;
}
fs_initcall(dma_debug_do_init);

#ifdef CONFIG_ARM_DMA_USE_IOMMU

/* IOMMU */

static int extend_iommu_mapping(struct dma_iommu_mapping *mapping);

static inline dma_addr_t __alloc_iova(struct dma_iommu_mapping *mapping,
				      size_t size)
{
	unsigned int order = get_order(size);
	unsigned int align = 0;
	unsigned int count, start;
	size_t mapping_size = mapping->bits << PAGE_SHIFT;
	unsigned long flags;
	dma_addr_t iova;
	int i;

	if (order > CONFIG_ARM_DMA_IOMMU_ALIGNMENT)
		order = CONFIG_ARM_DMA_IOMMU_ALIGNMENT;

	count = PAGE_ALIGN(size) >> PAGE_SHIFT;
	align = (1 << order) - 1;

	spin_lock_irqsave(&mapping->lock, flags);
	for (i = 0; i < mapping->nr_bitmaps; i++) {
		start = bitmap_find_next_zero_area(mapping->bitmaps[i],
				mapping->bits, 0, count, align);

		if (start > mapping->bits)
			continue;

		bitmap_set(mapping->bitmaps[i], start, count);
		break;
	}

	/*
	 * No unused range found. Try to extend the existing mapping
	 * and perform a second attempt to reserve an IO virtual
	 * address range of size bytes.
	 */
	if (i == mapping->nr_bitmaps) {
		if (extend_iommu_mapping(mapping)) {
			spin_unlock_irqrestore(&mapping->lock, flags);
			return DMA_ERROR_CODE;
		}

		start = bitmap_find_next_zero_area(mapping->bitmaps[i],
				mapping->bits, 0, count, align);

		if (start > mapping->bits) {
			spin_unlock_irqrestore(&mapping->lock, flags);
			return DMA_ERROR_CODE;
		}

		bitmap_set(mapping->bitmaps[i], start, count);
	}
	spin_unlock_irqrestore(&mapping->lock, flags);

	iova = mapping->base + (mapping_size * i);
	iova += start << PAGE_SHIFT;

	return iova;
}

static inline void __free_iova(struct dma_iommu_mapping *mapping,
			       dma_addr_t addr, size_t size)
{
	unsigned int start, count;
	size_t mapping_size = mapping->bits << PAGE_SHIFT;
	unsigned long flags;
	dma_addr_t bitmap_base;
	u32 bitmap_index;

	if (!size)
		return;

	bitmap_index = (u32) (addr - mapping->base) / (u32) mapping_size;
	BUG_ON(addr < mapping->base || bitmap_index > mapping->extensions);

	bitmap_base = mapping->base + mapping_size * bitmap_index;

	start = (addr - bitmap_base) >>	PAGE_SHIFT;

	if (addr + size > bitmap_base + mapping_size) {
		/*
		 * The address range to be freed reaches into the iova
		 * range of the next bitmap. This should not happen as
		 * we don't allow this in __alloc_iova (at the
		 * moment).
		 */
		BUG();
	} else
		count = size >> PAGE_SHIFT;

	spin_lock_irqsave(&mapping->lock, flags);
	bitmap_clear(mapping->bitmaps[bitmap_index], start, count);
	spin_unlock_irqrestore(&mapping->lock, flags);
}

static struct page **__iommu_alloc_buffer(struct device *dev, size_t size,
					  gfp_t gfp, struct dma_attrs *attrs)
{
	struct page **pages;
	int count = size >> PAGE_SHIFT;
	int array_size = count * sizeof(struct page *);
	int i = 0;

	if (array_size <= PAGE_SIZE)
		pages = kzalloc(array_size, gfp);
	else
		pages = vzalloc(array_size);
	if (!pages)
		return NULL;

	if (dma_get_attr(DMA_ATTR_FORCE_CONTIGUOUS, attrs))
	{
		unsigned long order = get_order(size);
		struct page *page;

		page = dma_alloc_from_contiguous(dev, count, order);
		if (!page)
			goto error;

		__dma_clear_buffer(page, size);

		for (i = 0; i < count; i++)
			pages[i] = page + i;

		return pages;
	}

	/*
	 * IOMMU can map any pages, so himem can also be used here
	 */
	gfp |= __GFP_NOWARN | __GFP_HIGHMEM;

	while (count) {
		int j, order = __fls(count);

		pages[i] = alloc_pages(gfp, order);
		while (!pages[i] && order)
			pages[i] = alloc_pages(gfp, --order);
		if (!pages[i])
			goto error;

		if (order) {
			split_page(pages[i], order);
			j = 1 << order;
			while (--j)
				pages[i + j] = pages[i] + j;
		}

		__dma_clear_buffer(pages[i], PAGE_SIZE << order);
		i += 1 << order;
		count -= 1 << order;
	}

	return pages;
error:
	while (i--)
		if (pages[i])
			__free_pages(pages[i], 0);
	if (array_size <= PAGE_SIZE)
		kfree(pages);
	else
		vfree(pages);
	return NULL;
}

static int __iommu_free_buffer(struct device *dev, struct page **pages,
			       size_t size, struct dma_attrs *attrs)
{
	int count = size >> PAGE_SHIFT;
	int array_size = count * sizeof(struct page *);
	int i;

	if (dma_get_attr(DMA_ATTR_FORCE_CONTIGUOUS, attrs)) {
		dma_release_from_contiguous(dev, pages[0], count);
	} else {
		for (i = 0; i < count; i++)
			if (pages[i])
				__free_pages(pages[i], 0);
	}

	if (array_size <= PAGE_SIZE)
		kfree(pages);
	else
		vfree(pages);
	return 0;
}

/*
 * Create a CPU mapping for a specified pages
 */
static void *
__iommu_alloc_remap(struct page **pages, size_t size, gfp_t gfp, pgprot_t prot,
		    const void *caller)
{
	return dma_common_pages_remap(pages, size,
			VM_ARM_DMA_CONSISTENT | VM_USERMAP, prot, caller);
}

/*
 * Create a mapping in device IO address space for specified pages
 */
static dma_addr_t
__iommu_create_mapping(struct device *dev, struct page **pages, size_t size)
{
	struct dma_iommu_mapping *mapping = dev->archdata.mapping;
	unsigned int count = PAGE_ALIGN(size) >> PAGE_SHIFT;
	dma_addr_t dma_addr, iova;
	int i, ret = DMA_ERROR_CODE;

	dma_addr = __alloc_iova(mapping, size);
	if (dma_addr == DMA_ERROR_CODE)
		return dma_addr;

	iova = dma_addr;
	for (i = 0; i < count; ) {
		unsigned int next_pfn = page_to_pfn(pages[i]) + 1;
		phys_addr_t phys = page_to_phys(pages[i]);
		unsigned int len, j;

		for (j = i + 1; j < count; j++, next_pfn++)
			if (page_to_pfn(pages[j]) != next_pfn)
				break;

		len = (j - i) << PAGE_SHIFT;
		ret = iommu_map(mapping->domain, iova, phys, len,
				IOMMU_READ|IOMMU_WRITE);
		if (ret < 0)
			goto fail;
		iova += len;
		i = j;
	}
	return dma_addr;
fail:
	iommu_unmap(mapping->domain, dma_addr, iova-dma_addr);
	__free_iova(mapping, dma_addr, size);
	return DMA_ERROR_CODE;
}

static int __iommu_remove_mapping(struct device *dev, dma_addr_t iova, size_t size)
{
	struct dma_iommu_mapping *mapping = dev->archdata.mapping;

	/*
	 * add optional in-page offset from iova to size and align
	 * result to page size
	 */
	size = PAGE_ALIGN((iova & ~PAGE_MASK) + size);
	iova &= PAGE_MASK;

	iommu_unmap(mapping->domain, iova, size);
	__free_iova(mapping, iova, size);
	return 0;
}

static struct page **__atomic_get_pages(void *addr)
{
	struct page *page;
	phys_addr_t phys;

	phys = gen_pool_virt_to_phys(atomic_pool, (unsigned long)addr);
	page = phys_to_page(phys);

	return (struct page **)page;
}

static struct page **__iommu_get_pages(void *cpu_addr, struct dma_attrs *attrs)
{
	struct vm_struct *area;

	if (__in_atomic_pool(cpu_addr, PAGE_SIZE))
		return __atomic_get_pages(cpu_addr);

	if (dma_get_attr(DMA_ATTR_NO_KERNEL_MAPPING, attrs))
		return cpu_addr;

	area = find_vm_area(cpu_addr);
	if (area && (area->flags & VM_ARM_DMA_CONSISTENT))
		return area->pages;
	return NULL;
}

static void *__iommu_alloc_atomic(struct device *dev, size_t size,
				  dma_addr_t *handle)
{
	struct page *page;
	void *addr;

	addr = __alloc_from_pool(size, &page);
	if (!addr)
		return NULL;

	*handle = __iommu_create_mapping(dev, &page, size);
	if (*handle == DMA_ERROR_CODE)
		goto err_mapping;

	return addr;

err_mapping:
	__free_from_pool(addr, size);
	return NULL;
}

static void __iommu_free_atomic(struct device *dev, void *cpu_addr,
				dma_addr_t handle, size_t size)
{
	__iommu_remove_mapping(dev, handle, size);
	__free_from_pool(cpu_addr, size);
}

static void *arm_iommu_alloc_attrs(struct device *dev, size_t size,
	    dma_addr_t *handle, gfp_t gfp, struct dma_attrs *attrs)
{
	pgprot_t prot = __get_dma_pgprot(attrs, PAGE_KERNEL);
	struct page **pages;
	void *addr = NULL;

	*handle = DMA_ERROR_CODE;
	size = PAGE_ALIGN(size);

	if (!(gfp & __GFP_WAIT))
		return __iommu_alloc_atomic(dev, size, handle);

	/*
	 * Following is a work-around (a.k.a. hack) to prevent pages
	 * with __GFP_COMP being passed to split_page() which cannot
	 * handle them.  The real problem is that this flag probably
	 * should be 0 on ARM as it is not supported on this
	 * platform; see CONFIG_HUGETLBFS.
	 */
	gfp &= ~(__GFP_COMP);

	pages = __iommu_alloc_buffer(dev, size, gfp, attrs);
	if (!pages)
		return NULL;

	*handle = __iommu_create_mapping(dev, pages, size);
	if (*handle == DMA_ERROR_CODE)
		goto err_buffer;

	if (dma_get_attr(DMA_ATTR_NO_KERNEL_MAPPING, attrs))
		return pages;

	addr = __iommu_alloc_remap(pages, size, gfp, prot,
				   __builtin_return_address(0));
	if (!addr)
		goto err_mapping;

	return addr;

err_mapping:
	__iommu_remove_mapping(dev, *handle, size);
err_buffer:
	__iommu_free_buffer(dev, pages, size, attrs);
	return NULL;
}

static int arm_iommu_mmap_attrs(struct device *dev, struct vm_area_struct *vma,
		    void *cpu_addr, dma_addr_t dma_addr, size_t size,
		    struct dma_attrs *attrs)
{
	unsigned long uaddr = vma->vm_start;
	unsigned long usize = vma->vm_end - vma->vm_start;
	struct page **pages = __iommu_get_pages(cpu_addr, attrs);

	vma->vm_page_prot = __get_dma_pgprot(attrs, vma->vm_page_prot);

	if (!pages)
		return -ENXIO;

	do {
		int ret = vm_insert_page(vma, uaddr, *pages++);
		if (ret) {
			pr_err("Remapping memory failed: %d\n", ret);
			return ret;
		}
		uaddr += PAGE_SIZE;
		usize -= PAGE_SIZE;
	} while (usize > 0);

	return 0;
}

/*
 * free a page as defined by the above mapping.
 * Must not be called with IRQs disabled.
 */
void arm_iommu_free_attrs(struct device *dev, size_t size, void *cpu_addr,
			  dma_addr_t handle, struct dma_attrs *attrs)
{
	struct page **pages;
	size = PAGE_ALIGN(size);

	if (__in_atomic_pool(cpu_addr, size)) {
		__iommu_free_atomic(dev, cpu_addr, handle, size);
		return;
	}

	pages = __iommu_get_pages(cpu_addr, attrs);
	if (!pages) {
		WARN(1, "trying to free invalid coherent area: %p\n", cpu_addr);
		return;
	}

	if (!dma_get_attr(DMA_ATTR_NO_KERNEL_MAPPING, attrs)) {
		dma_common_free_remap(cpu_addr, size,
			VM_ARM_DMA_CONSISTENT | VM_USERMAP);
	}

	__iommu_remove_mapping(dev, handle, size);
	__iommu_free_buffer(dev, pages, size, attrs);
}

static int arm_iommu_get_sgtable(struct device *dev, struct sg_table *sgt,
				 void *cpu_addr, dma_addr_t dma_addr,
				 size_t size, struct dma_attrs *attrs)
{
	unsigned int count = PAGE_ALIGN(size) >> PAGE_SHIFT;
	struct page **pages = __iommu_get_pages(cpu_addr, attrs);

	if (!pages)
		return -ENXIO;

	return sg_alloc_table_from_pages(sgt, pages, count, 0, size,
					 GFP_KERNEL);
}

static int __dma_direction_to_prot(enum dma_data_direction dir)
{
	int prot;

	switch (dir) {
	case DMA_BIDIRECTIONAL:
		prot = IOMMU_READ | IOMMU_WRITE;
		break;
	case DMA_TO_DEVICE:
		prot = IOMMU_READ;
		break;
	case DMA_FROM_DEVICE:
		prot = IOMMU_WRITE;
		break;
	default:
		prot = 0;
	}

	return prot;
}

/*
 * Map a part of the scatter-gather list into contiguous io address space
 */
static int __map_sg_chunk(struct device *dev, struct scatterlist *sg,
			  size_t size, dma_addr_t *handle,
			  enum dma_data_direction dir, struct dma_attrs *attrs,
			  bool is_coherent)
{
	struct dma_iommu_mapping *mapping = dev->archdata.mapping;
	dma_addr_t iova, iova_base;
	int ret = 0;
	unsigned int count;
	struct scatterlist *s;
	int prot;

	size = PAGE_ALIGN(size);
	*handle = DMA_ERROR_CODE;

	iova_base = iova = __alloc_iova(mapping, size);
	if (iova == DMA_ERROR_CODE)
		return -ENOMEM;

	for (count = 0, s = sg; count < (size >> PAGE_SHIFT); s = sg_next(s)) {
		phys_addr_t phys = page_to_phys(sg_page(s));
		unsigned int len = PAGE_ALIGN(s->offset + s->length);

		if (!is_coherent &&
			!dma_get_attr(DMA_ATTR_SKIP_CPU_SYNC, attrs))
			__dma_page_cpu_to_dev(sg_page(s), s->offset, s->length, dir);

		prot = __dma_direction_to_prot(dir);

		ret = iommu_map(mapping->domain, iova, phys, len, prot);
		if (ret < 0)
			goto fail;
		count += len >> PAGE_SHIFT;
		iova += len;
	}
	*handle = iova_base;

	return 0;
fail:
	iommu_unmap(mapping->domain, iova_base, count * PAGE_SIZE);
	__free_iova(mapping, iova_base, size);
	return ret;
}

static int __iommu_map_sg(struct device *dev, struct scatterlist *sg, int nents,
		     enum dma_data_direction dir, struct dma_attrs *attrs,
		     bool is_coherent)
{
	struct scatterlist *s = sg, *dma = sg, *start = sg;
	int i, count = 0;
	unsigned int offset = s->offset;
	unsigned int size = s->offset + s->length;
	unsigned int max = dma_get_max_seg_size(dev);

	for (i = 1; i < nents; i++) {
		s = sg_next(s);

		s->dma_address = DMA_ERROR_CODE;
		s->dma_length = 0;

		if (s->offset || (size & ~PAGE_MASK) || size + s->length > max) {
			if (__map_sg_chunk(dev, start, size, &dma->dma_address,
			    dir, attrs, is_coherent) < 0)
				goto bad_mapping;

			dma->dma_address += offset;
			dma->dma_length = size - offset;

			size = offset = s->offset;
			start = s;
			dma = sg_next(dma);
			count += 1;
		}
		size += s->length;
	}
	if (__map_sg_chunk(dev, start, size, &dma->dma_address, dir, attrs,
		is_coherent) < 0)
		goto bad_mapping;

	dma->dma_address += offset;
	dma->dma_length = size - offset;

	return count+1;

bad_mapping:
	for_each_sg(sg, s, count, i)
		__iommu_remove_mapping(dev, sg_dma_address(s), sg_dma_len(s));
	return 0;
}

/**
 * arm_coherent_iommu_map_sg - map a set of SG buffers for streaming mode DMA
 * @dev: valid struct device pointer
 * @sg: list of buffers
 * @nents: number of buffers to map
 * @dir: DMA transfer direction
 *
 * Map a set of i/o coherent buffers described by scatterlist in streaming
 * mode for DMA. The scatter gather list elements are merged together (if
 * possible) and tagged with the appropriate dma address and length. They are
 * obtained via sg_dma_{address,length}.
 */
int arm_coherent_iommu_map_sg(struct device *dev, struct scatterlist *sg,
		int nents, enum dma_data_direction dir, struct dma_attrs *attrs)
{
	return __iommu_map_sg(dev, sg, nents, dir, attrs, true);
}

/**
 * arm_iommu_map_sg - map a set of SG buffers for streaming mode DMA
 * @dev: valid struct device pointer
 * @sg: list of buffers
 * @nents: number of buffers to map
 * @dir: DMA transfer direction
 *
 * Map a set of buffers described by scatterlist in streaming mode for DMA.
 * The scatter gather list elements are merged together (if possible) and
 * tagged with the appropriate dma address and length. They are obtained via
 * sg_dma_{address,length}.
 */
int arm_iommu_map_sg(struct device *dev, struct scatterlist *sg,
		int nents, enum dma_data_direction dir, struct dma_attrs *attrs)
{
	return __iommu_map_sg(dev, sg, nents, dir, attrs, false);
}

static void __iommu_unmap_sg(struct device *dev, struct scatterlist *sg,
		int nents, enum dma_data_direction dir, struct dma_attrs *attrs,
		bool is_coherent)
{
	struct scatterlist *s;
	int i;

	for_each_sg(sg, s, nents, i) {
		if (sg_dma_len(s))
			__iommu_remove_mapping(dev, sg_dma_address(s),
					       sg_dma_len(s));
		if (!is_coherent &&
		    !dma_get_attr(DMA_ATTR_SKIP_CPU_SYNC, attrs))
			__dma_page_dev_to_cpu(sg_page(s), s->offset,
					      s->length, dir);
	}
}

/**
 * arm_coherent_iommu_unmap_sg - unmap a set of SG buffers mapped by dma_map_sg
 * @dev: valid struct device pointer
 * @sg: list of buffers
 * @nents: number of buffers to unmap (same as was passed to dma_map_sg)
 * @dir: DMA transfer direction (same as was passed to dma_map_sg)
 *
 * Unmap a set of streaming mode DMA translations.  Again, CPU access
 * rules concerning calls here are the same as for dma_unmap_single().
 */
void arm_coherent_iommu_unmap_sg(struct device *dev, struct scatterlist *sg,
		int nents, enum dma_data_direction dir, struct dma_attrs *attrs)
{
	__iommu_unmap_sg(dev, sg, nents, dir, attrs, true);
}

/**
 * arm_iommu_unmap_sg - unmap a set of SG buffers mapped by dma_map_sg
 * @dev: valid struct device pointer
 * @sg: list of buffers
 * @nents: number of buffers to unmap (same as was passed to dma_map_sg)
 * @dir: DMA transfer direction (same as was passed to dma_map_sg)
 *
 * Unmap a set of streaming mode DMA translations.  Again, CPU access
 * rules concerning calls here are the same as for dma_unmap_single().
 */
void arm_iommu_unmap_sg(struct device *dev, struct scatterlist *sg, int nents,
			enum dma_data_direction dir, struct dma_attrs *attrs)
{
	__iommu_unmap_sg(dev, sg, nents, dir, attrs, false);
}

/**
 * arm_iommu_sync_sg_for_cpu
 * @dev: valid struct device pointer
 * @sg: list of buffers
 * @nents: number of buffers to map (returned from dma_map_sg)
 * @dir: DMA transfer direction (same as was passed to dma_map_sg)
 */
void arm_iommu_sync_sg_for_cpu(struct device *dev, struct scatterlist *sg,
			int nents, enum dma_data_direction dir)
{
	struct scatterlist *s;
	int i;

	for_each_sg(sg, s, nents, i)
		__dma_page_dev_to_cpu(sg_page(s), s->offset, s->length, dir);

}

/**
 * arm_iommu_sync_sg_for_device
 * @dev: valid struct device pointer
 * @sg: list of buffers
 * @nents: number of buffers to map (returned from dma_map_sg)
 * @dir: DMA transfer direction (same as was passed to dma_map_sg)
 */
void arm_iommu_sync_sg_for_device(struct device *dev, struct scatterlist *sg,
			int nents, enum dma_data_direction dir)
{
	struct scatterlist *s;
	int i;

	for_each_sg(sg, s, nents, i)
		__dma_page_cpu_to_dev(sg_page(s), s->offset, s->length, dir);
}


/**
 * arm_coherent_iommu_map_page
 * @dev: valid struct device pointer
 * @page: page that buffer resides in
 * @offset: offset into page for start of buffer
 * @size: size of buffer to map
 * @dir: DMA transfer direction
 *
 * Coherent IOMMU aware version of arm_dma_map_page()
 */
static dma_addr_t arm_coherent_iommu_map_page(struct device *dev, struct page *page,
	     unsigned long offset, size_t size, enum dma_data_direction dir,
	     struct dma_attrs *attrs)
{
	struct dma_iommu_mapping *mapping = dev->archdata.mapping;
	dma_addr_t dma_addr;
	int ret, prot, len = PAGE_ALIGN(size + offset);

	dma_addr = __alloc_iova(mapping, len);
	if (dma_addr == DMA_ERROR_CODE)
		return dma_addr;

	prot = __dma_direction_to_prot(dir);

	ret = iommu_map(mapping->domain, dma_addr, page_to_phys(page), len, prot);
	if (ret < 0)
		goto fail;

	return dma_addr + offset;
fail:
	__free_iova(mapping, dma_addr, len);
	return DMA_ERROR_CODE;
}

/**
 * arm_iommu_map_page
 * @dev: valid struct device pointer
 * @page: page that buffer resides in
 * @offset: offset into page for start of buffer
 * @size: size of buffer to map
 * @dir: DMA transfer direction
 *
 * IOMMU aware version of arm_dma_map_page()
 */
static dma_addr_t arm_iommu_map_page(struct device *dev, struct page *page,
	     unsigned long offset, size_t size, enum dma_data_direction dir,
	     struct dma_attrs *attrs)
{
	if (!dma_get_attr(DMA_ATTR_SKIP_CPU_SYNC, attrs))
		__dma_page_cpu_to_dev(page, offset, size, dir);

	return arm_coherent_iommu_map_page(dev, page, offset, size, dir, attrs);
}

/**
 * arm_coherent_iommu_unmap_page
 * @dev: valid struct device pointer
 * @handle: DMA address of buffer
 * @size: size of buffer (same as passed to dma_map_page)
 * @dir: DMA transfer direction (same as passed to dma_map_page)
 *
 * Coherent IOMMU aware version of arm_dma_unmap_page()
 */
static void arm_coherent_iommu_unmap_page(struct device *dev, dma_addr_t handle,
		size_t size, enum dma_data_direction dir,
		struct dma_attrs *attrs)
{
	struct dma_iommu_mapping *mapping = dev->archdata.mapping;
	dma_addr_t iova = handle & PAGE_MASK;
	int offset = handle & ~PAGE_MASK;
	int len = PAGE_ALIGN(size + offset);

	if (!iova)
		return;

	iommu_unmap(mapping->domain, iova, len);
	__free_iova(mapping, iova, len);
}

/**
 * arm_iommu_unmap_page
 * @dev: valid struct device pointer
 * @handle: DMA address of buffer
 * @size: size of buffer (same as passed to dma_map_page)
 * @dir: DMA transfer direction (same as passed to dma_map_page)
 *
 * IOMMU aware version of arm_dma_unmap_page()
 */
static void arm_iommu_unmap_page(struct device *dev, dma_addr_t handle,
		size_t size, enum dma_data_direction dir,
		struct dma_attrs *attrs)
{
	struct dma_iommu_mapping *mapping = dev->archdata.mapping;
	dma_addr_t iova = handle & PAGE_MASK;
	struct page *page = phys_to_page(iommu_iova_to_phys(mapping->domain, iova));
	int offset = handle & ~PAGE_MASK;
	int len = PAGE_ALIGN(size + offset);

	if (!iova)
		return;

	if (!dma_get_attr(DMA_ATTR_SKIP_CPU_SYNC, attrs))
		__dma_page_dev_to_cpu(page, offset, size, dir);

	iommu_unmap(mapping->domain, iova, len);
	__free_iova(mapping, iova, len);
}

static void arm_iommu_sync_single_for_cpu(struct device *dev,
		dma_addr_t handle, size_t size, enum dma_data_direction dir)
{
	struct dma_iommu_mapping *mapping = dev->archdata.mapping;
	dma_addr_t iova = handle & PAGE_MASK;
	struct page *page = phys_to_page(iommu_iova_to_phys(mapping->domain, iova));
	unsigned int offset = handle & ~PAGE_MASK;

	if (!iova)
		return;

	__dma_page_dev_to_cpu(page, offset, size, dir);
}

static void arm_iommu_sync_single_for_device(struct device *dev,
		dma_addr_t handle, size_t size, enum dma_data_direction dir)
{
	struct dma_iommu_mapping *mapping = dev->archdata.mapping;
	dma_addr_t iova = handle & PAGE_MASK;
	struct page *page = phys_to_page(iommu_iova_to_phys(mapping->domain, iova));
	unsigned int offset = handle & ~PAGE_MASK;

	if (!iova)
		return;

	__dma_page_cpu_to_dev(page, offset, size, dir);
}

struct dma_map_ops iommu_ops = {
	.alloc		= arm_iommu_alloc_attrs,
	.free		= arm_iommu_free_attrs,
	.mmap		= arm_iommu_mmap_attrs,
	.get_sgtable	= arm_iommu_get_sgtable,

	.map_page		= arm_iommu_map_page,
	.unmap_page		= arm_iommu_unmap_page,
	.sync_single_for_cpu	= arm_iommu_sync_single_for_cpu,
	.sync_single_for_device	= arm_iommu_sync_single_for_device,

	.map_sg			= arm_iommu_map_sg,
	.unmap_sg		= arm_iommu_unmap_sg,
	.sync_sg_for_cpu	= arm_iommu_sync_sg_for_cpu,
	.sync_sg_for_device	= arm_iommu_sync_sg_for_device,

	.set_dma_mask		= arm_dma_set_mask,
};

struct dma_map_ops iommu_coherent_ops = {
	.alloc		= arm_iommu_alloc_attrs,
	.free		= arm_iommu_free_attrs,
	.mmap		= arm_iommu_mmap_attrs,
	.get_sgtable	= arm_iommu_get_sgtable,

	.map_page	= arm_coherent_iommu_map_page,
	.unmap_page	= arm_coherent_iommu_unmap_page,

	.map_sg		= arm_coherent_iommu_map_sg,
	.unmap_sg	= arm_coherent_iommu_unmap_sg,

	.set_dma_mask	= arm_dma_set_mask,
};

/**
 * arm_iommu_create_mapping
 * @bus: pointer to the bus holding the client device (for IOMMU calls)
 * @base: start address of the valid IO address space
 * @size: maximum size of the valid IO address space
 *
 * Creates a mapping structure which holds information about used/unused
 * IO address ranges, which is required to perform memory allocation and
 * mapping with IOMMU aware functions.
 *
 * The client device need to be attached to the mapping with
 * arm_iommu_attach_device function.
 */
struct dma_iommu_mapping *
arm_iommu_create_mapping(struct bus_type *bus, dma_addr_t base, size_t size)
{
	unsigned int bits = size >> PAGE_SHIFT;
	unsigned int bitmap_size = BITS_TO_LONGS(bits) * sizeof(long);
	struct dma_iommu_mapping *mapping;
	int extensions = 1;
	int err = -ENOMEM;

	if (!bitmap_size)
		return ERR_PTR(-EINVAL);

	if (bitmap_size > PAGE_SIZE) {
		extensions = bitmap_size / PAGE_SIZE;
		bitmap_size = PAGE_SIZE;
	}

	mapping = kzalloc(sizeof(struct dma_iommu_mapping), GFP_KERNEL);
	if (!mapping)
		goto err;

	mapping->bitmap_size = bitmap_size;
	mapping->bitmaps = kzalloc(extensions * sizeof(unsigned long *),
				GFP_KERNEL);
	if (!mapping->bitmaps)
		goto err2;

	mapping->bitmaps[0] = kzalloc(bitmap_size, GFP_KERNEL);
	if (!mapping->bitmaps[0])
		goto err3;

	mapping->nr_bitmaps = 1;
	mapping->extensions = extensions;
	mapping->base = base;
	mapping->bits = BITS_PER_BYTE * bitmap_size;

	spin_lock_init(&mapping->lock);

	mapping->domain = iommu_domain_alloc(bus);
	if (!mapping->domain)
		goto err4;

	kref_init(&mapping->kref);
	return mapping;
err4:
	kfree(mapping->bitmaps[0]);
err3:
	kfree(mapping->bitmaps);
err2:
	kfree(mapping);
err:
	return ERR_PTR(err);
}
EXPORT_SYMBOL_GPL(arm_iommu_create_mapping);

static void release_iommu_mapping(struct kref *kref)
{
	int i;
	struct dma_iommu_mapping *mapping =
		container_of(kref, struct dma_iommu_mapping, kref);

	iommu_domain_free(mapping->domain);
	for (i = 0; i < mapping->nr_bitmaps; i++)
		kfree(mapping->bitmaps[i]);
	kfree(mapping->bitmaps);
	kfree(mapping);
}

static int extend_iommu_mapping(struct dma_iommu_mapping *mapping)
{
	int next_bitmap;

	if (mapping->nr_bitmaps > mapping->extensions)
		return -EINVAL;

	next_bitmap = mapping->nr_bitmaps;
	mapping->bitmaps[next_bitmap] = kzalloc(mapping->bitmap_size,
						GFP_ATOMIC);
	if (!mapping->bitmaps[next_bitmap])
		return -ENOMEM;

	mapping->nr_bitmaps++;

	return 0;
}

void arm_iommu_release_mapping(struct dma_iommu_mapping *mapping)
{
	if (mapping)
		kref_put(&mapping->kref, release_iommu_mapping);
}
EXPORT_SYMBOL_GPL(arm_iommu_release_mapping);

/**
 * arm_iommu_attach_device
 * @dev: valid struct device pointer
 * @mapping: io address space mapping structure (returned from
 *	arm_iommu_create_mapping)
 *
 * Attaches specified io address space mapping to the provided device,
 * this replaces the dma operations (dma_map_ops pointer) with the
 * IOMMU aware version. More than one client might be attached to
 * the same io address space mapping.
 */
int arm_iommu_attach_device(struct device *dev,
			    struct dma_iommu_mapping *mapping)
{
	int err;

	err = iommu_attach_device(mapping->domain, dev);
	if (err)
		return err;

	kref_get(&mapping->kref);
	dev->archdata.mapping = mapping;
	set_dma_ops(dev, &iommu_ops);

	pr_debug("Attached IOMMU controller to %s device.\n", dev_name(dev));
	return 0;
}
EXPORT_SYMBOL_GPL(arm_iommu_attach_device);

/**
 * arm_iommu_detach_device
 * @dev: valid struct device pointer
 *
 * Detaches the provided device from a previously attached map.
 * This voids the dma operations (dma_map_ops pointer)
 */
void arm_iommu_detach_device(struct device *dev)
{
	struct dma_iommu_mapping *mapping;

	mapping = to_dma_iommu_mapping(dev);
	if (!mapping) {
		dev_warn(dev, "Not attached\n");
		return;
	}

	iommu_detach_device(mapping->domain, dev);
	kref_put(&mapping->kref, release_iommu_mapping);
	dev->archdata.mapping = NULL;
	set_dma_ops(dev, NULL);

	pr_debug("Detached IOMMU controller from %s device.\n", dev_name(dev));
}
EXPORT_SYMBOL_GPL(arm_iommu_detach_device);

#endif<|MERGE_RESOLUTION|>--- conflicted
+++ resolved
@@ -355,15 +355,9 @@
 	if (!atomic_pool)
 		goto out;
 
-<<<<<<< HEAD
-	if (IS_ENABLED(CONFIG_DMA_CMA))
-		ptr = __alloc_from_contiguous(NULL, pool->size, prot, &page,
-					      atomic_pool_init);
-=======
 	if (dev_get_cma_area(NULL))
 		ptr = __alloc_from_contiguous(NULL, atomic_pool_size, prot,
 					      &page, atomic_pool_init);
->>>>>>> fc14f9c1
 	else
 		ptr = __alloc_remap_buffer(NULL, atomic_pool_size, gfp, prot,
 					   &page, atomic_pool_init);
@@ -642,11 +636,7 @@
 		addr = __alloc_simple_buffer(dev, size, gfp, &page);
 	else if (!(gfp & __GFP_WAIT))
 		addr = __alloc_from_pool(size, &page);
-<<<<<<< HEAD
-	else if (!IS_ENABLED(CONFIG_DMA_CMA))
-=======
 	else if (!dev_get_cma_area(dev))
->>>>>>> fc14f9c1
 		addr = __alloc_remap_buffer(dev, size, gfp, prot, &page, caller);
 	else
 		addr = __alloc_from_contiguous(dev, size, prot, &page, caller);
@@ -735,11 +725,7 @@
 		__dma_free_buffer(page, size);
 	} else if (__free_from_pool(cpu_addr, size)) {
 		return;
-<<<<<<< HEAD
-	} else if (!IS_ENABLED(CONFIG_DMA_CMA)) {
-=======
 	} else if (!dev_get_cma_area(dev)) {
->>>>>>> fc14f9c1
 		__dma_free_remap(cpu_addr, size);
 		__dma_free_buffer(page, size);
 	} else {
