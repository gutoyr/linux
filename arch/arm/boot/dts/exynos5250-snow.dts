--- conflicted
+++ resolved
@@ -40,20 +40,4 @@
 		samsung,pin-pud = <3>;
 		samsung,pin-drv = <0>;
 	};
-<<<<<<< HEAD
-};
-
-&spi_1 {
-	status = "okay";
-	samsung,spi-src-clk = <0>;
-	num-cs = <1>;
-};
-
-&usbdrd_dwc3 {
-	dr_mode = "host";
-};
-
-#include "cros-ec-keyboard.dtsi"
-=======
-};
->>>>>>> afd2ff9b
+};