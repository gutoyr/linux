/*
 * Device Tree for the ARM Integrator/CP platform
 */

/dts-v1/;
/include/ "integrator.dtsi"

/ {
	model = "ARM Integrator/CP";
	compatible = "arm,integrator-cp";

	chosen {
		bootargs = "root=/dev/ram0 console=ttyAMA0,38400n8 earlyprintk";
	};

	/*
	 * The Integrator/CP overall clocking architecture can be found in
	 * ARM DUI 0184B page 7-28 "Integrator/CP922T system clocks" which
	 * appear to illustrate the layout used in most configurations.
	 */

	/* The codec chrystal operates at 24.576 MHz */
	xtal_codec: xtal24.576@24.576M {
		#clock-cells = <0>;
		compatible = "fixed-clock";
		clock-frequency = <24576000>;
	};

	/* The chrystal is divided by 2 by the codec for the AACI bit clock */
	aaci_bitclk: aaci_bitclk@12.288M {
		#clock-cells = <0>;
		compatible = "fixed-factor-clock";
		clock-div = <2>;
		clock-mult = <1>;
		clocks = <&xtal_codec>;
	};

	/* This is a 25MHz chrystal on the base board */
	xtal25mhz: xtal25mhz@25M {
		#clock-cells = <0>;
		compatible = "fixed-clock";
		clock-frequency = <25000000>;
	};

	/* The UART clock is 14.74 MHz divided from 25MHz by an ICS525 */
	uartclk: uartclk@14.74M {
		#clock-cells = <0>;
		compatible = "fixed-clock";
		clock-frequency = <14745600>;
	};

	/* Actually sysclk I think */
	pclk: pclk@0 {
		#clock-cells = <0>;
		compatible = "fixed-clock";
		clock-frequency = <0>;
	};

	core-module@10000000 {
		/* 24 MHz chrystal on the core module */
		xtal24mhz: xtal24mhz@24M {
			#clock-cells = <0>;
			compatible = "fixed-clock";
			clock-frequency = <24000000>;
		};

		/*
		 * External oscillator on the core module, usually used
		 * to drive video circuitry. Driven from the 24MHz clock.
		 */
		auxosc: cm_aux_osc@25M {
			#clock-cells = <0>;
			compatible = "arm,integrator-cm-auxosc";
			clocks = <&xtal24mhz>;
		};

		/* The KMI clock is the 24 MHz oscillator divided to 8MHz */
		kmiclk: kmiclk@1M {
			#clock-cells = <0>;
			compatible = "fixed-factor-clock";
			clock-div = <3>;
			clock-mult = <1>;
			clocks = <&xtal24mhz>;
		};

		/* The timer clock is the 24 MHz oscillator divided to 1MHz */
		timclk: timclk@1M {
			#clock-cells = <0>;
			compatible = "fixed-factor-clock";
			clock-div = <24>;
			clock-mult = <1>;
			clocks = <&xtal24mhz>;
		};
	};

	syscon {
		compatible = "arm,integrator-cp-syscon";
		reg = <0xcb000000 0x100>;
	};

	timer0: timer@13000000 {
<<<<<<< HEAD
		/* TIMER0 runs @ 25MHz */
		compatible = "arm,integrator-cp-timer";
		status = "disabled";
=======
		/* TIMER0 runs directly on the 25MHz chrystal */
		compatible = "arm,integrator-cp-timer";
		clocks = <&xtal25mhz>;
>>>>>>> fc14f9c1
	};

	timer1: timer@13000100 {
		/* TIMER1 runs @ 1MHz */
		compatible = "arm,integrator-cp-timer";
		clocks = <&timclk>;
	};

	timer2: timer@13000200 {
		/* TIMER2 runs @ 1MHz */
		compatible = "arm,integrator-cp-timer";
		clocks = <&timclk>;
	};

	pic: pic@14000000 {
		valid-mask = <0x1fc003ff>;
	};

	cic: cic@10000040 {
		compatible = "arm,versatile-fpga-irq";
		#interrupt-cells = <1>;
		interrupt-controller;
		reg = <0x10000040 0x100>;
		clear-mask = <0xffffffff>;
		valid-mask = <0x00000007>;
	};

	/* The SIC is cascaded off IRQ 26 on the PIC */
	sic: sic@ca000000 {
		compatible = "arm,versatile-fpga-irq";
		interrupt-parent = <&pic>;
		interrupts = <26>;
		#interrupt-cells = <1>;
		interrupt-controller;
		reg = <0xca000000 0x100>;
		clear-mask = <0x00000fff>;
		valid-mask = <0x00000fff>;
	};

	ethernet@c8000000 {
		compatible = "smsc,lan91c111";
		reg = <0xc8000000 0x10>;
		interrupt-parent = <&pic>;
		interrupts = <27>;
	};

	fpga {
		/*
		 * These PrimeCells are at the same location and using
		 * the same interrupts in all Integrators, but in the CP
		 * slightly newer versions are deployed.
		 */
		rtc@15000000 {
			compatible = "arm,pl031", "arm,primecell";
			clocks = <&pclk>;
			clock-names = "apb_pclk";
		};

		uart@16000000 {
			compatible = "arm,pl011", "arm,primecell";
			clocks = <&uartclk>, <&pclk>;
			clock-names = "uartclk", "apb_pclk";
		};

		uart@17000000 {
			compatible = "arm,pl011", "arm,primecell";
			clocks = <&uartclk>, <&pclk>;
			clock-names = "uartclk", "apb_pclk";
		};

		kmi@18000000 {
			compatible = "arm,pl050", "arm,primecell";
			clocks = <&kmiclk>, <&pclk>;
			clock-names = "KMIREFCLK", "apb_pclk";
		};

		kmi@19000000 {
			compatible = "arm,pl050", "arm,primecell";
			clocks = <&kmiclk>, <&pclk>;
			clock-names = "KMIREFCLK", "apb_pclk";
		};

		/*
		 * These PrimeCells are only available on the Integrator/CP
		 */
		mmc@1c000000 {
			compatible = "arm,pl180", "arm,primecell";
			reg = <0x1c000000 0x1000>;
			interrupts = <23 24>;
			max-frequency = <515633>;
			clocks = <&uartclk>, <&pclk>;
			clock-names = "mclk", "apb_pclk";
		};

		aaci@1d000000 {
			compatible = "arm,pl041", "arm,primecell";
			reg = <0x1d000000 0x1000>;
			interrupts = <25>;
			clocks = <&pclk>;
			clock-names = "apb_pclk";
		};

		clcd@c0000000 {
			compatible = "arm,pl110", "arm,primecell";
			reg = <0xC0000000 0x1000>;
			interrupts = <22>;
			clocks = <&auxosc>, <&pclk>;
			clock-names = "clcd", "apb_pclk";
		};
	};
};<|MERGE_RESOLUTION|>--- conflicted
+++ resolved
@@ -99,15 +99,9 @@
 	};
 
 	timer0: timer@13000000 {
-<<<<<<< HEAD
-		/* TIMER0 runs @ 25MHz */
-		compatible = "arm,integrator-cp-timer";
-		status = "disabled";
-=======
 		/* TIMER0 runs directly on the 25MHz chrystal */
 		compatible = "arm,integrator-cp-timer";
 		clocks = <&xtal25mhz>;
->>>>>>> fc14f9c1
 	};
 
 	timer1: timer@13000100 {
