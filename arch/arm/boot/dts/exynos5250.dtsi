--- conflicted
+++ resolved
@@ -655,11 +655,7 @@
 			compatible = "arm,pl330", "arm,primecell";
 			reg = <0x10800000 0x1000>;
 			interrupts = <0 33 0>;
-<<<<<<< HEAD
-			clocks = <&clock 346>;
-=======
 			clocks = <&clock CLK_MDMA0>;
->>>>>>> fc14f9c1
 			clock-names = "apb_pclk";
 			#dma-cells = <1>;
 			#dma-channels = <8>;
