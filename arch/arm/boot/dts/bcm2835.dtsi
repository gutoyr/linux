/include/ "skeleton.dtsi"

/ {
	compatible = "brcm,bcm2835";
	model = "BCM2835";
	interrupt-parent = <&intc>;

	chosen {
		bootargs = "earlyprintk console=ttyAMA0";
	};

	soc {
		compatible = "simple-bus";
		#address-cells = <1>;
		#size-cells = <1>;
		ranges = <0x7e000000 0x20000000 0x02000000>;

		timer@7e003000 {
			compatible = "brcm,bcm2835-system-timer";
			reg = <0x7e003000 0x1000>;
			interrupts = <1 0>, <1 1>, <1 2>, <1 3>;
			clock-frequency = <1000000>;
		};

		dma: dma@7e007000 {
			compatible = "brcm,bcm2835-dma";
			reg = <0x7e007000 0xf00>;
			interrupts = <1 16>,
				     <1 17>,
				     <1 18>,
				     <1 19>,
				     <1 20>,
				     <1 21>,
				     <1 22>,
				     <1 23>,
				     <1 24>,
				     <1 25>,
				     <1 26>,
				     <1 27>,
				     <1 28>;

			#dma-cells = <1>;
			brcm,dma-channel-mask = <0x7f35>;
		};

		intc: interrupt-controller@7e00b200 {
			compatible = "brcm,bcm2835-armctrl-ic";
			reg = <0x7e00b200 0x200>;
			interrupt-controller;
			#interrupt-cells = <2>;
		};

		watchdog@7e100000 {
			compatible = "brcm,bcm2835-pm-wdt";
			reg = <0x7e100000 0x28>;
		};

		rng@7e104000 {
			compatible = "brcm,bcm2835-rng";
			reg = <0x7e104000 0x10>;
		};

		gpio: gpio@7e200000 {
			compatible = "brcm,bcm2835-gpio";
			reg = <0x7e200000 0xb4>;
			/*
			 * The GPIO IP block is designed for 3 banks of GPIOs.
			 * Each bank has a GPIO interrupt for itself.
			 * There is an overall "any bank" interrupt.
			 * In order, these are GIC interrupts 17, 18, 19, 20.
			 * Since the BCM2835 only has 2 banks, the 2nd bank
			 * interrupt output appears to be mirrored onto the
			 * 3rd bank's interrupt signal.
			 * So, a bank0 interrupt shows up on 17, 20, and
			 * a bank1 interrupt shows up on 18, 19, 20!
			 */
			interrupts = <2 17>, <2 18>, <2 19>, <2 20>;

			gpio-controller;
			#gpio-cells = <2>;

			interrupt-controller;
			#interrupt-cells = <2>;
		};

		uart@7e201000 {
			compatible = "brcm,bcm2835-pl011", "arm,pl011", "arm,primecell";
			reg = <0x7e201000 0x1000>;
			interrupts = <2 25>;
			clock-frequency = <3000000>;
			arm,primecell-periphid = <0x00241011>;
		};

		i2s: i2s@7e203000 {
			compatible = "brcm,bcm2835-i2s";
			reg = <0x7e203000 0x20>,
			      <0x7e101098 0x02>;

			dmas = <&dma 2>,
			       <&dma 3>;
			dma-names = "tx", "rx";
			status = "disabled";
		};

		spi: spi@7e204000 {
			compatible = "brcm,bcm2835-spi";
			reg = <0x7e204000 0x1000>;
			interrupts = <2 22>;
			clocks = <&clk_spi>;
			#address-cells = <1>;
			#size-cells = <0>;
			status = "disabled";
		};

		i2c0: i2c@20205000 {
			compatible = "brcm,bcm2835-i2c";
			reg = <0x7e205000 0x1000>;
			interrupts = <2 21>;
			clocks = <&clk_i2c>;
			#address-cells = <1>;
			#size-cells = <0>;
<<<<<<< HEAD
=======
			status = "disabled";
		};

		sdhci: sdhci@7e300000 {
			compatible = "brcm,bcm2835-sdhci";
			reg = <0x7e300000 0x100>;
			interrupts = <2 30>;
			clocks = <&clk_mmc>;
>>>>>>> fc14f9c1
			status = "disabled";
		};

		i2c1: i2c@7e804000 {
			compatible = "brcm,bcm2835-i2c";
			reg = <0x7e804000 0x1000>;
			interrupts = <2 21>;
			clocks = <&clk_i2c>;
			#address-cells = <1>;
			#size-cells = <0>;
			status = "disabled";
		};

		usb@7e980000 {
			compatible = "brcm,bcm2835-usb";
			reg = <0x7e980000 0x10000>;
			interrupts = <1 9>;
		};

		arm-pmu {
			compatible = "arm,arm1176-pmu";
		};
	};

	clocks {
		compatible = "simple-bus";
		#address-cells = <1>;
		#size-cells = <0>;

		clk_mmc: clock@0 {
			compatible = "fixed-clock";
			reg = <0>;
			#clock-cells = <0>;
			clock-output-names = "mmc";
			clock-frequency = <100000000>;
		};

		clk_i2c: clock@1 {
			compatible = "fixed-clock";
			reg = <1>;
			#clock-cells = <0>;
			clock-output-names = "i2c";
			clock-frequency = <250000000>;
		};

		clk_spi: clock@2 {
			compatible = "fixed-clock";
			reg = <2>;
			#clock-cells = <0>;
			clock-output-names = "spi";
			clock-frequency = <250000000>;
		};
	};
};<|MERGE_RESOLUTION|>--- conflicted
+++ resolved
@@ -119,8 +119,6 @@
 			clocks = <&clk_i2c>;
 			#address-cells = <1>;
 			#size-cells = <0>;
-<<<<<<< HEAD
-=======
 			status = "disabled";
 		};
 
@@ -129,7 +127,6 @@
 			reg = <0x7e300000 0x100>;
 			interrupts = <2 30>;
 			clocks = <&clk_mmc>;
->>>>>>> fc14f9c1
 			status = "disabled";
 		};
 
