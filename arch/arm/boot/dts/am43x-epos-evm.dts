--- conflicted
+++ resolved
@@ -443,8 +443,6 @@
 			regulator-name = "vdcdc3";
 			regulator-min-microvolt = <1500000>;
 			regulator-max-microvolt = <1500000>;
-<<<<<<< HEAD
-=======
 			regulator-boot-on;
 			regulator-always-on;
 		};
@@ -454,7 +452,6 @@
 			regulator-name = "vdcdc4";
 			regulator-min-microvolt = <3300000>;
 			regulator-max-microvolt = <3300000>;
->>>>>>> afd2ff9b
 			regulator-boot-on;
 			regulator-always-on;
 		};
