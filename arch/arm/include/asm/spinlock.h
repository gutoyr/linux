#ifndef __ASM_SPINLOCK_H
#define __ASM_SPINLOCK_H

#if __LINUX_ARM_ARCH__ < 6
#error SMP not supported on pre-ARMv6 CPUs
#endif

#include <linux/prefetch.h>

/*
 * sev and wfe are ARMv6K extensions.  Uniprocessor ARMv6 may not have the K
 * extensions, so when running on UP, we have to patch these instructions away.
 */
#ifdef CONFIG_THUMB2_KERNEL
/*
 * For Thumb-2, special care is needed to ensure that the conditional WFE
 * instruction really does assemble to exactly 4 bytes (as required by
 * the SMP_ON_UP fixup code).   By itself "wfene" might cause the
 * assembler to insert a extra (16-bit) IT instruction, depending on the
 * presence or absence of neighbouring conditional instructions.
 *
 * To avoid this unpredictableness, an approprite IT is inserted explicitly:
 * the assembler won't change IT instructions which are explicitly present
 * in the input.
 */
#define WFE(cond)	__ALT_SMP_ASM(		\
	"it " cond "\n\t"			\
	"wfe" cond ".n",			\
						\
	"nop.w"					\
)
#else
#define WFE(cond)	__ALT_SMP_ASM("wfe" cond, "nop")
#endif

#define SEV		__ALT_SMP_ASM(WASM(sev), WASM(nop))

static inline void dsb_sev(void)
{

	dsb(ishst);
	__asm__(SEV);
}

/*
 * ARMv6 ticket-based spin-locking.
 *
 * A memory barrier is required after we get a lock, and before we
 * release it, because V6 CPUs are assumed to have weakly ordered
 * memory.
 */

#define arch_spin_unlock_wait(lock) \
	do { while (arch_spin_is_locked(lock)) cpu_relax(); } while (0)

#define arch_spin_lock_flags(lock, flags) arch_spin_lock(lock)

static inline void arch_spin_lock(arch_spinlock_t *lock)
{
	unsigned long tmp;
	u32 newval;
	arch_spinlock_t lockval;

	prefetchw(&lock->slock);
	__asm__ __volatile__(
"1:	ldrex	%0, [%3]\n"
"	add	%1, %0, %4\n"
"	strex	%2, %1, [%3]\n"
"	teq	%2, #0\n"
"	bne	1b"
	: "=&r" (lockval), "=&r" (newval), "=&r" (tmp)
	: "r" (&lock->slock), "I" (1 << TICKET_SHIFT)
	: "cc");

	while (lockval.tickets.next != lockval.tickets.owner) {
		wfe();
		lockval.tickets.owner = ACCESS_ONCE(lock->tickets.owner);
	}

	smp_mb();
}

static inline int arch_spin_trylock(arch_spinlock_t *lock)
{
	unsigned long contended, res;
	u32 slock;

<<<<<<< HEAD
=======
	prefetchw(&lock->slock);
>>>>>>> fc14f9c1
	do {
		__asm__ __volatile__(
		"	ldrex	%0, [%3]\n"
		"	mov	%2, #0\n"
		"	subs	%1, %0, %0, ror #16\n"
		"	addeq	%0, %0, %4\n"
		"	strexeq	%2, %0, [%3]"
		: "=&r" (slock), "=&r" (contended), "=&r" (res)
		: "r" (&lock->slock), "I" (1 << TICKET_SHIFT)
		: "cc");
	} while (res);

	if (!contended) {
		smp_mb();
		return 1;
	} else {
		return 0;
	}
}

static inline void arch_spin_unlock(arch_spinlock_t *lock)
{
	smp_mb();
	lock->tickets.owner++;
	dsb_sev();
}

static inline int arch_spin_value_unlocked(arch_spinlock_t lock)
{
	return lock.tickets.owner == lock.tickets.next;
}

static inline int arch_spin_is_locked(arch_spinlock_t *lock)
{
	return !arch_spin_value_unlocked(ACCESS_ONCE(*lock));
}

static inline int arch_spin_is_contended(arch_spinlock_t *lock)
{
	struct __raw_tickets tickets = ACCESS_ONCE(lock->tickets);
	return (tickets.next - tickets.owner) > 1;
}
#define arch_spin_is_contended	arch_spin_is_contended

/*
 * RWLOCKS
 *
 *
 * Write locks are easy - we just set bit 31.  When unlocking, we can
 * just write zero since the lock is exclusively held.
 */

static inline void arch_write_lock(arch_rwlock_t *rw)
{
	unsigned long tmp;

	prefetchw(&rw->lock);
	__asm__ __volatile__(
"1:	ldrex	%0, [%1]\n"
"	teq	%0, #0\n"
	WFE("ne")
"	strexeq	%0, %2, [%1]\n"
"	teq	%0, #0\n"
"	bne	1b"
	: "=&r" (tmp)
	: "r" (&rw->lock), "r" (0x80000000)
	: "cc");

	smp_mb();
}

static inline int arch_write_trylock(arch_rwlock_t *rw)
{
	unsigned long contended, res;

<<<<<<< HEAD
=======
	prefetchw(&rw->lock);
>>>>>>> fc14f9c1
	do {
		__asm__ __volatile__(
		"	ldrex	%0, [%2]\n"
		"	mov	%1, #0\n"
		"	teq	%0, #0\n"
		"	strexeq	%1, %3, [%2]"
		: "=&r" (contended), "=&r" (res)
		: "r" (&rw->lock), "r" (0x80000000)
		: "cc");
	} while (res);

	if (!contended) {
		smp_mb();
		return 1;
	} else {
		return 0;
	}
}

static inline void arch_write_unlock(arch_rwlock_t *rw)
{
	smp_mb();

	__asm__ __volatile__(
	"str	%1, [%0]\n"
	:
	: "r" (&rw->lock), "r" (0)
	: "cc");

	dsb_sev();
}

/* write_can_lock - would write_trylock() succeed? */
#define arch_write_can_lock(x)		(ACCESS_ONCE((x)->lock) == 0)

/*
 * Read locks are a bit more hairy:
 *  - Exclusively load the lock value.
 *  - Increment it.
 *  - Store new lock value if positive, and we still own this location.
 *    If the value is negative, we've already failed.
 *  - If we failed to store the value, we want a negative result.
 *  - If we failed, try again.
 * Unlocking is similarly hairy.  We may have multiple read locks
 * currently active.  However, we know we won't have any write
 * locks.
 */
static inline void arch_read_lock(arch_rwlock_t *rw)
{
	unsigned long tmp, tmp2;

	prefetchw(&rw->lock);
	__asm__ __volatile__(
"1:	ldrex	%0, [%2]\n"
"	adds	%0, %0, #1\n"
"	strexpl	%1, %0, [%2]\n"
	WFE("mi")
"	rsbpls	%0, %1, #0\n"
"	bmi	1b"
	: "=&r" (tmp), "=&r" (tmp2)
	: "r" (&rw->lock)
	: "cc");

	smp_mb();
}

static inline void arch_read_unlock(arch_rwlock_t *rw)
{
	unsigned long tmp, tmp2;

	smp_mb();

	prefetchw(&rw->lock);
	__asm__ __volatile__(
"1:	ldrex	%0, [%2]\n"
"	sub	%0, %0, #1\n"
"	strex	%1, %0, [%2]\n"
"	teq	%1, #0\n"
"	bne	1b"
	: "=&r" (tmp), "=&r" (tmp2)
	: "r" (&rw->lock)
	: "cc");

	if (tmp == 0)
		dsb_sev();
}

static inline int arch_read_trylock(arch_rwlock_t *rw)
{
	unsigned long contended, res;

<<<<<<< HEAD
=======
	prefetchw(&rw->lock);
>>>>>>> fc14f9c1
	do {
		__asm__ __volatile__(
		"	ldrex	%0, [%2]\n"
		"	mov	%1, #0\n"
		"	adds	%0, %0, #1\n"
		"	strexpl	%1, %0, [%2]"
		: "=&r" (contended), "=&r" (res)
		: "r" (&rw->lock)
		: "cc");
	} while (res);

	/* If the lock is negative, then it is already held for write. */
	if (contended < 0x80000000) {
		smp_mb();
		return 1;
	} else {
		return 0;
	}
}

/* read_can_lock - would read_trylock() succeed? */
#define arch_read_can_lock(x)		(ACCESS_ONCE((x)->lock) < 0x80000000)

#define arch_read_lock_flags(lock, flags) arch_read_lock(lock)
#define arch_write_lock_flags(lock, flags) arch_write_lock(lock)

#define arch_spin_relax(lock)	cpu_relax()
#define arch_read_relax(lock)	cpu_relax()
#define arch_write_relax(lock)	cpu_relax()

#endif /* __ASM_SPINLOCK_H */<|MERGE_RESOLUTION|>--- conflicted
+++ resolved
@@ -85,10 +85,7 @@
 	unsigned long contended, res;
 	u32 slock;
 
-<<<<<<< HEAD
-=======
 	prefetchw(&lock->slock);
->>>>>>> fc14f9c1
 	do {
 		__asm__ __volatile__(
 		"	ldrex	%0, [%3]\n"
@@ -164,10 +161,7 @@
 {
 	unsigned long contended, res;
 
-<<<<<<< HEAD
-=======
-	prefetchw(&rw->lock);
->>>>>>> fc14f9c1
+	prefetchw(&rw->lock);
 	do {
 		__asm__ __volatile__(
 		"	ldrex	%0, [%2]\n"
@@ -259,10 +253,7 @@
 {
 	unsigned long contended, res;
 
-<<<<<<< HEAD
-=======
-	prefetchw(&rw->lock);
->>>>>>> fc14f9c1
+	prefetchw(&rw->lock);
 	do {
 		__asm__ __volatile__(
 		"	ldrex	%0, [%2]\n"
