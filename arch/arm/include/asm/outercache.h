--- conflicted
+++ resolved
@@ -34,12 +34,6 @@
 #endif
 	void (*resume)(void);
 
-<<<<<<< HEAD
-extern struct outer_cache_fns outer_cache;
-
-#ifdef CONFIG_OUTER_CACHE
-
-=======
 	/* This is an ARM L2C thing */
 	void (*write_sec)(unsigned long, unsigned);
 };
@@ -52,7 +46,6 @@
  * @start: starting physical address, inclusive
  * @end: end physical address, exclusive
  */
->>>>>>> fc14f9c1
 static inline void outer_inv_range(phys_addr_t start, phys_addr_t end)
 {
 	if (outer_cache.inv_range)
