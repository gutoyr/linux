--- conflicted
+++ resolved
@@ -42,10 +42,7 @@
 };
 
 static unsigned char hw_led_state;
-<<<<<<< HEAD
-=======
 static void __iomem *xbus;
->>>>>>> fc14f9c1
 
 static void ebsa285_led_set(struct led_classdev *cdev,
 		enum led_brightness b)
@@ -57,11 +54,7 @@
 		hw_led_state |= led->mask;
 	else
 		hw_led_state &= ~led->mask;
-<<<<<<< HEAD
-	*XBUS_LEDS = hw_led_state;
-=======
 	writeb(hw_led_state, xbus);
->>>>>>> fc14f9c1
 }
 
 static enum led_brightness ebsa285_led_get(struct led_classdev *cdev)
@@ -79,11 +72,6 @@
 	if (!machine_is_ebsa285())
 		return -ENODEV;
 
-<<<<<<< HEAD
-	/* 3 LEDS all off */
-	hw_led_state = XBUS_LED_AMBER | XBUS_LED_GREEN | XBUS_LED_RED;
-	*XBUS_LEDS = hw_led_state;
-=======
 	xbus = ioremap(XBUS_CS2, SZ_4K);
 	if (!xbus)
 		return -ENOMEM;
@@ -91,7 +79,6 @@
 	/* 3 LEDS all off */
 	hw_led_state = XBUS_AMBER_L | XBUS_GREEN_L | XBUS_RED_L;
 	writeb(hw_led_state, xbus);
->>>>>>> fc14f9c1
 
 	for (i = 0; i < ARRAY_SIZE(ebsa285_leds); i++) {
 		struct ebsa285_led *led;
