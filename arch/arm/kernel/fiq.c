/*
 *  linux/arch/arm/kernel/fiq.c
 *
 *  Copyright (C) 1998 Russell King
 *  Copyright (C) 1998, 1999 Phil Blundell
 *
 *  FIQ support written by Philip Blundell <philb@gnu.org>, 1998.
 *
 *  FIQ support re-written by Russell King to be more generic
 *
 * We now properly support a method by which the FIQ handlers can
 * be stacked onto the vector.  We still do not support sharing
 * the FIQ vector itself.
 *
 * Operation is as follows:
 *  1. Owner A claims FIQ:
 *     - default_fiq relinquishes control.
 *  2. Owner A:
 *     - inserts code.
 *     - sets any registers,
 *     - enables FIQ.
 *  3. Owner B claims FIQ:
 *     - if owner A has a relinquish function.
 *       - disable FIQs.
 *       - saves any registers.
 *       - returns zero.
 *  4. Owner B:
 *     - inserts code.
 *     - sets any registers,
 *     - enables FIQ.
 *  5. Owner B releases FIQ:
 *     - Owner A is asked to reacquire FIQ:
 *	 - inserts code.
 *	 - restores saved registers.
 *	 - enables FIQ.
 *  6. Goto 3
 */
#include <linux/module.h>
#include <linux/kernel.h>
#include <linux/init.h>
#include <linux/interrupt.h>
#include <linux/seq_file.h>

#include <asm/cacheflush.h>
#include <asm/cp15.h>
#include <asm/fiq.h>
#include <asm/irq.h>
#include <asm/traps.h>

#define FIQ_OFFSET ({					\
		extern void *vector_fiq_offset;		\
		(unsigned)&vector_fiq_offset;		\
	})

<<<<<<< HEAD
static unsigned long no_fiq_insn;
=======
static unsigned long dfl_fiq_insn;
static struct pt_regs dfl_fiq_regs;
>>>>>>> fc14f9c1

/* Default reacquire function
 * - we always relinquish FIQ control
 * - we always reacquire FIQ control
 */
static int fiq_def_op(void *ref, int relinquish)
{
	if (!relinquish) {
		/* Restore default handler and registers */
		local_fiq_disable();
		set_fiq_regs(&dfl_fiq_regs);
		set_fiq_handler(&dfl_fiq_insn, sizeof(dfl_fiq_insn));
		local_fiq_enable();

		/* FIXME: notify irq controller to standard enable FIQs */
	}

	return 0;
}

static struct fiq_handler default_owner = {
	.name	= "default",
	.fiq_op = fiq_def_op,
};

static struct fiq_handler *current_fiq = &default_owner;

int show_fiq_list(struct seq_file *p, int prec)
{
	if (current_fiq != &default_owner)
		seq_printf(p, "%*s:              %s\n", prec, "FIQ",
			current_fiq->name);

	return 0;
}

void set_fiq_handler(void *start, unsigned int length)
{
<<<<<<< HEAD
#if defined(CONFIG_CPU_USE_DOMAINS)
	void *base = (void *)0xffff0000;
#else
	void *base = vectors_page;
#endif
	unsigned offset = FIQ_OFFSET;

	memcpy(base + offset, start, length);
	flush_icache_range(0xffff0000 + offset, 0xffff0000 + offset + length);
	if (!vectors_high())
		flush_icache_range(offset, offset + length);
=======
	void *base = vectors_page;
	unsigned offset = FIQ_OFFSET;

	memcpy(base + offset, start, length);
	if (!cache_is_vipt_nonaliasing())
		flush_icache_range((unsigned long)base + offset, offset +
				   length);
	flush_icache_range(0xffff0000 + offset, 0xffff0000 + offset + length);
>>>>>>> fc14f9c1
}

int claim_fiq(struct fiq_handler *f)
{
	int ret = 0;

	if (current_fiq) {
		ret = -EBUSY;

		if (current_fiq->fiq_op != NULL)
			ret = current_fiq->fiq_op(current_fiq->dev_id, 1);
	}

	if (!ret) {
		f->next = current_fiq;
		current_fiq = f;
	}

	return ret;
}

void release_fiq(struct fiq_handler *f)
{
	if (current_fiq != f) {
		printk(KERN_ERR "%s FIQ trying to release %s FIQ\n",
		       f->name, current_fiq->name);
		dump_stack();
		return;
	}

	do
		current_fiq = current_fiq->next;
	while (current_fiq->fiq_op(current_fiq->dev_id, 0));
}

static int fiq_start;

void enable_fiq(int fiq)
{
	enable_irq(fiq + fiq_start);
}

void disable_fiq(int fiq)
{
	disable_irq(fiq + fiq_start);
}

EXPORT_SYMBOL(set_fiq_handler);
EXPORT_SYMBOL(__set_fiq_regs);	/* defined in fiqasm.S */
EXPORT_SYMBOL(__get_fiq_regs);	/* defined in fiqasm.S */
EXPORT_SYMBOL(claim_fiq);
EXPORT_SYMBOL(release_fiq);
EXPORT_SYMBOL(enable_fiq);
EXPORT_SYMBOL(disable_fiq);

void __init init_FIQ(int start)
{
	unsigned offset = FIQ_OFFSET;
<<<<<<< HEAD
	no_fiq_insn = *(unsigned long *)(0xffff0000 + offset);
=======
	dfl_fiq_insn = *(unsigned long *)(0xffff0000 + offset);
	get_fiq_regs(&dfl_fiq_regs);
>>>>>>> fc14f9c1
	fiq_start = start;
}<|MERGE_RESOLUTION|>--- conflicted
+++ resolved
@@ -52,12 +52,8 @@
 		(unsigned)&vector_fiq_offset;		\
 	})
 
-<<<<<<< HEAD
-static unsigned long no_fiq_insn;
-=======
 static unsigned long dfl_fiq_insn;
 static struct pt_regs dfl_fiq_regs;
->>>>>>> fc14f9c1
 
 /* Default reacquire function
  * - we always relinquish FIQ control
@@ -96,19 +92,6 @@
 
 void set_fiq_handler(void *start, unsigned int length)
 {
-<<<<<<< HEAD
-#if defined(CONFIG_CPU_USE_DOMAINS)
-	void *base = (void *)0xffff0000;
-#else
-	void *base = vectors_page;
-#endif
-	unsigned offset = FIQ_OFFSET;
-
-	memcpy(base + offset, start, length);
-	flush_icache_range(0xffff0000 + offset, 0xffff0000 + offset + length);
-	if (!vectors_high())
-		flush_icache_range(offset, offset + length);
-=======
 	void *base = vectors_page;
 	unsigned offset = FIQ_OFFSET;
 
@@ -117,7 +100,6 @@
 		flush_icache_range((unsigned long)base + offset, offset +
 				   length);
 	flush_icache_range(0xffff0000 + offset, 0xffff0000 + offset + length);
->>>>>>> fc14f9c1
 }
 
 int claim_fiq(struct fiq_handler *f)
@@ -176,11 +158,7 @@
 void __init init_FIQ(int start)
 {
 	unsigned offset = FIQ_OFFSET;
-<<<<<<< HEAD
-	no_fiq_insn = *(unsigned long *)(0xffff0000 + offset);
-=======
 	dfl_fiq_insn = *(unsigned long *)(0xffff0000 + offset);
 	get_fiq_regs(&dfl_fiq_regs);
->>>>>>> fc14f9c1
 	fiq_start = start;
 }