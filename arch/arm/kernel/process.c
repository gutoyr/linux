--- conflicted
+++ resolved
@@ -471,11 +471,6 @@
 
 const char *arch_vma_name(struct vm_area_struct *vma)
 {
-<<<<<<< HEAD
-	return is_gate_vma(vma) ? "[vectors]" :
-		(vma->vm_mm && vma->vm_start == vma->vm_mm->context.sigpage) ?
-		 "[sigpage]" : NULL;
-=======
 	return is_gate_vma(vma) ? "[vectors]" : NULL;
 }
 
@@ -510,19 +505,11 @@
 	addr = first + (offset << PAGE_SHIFT);
 
 	return addr;
->>>>>>> fc14f9c1
 }
 
 static struct page *signal_page;
 extern struct page *get_signal_page(void);
 
-<<<<<<< HEAD
-int arch_setup_additional_pages(struct linux_binprm *bprm, int uses_interp)
-{
-	struct mm_struct *mm = current->mm;
-	unsigned long addr;
-	int ret;
-=======
 static const struct vm_special_mapping sigpage_mapping = {
 	.name = "[sigpage]",
 	.pages = &signal_page,
@@ -535,7 +522,6 @@
 	unsigned long addr;
 	unsigned long hint;
 	int ret = 0;
->>>>>>> fc14f9c1
 
 	if (!signal_page)
 		signal_page = get_signal_page();
@@ -543,25 +529,13 @@
 		return -ENOMEM;
 
 	down_write(&mm->mmap_sem);
-<<<<<<< HEAD
-	addr = get_unmapped_area(NULL, 0, PAGE_SIZE, 0, 0);
-=======
 	hint = sigpage_addr(mm, 1);
 	addr = get_unmapped_area(NULL, hint, PAGE_SIZE, 0, 0);
->>>>>>> fc14f9c1
 	if (IS_ERR_VALUE(addr)) {
 		ret = addr;
 		goto up_fail;
 	}
 
-<<<<<<< HEAD
-	ret = install_special_mapping(mm, addr, PAGE_SIZE,
-		VM_READ | VM_EXEC | VM_MAYREAD | VM_MAYWRITE | VM_MAYEXEC,
-		&signal_page);
-
-	if (ret == 0)
-		mm->context.sigpage = addr;
-=======
 	vma = _install_special_mapping(mm, addr, PAGE_SIZE,
 		VM_READ | VM_EXEC | VM_MAYREAD | VM_MAYWRITE | VM_MAYEXEC,
 		&sigpage_mapping);
@@ -572,7 +546,6 @@
 	}
 
 	mm->context.sigpage = addr;
->>>>>>> fc14f9c1
 
  up_fail:
 	up_write(&mm->mmap_sem);
