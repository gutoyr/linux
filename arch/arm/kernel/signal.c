--- conflicted
+++ resolved
@@ -22,35 +22,7 @@
 #include <asm/unistd.h>
 #include <asm/vfp.h>
 
-<<<<<<< HEAD
-/*
- * For ARM syscalls, we encode the syscall number into the instruction.
- */
-#define SWI_SYS_SIGRETURN	(0xef000000|(__NR_sigreturn)|(__NR_OABI_SYSCALL_BASE))
-#define SWI_SYS_RT_SIGRETURN	(0xef000000|(__NR_rt_sigreturn)|(__NR_OABI_SYSCALL_BASE))
-
-/*
- * With EABI, the syscall number has to be loaded into r7.
- */
-#define MOV_R7_NR_SIGRETURN	(0xe3a07000 | (__NR_sigreturn - __NR_SYSCALL_BASE))
-#define MOV_R7_NR_RT_SIGRETURN	(0xe3a07000 | (__NR_rt_sigreturn - __NR_SYSCALL_BASE))
-
-/*
- * For Thumb syscalls, we pass the syscall number via r7.  We therefore
- * need two 16-bit instructions.
- */
-#define SWI_THUMB_SIGRETURN	(0xdf00 << 16 | 0x2700 | (__NR_sigreturn - __NR_SYSCALL_BASE))
-#define SWI_THUMB_RT_SIGRETURN	(0xdf00 << 16 | 0x2700 | (__NR_rt_sigreturn - __NR_SYSCALL_BASE))
-
-static const unsigned long sigreturn_codes[7] = {
-	MOV_R7_NR_SIGRETURN,    SWI_SYS_SIGRETURN,    SWI_THUMB_SIGRETURN,
-	MOV_R7_NR_RT_SIGRETURN, SWI_SYS_RT_SIGRETURN, SWI_THUMB_RT_SIGRETURN,
-};
-=======
 extern const unsigned long sigreturn_codes[7];
-
-static unsigned long signal_return_offset;
->>>>>>> fc14f9c1
 
 static unsigned long signal_return_offset;
 
@@ -418,10 +390,7 @@
 #ifdef CONFIG_MMU
 		if (cpsr & MODE32_BIT) {
 			struct mm_struct *mm = current->mm;
-<<<<<<< HEAD
-=======
-
->>>>>>> fc14f9c1
+
 			/*
 			 * 32-bit code can use the signal return page
 			 * except when the MPU has protected the vectors
