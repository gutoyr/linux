--- conflicted
+++ resolved
@@ -1186,19 +1186,6 @@
 	b	vector_addrexcptn
 
 /*=============================================================================
-<<<<<<< HEAD
- * Undefined FIQs
- *-----------------------------------------------------------------------------
- * Enter in FIQ mode, spsr = ANY CPSR, lr = ANY PC
- * MUST PRESERVE SVC SPSR, but need to switch to SVC mode to show our msg.
- * Basically to switch modes, we *HAVE* to clobber one register...  brain
- * damage alert!  I don't think that we can execute any code in here in any
- * other mode than FIQ...  Ok you can switch to another mode, but you can't
- * get out of that mode without clobbering one register.
- */
-vector_fiq:
-	subs	pc, lr, #4
-=======
  * FIQ "NMI" handler
  *-----------------------------------------------------------------------------
  * Handle a FIQ using the SVC stack allowing FIQ act like NMI on x86
@@ -1222,7 +1209,6 @@
 	.long	__fiq_svc			@  d
 	.long	__fiq_svc			@  e
 	.long	__fiq_svc			@  f
->>>>>>> fc14f9c1
 
 	.globl	vector_fiq_offset
 	.equ	vector_fiq_offset, vector_fiq
