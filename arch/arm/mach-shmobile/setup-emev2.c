--- conflicted
+++ resolved
@@ -41,395 +41,7 @@
 	iotable_init(emev2_io_desc, ARRAY_SIZE(emev2_io_desc));
 }
 
-<<<<<<< HEAD
-/* UART */
-static struct resource uart0_resources[] = {
-	[0]	= {
-		.start	= 0xe1020000,
-		.end	= 0xe1020037,
-		.flags	= IORESOURCE_MEM,
-	},
-	[1]	= {
-		.start	= 40,
-		.flags	= IORESOURCE_IRQ,
-	}
-};
-
-static struct platform_device uart0_device = {
-	.name		= "serial8250-em",
-	.id		= 0,
-	.num_resources	= ARRAY_SIZE(uart0_resources),
-	.resource	= uart0_resources,
-};
-
-static struct resource uart1_resources[] = {
-	[0]	= {
-		.start	= 0xe1030000,
-		.end	= 0xe1030037,
-		.flags	= IORESOURCE_MEM,
-	},
-	[1]	= {
-		.start	= 41,
-		.flags	= IORESOURCE_IRQ,
-	}
-};
-
-static struct platform_device uart1_device = {
-	.name		= "serial8250-em",
-	.id		= 1,
-	.num_resources	= ARRAY_SIZE(uart1_resources),
-	.resource	= uart1_resources,
-};
-
-static struct resource uart2_resources[] = {
-	[0]	= {
-		.start	= 0xe1040000,
-		.end	= 0xe1040037,
-		.flags	= IORESOURCE_MEM,
-	},
-	[1]	= {
-		.start	= 42,
-		.flags	= IORESOURCE_IRQ,
-	}
-};
-
-static struct platform_device uart2_device = {
-	.name		= "serial8250-em",
-	.id		= 2,
-	.num_resources	= ARRAY_SIZE(uart2_resources),
-	.resource	= uart2_resources,
-};
-
-static struct resource uart3_resources[] = {
-	[0]	= {
-		.start	= 0xe1050000,
-		.end	= 0xe1050037,
-		.flags	= IORESOURCE_MEM,
-	},
-	[1]	= {
-		.start	= 43,
-		.flags	= IORESOURCE_IRQ,
-	}
-};
-
-static struct platform_device uart3_device = {
-	.name		= "serial8250-em",
-	.id		= 3,
-	.num_resources	= ARRAY_SIZE(uart3_resources),
-	.resource	= uart3_resources,
-};
-
-/* STI */
-static struct resource sti_resources[] = {
-	[0] = {
-		.name	= "STI",
-		.start	= 0xe0180000,
-		.end	= 0xe0180053,
-		.flags	= IORESOURCE_MEM,
-	},
-	[1] = {
-		.start	= 157,
-		.flags	= IORESOURCE_IRQ,
-	},
-};
-
-static struct platform_device sti_device = {
-	.name		= "em_sti",
-	.id		= 0,
-	.resource	= sti_resources,
-	.num_resources	= ARRAY_SIZE(sti_resources),
-};
-
-
-/* GIO */
-static struct gpio_em_config gio0_config = {
-	.gpio_base = 0,
-	.irq_base = EMEV2_GPIO_IRQ(0),
-	.number_of_pins = 32,
-};
-
-static struct resource gio0_resources[] = {
-	[0] = {
-		.name	= "GIO_000",
-		.start	= 0xe0050000,
-		.end	= 0xe005002b,
-		.flags	= IORESOURCE_MEM,
-	},
-	[1] = {
-		.name	= "GIO_000",
-		.start	= 0xe0050040,
-		.end	= 0xe005005f,
-		.flags	= IORESOURCE_MEM,
-	},
-	[2] = {
-		.start	= 99,
-		.flags	= IORESOURCE_IRQ,
-	},
-	[3] = {
-		.start	= 100,
-		.flags	= IORESOURCE_IRQ,
-	},
-};
-
-static struct platform_device gio0_device = {
-	.name		= "em_gio",
-	.id		= 0,
-	.resource	= gio0_resources,
-	.num_resources	= ARRAY_SIZE(gio0_resources),
-	.dev		= {
-		.platform_data	= &gio0_config,
-	},
-};
-
-static struct gpio_em_config gio1_config = {
-	.gpio_base = 32,
-	.irq_base = EMEV2_GPIO_IRQ(32),
-	.number_of_pins = 32,
-};
-
-static struct resource gio1_resources[] = {
-	[0] = {
-		.name	= "GIO_032",
-		.start	= 0xe0050080,
-		.end	= 0xe00500ab,
-		.flags	= IORESOURCE_MEM,
-	},
-	[1] = {
-		.name	= "GIO_032",
-		.start	= 0xe00500c0,
-		.end	= 0xe00500df,
-		.flags	= IORESOURCE_MEM,
-	},
-	[2] = {
-		.start	= 101,
-		.flags	= IORESOURCE_IRQ,
-	},
-	[3] = {
-		.start	= 102,
-		.flags	= IORESOURCE_IRQ,
-	},
-};
-
-static struct platform_device gio1_device = {
-	.name		= "em_gio",
-	.id		= 1,
-	.resource	= gio1_resources,
-	.num_resources	= ARRAY_SIZE(gio1_resources),
-	.dev		= {
-		.platform_data	= &gio1_config,
-	},
-};
-
-static struct gpio_em_config gio2_config = {
-	.gpio_base = 64,
-	.irq_base = EMEV2_GPIO_IRQ(64),
-	.number_of_pins = 32,
-};
-
-static struct resource gio2_resources[] = {
-	[0] = {
-		.name	= "GIO_064",
-		.start	= 0xe0050100,
-		.end	= 0xe005012b,
-		.flags	= IORESOURCE_MEM,
-	},
-	[1] = {
-		.name	= "GIO_064",
-		.start	= 0xe0050140,
-		.end	= 0xe005015f,
-		.flags	= IORESOURCE_MEM,
-	},
-	[2] = {
-		.start	= 103,
-		.flags	= IORESOURCE_IRQ,
-	},
-	[3] = {
-		.start	= 104,
-		.flags	= IORESOURCE_IRQ,
-	},
-};
-
-static struct platform_device gio2_device = {
-	.name		= "em_gio",
-	.id		= 2,
-	.resource	= gio2_resources,
-	.num_resources	= ARRAY_SIZE(gio2_resources),
-	.dev		= {
-		.platform_data	= &gio2_config,
-	},
-};
-
-static struct gpio_em_config gio3_config = {
-	.gpio_base = 96,
-	.irq_base = EMEV2_GPIO_IRQ(96),
-	.number_of_pins = 32,
-};
-
-static struct resource gio3_resources[] = {
-	[0] = {
-		.name	= "GIO_096",
-		.start	= 0xe0050180,
-		.end	= 0xe00501ab,
-		.flags	= IORESOURCE_MEM,
-	},
-	[1] = {
-		.name	= "GIO_096",
-		.start	= 0xe00501c0,
-		.end	= 0xe00501df,
-		.flags	= IORESOURCE_MEM,
-	},
-	[2] = {
-		.start	= 105,
-		.flags	= IORESOURCE_IRQ,
-	},
-	[3] = {
-		.start	= 106,
-		.flags	= IORESOURCE_IRQ,
-	},
-};
-
-static struct platform_device gio3_device = {
-	.name		= "em_gio",
-	.id		= 3,
-	.resource	= gio3_resources,
-	.num_resources	= ARRAY_SIZE(gio3_resources),
-	.dev		= {
-		.platform_data	= &gio3_config,
-	},
-};
-
-static struct gpio_em_config gio4_config = {
-	.gpio_base = 128,
-	.irq_base = EMEV2_GPIO_IRQ(128),
-	.number_of_pins = 31,
-};
-
-static struct resource gio4_resources[] = {
-	[0] = {
-		.name	= "GIO_128",
-		.start	= 0xe0050200,
-		.end	= 0xe005022b,
-		.flags	= IORESOURCE_MEM,
-	},
-	[1] = {
-		.name	= "GIO_128",
-		.start	= 0xe0050240,
-		.end	= 0xe005025f,
-		.flags	= IORESOURCE_MEM,
-	},
-	[2] = {
-		.start	= 107,
-		.flags	= IORESOURCE_IRQ,
-	},
-	[3] = {
-		.start	= 108,
-		.flags	= IORESOURCE_IRQ,
-	},
-};
-
-static struct platform_device gio4_device = {
-	.name		= "em_gio",
-	.id		= 4,
-	.resource	= gio4_resources,
-	.num_resources	= ARRAY_SIZE(gio4_resources),
-	.dev		= {
-		.platform_data	= &gio4_config,
-	},
-};
-
-static struct resource pmu_resources[] = {
-	[0] = {
-		.start	= 152,
-		.end	= 152,
-		.flags	= IORESOURCE_IRQ,
-	},
-	[1] = {
-		.start	= 153,
-		.end	= 153,
-		.flags	= IORESOURCE_IRQ,
-	},
-};
-
-static struct platform_device pmu_device = {
-	.name		= "arm-pmu",
-	.id		= -1,
-	.num_resources	= ARRAY_SIZE(pmu_resources),
-	.resource	= pmu_resources,
-};
-
-static struct platform_device *emev2_early_devices[] __initdata = {
-	&uart0_device,
-	&uart1_device,
-	&uart2_device,
-	&uart3_device,
-};
-
-static struct platform_device *emev2_late_devices[] __initdata = {
-	&sti_device,
-	&gio0_device,
-	&gio1_device,
-	&gio2_device,
-	&gio3_device,
-	&gio4_device,
-	&pmu_device,
-};
-
-void __init emev2_add_standard_devices(void)
-{
-	emev2_clock_init();
-
-	platform_add_devices(emev2_early_devices,
-			     ARRAY_SIZE(emev2_early_devices));
-
-	platform_add_devices(emev2_late_devices,
-			     ARRAY_SIZE(emev2_late_devices));
-}
-
-static void __init emev2_init_delay(void)
-{
-	shmobile_setup_delay(533, 1, 3); /* Cortex-A9 @ 533MHz */
-}
-
-void __init emev2_add_early_devices(void)
-{
-	emev2_init_delay();
-
-	early_platform_add_devices(emev2_early_devices,
-				   ARRAY_SIZE(emev2_early_devices));
-
-	/* setup early console here as well */
-	shmobile_setup_console();
-}
-
-void __init emev2_init_irq(void)
-{
-	void __iomem *gic_dist_base;
-	void __iomem *gic_cpu_base;
-
-	/* Static mappings, never released */
-	gic_dist_base = ioremap(0xe0028000, PAGE_SIZE);
-	gic_cpu_base = ioremap(0xe0020000, PAGE_SIZE);
-	BUG_ON(!gic_dist_base || !gic_cpu_base);
-
-	/* Use GIC to handle interrupts */
-	gic_init(0, 29, gic_dist_base, gic_cpu_base);
-}
-
-#ifdef CONFIG_USE_OF
-static const struct of_dev_auxdata emev2_auxdata_lookup[] __initconst = {
-	{ }
-};
-
-static void __init emev2_add_standard_devices_dt(void)
-{
-	of_platform_populate(NULL, of_default_bus_match_table,
-			     emev2_auxdata_lookup, NULL);
-}
-
-static const char *emev2_boards_compat_dt[] __initdata = {
-=======
 static const char *emev2_boards_compat_dt[] __initconst = {
->>>>>>> fc14f9c1
 	"renesas,emev2",
 	NULL,
 };
