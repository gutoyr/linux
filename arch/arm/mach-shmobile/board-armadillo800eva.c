/*
 * armadillo 800 eva board support
 *
 * Copyright (C) 2012 Renesas Solutions Corp.
 * Copyright (C) 2012 Kuninori Morimoto <kuninori.morimoto.gx@renesas.com>
 *
 * This program is free software; you can redistribute it and/or modify
 * it under the terms of the GNU General Public License as published by
 * the Free Software Foundation; version 2 of the License.
 *
 * This program is distributed in the hope that it will be useful,
 * but WITHOUT ANY WARRANTY; without even the implied warranty of
 * MERCHANTABILITY or FITNESS FOR A PARTICULAR PURPOSE.  See the
 * GNU General Public License for more details.
 *
 * You should have received a copy of the GNU General Public License
 * along with this program; if not, write to the Free Software
 * Foundation, Inc., 51 Franklin St, Fifth Floor, Boston, MA  02110-1301  USA
 *
 */

#include <linux/clk.h>
#include <linux/delay.h>
#include <linux/err.h>
#include <linux/kernel.h>
#include <linux/input.h>
#include <linux/platform_data/st1232_pdata.h>
#include <linux/irq.h>
#include <linux/platform_device.h>
#include <linux/gpio.h>
#include <linux/gpio_keys.h>
#include <linux/regulator/driver.h>
#include <linux/pinctrl/machine.h>
#include <linux/pwm.h>
#include <linux/pwm_backlight.h>
#include <linux/regulator/fixed.h>
#include <linux/regulator/gpio-regulator.h>
#include <linux/regulator/machine.h>
#include <linux/sh_eth.h>
#include <linux/videodev2.h>
#include <linux/usb/renesas_usbhs.h>
#include <linux/mfd/tmio.h>
#include <linux/mmc/host.h>
#include <linux/mmc/sh_mmcif.h>
#include <linux/mmc/sh_mobile_sdhi.h>
#include <linux/i2c-gpio.h>
#include <linux/reboot.h>

#include <media/mt9t112.h>
#include <media/sh_mobile_ceu.h>
#include <media/soc_camera.h>
#include <asm/page.h>
#include <asm/mach-types.h>
#include <asm/mach/arch.h>
#include <asm/mach/map.h>
#include <asm/mach/time.h>
#include <asm/hardware/cache-l2x0.h>
#include <video/sh_mobile_lcdc.h>
#include <video/sh_mobile_hdmi.h>
#include <sound/sh_fsi.h>
#include <sound/simple_card.h>

#include "common.h"
#include "irqs.h"
#include "pm-rmobile.h"
#include "r8a7740.h"
#include "sh-gpio.h"

/*
 * CON1		Camera Module
 * CON2		Extension Bus
 * CON3		HDMI Output
 * CON4		Composite Video Output
 * CON5		H-UDI JTAG
 * CON6		ARM JTAG
 * CON7		SD1
 * CON8		SD2
 * CON9		RTC BackUp
 * CON10	Monaural Mic Input
 * CON11	Stereo Headphone Output
 * CON12	Audio Line Output(L)
 * CON13	Audio Line Output(R)
 * CON14	AWL13 Module
 * CON15	Extension
 * CON16	LCD1
 * CON17	LCD2
 * CON19	Power Input
 * CON20	USB1
 * CON21	USB2
 * CON22	Serial
 * CON23	LAN
 * CON24	USB3
 * LED1		Camera LED(Yellow)
 * LED2		Power LED (Green)
 * ED3-LED6	User LED(Yellow)
 * LED7		LAN link LED(Green)
 * LED8		LAN activity LED(Yellow)
 */

/*
 * DipSwitch
 *
 *                    SW1
 *
 * -12345678-+---------------+----------------------------
 *  1        | boot          | hermit
 *  0        | boot          | OS auto boot
 * -12345678-+---------------+----------------------------
 *   00      | boot device   | eMMC
 *   10      | boot device   | SDHI0 (CON7)
 *   01      | boot device   | -
 *   11      | boot device   | Extension Buss (CS0)
 * -12345678-+---------------+----------------------------
 *     0     | Extension Bus | D8-D15 disable, eMMC enable
 *     1     | Extension Bus | D8-D15 enable,  eMMC disable
 * -12345678-+---------------+----------------------------
 *      0    | SDHI1         | COM8 disable, COM14 enable
 *      1    | SDHI1         | COM8 enable,  COM14 disable
 * -12345678-+---------------+----------------------------
 *       0   | USB0          | COM20 enable,  COM24 disable
 *       1   | USB0          | COM20 disable, COM24 enable
 * -12345678-+---------------+----------------------------
 *        00 | JTAG          | SH-X2
 *        10 | JTAG          | ARM
 *        01 | JTAG          | -
 *        11 | JTAG          | Boundary Scan
 *-----------+---------------+----------------------------
 */

/*
 * FSI-WM8978
 *
 * this command is required when playback.
 *
 * # amixer set "Headphone" 50
 *
 * this command is required when capture.
 *
 * # amixer set "Input PGA" 15
 * # amixer set "Left Input Mixer MicP" on
 * # amixer set "Left Input Mixer MicN" on
 * # amixer set "Right Input Mixer MicN" on
 * # amixer set "Right Input Mixer MicP" on
 */

/*
 * USB function
 *
 * When you use USB Function,
 * set SW1.6 ON, and connect cable to CN24.
 *
 * USBF needs workaround on R8A7740 chip.
 * These are a little bit complex.
 * see
 *	usbhsf_power_ctrl()
 */
#define IRQ7		irq_pin(7)
#define USBCR1		IOMEM(0xe605810a)
#define USBH		0xC6700000
#define USBH_USBCTR	0x10834

struct usbhsf_private {
	struct clk *phy;
	struct clk *usb24;
	struct clk *pci;
	struct clk *func;
	struct clk *host;
	void __iomem *usbh_base;
	struct renesas_usbhs_platform_info info;
};

#define usbhsf_get_priv(pdev)				\
	container_of(renesas_usbhs_get_info(pdev),	\
		     struct usbhsf_private, info)

static int usbhsf_get_id(struct platform_device *pdev)
{
	return USBHS_GADGET;
}

static int usbhsf_power_ctrl(struct platform_device *pdev,
			      void __iomem *base, int enable)
{
	struct usbhsf_private *priv = usbhsf_get_priv(pdev);

	/*
	 * Work around for USB Function.
	 * It needs USB host clock, and settings
	 */
	if (enable) {
		/*
		 * enable all the related usb clocks
		 * for usb workaround
		 */
		clk_enable(priv->usb24);
		clk_enable(priv->pci);
		clk_enable(priv->host);
		clk_enable(priv->func);
		clk_enable(priv->phy);

		/*
		 * set USBCR1
		 *
		 * Port1 is driven by USB function,
		 * Port2 is driven by USB HOST
		 * One HOST (Port1 or Port2 is HOST)
		 * USB PLL input clock = 24MHz
		 */
		__raw_writew(0xd750, USBCR1);
		mdelay(1);

		/*
		 * start USB Host
		 */
		__raw_writel(0x0000000c, priv->usbh_base + USBH_USBCTR);
		__raw_writel(0x00000008, priv->usbh_base + USBH_USBCTR);
		mdelay(10);

		/*
		 * USB PHY Power ON
		 */
		__raw_writew(0xd770, USBCR1);
		__raw_writew(0x4000, base + 0x102); /* USBF :: SUSPMODE */

	} else {
		__raw_writel(0x0000010f, priv->usbh_base + USBH_USBCTR);
		__raw_writew(0xd7c0, USBCR1); /* GPIO */

		clk_disable(priv->phy);
		clk_disable(priv->func);	/* usb work around */
		clk_disable(priv->host);	/* usb work around */
		clk_disable(priv->pci);		/* usb work around */
		clk_disable(priv->usb24);	/* usb work around */
	}

	return 0;
}

static int usbhsf_get_vbus(struct platform_device *pdev)
{
	return gpio_get_value(209);
}

static irqreturn_t usbhsf_interrupt(int irq, void *data)
{
	struct platform_device *pdev = data;

	renesas_usbhs_call_notify_hotplug(pdev);

	return IRQ_HANDLED;
}

static int usbhsf_hardware_exit(struct platform_device *pdev)
{
	struct usbhsf_private *priv = usbhsf_get_priv(pdev);

	if (!IS_ERR(priv->phy))
		clk_put(priv->phy);
	if (!IS_ERR(priv->usb24))
		clk_put(priv->usb24);
	if (!IS_ERR(priv->pci))
		clk_put(priv->pci);
	if (!IS_ERR(priv->host))
		clk_put(priv->host);
	if (!IS_ERR(priv->func))
		clk_put(priv->func);
	if (priv->usbh_base)
		iounmap(priv->usbh_base);

	priv->phy	= NULL;
	priv->usb24	= NULL;
	priv->pci	= NULL;
	priv->host	= NULL;
	priv->func	= NULL;
	priv->usbh_base	= NULL;

	free_irq(IRQ7, pdev);

	return 0;
}

static int usbhsf_hardware_init(struct platform_device *pdev)
{
	struct usbhsf_private *priv = usbhsf_get_priv(pdev);
	int ret;

	priv->phy	= clk_get(&pdev->dev, "phy");
	priv->usb24	= clk_get(&pdev->dev, "usb24");
	priv->pci	= clk_get(&pdev->dev, "pci");
	priv->func	= clk_get(&pdev->dev, "func");
	priv->host	= clk_get(&pdev->dev, "host");
	priv->usbh_base	= ioremap_nocache(USBH, 0x20000);

	if (IS_ERR(priv->phy)		||
	    IS_ERR(priv->usb24)		||
	    IS_ERR(priv->pci)		||
	    IS_ERR(priv->host)		||
	    IS_ERR(priv->func)		||
	    !priv->usbh_base) {
		dev_err(&pdev->dev, "USB clock setting failed\n");
		usbhsf_hardware_exit(pdev);
		return -EIO;
	}

	ret = request_irq(IRQ7, usbhsf_interrupt, IRQF_TRIGGER_NONE,
			  dev_name(&pdev->dev), pdev);
	if (ret) {
		dev_err(&pdev->dev, "request_irq err\n");
		return ret;
	}
	irq_set_irq_type(IRQ7, IRQ_TYPE_EDGE_BOTH);

	/* usb24 use 1/1 of parent clock (= usb24s = 24MHz) */
	clk_set_rate(priv->usb24,
		     clk_get_rate(clk_get_parent(priv->usb24)));

	return 0;
}

static struct usbhsf_private usbhsf_private = {
	.info = {
		.platform_callback = {
			.get_id		= usbhsf_get_id,
			.get_vbus	= usbhsf_get_vbus,
			.hardware_init	= usbhsf_hardware_init,
			.hardware_exit	= usbhsf_hardware_exit,
			.power_ctrl	= usbhsf_power_ctrl,
		},
		.driver_param = {
			.buswait_bwait		= 5,
			.detection_delay	= 5,
			.d0_rx_id	= SHDMA_SLAVE_USBHS_RX,
			.d1_tx_id	= SHDMA_SLAVE_USBHS_TX,
		},
	}
};

static struct resource usbhsf_resources[] = {
	{
		.name	= "USBHS",
		.start	= 0xe6890000,
		.end	= 0xe6890104 - 1,
		.flags	= IORESOURCE_MEM,
	},
	{
		.start	= gic_spi(51),
		.flags	= IORESOURCE_IRQ,
	},
};

static struct platform_device usbhsf_device = {
	.name	= "renesas_usbhs",
	.dev = {
		.platform_data = &usbhsf_private.info,
	},
	.id = -1,
	.num_resources	= ARRAY_SIZE(usbhsf_resources),
	.resource	= usbhsf_resources,
};

/* Ether */
static struct sh_eth_plat_data sh_eth_platdata = {
	.phy			= 0x00, /* LAN8710A */
	.edmac_endian		= EDMAC_LITTLE_ENDIAN,
	.phy_interface		= PHY_INTERFACE_MODE_MII,
};

static struct resource sh_eth_resources[] = {
	{
		.start	= 0xe9a00000,
		.end	= 0xe9a00800 - 1,
		.flags	= IORESOURCE_MEM,
	}, {
		.start	= 0xe9a01800,
		.end	= 0xe9a02000 - 1,
		.flags	= IORESOURCE_MEM,
	}, {
		.start	= gic_spi(110),
		.flags	= IORESOURCE_IRQ,
	},
};

static struct platform_device sh_eth_device = {
	.name = "r8a7740-gether",
	.id = -1,
	.dev = {
		.platform_data = &sh_eth_platdata,
		.dma_mask = &sh_eth_device.dev.coherent_dma_mask,
		.coherent_dma_mask = DMA_BIT_MASK(32),
	},
	.resource = sh_eth_resources,
	.num_resources = ARRAY_SIZE(sh_eth_resources),
};

/* PWM */
static struct resource pwm_resources[] = {
	[0] = {
		.start = 0xe6600000,
		.end = 0xe66000ff,
		.flags = IORESOURCE_MEM,
	},
};

static struct platform_device pwm_device = {
	.name = "renesas-tpu-pwm",
	.id = -1,
	.num_resources = ARRAY_SIZE(pwm_resources),
	.resource = pwm_resources,
};

static struct pwm_lookup pwm_lookup[] = {
	PWM_LOOKUP("renesas-tpu-pwm", 2, "pwm-backlight.0", NULL,
		   33333, PWM_POLARITY_INVERSED),
};

/* LCDC and backlight */
static struct platform_pwm_backlight_data pwm_backlight_data = {
	.lth_brightness = 50,
	.max_brightness = 255,
	.dft_brightness = 255,
	.pwm_period_ns = 33333, /* 30kHz */
	.enable_gpio = 61,
};

static struct platform_device pwm_backlight_device = {
	.name = "pwm-backlight",
	.dev = {
		.platform_data = &pwm_backlight_data,
	},
};

static struct fb_videomode lcdc0_mode = {
	.name		= "AMPIER/AM-800480",
	.xres		= 800,
	.yres		= 480,
	.left_margin	= 88,
	.right_margin	= 40,
	.hsync_len	= 128,
	.upper_margin	= 20,
	.lower_margin	= 5,
	.vsync_len	= 5,
	.sync		= 0,
};

static struct sh_mobile_lcdc_info lcdc0_info = {
	.clock_source	= LCDC_CLK_BUS,
	.ch[0] = {
		.chan		= LCDC_CHAN_MAINLCD,
		.fourcc		= V4L2_PIX_FMT_RGB565,
		.interface_type	= RGB24,
		.clock_divider	= 5,
		.flags		= 0,
		.lcd_modes	= &lcdc0_mode,
		.num_modes	= 1,
		.panel_cfg = {
			.width	= 111,
			.height = 68,
		},
	},
};

static struct resource lcdc0_resources[] = {
	[0] = {
		.name	= "LCD0",
		.start	= 0xfe940000,
		.end	= 0xfe943fff,
		.flags	= IORESOURCE_MEM,
	},
	[1] = {
		.start	= gic_spi(177),
		.flags	= IORESOURCE_IRQ,
	},
};

static struct platform_device lcdc0_device = {
	.name		= "sh_mobile_lcdc_fb",
	.num_resources	= ARRAY_SIZE(lcdc0_resources),
	.resource	= lcdc0_resources,
	.id		= 0,
	.dev	= {
		.platform_data	= &lcdc0_info,
		.coherent_dma_mask = DMA_BIT_MASK(32),
	},
};

/*
 * LCDC1/HDMI
 */
static struct sh_mobile_hdmi_info hdmi_info = {
	.flags		= HDMI_OUTPUT_PUSH_PULL |
			  HDMI_OUTPUT_POLARITY_HI |
			  HDMI_32BIT_REG |
			  HDMI_HAS_HTOP1 |
			  HDMI_SND_SRC_SPDIF,
};

static struct resource hdmi_resources[] = {
	[0] = {
		.name	= "HDMI",
		.start	= 0xe6be0000,
		.end	= 0xe6be03ff,
		.flags	= IORESOURCE_MEM,
	},
	[1] = {
		.start	= gic_spi(131),
		.flags	= IORESOURCE_IRQ,
	},
	[2] = {
		.name	= "HDMI emma3pf",
		.start	= 0xe6be4000,
		.end	= 0xe6be43ff,
		.flags	= IORESOURCE_MEM,
	},
};

static struct platform_device hdmi_device = {
	.name		= "sh-mobile-hdmi",
	.num_resources	= ARRAY_SIZE(hdmi_resources),
	.resource	= hdmi_resources,
	.id             = -1,
	.dev	= {
		.platform_data	= &hdmi_info,
	},
};

static const struct fb_videomode lcdc1_mode = {
	.name		= "HDMI 720p",
	.xres		= 1280,
	.yres		= 720,
	.pixclock	= 13468,
	.left_margin	= 220,
	.right_margin	= 110,
	.hsync_len	= 40,
	.upper_margin	= 20,
	.lower_margin	= 5,
	.vsync_len	= 5,
	.refresh	= 60,
	.sync		= FB_SYNC_VERT_HIGH_ACT | FB_SYNC_HOR_HIGH_ACT,
};

static struct sh_mobile_lcdc_info hdmi_lcdc_info = {
	.clock_source	= LCDC_CLK_PERIPHERAL, /* HDMI clock */
	.ch[0] = {
		.chan			= LCDC_CHAN_MAINLCD,
		.fourcc			= V4L2_PIX_FMT_RGB565,
		.interface_type		= RGB24,
		.clock_divider		= 1,
		.flags			= LCDC_FLAGS_DWPOL,
		.lcd_modes		= &lcdc1_mode,
		.num_modes		= 1,
		.tx_dev			= &hdmi_device,
		.panel_cfg = {
			.width	= 1280,
			.height = 720,
		},
	},
};

static struct resource hdmi_lcdc_resources[] = {
	[0] = {
		.name	= "LCDC1",
		.start	= 0xfe944000,
		.end	= 0xfe948000 - 1,
		.flags	= IORESOURCE_MEM,
	},
	[1] = {
		.start	= gic_spi(178),
		.flags	= IORESOURCE_IRQ,
	},
};

static struct platform_device hdmi_lcdc_device = {
	.name		= "sh_mobile_lcdc_fb",
	.num_resources	= ARRAY_SIZE(hdmi_lcdc_resources),
	.resource	= hdmi_lcdc_resources,
	.id		= 1,
	.dev	= {
		.platform_data	= &hdmi_lcdc_info,
		.coherent_dma_mask = DMA_BIT_MASK(32),
<<<<<<< HEAD
=======
	},
};

/* LEDS */
static struct gpio_led gpio_leds[] = {
	{
		.name		= "LED3",
		.gpio		= 102,
		.default_state	= LEDS_GPIO_DEFSTATE_ON,
	}, {
		.name		= "LED4",
		.gpio		= 111,
		.default_state	= LEDS_GPIO_DEFSTATE_ON,
	}, {
		.name		= "LED5",
		.gpio		= 110,
		.default_state	= LEDS_GPIO_DEFSTATE_ON,
	}, {
		.name		= "LED6",
		.gpio		= 177,
		.default_state	= LEDS_GPIO_DEFSTATE_ON,
	},
};

static struct gpio_led_platform_data leds_gpio_info = {
	.leds		= gpio_leds,
	.num_leds	= ARRAY_SIZE(gpio_leds),
};

static struct platform_device leds_gpio_device = {
	.name   = "leds-gpio",
	.id     = -1,
	.dev    = {
		.platform_data  = &leds_gpio_info,
>>>>>>> fc14f9c1
	},
};

/* GPIO KEY */
#define GPIO_KEY(c, g, d, ...) \
	{ .code = c, .gpio = g, .desc = d, .active_low = 1, __VA_ARGS__ }

static struct gpio_keys_button gpio_buttons[] = {
	GPIO_KEY(KEY_POWER,	99,	"SW3", .wakeup = 1),
	GPIO_KEY(KEY_BACK,	100,	"SW4"),
	GPIO_KEY(KEY_MENU,	97,	"SW5"),
	GPIO_KEY(KEY_HOME,	98,	"SW6"),
};

static struct gpio_keys_platform_data gpio_key_info = {
	.buttons	= gpio_buttons,
	.nbuttons	= ARRAY_SIZE(gpio_buttons),
};

static struct platform_device gpio_keys_device = {
	.name   = "gpio-keys",
	.id     = -1,
	.dev    = {
		.platform_data  = &gpio_key_info,
	},
};

/* Fixed 3.3V regulator to be used by SDHI1, MMCIF */
static struct regulator_consumer_supply fixed3v3_power_consumers[] = {
	REGULATOR_SUPPLY("vmmc", "sh_mmcif"),
	REGULATOR_SUPPLY("vqmmc", "sh_mmcif"),
};

/* Fixed 3.3V regulator used by LCD backlight */
static struct regulator_consumer_supply fixed5v0_power_consumers[] = {
	REGULATOR_SUPPLY("power", "pwm-backlight.0"),
};

/* Fixed 3.3V regulator to be used by SDHI0 */
static struct regulator_consumer_supply vcc_sdhi0_consumers[] = {
	REGULATOR_SUPPLY("vmmc", "sh_mobile_sdhi.0"),
};

static struct regulator_init_data vcc_sdhi0_init_data = {
	.constraints = {
		.valid_ops_mask = REGULATOR_CHANGE_STATUS,
	},
	.num_consumer_supplies  = ARRAY_SIZE(vcc_sdhi0_consumers),
	.consumer_supplies      = vcc_sdhi0_consumers,
};

static struct fixed_voltage_config vcc_sdhi0_info = {
	.supply_name = "SDHI0 Vcc",
	.microvolts = 3300000,
	.gpio = 75,
	.enable_high = 1,
	.init_data = &vcc_sdhi0_init_data,
};

static struct platform_device vcc_sdhi0 = {
	.name = "reg-fixed-voltage",
	.id   = 1,
	.dev  = {
		.platform_data = &vcc_sdhi0_info,
	},
};

/* 1.8 / 3.3V SDHI0 VccQ regulator */
static struct regulator_consumer_supply vccq_sdhi0_consumers[] = {
	REGULATOR_SUPPLY("vqmmc", "sh_mobile_sdhi.0"),
};

static struct regulator_init_data vccq_sdhi0_init_data = {
	.constraints = {
		.input_uV	= 3300000,
		.min_uV		= 1800000,
		.max_uV         = 3300000,
		.valid_ops_mask = REGULATOR_CHANGE_VOLTAGE |
				  REGULATOR_CHANGE_STATUS,
	},
	.num_consumer_supplies  = ARRAY_SIZE(vccq_sdhi0_consumers),
	.consumer_supplies      = vccq_sdhi0_consumers,
};

static struct gpio vccq_sdhi0_gpios[] = {
	{17, GPIOF_OUT_INIT_LOW, "vccq-sdhi0" },
};

static struct gpio_regulator_state vccq_sdhi0_states[] = {
	{ .value = 3300000, .gpios = (0 << 0) },
	{ .value = 1800000, .gpios = (1 << 0) },
};

static struct gpio_regulator_config vccq_sdhi0_info = {
	.supply_name = "vqmmc",

	.enable_gpio = 74,
	.enable_high = 1,
	.enabled_at_boot = 0,

	.gpios = vccq_sdhi0_gpios,
	.nr_gpios = ARRAY_SIZE(vccq_sdhi0_gpios),

	.states = vccq_sdhi0_states,
	.nr_states = ARRAY_SIZE(vccq_sdhi0_states),

	.type = REGULATOR_VOLTAGE,
	.init_data = &vccq_sdhi0_init_data,
};

static struct platform_device vccq_sdhi0 = {
	.name = "gpio-regulator",
	.id   = -1,
	.dev  = {
		.platform_data = &vccq_sdhi0_info,
	},
};

/* Fixed 3.3V regulator to be used by SDHI1 */
static struct regulator_consumer_supply vcc_sdhi1_consumers[] = {
	REGULATOR_SUPPLY("vmmc", "sh_mobile_sdhi.1"),
};

static struct regulator_init_data vcc_sdhi1_init_data = {
	.constraints = {
		.valid_ops_mask = REGULATOR_CHANGE_STATUS,
	},
	.num_consumer_supplies  = ARRAY_SIZE(vcc_sdhi1_consumers),
	.consumer_supplies      = vcc_sdhi1_consumers,
};

static struct fixed_voltage_config vcc_sdhi1_info = {
	.supply_name = "SDHI1 Vcc",
	.microvolts = 3300000,
	.gpio = 16,
	.enable_high = 1,
	.init_data = &vcc_sdhi1_init_data,
};

static struct platform_device vcc_sdhi1 = {
	.name = "reg-fixed-voltage",
	.id   = 2,
	.dev  = {
		.platform_data = &vcc_sdhi1_info,
	},
};

/* SDHI0 */
static struct sh_mobile_sdhi_info sdhi0_info = {
	.dma_slave_tx	= SHDMA_SLAVE_SDHI0_TX,
	.dma_slave_rx	= SHDMA_SLAVE_SDHI0_RX,
	.tmio_caps	= MMC_CAP_SD_HIGHSPEED | MMC_CAP_SDIO_IRQ |
			  MMC_CAP_POWER_OFF_CARD,
	.tmio_flags	= TMIO_MMC_HAS_IDLE_WAIT | TMIO_MMC_USE_GPIO_CD,
	.cd_gpio	= 167,
};

static struct resource sdhi0_resources[] = {
	{
		.name	= "SDHI0",
		.start	= 0xe6850000,
		.end	= 0xe6850100 - 1,
		.flags	= IORESOURCE_MEM,
	},
	/*
	 * no SH_MOBILE_SDHI_IRQ_CARD_DETECT here
	 */
	{
		.name	= SH_MOBILE_SDHI_IRQ_SDCARD,
		.start	= gic_spi(118),
		.flags	= IORESOURCE_IRQ,
	},
	{
		.name	= SH_MOBILE_SDHI_IRQ_SDIO,
		.start	= gic_spi(119),
		.flags	= IORESOURCE_IRQ,
	},
};

static struct platform_device sdhi0_device = {
	.name		= "sh_mobile_sdhi",
	.id		= 0,
	.dev		= {
		.platform_data	= &sdhi0_info,
	},
	.num_resources	= ARRAY_SIZE(sdhi0_resources),
	.resource	= sdhi0_resources,
};

/* SDHI1 */
static struct sh_mobile_sdhi_info sdhi1_info = {
	.dma_slave_tx	= SHDMA_SLAVE_SDHI1_TX,
	.dma_slave_rx	= SHDMA_SLAVE_SDHI1_RX,
	.tmio_caps	= MMC_CAP_SD_HIGHSPEED | MMC_CAP_SDIO_IRQ |
			  MMC_CAP_POWER_OFF_CARD,
	.tmio_flags	= TMIO_MMC_HAS_IDLE_WAIT | TMIO_MMC_USE_GPIO_CD,
	/* Port72 cannot generate IRQs, will be used in polling mode. */
	.cd_gpio	= 72,
};

static struct resource sdhi1_resources[] = {
	[0] = {
		.name	= "SDHI1",
		.start	= 0xe6860000,
		.end	= 0xe6860100 - 1,
		.flags	= IORESOURCE_MEM,
	},
	[1] = {
		.start	= gic_spi(121),
		.flags	= IORESOURCE_IRQ,
	},
	[2] = {
		.start	= gic_spi(122),
		.flags	= IORESOURCE_IRQ,
	},
	[3] = {
		.start	= gic_spi(123),
		.flags	= IORESOURCE_IRQ,
	},
};

static struct platform_device sdhi1_device = {
	.name		= "sh_mobile_sdhi",
	.id		= 1,
	.dev		= {
		.platform_data	= &sdhi1_info,
	},
	.num_resources	= ARRAY_SIZE(sdhi1_resources),
	.resource	= sdhi1_resources,
};

static const struct pinctrl_map eva_sdhi1_pinctrl_map[] = {
	PIN_MAP_MUX_GROUP_DEFAULT("sh_mobile_sdhi.1", "pfc-r8a7740",
				  "sdhi1_data4", "sdhi1"),
	PIN_MAP_MUX_GROUP_DEFAULT("sh_mobile_sdhi.1", "pfc-r8a7740",
				  "sdhi1_ctrl", "sdhi1"),
	PIN_MAP_MUX_GROUP_DEFAULT("sh_mobile_sdhi.1", "pfc-r8a7740",
				  "sdhi1_cd", "sdhi1"),
	PIN_MAP_MUX_GROUP_DEFAULT("sh_mobile_sdhi.1", "pfc-r8a7740",
				  "sdhi1_wp", "sdhi1"),
};

/* MMCIF */
static struct sh_mmcif_plat_data sh_mmcif_plat = {
	.sup_pclk	= 0,
	.caps		= MMC_CAP_4_BIT_DATA |
			  MMC_CAP_8_BIT_DATA |
			  MMC_CAP_NONREMOVABLE,
	.ccs_unsupported = true,
	.slave_id_tx	= SHDMA_SLAVE_MMCIF_TX,
	.slave_id_rx	= SHDMA_SLAVE_MMCIF_RX,
};

static struct resource sh_mmcif_resources[] = {
	[0] = {
		.name	= "MMCIF",
		.start	= 0xe6bd0000,
		.end	= 0xe6bd0100 - 1,
		.flags	= IORESOURCE_MEM,
	},
	[1] = {
		/* MMC ERR */
		.start	= gic_spi(56),
		.flags	= IORESOURCE_IRQ,
	},
	[2] = {
		/* MMC NOR */
		.start	= gic_spi(57),
		.flags	= IORESOURCE_IRQ,
	},
};

static struct platform_device sh_mmcif_device = {
	.name		= "sh_mmcif",
	.id		= -1,
	.dev		= {
		.platform_data	= &sh_mmcif_plat,
	},
	.num_resources	= ARRAY_SIZE(sh_mmcif_resources),
	.resource	= sh_mmcif_resources,
};

/* Camera */
static int mt9t111_power(struct device *dev, int mode)
{
	struct clk *mclk = clk_get(NULL, "video1");

	if (IS_ERR(mclk)) {
		dev_err(dev, "can't get video1 clock\n");
		return -EINVAL;
	}

	if (mode) {
		/* video1 (= CON1 camera) expect 24MHz */
		clk_set_rate(mclk, clk_round_rate(mclk, 24000000));
		clk_enable(mclk);
		gpio_set_value(158, 1);
	} else {
		gpio_set_value(158, 0);
		clk_disable(mclk);
	}

	clk_put(mclk);

	return 0;
}

static struct i2c_board_info i2c_camera_mt9t111 = {
	I2C_BOARD_INFO("mt9t112", 0x3d),
};

static struct mt9t112_camera_info mt9t111_info = {
	.divider = { 16, 0, 0, 7, 0, 10, 14, 7, 7 },
};

static struct soc_camera_link mt9t111_link = {
	.i2c_adapter_id	= 0,
	.bus_id		= 0,
	.board_info	= &i2c_camera_mt9t111,
	.power		= mt9t111_power,
	.priv		= &mt9t111_info,
};

static struct platform_device camera_device = {
	.name	= "soc-camera-pdrv",
	.id	= 0,
	.dev	= {
		.platform_data = &mt9t111_link,
	},
};

/* CEU0 */
static struct sh_mobile_ceu_info sh_mobile_ceu0_info = {
	.flags = SH_CEU_FLAG_LOWER_8BIT,
};

static struct resource ceu0_resources[] = {
	[0] = {
		.name	= "CEU",
		.start	= 0xfe910000,
		.end	= 0xfe91009f,
		.flags	= IORESOURCE_MEM,
	},
	[1] = {
		.start  = gic_spi(160),
		.flags  = IORESOURCE_IRQ,
	},
	[2] = {
		/* place holder for contiguous memory */
	},
};

static struct platform_device ceu0_device = {
	.name		= "sh_mobile_ceu",
	.id		= 0,
	.num_resources	= ARRAY_SIZE(ceu0_resources),
	.resource	= ceu0_resources,
	.dev	= {
		.platform_data		= &sh_mobile_ceu0_info,
		.coherent_dma_mask	= 0xffffffff,
	},
};

/* FSI */
static struct sh_fsi_platform_info fsi_info = {
	/* FSI-WM8978 */
	.port_a = {
		.tx_id = SHDMA_SLAVE_FSIA_TX,
	},
	/* FSI-HDMI */
	.port_b = {
		.flags		= SH_FSI_FMT_SPDIF |
				  SH_FSI_ENABLE_STREAM_MODE |
				  SH_FSI_CLK_CPG,
		.tx_id		= SHDMA_SLAVE_FSIB_TX,
	}
};

static struct resource fsi_resources[] = {
	[0] = {
		.name	= "FSI",
		.start	= 0xfe1f0000,
		.end	= 0xfe1f0400 - 1,
		.flags	= IORESOURCE_MEM,
	},
	[1] = {
		.start  = gic_spi(9),
		.flags  = IORESOURCE_IRQ,
	},
};

static struct platform_device fsi_device = {
	.name		= "sh_fsi2",
	.id		= -1,
	.num_resources	= ARRAY_SIZE(fsi_resources),
	.resource	= fsi_resources,
	.dev	= {
		.platform_data	= &fsi_info,
	},
};

/* FSI-WM8978 */
static struct asoc_simple_card_info fsi_wm8978_info = {
	.name		= "wm8978",
	.card		= "FSI2A-WM8978",
	.codec		= "wm8978.0-001a",
	.platform	= "sh_fsi2",
	.daifmt		= SND_SOC_DAIFMT_I2S | SND_SOC_DAIFMT_CBM_CFM,
	.cpu_dai = {
		.fmt	= SND_SOC_DAIFMT_IB_NF,
		.name	= "fsia-dai",
	},
	.codec_dai = {
		.name	= "wm8978-hifi",
		.sysclk	= 12288000,
	},
};

static struct platform_device fsi_wm8978_device = {
	.name	= "asoc-simple-card",
	.id	= 0,
	.dev	= {
		.platform_data	= &fsi_wm8978_info,
		.coherent_dma_mask = DMA_BIT_MASK(32),
		.dma_mask = &fsi_wm8978_device.dev.coherent_dma_mask,
	},
};

/* FSI-HDMI */
static struct asoc_simple_card_info fsi2_hdmi_info = {
	.name		= "HDMI",
	.card		= "FSI2B-HDMI",
	.codec		= "sh-mobile-hdmi",
	.platform	= "sh_fsi2",
	.cpu_dai = {
		.name	= "fsib-dai",
		.fmt	= SND_SOC_DAIFMT_CBS_CFS,
	},
	.codec_dai = {
		.name = "sh_mobile_hdmi-hifi",
	},
};

static struct platform_device fsi_hdmi_device = {
	.name	= "asoc-simple-card",
	.id	= 1,
	.dev	= {
		.platform_data	= &fsi2_hdmi_info,
		.coherent_dma_mask = DMA_BIT_MASK(32),
		.dma_mask = &fsi_hdmi_device.dev.coherent_dma_mask,
	},
};

/* RTC: RTC connects i2c-gpio. */
static struct i2c_gpio_platform_data i2c_gpio_data = {
	.sda_pin	= 208,
	.scl_pin	= 91,
	.udelay		= 5, /* 100 kHz */
};

static struct platform_device i2c_gpio_device = {
	.name = "i2c-gpio",
	.id = 2,
	.dev = {
		.platform_data = &i2c_gpio_data,
	},
};

/* I2C */
static struct st1232_pdata st1232_i2c0_pdata = {
	.reset_gpio = 166,
};

static struct i2c_board_info i2c0_devices[] = {
	{
		I2C_BOARD_INFO("st1232-ts", 0x55),
		.irq = irq_pin(10),
		.platform_data = &st1232_i2c0_pdata,
	},
	{
		I2C_BOARD_INFO("wm8978", 0x1a),
	},
};

static struct i2c_board_info i2c2_devices[] = {
	{
		I2C_BOARD_INFO("s35390a", 0x30),
		.type = "s35390a",
	},
};

/*
 * board devices
 */
static struct platform_device *eva_devices[] __initdata = {
	&lcdc0_device,
	&pwm_device,
	&pwm_backlight_device,
	&leds_gpio_device,
	&gpio_keys_device,
	&sh_eth_device,
	&vcc_sdhi0,
	&vccq_sdhi0,
	&sdhi0_device,
	&sh_mmcif_device,
	&hdmi_device,
	&hdmi_lcdc_device,
	&camera_device,
	&ceu0_device,
	&fsi_device,
	&fsi_wm8978_device,
	&fsi_hdmi_device,
	&i2c_gpio_device,
};

static const struct pinctrl_map eva_pinctrl_map[] = {
	/* CEU0 */
	PIN_MAP_MUX_GROUP_DEFAULT("sh_mobile_ceu.0", "pfc-r8a7740",
				  "ceu0_data_0_7", "ceu0"),
	PIN_MAP_MUX_GROUP_DEFAULT("sh_mobile_ceu.0", "pfc-r8a7740",
				  "ceu0_clk_0", "ceu0"),
	PIN_MAP_MUX_GROUP_DEFAULT("sh_mobile_ceu.0", "pfc-r8a7740",
				  "ceu0_sync", "ceu0"),
	PIN_MAP_MUX_GROUP_DEFAULT("sh_mobile_ceu.0", "pfc-r8a7740",
				  "ceu0_field", "ceu0"),
	/* FSIA */
	PIN_MAP_MUX_GROUP_DEFAULT("asoc-simple-card.0", "pfc-r8a7740",
				  "fsia_sclk_in", "fsia"),
	PIN_MAP_MUX_GROUP_DEFAULT("asoc-simple-card.0", "pfc-r8a7740",
				  "fsia_mclk_out", "fsia"),
	PIN_MAP_MUX_GROUP_DEFAULT("asoc-simple-card.0", "pfc-r8a7740",
				  "fsia_data_in_1", "fsia"),
	PIN_MAP_MUX_GROUP_DEFAULT("asoc-simple-card.0", "pfc-r8a7740",
				  "fsia_data_out_0", "fsia"),
	/* FSIB */
	PIN_MAP_MUX_GROUP_DEFAULT("asoc-simple-card.1", "pfc-r8a7740",
				  "fsib_mclk_in", "fsib"),
	/* GETHER */
	PIN_MAP_MUX_GROUP_DEFAULT("r8a7740-gether", "pfc-r8a7740",
				  "gether_mii", "gether"),
	PIN_MAP_MUX_GROUP_DEFAULT("r8a7740-gether", "pfc-r8a7740",
				  "gether_int", "gether"),
	/* HDMI */
	PIN_MAP_MUX_GROUP_DEFAULT("sh-mobile-hdmi", "pfc-r8a7740",
				  "hdmi", "hdmi"),
	/* LCD0 */
	PIN_MAP_MUX_GROUP_DEFAULT("sh_mobile_lcdc_fb.0", "pfc-r8a7740",
				  "lcd0_data24_0", "lcd0"),
	PIN_MAP_MUX_GROUP_DEFAULT("sh_mobile_lcdc_fb.0", "pfc-r8a7740",
				  "lcd0_lclk_1", "lcd0"),
	PIN_MAP_MUX_GROUP_DEFAULT("sh_mobile_lcdc_fb.0", "pfc-r8a7740",
				  "lcd0_sync", "lcd0"),
	/* MMCIF */
	PIN_MAP_MUX_GROUP_DEFAULT("sh_mmcif.0", "pfc-r8a7740",
				  "mmc0_data8_1", "mmc0"),
	PIN_MAP_MUX_GROUP_DEFAULT("sh_mmcif.0", "pfc-r8a7740",
				  "mmc0_ctrl_1", "mmc0"),
	/* SCIFA1 */
	PIN_MAP_MUX_GROUP_DEFAULT("sh-sci.1", "pfc-r8a7740",
				  "scifa1_data", "scifa1"),
	/* SDHI0 */
	PIN_MAP_MUX_GROUP_DEFAULT("sh_mobile_sdhi.0", "pfc-r8a7740",
				  "sdhi0_data4", "sdhi0"),
	PIN_MAP_MUX_GROUP_DEFAULT("sh_mobile_sdhi.0", "pfc-r8a7740",
				  "sdhi0_ctrl", "sdhi0"),
	PIN_MAP_MUX_GROUP_DEFAULT("sh_mobile_sdhi.0", "pfc-r8a7740",
				  "sdhi0_wp", "sdhi0"),
	/* ST1232 */
	PIN_MAP_MUX_GROUP_DEFAULT("0-0055", "pfc-r8a7740",
				  "intc_irq10", "intc"),
	/* TPU0 */
	PIN_MAP_MUX_GROUP_DEFAULT("renesas-tpu-pwm", "pfc-r8a7740",
				  "tpu0_to2_1", "tpu0"),
	/* USBHS */
	PIN_MAP_MUX_GROUP_DEFAULT("renesas_usbhs", "pfc-r8a7740",
				  "intc_irq7_1", "intc"),
};

static void __init eva_clock_init(void)
{
	struct clk *system	= clk_get(NULL, "system_clk");
	struct clk *xtal1	= clk_get(NULL, "extal1");
	struct clk *usb24s	= clk_get(NULL, "usb24s");
	struct clk *fsibck	= clk_get(NULL, "fsibck");

	if (IS_ERR(system)	||
	    IS_ERR(xtal1)	||
	    IS_ERR(usb24s)	||
	    IS_ERR(fsibck)) {
		pr_err("armadillo800eva board clock init failed\n");
		goto clock_error;
	}

	/* armadillo 800 eva extal1 is 24MHz */
	clk_set_rate(xtal1, 24000000);

	/* usb24s use extal1 (= system) clock (= 24MHz) */
	clk_set_parent(usb24s, system);

	/* FSIBCK is 12.288MHz, and it is parent of FSI-B */
	clk_set_rate(fsibck, 12288000);

clock_error:
	if (!IS_ERR(system))
		clk_put(system);
	if (!IS_ERR(xtal1))
		clk_put(xtal1);
	if (!IS_ERR(usb24s))
		clk_put(usb24s);
	if (!IS_ERR(fsibck))
		clk_put(fsibck);
}

/*
 * board init
 */
#define GPIO_PORT7CR	IOMEM(0xe6050007)
#define GPIO_PORT8CR	IOMEM(0xe6050008)
static void __init eva_init(void)
{
	static struct pm_domain_device domain_devices[] __initdata = {
		{ "A4LC", &lcdc0_device },
		{ "A4LC", &hdmi_lcdc_device },
	};
	struct platform_device *usb = NULL;

	regulator_register_always_on(0, "fixed-3.3V", fixed3v3_power_consumers,
				     ARRAY_SIZE(fixed3v3_power_consumers), 3300000);
	regulator_register_always_on(3, "fixed-5.0V", fixed5v0_power_consumers,
				     ARRAY_SIZE(fixed5v0_power_consumers), 5000000);

	pinctrl_register_mappings(eva_pinctrl_map, ARRAY_SIZE(eva_pinctrl_map));
	pwm_add_table(pwm_lookup, ARRAY_SIZE(pwm_lookup));

	r8a7740_pinmux_init();
	r8a7740_meram_workaround();

	/* GETHER */
	gpio_request_one(18, GPIOF_OUT_INIT_HIGH, NULL); /* PHY_RST */

	/* USB */
	gpio_request_one(159, GPIOF_IN, NULL); /* USB_DEVICE_MODE */

	if (gpio_get_value(159)) {
		/* USB Host */
	} else {
		/* USB Func */
		/*
		 * The USBHS interrupt handlers needs to read the IRQ pin value
		 * (HI/LOW) to diffentiate USB connection and disconnection
		 * events (usbhsf_get_vbus()). We thus need to select both the
		 * intc_irq7_1 pin group and GPIO 209 here.
		 */
		gpio_request_one(209, GPIOF_IN, NULL);

		platform_device_register(&usbhsf_device);
		usb = &usbhsf_device;
	}

	/* CON1/CON15 Camera */
	gpio_request_one(173, GPIOF_OUT_INIT_LOW, NULL);  /* STANDBY */
	gpio_request_one(172, GPIOF_OUT_INIT_HIGH, NULL); /* RST */
	/* see mt9t111_power() */
	gpio_request_one(158, GPIOF_OUT_INIT_LOW, NULL);  /* CAM_PON */

	/* FSI-WM8978 */
	gpio_request(7, NULL);
	gpio_request(8, NULL);
	gpio_direction_none(GPIO_PORT7CR); /* FSIAOBT needs no direction */
	gpio_direction_none(GPIO_PORT8CR); /* FSIAOLR needs no direction */

	/*
	 * CAUTION
	 *
	 * DBGMD/LCDC0/FSIA MUX
	 * DBGMD_SELECT_B should be set after setting PFC Function.
	 */
	gpio_request_one(176, GPIOF_OUT_INIT_HIGH, NULL);

	/*
	 * We can switch CON8/CON14 by SW1.5,
	 * but it needs after DBGMD_SELECT_B
	 */
	gpio_request_one(6, GPIOF_IN, NULL);
	if (gpio_get_value(6)) {
		/* CON14 enable */
	} else {
		/* CON8 (SDHI1) enable */
		pinctrl_register_mappings(eva_sdhi1_pinctrl_map,
					  ARRAY_SIZE(eva_sdhi1_pinctrl_map));

		platform_device_register(&vcc_sdhi1);
		platform_device_register(&sdhi1_device);
	}


#ifdef CONFIG_CACHE_L2X0
	/* Shared attribute override enable, 32K*8way */
	l2x0_init(IOMEM(0xf0002000), 0x00400000, 0xc20f0fff);
#endif

	i2c_register_board_info(0, i2c0_devices, ARRAY_SIZE(i2c0_devices));
	i2c_register_board_info(2, i2c2_devices, ARRAY_SIZE(i2c2_devices));

	r8a7740_add_standard_devices();

	platform_add_devices(eva_devices,
			     ARRAY_SIZE(eva_devices));

	rmobile_add_devices_to_domains(domain_devices,
				       ARRAY_SIZE(domain_devices));
	if (usb)
		rmobile_add_device_to_domain("A3SP", usb);

	r8a7740_pm_init();
}

static void __init eva_earlytimer_init(void)
{
	r8a7740_clock_init(MD_CK0 | MD_CK2);
	shmobile_earlytimer_init();

	/* the rate of extal1 clock must be set before late_time_init */
	eva_clock_init();
}

#define RESCNT2 IOMEM(0xe6188020)
static void eva_restart(enum reboot_mode mode, const char *cmd)
{
	/* Do soft power on reset */
	writel((1 << 31), RESCNT2);
}

static const char *eva_boards_compat_dt[] __initdata = {
	"renesas,armadillo800eva",
	NULL,
};

DT_MACHINE_START(ARMADILLO800EVA_DT, "armadillo800eva")
	.map_io		= r8a7740_map_io,
	.init_early	= r8a7740_add_early_devices,
	.init_irq	= r8a7740_init_irq_of,
	.init_machine	= eva_init,
	.init_late	= shmobile_init_late,
	.init_time	= eva_earlytimer_init,
	.dt_compat	= eva_boards_compat_dt,
	.restart	= eva_restart,
MACHINE_END<|MERGE_RESOLUTION|>--- conflicted
+++ resolved
@@ -577,8 +577,6 @@
 	.dev	= {
 		.platform_data	= &hdmi_lcdc_info,
 		.coherent_dma_mask = DMA_BIT_MASK(32),
-<<<<<<< HEAD
-=======
 	},
 };
 
@@ -613,7 +611,6 @@
 	.id     = -1,
 	.dev    = {
 		.platform_data  = &leds_gpio_info,
->>>>>>> fc14f9c1
 	},
 };
 
