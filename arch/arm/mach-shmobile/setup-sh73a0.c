/*
 * sh73a0 processor support
 *
 * Copyright (C) 2010  Takashi Yoshii
 * Copyright (C) 2010  Magnus Damm
 * Copyright (C) 2008  Yoshihiro Shimoda
 *
 * This program is free software; you can redistribute it and/or modify
 * it under the terms of the GNU General Public License as published by
 * the Free Software Foundation; version 2 of the License.
 *
 * This program is distributed in the hope that it will be useful,
 * but WITHOUT ANY WARRANTY; without even the implied warranty of
 * MERCHANTABILITY or FITNESS FOR A PARTICULAR PURPOSE.  See the
 * GNU General Public License for more details.
 */
#include <linux/kernel.h>
#include <linux/init.h>
#include <linux/interrupt.h>
#include <linux/irq.h>
#include <linux/of_platform.h>
#include <linux/delay.h>
#include <linux/input.h>
#include <linux/i2c/i2c-sh_mobile.h>
#include <linux/io.h>

#include <asm/hardware/cache-l2x0.h>
#include <asm/mach/map.h>
#include <asm/mach/arch.h>
#include <asm/mach/time.h>

#include "common.h"
#include "sh73a0.h"

static struct map_desc sh73a0_io_desc[] __initdata = {
	/* create a 1:1 identity mapping for 0xe6xxxxxx
	 * used by CPGA, INTC and PFC.
	 */
	{
		.virtual	= 0xe6000000,
		.pfn		= __phys_to_pfn(0xe6000000),
		.length		= 256 << 20,
		.type		= MT_DEVICE_NONSHARED
	},
};

static void __init sh73a0_map_io(void)
{
	debug_ll_io_init();
	iotable_init(sh73a0_io_desc, ARRAY_SIZE(sh73a0_io_desc));
}

<<<<<<< HEAD
/* PFC */
static struct resource pfc_resources[] __initdata = {
	DEFINE_RES_MEM(0xe6050000, 0x8000),
	DEFINE_RES_MEM(0xe605801c, 0x000c),
};

void __init sh73a0_pinmux_init(void)
{
	platform_device_register_simple("pfc-sh73a0", -1, pfc_resources,
					ARRAY_SIZE(pfc_resources));
}

/* SCIF */
#define SH73A0_SCIF(scif_type, index, baseaddr, irq)		\
static struct plat_sci_port scif##index##_platform_data = {	\
	.type		= scif_type,				\
	.flags		= UPF_BOOT_AUTOCONF,			\
	.scscr		= SCSCR_RE | SCSCR_TE,			\
};								\
								\
static struct resource scif##index##_resources[] = {		\
	DEFINE_RES_MEM(baseaddr, 0x100),			\
	DEFINE_RES_IRQ(irq),					\
};								\
								\
static struct platform_device scif##index##_device = {		\
	.name		= "sh-sci",				\
	.id		= index,				\
	.resource	= scif##index##_resources,		\
	.num_resources	= ARRAY_SIZE(scif##index##_resources),	\
	.dev		= {					\
		.platform_data	= &scif##index##_platform_data,	\
	},							\
}

SH73A0_SCIF(PORT_SCIFA, 0, 0xe6c40000, gic_spi(72));
SH73A0_SCIF(PORT_SCIFA, 1, 0xe6c50000, gic_spi(73));
SH73A0_SCIF(PORT_SCIFA, 2, 0xe6c60000, gic_spi(74));
SH73A0_SCIF(PORT_SCIFA, 3, 0xe6c70000, gic_spi(75));
SH73A0_SCIF(PORT_SCIFA, 4, 0xe6c80000, gic_spi(78));
SH73A0_SCIF(PORT_SCIFA, 5, 0xe6cb0000, gic_spi(79));
SH73A0_SCIF(PORT_SCIFA, 6, 0xe6cc0000, gic_spi(156));
SH73A0_SCIF(PORT_SCIFA, 7, 0xe6cd0000, gic_spi(143));
SH73A0_SCIF(PORT_SCIFB, 8, 0xe6c30000, gic_spi(80));

static struct sh_timer_config cmt1_platform_data = {
	.channels_mask = 0x3f,
};

static struct resource cmt1_resources[] = {
	DEFINE_RES_MEM(0xe6138000, 0x200),
	DEFINE_RES_IRQ(gic_spi(65)),
};

static struct platform_device cmt1_device = {
	.name		= "sh-cmt-48",
	.id		= 1,
	.dev = {
		.platform_data	= &cmt1_platform_data,
	},
	.resource	= cmt1_resources,
	.num_resources	= ARRAY_SIZE(cmt1_resources),
};

/* TMU */
static struct sh_timer_config tmu0_platform_data = {
	.channels_mask = 7,
};

static struct resource tmu0_resources[] = {
	DEFINE_RES_MEM(0xfff60000, 0x2c),
	DEFINE_RES_IRQ(intcs_evt2irq(0xe80)),
	DEFINE_RES_IRQ(intcs_evt2irq(0xea0)),
	DEFINE_RES_IRQ(intcs_evt2irq(0xec0)),
};

static struct platform_device tmu0_device = {
	.name		= "sh-tmu",
	.id		= 0,
	.dev = {
		.platform_data	= &tmu0_platform_data,
	},
	.resource	= tmu0_resources,
	.num_resources	= ARRAY_SIZE(tmu0_resources),
};

static struct resource i2c0_resources[] = {
	[0] = DEFINE_RES_MEM(0xe6820000, 0x426),
	[1] = {
		.start	= gic_spi(167),
		.end	= gic_spi(170),
		.flags	= IORESOURCE_IRQ,
	},
};

static struct resource i2c1_resources[] = {
	[0] = DEFINE_RES_MEM(0xe6822000, 0x426),
	[1] = {
		.start	= gic_spi(51),
		.end	= gic_spi(54),
		.flags	= IORESOURCE_IRQ,
	},
};

static struct resource i2c2_resources[] = {
	[0] = DEFINE_RES_MEM(0xe6824000, 0x426),
	[1] = {
		.start	= gic_spi(171),
		.end	= gic_spi(174),
		.flags	= IORESOURCE_IRQ,
	},
};

static struct resource i2c3_resources[] = {
	[0] = DEFINE_RES_MEM(0xe6826000, 0x426),
	[1] = {
		.start	= gic_spi(183),
		.end	= gic_spi(186),
		.flags	= IORESOURCE_IRQ,
	},
};

static struct resource i2c4_resources[] = {
	[0] = DEFINE_RES_MEM(0xe6828000, 0x426),
	[1] = {
		.start	= gic_spi(187),
		.end	= gic_spi(190),
		.flags	= IORESOURCE_IRQ,
	},
};

static struct i2c_sh_mobile_platform_data i2c_platform_data = {
	.clks_per_count	= 2,
};

static struct platform_device i2c0_device = {
	.name		= "i2c-sh_mobile",
	.id		= 0,
	.resource	= i2c0_resources,
	.num_resources	= ARRAY_SIZE(i2c0_resources),
	.dev		= {
		.platform_data	= &i2c_platform_data,
	},
};

static struct platform_device i2c1_device = {
	.name		= "i2c-sh_mobile",
	.id		= 1,
	.resource	= i2c1_resources,
	.num_resources	= ARRAY_SIZE(i2c1_resources),
	.dev		= {
		.platform_data	= &i2c_platform_data,
	},
};

static struct platform_device i2c2_device = {
	.name		= "i2c-sh_mobile",
	.id		= 2,
	.resource	= i2c2_resources,
	.num_resources	= ARRAY_SIZE(i2c2_resources),
	.dev		= {
		.platform_data	= &i2c_platform_data,
	},
};

static struct platform_device i2c3_device = {
	.name		= "i2c-sh_mobile",
	.id		= 3,
	.resource	= i2c3_resources,
	.num_resources	= ARRAY_SIZE(i2c3_resources),
	.dev		= {
		.platform_data	= &i2c_platform_data,
	},
};

static struct platform_device i2c4_device = {
	.name		= "i2c-sh_mobile",
	.id		= 4,
	.resource	= i2c4_resources,
	.num_resources	= ARRAY_SIZE(i2c4_resources),
	.dev		= {
		.platform_data	= &i2c_platform_data,
	},
};

static const struct sh_dmae_slave_config sh73a0_dmae_slaves[] = {
	{
		.slave_id	= SHDMA_SLAVE_SCIF0_TX,
		.addr		= 0xe6c40020,
		.chcr		= CHCR_TX(XMIT_SZ_8BIT),
		.mid_rid	= 0x21,
	}, {
		.slave_id	= SHDMA_SLAVE_SCIF0_RX,
		.addr		= 0xe6c40024,
		.chcr		= CHCR_RX(XMIT_SZ_8BIT),
		.mid_rid	= 0x22,
	}, {
		.slave_id	= SHDMA_SLAVE_SCIF1_TX,
		.addr		= 0xe6c50020,
		.chcr		= CHCR_TX(XMIT_SZ_8BIT),
		.mid_rid	= 0x25,
	}, {
		.slave_id	= SHDMA_SLAVE_SCIF1_RX,
		.addr		= 0xe6c50024,
		.chcr		= CHCR_RX(XMIT_SZ_8BIT),
		.mid_rid	= 0x26,
	}, {
		.slave_id	= SHDMA_SLAVE_SCIF2_TX,
		.addr		= 0xe6c60020,
		.chcr		= CHCR_TX(XMIT_SZ_8BIT),
		.mid_rid	= 0x29,
	}, {
		.slave_id	= SHDMA_SLAVE_SCIF2_RX,
		.addr		= 0xe6c60024,
		.chcr		= CHCR_RX(XMIT_SZ_8BIT),
		.mid_rid	= 0x2a,
	}, {
		.slave_id	= SHDMA_SLAVE_SCIF3_TX,
		.addr		= 0xe6c70020,
		.chcr		= CHCR_TX(XMIT_SZ_8BIT),
		.mid_rid	= 0x2d,
	}, {
		.slave_id	= SHDMA_SLAVE_SCIF3_RX,
		.addr		= 0xe6c70024,
		.chcr		= CHCR_RX(XMIT_SZ_8BIT),
		.mid_rid	= 0x2e,
	}, {
		.slave_id	= SHDMA_SLAVE_SCIF4_TX,
		.addr		= 0xe6c80020,
		.chcr		= CHCR_TX(XMIT_SZ_8BIT),
		.mid_rid	= 0x39,
	}, {
		.slave_id	= SHDMA_SLAVE_SCIF4_RX,
		.addr		= 0xe6c80024,
		.chcr		= CHCR_RX(XMIT_SZ_8BIT),
		.mid_rid	= 0x3a,
	}, {
		.slave_id	= SHDMA_SLAVE_SCIF5_TX,
		.addr		= 0xe6cb0020,
		.chcr		= CHCR_TX(XMIT_SZ_8BIT),
		.mid_rid	= 0x35,
	}, {
		.slave_id	= SHDMA_SLAVE_SCIF5_RX,
		.addr		= 0xe6cb0024,
		.chcr		= CHCR_RX(XMIT_SZ_8BIT),
		.mid_rid	= 0x36,
	}, {
		.slave_id	= SHDMA_SLAVE_SCIF6_TX,
		.addr		= 0xe6cc0020,
		.chcr		= CHCR_TX(XMIT_SZ_8BIT),
		.mid_rid	= 0x1d,
	}, {
		.slave_id	= SHDMA_SLAVE_SCIF6_RX,
		.addr		= 0xe6cc0024,
		.chcr		= CHCR_RX(XMIT_SZ_8BIT),
		.mid_rid	= 0x1e,
	}, {
		.slave_id	= SHDMA_SLAVE_SCIF7_TX,
		.addr		= 0xe6cd0020,
		.chcr		= CHCR_TX(XMIT_SZ_8BIT),
		.mid_rid	= 0x19,
	}, {
		.slave_id	= SHDMA_SLAVE_SCIF7_RX,
		.addr		= 0xe6cd0024,
		.chcr		= CHCR_RX(XMIT_SZ_8BIT),
		.mid_rid	= 0x1a,
	}, {
		.slave_id	= SHDMA_SLAVE_SCIF8_TX,
		.addr		= 0xe6c30040,
		.chcr		= CHCR_TX(XMIT_SZ_8BIT),
		.mid_rid	= 0x3d,
	}, {
		.slave_id	= SHDMA_SLAVE_SCIF8_RX,
		.addr		= 0xe6c30060,
		.chcr		= CHCR_RX(XMIT_SZ_8BIT),
		.mid_rid	= 0x3e,
	}, {
		.slave_id	= SHDMA_SLAVE_SDHI0_TX,
		.addr		= 0xee100030,
		.chcr		= CHCR_TX(XMIT_SZ_16BIT),
		.mid_rid	= 0xc1,
	}, {
		.slave_id	= SHDMA_SLAVE_SDHI0_RX,
		.addr		= 0xee100030,
		.chcr		= CHCR_RX(XMIT_SZ_16BIT),
		.mid_rid	= 0xc2,
	}, {
		.slave_id	= SHDMA_SLAVE_SDHI1_TX,
		.addr		= 0xee120030,
		.chcr		= CHCR_TX(XMIT_SZ_16BIT),
		.mid_rid	= 0xc9,
	}, {
		.slave_id	= SHDMA_SLAVE_SDHI1_RX,
		.addr		= 0xee120030,
		.chcr		= CHCR_RX(XMIT_SZ_16BIT),
		.mid_rid	= 0xca,
	}, {
		.slave_id	= SHDMA_SLAVE_SDHI2_TX,
		.addr		= 0xee140030,
		.chcr		= CHCR_TX(XMIT_SZ_16BIT),
		.mid_rid	= 0xcd,
	}, {
		.slave_id	= SHDMA_SLAVE_SDHI2_RX,
		.addr		= 0xee140030,
		.chcr		= CHCR_RX(XMIT_SZ_16BIT),
		.mid_rid	= 0xce,
	}, {
		.slave_id	= SHDMA_SLAVE_MMCIF_TX,
		.addr		= 0xe6bd0034,
		.chcr		= CHCR_TX(XMIT_SZ_32BIT),
		.mid_rid	= 0xd1,
	}, {
		.slave_id	= SHDMA_SLAVE_MMCIF_RX,
		.addr		= 0xe6bd0034,
		.chcr		= CHCR_RX(XMIT_SZ_32BIT),
		.mid_rid	= 0xd2,
	},
};

#define DMAE_CHANNEL(_offset)					\
	{							\
		.offset         = _offset - 0x20,		\
		.dmars          = _offset - 0x20 + 0x40,	\
	}

static const struct sh_dmae_channel sh73a0_dmae_channels[] = {
	DMAE_CHANNEL(0x8000),
	DMAE_CHANNEL(0x8080),
	DMAE_CHANNEL(0x8100),
	DMAE_CHANNEL(0x8180),
	DMAE_CHANNEL(0x8200),
	DMAE_CHANNEL(0x8280),
	DMAE_CHANNEL(0x8300),
	DMAE_CHANNEL(0x8380),
	DMAE_CHANNEL(0x8400),
	DMAE_CHANNEL(0x8480),
	DMAE_CHANNEL(0x8500),
	DMAE_CHANNEL(0x8580),
	DMAE_CHANNEL(0x8600),
	DMAE_CHANNEL(0x8680),
	DMAE_CHANNEL(0x8700),
	DMAE_CHANNEL(0x8780),
	DMAE_CHANNEL(0x8800),
	DMAE_CHANNEL(0x8880),
	DMAE_CHANNEL(0x8900),
	DMAE_CHANNEL(0x8980),
};

static struct sh_dmae_pdata sh73a0_dmae_platform_data = {
	.slave          = sh73a0_dmae_slaves,
	.slave_num      = ARRAY_SIZE(sh73a0_dmae_slaves),
	.channel        = sh73a0_dmae_channels,
	.channel_num    = ARRAY_SIZE(sh73a0_dmae_channels),
	.ts_low_shift   = TS_LOW_SHIFT,
	.ts_low_mask    = TS_LOW_BIT << TS_LOW_SHIFT,
	.ts_high_shift  = TS_HI_SHIFT,
	.ts_high_mask   = TS_HI_BIT << TS_HI_SHIFT,
	.ts_shift       = dma_ts_shift,
	.ts_shift_num   = ARRAY_SIZE(dma_ts_shift),
	.dmaor_init     = DMAOR_DME,
};

static struct resource sh73a0_dmae_resources[] = {
	DEFINE_RES_MEM(0xfe000020, 0x89e0),
	{
		.name	= "error_irq",
		.start  = gic_spi(129),
		.end    = gic_spi(129),
		.flags  = IORESOURCE_IRQ,
	},
	{
		/* IRQ for channels 0-19 */
		.start  = gic_spi(109),
		.end    = gic_spi(128),
		.flags  = IORESOURCE_IRQ,
	},
};

static struct platform_device dma0_device = {
	.name		= "sh-dma-engine",
	.id		= 0,
	.resource	= sh73a0_dmae_resources,
	.num_resources	= ARRAY_SIZE(sh73a0_dmae_resources),
	.dev		= {
		.platform_data	= &sh73a0_dmae_platform_data,
	},
};

/* MPDMAC */
static const struct sh_dmae_slave_config sh73a0_mpdma_slaves[] = {
	{
		.slave_id	= SHDMA_SLAVE_FSI2A_RX,
		.addr		= 0xec230020,
		.chcr		= CHCR_RX(XMIT_SZ_32BIT),
		.mid_rid	= 0xd6, /* CHECK ME */
	}, {
		.slave_id	= SHDMA_SLAVE_FSI2A_TX,
		.addr		= 0xec230024,
		.chcr		= CHCR_TX(XMIT_SZ_32BIT),
		.mid_rid	= 0xd5, /* CHECK ME */
	}, {
		.slave_id	= SHDMA_SLAVE_FSI2C_RX,
		.addr		= 0xec230060,
		.chcr		= CHCR_RX(XMIT_SZ_32BIT),
		.mid_rid	= 0xda, /* CHECK ME */
	}, {
		.slave_id	= SHDMA_SLAVE_FSI2C_TX,
		.addr		= 0xec230064,
		.chcr		= CHCR_TX(XMIT_SZ_32BIT),
		.mid_rid	= 0xd9, /* CHECK ME */
	}, {
		.slave_id	= SHDMA_SLAVE_FSI2B_RX,
		.addr		= 0xec240020,
		.chcr		= CHCR_RX(XMIT_SZ_32BIT),
		.mid_rid	= 0x8e, /* CHECK ME */
	}, {
		.slave_id	= SHDMA_SLAVE_FSI2B_TX,
		.addr		= 0xec240024,
		.chcr		= CHCR_RX(XMIT_SZ_32BIT),
		.mid_rid	= 0x8d, /* CHECK ME */
	}, {
		.slave_id	= SHDMA_SLAVE_FSI2D_RX,
		.addr		=  0xec240060,
		.chcr		= CHCR_RX(XMIT_SZ_32BIT),
		.mid_rid	= 0x9a, /* CHECK ME */
	},
};

#define MPDMA_CHANNEL(a, b, c)			\
{						\
	.offset		= a,			\
	.dmars		= b,			\
	.dmars_bit	= c,			\
	.chclr_offset	= (0x220 - 0x20) + a	\
}

static const struct sh_dmae_channel sh73a0_mpdma_channels[] = {
	MPDMA_CHANNEL(0x00, 0, 0),
	MPDMA_CHANNEL(0x10, 0, 8),
	MPDMA_CHANNEL(0x20, 4, 0),
	MPDMA_CHANNEL(0x30, 4, 8),
	MPDMA_CHANNEL(0x50, 8, 0),
	MPDMA_CHANNEL(0x70, 8, 8),
};

static struct sh_dmae_pdata sh73a0_mpdma_platform_data = {
	.slave		= sh73a0_mpdma_slaves,
	.slave_num	= ARRAY_SIZE(sh73a0_mpdma_slaves),
	.channel	= sh73a0_mpdma_channels,
	.channel_num	= ARRAY_SIZE(sh73a0_mpdma_channels),
	.ts_low_shift	= TS_LOW_SHIFT,
	.ts_low_mask	= TS_LOW_BIT << TS_LOW_SHIFT,
	.ts_high_shift	= TS_HI_SHIFT,
	.ts_high_mask	= TS_HI_BIT << TS_HI_SHIFT,
	.ts_shift	= dma_ts_shift,
	.ts_shift_num	= ARRAY_SIZE(dma_ts_shift),
	.dmaor_init	= DMAOR_DME,
	.chclr_present	= 1,
};

/* Resource order important! */
static struct resource sh73a0_mpdma_resources[] = {
	/* Channel registers and DMAOR */
	DEFINE_RES_MEM(0xec618020, 0x270),
	/* DMARSx */
	DEFINE_RES_MEM(0xec619000, 0xc),
	{
		.name	= "error_irq",
		.start	= gic_spi(181),
		.end	= gic_spi(181),
		.flags	= IORESOURCE_IRQ,
	},
	{
		/* IRQ for channels 0-5 */
		.start	= gic_spi(175),
		.end	= gic_spi(180),
		.flags	= IORESOURCE_IRQ,
	},
};

static struct platform_device mpdma0_device = {
	.name		= "sh-dma-engine",
	.id		= 1,
	.resource	= sh73a0_mpdma_resources,
	.num_resources	= ARRAY_SIZE(sh73a0_mpdma_resources),
	.dev		= {
		.platform_data	= &sh73a0_mpdma_platform_data,
	},
};

static struct resource pmu_resources[] = {
	[0] = {
		.start	= gic_spi(55),
		.end	= gic_spi(55),
		.flags	= IORESOURCE_IRQ,
	},
	[1] = {
		.start	= gic_spi(56),
		.end	= gic_spi(56),
		.flags	= IORESOURCE_IRQ,
	},
};

static struct platform_device pmu_device = {
	.name		= "arm-pmu",
	.id		= -1,
	.num_resources	= ARRAY_SIZE(pmu_resources),
	.resource	= pmu_resources,
};

/* an IPMMU module for ICB */
static struct resource ipmmu_resources[] = {
	DEFINE_RES_MEM(0xfe951000, 0x100),
};

static const char * const ipmmu_dev_names[] = {
	"sh_mobile_lcdc_fb.0",
};

static struct shmobile_ipmmu_platform_data ipmmu_platform_data = {
	.dev_names = ipmmu_dev_names,
	.num_dev_names = ARRAY_SIZE(ipmmu_dev_names),
};

static struct platform_device ipmmu_device = {
	.name           = "ipmmu",
	.id             = -1,
	.dev = {
		.platform_data = &ipmmu_platform_data,
	},
	.resource       = ipmmu_resources,
	.num_resources  = ARRAY_SIZE(ipmmu_resources),
};

static struct renesas_intc_irqpin_config irqpin0_platform_data = {
	.irq_base = irq_pin(0), /* IRQ0 -> IRQ7 */
};

static struct resource irqpin0_resources[] = {
	DEFINE_RES_MEM(0xe6900000, 4), /* ICR1A */
	DEFINE_RES_MEM(0xe6900010, 4), /* INTPRI00A */
	DEFINE_RES_MEM(0xe6900020, 1), /* INTREQ00A */
	DEFINE_RES_MEM(0xe6900040, 1), /* INTMSK00A */
	DEFINE_RES_MEM(0xe6900060, 1), /* INTMSKCLR00A */
	DEFINE_RES_IRQ(gic_spi(1)), /* IRQ0 */
	DEFINE_RES_IRQ(gic_spi(2)), /* IRQ1 */
	DEFINE_RES_IRQ(gic_spi(3)), /* IRQ2 */
	DEFINE_RES_IRQ(gic_spi(4)), /* IRQ3 */
	DEFINE_RES_IRQ(gic_spi(5)), /* IRQ4 */
	DEFINE_RES_IRQ(gic_spi(6)), /* IRQ5 */
	DEFINE_RES_IRQ(gic_spi(7)), /* IRQ6 */
	DEFINE_RES_IRQ(gic_spi(8)), /* IRQ7 */
};

static struct platform_device irqpin0_device = {
	.name		= "renesas_intc_irqpin",
	.id		= 0,
	.resource	= irqpin0_resources,
	.num_resources	= ARRAY_SIZE(irqpin0_resources),
	.dev		= {
		.platform_data	= &irqpin0_platform_data,
	},
};

static struct renesas_intc_irqpin_config irqpin1_platform_data = {
	.irq_base = irq_pin(8), /* IRQ8 -> IRQ15 */
	.control_parent = true, /* Disable spurious IRQ10 */
};

static struct resource irqpin1_resources[] = {
	DEFINE_RES_MEM(0xe6900004, 4), /* ICR2A */
	DEFINE_RES_MEM(0xe6900014, 4), /* INTPRI10A */
	DEFINE_RES_MEM(0xe6900024, 1), /* INTREQ10A */
	DEFINE_RES_MEM(0xe6900044, 1), /* INTMSK10A */
	DEFINE_RES_MEM(0xe6900064, 1), /* INTMSKCLR10A */
	DEFINE_RES_IRQ(gic_spi(9)), /* IRQ8 */
	DEFINE_RES_IRQ(gic_spi(10)), /* IRQ9 */
	DEFINE_RES_IRQ(gic_spi(11)), /* IRQ10 */
	DEFINE_RES_IRQ(gic_spi(12)), /* IRQ11 */
	DEFINE_RES_IRQ(gic_spi(13)), /* IRQ12 */
	DEFINE_RES_IRQ(gic_spi(14)), /* IRQ13 */
	DEFINE_RES_IRQ(gic_spi(15)), /* IRQ14 */
	DEFINE_RES_IRQ(gic_spi(16)), /* IRQ15 */
};

static struct platform_device irqpin1_device = {
	.name		= "renesas_intc_irqpin",
	.id		= 1,
	.resource	= irqpin1_resources,
	.num_resources	= ARRAY_SIZE(irqpin1_resources),
	.dev		= {
		.platform_data	= &irqpin1_platform_data,
	},
};

static struct renesas_intc_irqpin_config irqpin2_platform_data = {
	.irq_base = irq_pin(16), /* IRQ16 -> IRQ23 */
};

static struct resource irqpin2_resources[] = {
	DEFINE_RES_MEM(0xe6900008, 4), /* ICR3A */
	DEFINE_RES_MEM(0xe6900018, 4), /* INTPRI20A */
	DEFINE_RES_MEM(0xe6900028, 1), /* INTREQ20A */
	DEFINE_RES_MEM(0xe6900048, 1), /* INTMSK20A */
	DEFINE_RES_MEM(0xe6900068, 1), /* INTMSKCLR20A */
	DEFINE_RES_IRQ(gic_spi(17)), /* IRQ16 */
	DEFINE_RES_IRQ(gic_spi(18)), /* IRQ17 */
	DEFINE_RES_IRQ(gic_spi(19)), /* IRQ18 */
	DEFINE_RES_IRQ(gic_spi(20)), /* IRQ19 */
	DEFINE_RES_IRQ(gic_spi(21)), /* IRQ20 */
	DEFINE_RES_IRQ(gic_spi(22)), /* IRQ21 */
	DEFINE_RES_IRQ(gic_spi(23)), /* IRQ22 */
	DEFINE_RES_IRQ(gic_spi(24)), /* IRQ23 */
};

static struct platform_device irqpin2_device = {
	.name		= "renesas_intc_irqpin",
	.id		= 2,
	.resource	= irqpin2_resources,
	.num_resources	= ARRAY_SIZE(irqpin2_resources),
	.dev		= {
		.platform_data	= &irqpin2_platform_data,
	},
};

static struct renesas_intc_irqpin_config irqpin3_platform_data = {
	.irq_base = irq_pin(24), /* IRQ24 -> IRQ31 */
};

static struct resource irqpin3_resources[] = {
	DEFINE_RES_MEM(0xe690000c, 4), /* ICR4A */
	DEFINE_RES_MEM(0xe690001c, 4), /* INTPRI30A */
	DEFINE_RES_MEM(0xe690002c, 1), /* INTREQ30A */
	DEFINE_RES_MEM(0xe690004c, 1), /* INTMSK30A */
	DEFINE_RES_MEM(0xe690006c, 1), /* INTMSKCLR30A */
	DEFINE_RES_IRQ(gic_spi(25)), /* IRQ24 */
	DEFINE_RES_IRQ(gic_spi(26)), /* IRQ25 */
	DEFINE_RES_IRQ(gic_spi(27)), /* IRQ26 */
	DEFINE_RES_IRQ(gic_spi(28)), /* IRQ27 */
	DEFINE_RES_IRQ(gic_spi(29)), /* IRQ28 */
	DEFINE_RES_IRQ(gic_spi(30)), /* IRQ29 */
	DEFINE_RES_IRQ(gic_spi(31)), /* IRQ30 */
	DEFINE_RES_IRQ(gic_spi(32)), /* IRQ31 */
};

static struct platform_device irqpin3_device = {
	.name		= "renesas_intc_irqpin",
	.id		= 3,
	.resource	= irqpin3_resources,
	.num_resources	= ARRAY_SIZE(irqpin3_resources),
	.dev		= {
		.platform_data	= &irqpin3_platform_data,
	},
};

static struct platform_device *sh73a0_early_devices[] __initdata = {
	&scif0_device,
	&scif1_device,
	&scif2_device,
	&scif3_device,
	&scif4_device,
	&scif5_device,
	&scif6_device,
	&scif7_device,
	&scif8_device,
	&tmu0_device,
	&ipmmu_device,
	&cmt1_device,
};

static struct platform_device *sh73a0_late_devices[] __initdata = {
	&i2c0_device,
	&i2c1_device,
	&i2c2_device,
	&i2c3_device,
	&i2c4_device,
	&dma0_device,
	&mpdma0_device,
	&pmu_device,
	&irqpin0_device,
	&irqpin1_device,
	&irqpin2_device,
	&irqpin3_device,
};

#define SRCR2          IOMEM(0xe61580b0)

void __init sh73a0_add_standard_devices(void)
{
	/* Clear software reset bit on SY-DMAC module */
	__raw_writel(__raw_readl(SRCR2) & ~(1 << 18), SRCR2);

	platform_add_devices(sh73a0_early_devices,
			    ARRAY_SIZE(sh73a0_early_devices));
	platform_add_devices(sh73a0_late_devices,
			    ARRAY_SIZE(sh73a0_late_devices));
}

void __init sh73a0_init_delay(void)
{
	shmobile_init_delay();
}

/* do nothing for !CONFIG_SMP or !CONFIG_HAVE_TWD */
void __init __weak sh73a0_register_twd(void) { }

void __init sh73a0_earlytimer_init(void)
{
	sh73a0_init_delay();
	sh73a0_clock_init();
	shmobile_earlytimer_init();
	sh73a0_register_twd();
}

void __init sh73a0_add_early_devices(void)
=======
static void __init sh73a0_generic_init(void)
>>>>>>> afd2ff9b
{
#ifdef CONFIG_CACHE_L2X0
	/* Shared attribute override enable, 64K*8way */
	l2x0_init(IOMEM(0xf0100000), 0x00400000, 0xc20f0fff);
#endif
	of_platform_populate(NULL, of_default_bus_match_table, NULL, NULL);
}

static const char *const sh73a0_boards_compat_dt[] __initconst = {
	"renesas,sh73a0",
	NULL,
};

DT_MACHINE_START(SH73A0_DT, "Generic SH73A0 (Flattened Device Tree)")
	.smp		= smp_ops(sh73a0_smp_ops),
	.map_io		= sh73a0_map_io,
	.init_early	= shmobile_init_delay,
	.init_machine	= sh73a0_generic_init,
	.init_late	= shmobile_init_late,
	.dt_compat	= sh73a0_boards_compat_dt,
MACHINE_END<|MERGE_RESOLUTION|>--- conflicted
+++ resolved
@@ -21,7 +21,6 @@
 #include <linux/of_platform.h>
 #include <linux/delay.h>
 #include <linux/input.h>
-#include <linux/i2c/i2c-sh_mobile.h>
 #include <linux/io.h>
 
 #include <asm/hardware/cache-l2x0.h>
@@ -50,725 +49,7 @@
 	iotable_init(sh73a0_io_desc, ARRAY_SIZE(sh73a0_io_desc));
 }
 
-<<<<<<< HEAD
-/* PFC */
-static struct resource pfc_resources[] __initdata = {
-	DEFINE_RES_MEM(0xe6050000, 0x8000),
-	DEFINE_RES_MEM(0xe605801c, 0x000c),
-};
-
-void __init sh73a0_pinmux_init(void)
-{
-	platform_device_register_simple("pfc-sh73a0", -1, pfc_resources,
-					ARRAY_SIZE(pfc_resources));
-}
-
-/* SCIF */
-#define SH73A0_SCIF(scif_type, index, baseaddr, irq)		\
-static struct plat_sci_port scif##index##_platform_data = {	\
-	.type		= scif_type,				\
-	.flags		= UPF_BOOT_AUTOCONF,			\
-	.scscr		= SCSCR_RE | SCSCR_TE,			\
-};								\
-								\
-static struct resource scif##index##_resources[] = {		\
-	DEFINE_RES_MEM(baseaddr, 0x100),			\
-	DEFINE_RES_IRQ(irq),					\
-};								\
-								\
-static struct platform_device scif##index##_device = {		\
-	.name		= "sh-sci",				\
-	.id		= index,				\
-	.resource	= scif##index##_resources,		\
-	.num_resources	= ARRAY_SIZE(scif##index##_resources),	\
-	.dev		= {					\
-		.platform_data	= &scif##index##_platform_data,	\
-	},							\
-}
-
-SH73A0_SCIF(PORT_SCIFA, 0, 0xe6c40000, gic_spi(72));
-SH73A0_SCIF(PORT_SCIFA, 1, 0xe6c50000, gic_spi(73));
-SH73A0_SCIF(PORT_SCIFA, 2, 0xe6c60000, gic_spi(74));
-SH73A0_SCIF(PORT_SCIFA, 3, 0xe6c70000, gic_spi(75));
-SH73A0_SCIF(PORT_SCIFA, 4, 0xe6c80000, gic_spi(78));
-SH73A0_SCIF(PORT_SCIFA, 5, 0xe6cb0000, gic_spi(79));
-SH73A0_SCIF(PORT_SCIFA, 6, 0xe6cc0000, gic_spi(156));
-SH73A0_SCIF(PORT_SCIFA, 7, 0xe6cd0000, gic_spi(143));
-SH73A0_SCIF(PORT_SCIFB, 8, 0xe6c30000, gic_spi(80));
-
-static struct sh_timer_config cmt1_platform_data = {
-	.channels_mask = 0x3f,
-};
-
-static struct resource cmt1_resources[] = {
-	DEFINE_RES_MEM(0xe6138000, 0x200),
-	DEFINE_RES_IRQ(gic_spi(65)),
-};
-
-static struct platform_device cmt1_device = {
-	.name		= "sh-cmt-48",
-	.id		= 1,
-	.dev = {
-		.platform_data	= &cmt1_platform_data,
-	},
-	.resource	= cmt1_resources,
-	.num_resources	= ARRAY_SIZE(cmt1_resources),
-};
-
-/* TMU */
-static struct sh_timer_config tmu0_platform_data = {
-	.channels_mask = 7,
-};
-
-static struct resource tmu0_resources[] = {
-	DEFINE_RES_MEM(0xfff60000, 0x2c),
-	DEFINE_RES_IRQ(intcs_evt2irq(0xe80)),
-	DEFINE_RES_IRQ(intcs_evt2irq(0xea0)),
-	DEFINE_RES_IRQ(intcs_evt2irq(0xec0)),
-};
-
-static struct platform_device tmu0_device = {
-	.name		= "sh-tmu",
-	.id		= 0,
-	.dev = {
-		.platform_data	= &tmu0_platform_data,
-	},
-	.resource	= tmu0_resources,
-	.num_resources	= ARRAY_SIZE(tmu0_resources),
-};
-
-static struct resource i2c0_resources[] = {
-	[0] = DEFINE_RES_MEM(0xe6820000, 0x426),
-	[1] = {
-		.start	= gic_spi(167),
-		.end	= gic_spi(170),
-		.flags	= IORESOURCE_IRQ,
-	},
-};
-
-static struct resource i2c1_resources[] = {
-	[0] = DEFINE_RES_MEM(0xe6822000, 0x426),
-	[1] = {
-		.start	= gic_spi(51),
-		.end	= gic_spi(54),
-		.flags	= IORESOURCE_IRQ,
-	},
-};
-
-static struct resource i2c2_resources[] = {
-	[0] = DEFINE_RES_MEM(0xe6824000, 0x426),
-	[1] = {
-		.start	= gic_spi(171),
-		.end	= gic_spi(174),
-		.flags	= IORESOURCE_IRQ,
-	},
-};
-
-static struct resource i2c3_resources[] = {
-	[0] = DEFINE_RES_MEM(0xe6826000, 0x426),
-	[1] = {
-		.start	= gic_spi(183),
-		.end	= gic_spi(186),
-		.flags	= IORESOURCE_IRQ,
-	},
-};
-
-static struct resource i2c4_resources[] = {
-	[0] = DEFINE_RES_MEM(0xe6828000, 0x426),
-	[1] = {
-		.start	= gic_spi(187),
-		.end	= gic_spi(190),
-		.flags	= IORESOURCE_IRQ,
-	},
-};
-
-static struct i2c_sh_mobile_platform_data i2c_platform_data = {
-	.clks_per_count	= 2,
-};
-
-static struct platform_device i2c0_device = {
-	.name		= "i2c-sh_mobile",
-	.id		= 0,
-	.resource	= i2c0_resources,
-	.num_resources	= ARRAY_SIZE(i2c0_resources),
-	.dev		= {
-		.platform_data	= &i2c_platform_data,
-	},
-};
-
-static struct platform_device i2c1_device = {
-	.name		= "i2c-sh_mobile",
-	.id		= 1,
-	.resource	= i2c1_resources,
-	.num_resources	= ARRAY_SIZE(i2c1_resources),
-	.dev		= {
-		.platform_data	= &i2c_platform_data,
-	},
-};
-
-static struct platform_device i2c2_device = {
-	.name		= "i2c-sh_mobile",
-	.id		= 2,
-	.resource	= i2c2_resources,
-	.num_resources	= ARRAY_SIZE(i2c2_resources),
-	.dev		= {
-		.platform_data	= &i2c_platform_data,
-	},
-};
-
-static struct platform_device i2c3_device = {
-	.name		= "i2c-sh_mobile",
-	.id		= 3,
-	.resource	= i2c3_resources,
-	.num_resources	= ARRAY_SIZE(i2c3_resources),
-	.dev		= {
-		.platform_data	= &i2c_platform_data,
-	},
-};
-
-static struct platform_device i2c4_device = {
-	.name		= "i2c-sh_mobile",
-	.id		= 4,
-	.resource	= i2c4_resources,
-	.num_resources	= ARRAY_SIZE(i2c4_resources),
-	.dev		= {
-		.platform_data	= &i2c_platform_data,
-	},
-};
-
-static const struct sh_dmae_slave_config sh73a0_dmae_slaves[] = {
-	{
-		.slave_id	= SHDMA_SLAVE_SCIF0_TX,
-		.addr		= 0xe6c40020,
-		.chcr		= CHCR_TX(XMIT_SZ_8BIT),
-		.mid_rid	= 0x21,
-	}, {
-		.slave_id	= SHDMA_SLAVE_SCIF0_RX,
-		.addr		= 0xe6c40024,
-		.chcr		= CHCR_RX(XMIT_SZ_8BIT),
-		.mid_rid	= 0x22,
-	}, {
-		.slave_id	= SHDMA_SLAVE_SCIF1_TX,
-		.addr		= 0xe6c50020,
-		.chcr		= CHCR_TX(XMIT_SZ_8BIT),
-		.mid_rid	= 0x25,
-	}, {
-		.slave_id	= SHDMA_SLAVE_SCIF1_RX,
-		.addr		= 0xe6c50024,
-		.chcr		= CHCR_RX(XMIT_SZ_8BIT),
-		.mid_rid	= 0x26,
-	}, {
-		.slave_id	= SHDMA_SLAVE_SCIF2_TX,
-		.addr		= 0xe6c60020,
-		.chcr		= CHCR_TX(XMIT_SZ_8BIT),
-		.mid_rid	= 0x29,
-	}, {
-		.slave_id	= SHDMA_SLAVE_SCIF2_RX,
-		.addr		= 0xe6c60024,
-		.chcr		= CHCR_RX(XMIT_SZ_8BIT),
-		.mid_rid	= 0x2a,
-	}, {
-		.slave_id	= SHDMA_SLAVE_SCIF3_TX,
-		.addr		= 0xe6c70020,
-		.chcr		= CHCR_TX(XMIT_SZ_8BIT),
-		.mid_rid	= 0x2d,
-	}, {
-		.slave_id	= SHDMA_SLAVE_SCIF3_RX,
-		.addr		= 0xe6c70024,
-		.chcr		= CHCR_RX(XMIT_SZ_8BIT),
-		.mid_rid	= 0x2e,
-	}, {
-		.slave_id	= SHDMA_SLAVE_SCIF4_TX,
-		.addr		= 0xe6c80020,
-		.chcr		= CHCR_TX(XMIT_SZ_8BIT),
-		.mid_rid	= 0x39,
-	}, {
-		.slave_id	= SHDMA_SLAVE_SCIF4_RX,
-		.addr		= 0xe6c80024,
-		.chcr		= CHCR_RX(XMIT_SZ_8BIT),
-		.mid_rid	= 0x3a,
-	}, {
-		.slave_id	= SHDMA_SLAVE_SCIF5_TX,
-		.addr		= 0xe6cb0020,
-		.chcr		= CHCR_TX(XMIT_SZ_8BIT),
-		.mid_rid	= 0x35,
-	}, {
-		.slave_id	= SHDMA_SLAVE_SCIF5_RX,
-		.addr		= 0xe6cb0024,
-		.chcr		= CHCR_RX(XMIT_SZ_8BIT),
-		.mid_rid	= 0x36,
-	}, {
-		.slave_id	= SHDMA_SLAVE_SCIF6_TX,
-		.addr		= 0xe6cc0020,
-		.chcr		= CHCR_TX(XMIT_SZ_8BIT),
-		.mid_rid	= 0x1d,
-	}, {
-		.slave_id	= SHDMA_SLAVE_SCIF6_RX,
-		.addr		= 0xe6cc0024,
-		.chcr		= CHCR_RX(XMIT_SZ_8BIT),
-		.mid_rid	= 0x1e,
-	}, {
-		.slave_id	= SHDMA_SLAVE_SCIF7_TX,
-		.addr		= 0xe6cd0020,
-		.chcr		= CHCR_TX(XMIT_SZ_8BIT),
-		.mid_rid	= 0x19,
-	}, {
-		.slave_id	= SHDMA_SLAVE_SCIF7_RX,
-		.addr		= 0xe6cd0024,
-		.chcr		= CHCR_RX(XMIT_SZ_8BIT),
-		.mid_rid	= 0x1a,
-	}, {
-		.slave_id	= SHDMA_SLAVE_SCIF8_TX,
-		.addr		= 0xe6c30040,
-		.chcr		= CHCR_TX(XMIT_SZ_8BIT),
-		.mid_rid	= 0x3d,
-	}, {
-		.slave_id	= SHDMA_SLAVE_SCIF8_RX,
-		.addr		= 0xe6c30060,
-		.chcr		= CHCR_RX(XMIT_SZ_8BIT),
-		.mid_rid	= 0x3e,
-	}, {
-		.slave_id	= SHDMA_SLAVE_SDHI0_TX,
-		.addr		= 0xee100030,
-		.chcr		= CHCR_TX(XMIT_SZ_16BIT),
-		.mid_rid	= 0xc1,
-	}, {
-		.slave_id	= SHDMA_SLAVE_SDHI0_RX,
-		.addr		= 0xee100030,
-		.chcr		= CHCR_RX(XMIT_SZ_16BIT),
-		.mid_rid	= 0xc2,
-	}, {
-		.slave_id	= SHDMA_SLAVE_SDHI1_TX,
-		.addr		= 0xee120030,
-		.chcr		= CHCR_TX(XMIT_SZ_16BIT),
-		.mid_rid	= 0xc9,
-	}, {
-		.slave_id	= SHDMA_SLAVE_SDHI1_RX,
-		.addr		= 0xee120030,
-		.chcr		= CHCR_RX(XMIT_SZ_16BIT),
-		.mid_rid	= 0xca,
-	}, {
-		.slave_id	= SHDMA_SLAVE_SDHI2_TX,
-		.addr		= 0xee140030,
-		.chcr		= CHCR_TX(XMIT_SZ_16BIT),
-		.mid_rid	= 0xcd,
-	}, {
-		.slave_id	= SHDMA_SLAVE_SDHI2_RX,
-		.addr		= 0xee140030,
-		.chcr		= CHCR_RX(XMIT_SZ_16BIT),
-		.mid_rid	= 0xce,
-	}, {
-		.slave_id	= SHDMA_SLAVE_MMCIF_TX,
-		.addr		= 0xe6bd0034,
-		.chcr		= CHCR_TX(XMIT_SZ_32BIT),
-		.mid_rid	= 0xd1,
-	}, {
-		.slave_id	= SHDMA_SLAVE_MMCIF_RX,
-		.addr		= 0xe6bd0034,
-		.chcr		= CHCR_RX(XMIT_SZ_32BIT),
-		.mid_rid	= 0xd2,
-	},
-};
-
-#define DMAE_CHANNEL(_offset)					\
-	{							\
-		.offset         = _offset - 0x20,		\
-		.dmars          = _offset - 0x20 + 0x40,	\
-	}
-
-static const struct sh_dmae_channel sh73a0_dmae_channels[] = {
-	DMAE_CHANNEL(0x8000),
-	DMAE_CHANNEL(0x8080),
-	DMAE_CHANNEL(0x8100),
-	DMAE_CHANNEL(0x8180),
-	DMAE_CHANNEL(0x8200),
-	DMAE_CHANNEL(0x8280),
-	DMAE_CHANNEL(0x8300),
-	DMAE_CHANNEL(0x8380),
-	DMAE_CHANNEL(0x8400),
-	DMAE_CHANNEL(0x8480),
-	DMAE_CHANNEL(0x8500),
-	DMAE_CHANNEL(0x8580),
-	DMAE_CHANNEL(0x8600),
-	DMAE_CHANNEL(0x8680),
-	DMAE_CHANNEL(0x8700),
-	DMAE_CHANNEL(0x8780),
-	DMAE_CHANNEL(0x8800),
-	DMAE_CHANNEL(0x8880),
-	DMAE_CHANNEL(0x8900),
-	DMAE_CHANNEL(0x8980),
-};
-
-static struct sh_dmae_pdata sh73a0_dmae_platform_data = {
-	.slave          = sh73a0_dmae_slaves,
-	.slave_num      = ARRAY_SIZE(sh73a0_dmae_slaves),
-	.channel        = sh73a0_dmae_channels,
-	.channel_num    = ARRAY_SIZE(sh73a0_dmae_channels),
-	.ts_low_shift   = TS_LOW_SHIFT,
-	.ts_low_mask    = TS_LOW_BIT << TS_LOW_SHIFT,
-	.ts_high_shift  = TS_HI_SHIFT,
-	.ts_high_mask   = TS_HI_BIT << TS_HI_SHIFT,
-	.ts_shift       = dma_ts_shift,
-	.ts_shift_num   = ARRAY_SIZE(dma_ts_shift),
-	.dmaor_init     = DMAOR_DME,
-};
-
-static struct resource sh73a0_dmae_resources[] = {
-	DEFINE_RES_MEM(0xfe000020, 0x89e0),
-	{
-		.name	= "error_irq",
-		.start  = gic_spi(129),
-		.end    = gic_spi(129),
-		.flags  = IORESOURCE_IRQ,
-	},
-	{
-		/* IRQ for channels 0-19 */
-		.start  = gic_spi(109),
-		.end    = gic_spi(128),
-		.flags  = IORESOURCE_IRQ,
-	},
-};
-
-static struct platform_device dma0_device = {
-	.name		= "sh-dma-engine",
-	.id		= 0,
-	.resource	= sh73a0_dmae_resources,
-	.num_resources	= ARRAY_SIZE(sh73a0_dmae_resources),
-	.dev		= {
-		.platform_data	= &sh73a0_dmae_platform_data,
-	},
-};
-
-/* MPDMAC */
-static const struct sh_dmae_slave_config sh73a0_mpdma_slaves[] = {
-	{
-		.slave_id	= SHDMA_SLAVE_FSI2A_RX,
-		.addr		= 0xec230020,
-		.chcr		= CHCR_RX(XMIT_SZ_32BIT),
-		.mid_rid	= 0xd6, /* CHECK ME */
-	}, {
-		.slave_id	= SHDMA_SLAVE_FSI2A_TX,
-		.addr		= 0xec230024,
-		.chcr		= CHCR_TX(XMIT_SZ_32BIT),
-		.mid_rid	= 0xd5, /* CHECK ME */
-	}, {
-		.slave_id	= SHDMA_SLAVE_FSI2C_RX,
-		.addr		= 0xec230060,
-		.chcr		= CHCR_RX(XMIT_SZ_32BIT),
-		.mid_rid	= 0xda, /* CHECK ME */
-	}, {
-		.slave_id	= SHDMA_SLAVE_FSI2C_TX,
-		.addr		= 0xec230064,
-		.chcr		= CHCR_TX(XMIT_SZ_32BIT),
-		.mid_rid	= 0xd9, /* CHECK ME */
-	}, {
-		.slave_id	= SHDMA_SLAVE_FSI2B_RX,
-		.addr		= 0xec240020,
-		.chcr		= CHCR_RX(XMIT_SZ_32BIT),
-		.mid_rid	= 0x8e, /* CHECK ME */
-	}, {
-		.slave_id	= SHDMA_SLAVE_FSI2B_TX,
-		.addr		= 0xec240024,
-		.chcr		= CHCR_RX(XMIT_SZ_32BIT),
-		.mid_rid	= 0x8d, /* CHECK ME */
-	}, {
-		.slave_id	= SHDMA_SLAVE_FSI2D_RX,
-		.addr		=  0xec240060,
-		.chcr		= CHCR_RX(XMIT_SZ_32BIT),
-		.mid_rid	= 0x9a, /* CHECK ME */
-	},
-};
-
-#define MPDMA_CHANNEL(a, b, c)			\
-{						\
-	.offset		= a,			\
-	.dmars		= b,			\
-	.dmars_bit	= c,			\
-	.chclr_offset	= (0x220 - 0x20) + a	\
-}
-
-static const struct sh_dmae_channel sh73a0_mpdma_channels[] = {
-	MPDMA_CHANNEL(0x00, 0, 0),
-	MPDMA_CHANNEL(0x10, 0, 8),
-	MPDMA_CHANNEL(0x20, 4, 0),
-	MPDMA_CHANNEL(0x30, 4, 8),
-	MPDMA_CHANNEL(0x50, 8, 0),
-	MPDMA_CHANNEL(0x70, 8, 8),
-};
-
-static struct sh_dmae_pdata sh73a0_mpdma_platform_data = {
-	.slave		= sh73a0_mpdma_slaves,
-	.slave_num	= ARRAY_SIZE(sh73a0_mpdma_slaves),
-	.channel	= sh73a0_mpdma_channels,
-	.channel_num	= ARRAY_SIZE(sh73a0_mpdma_channels),
-	.ts_low_shift	= TS_LOW_SHIFT,
-	.ts_low_mask	= TS_LOW_BIT << TS_LOW_SHIFT,
-	.ts_high_shift	= TS_HI_SHIFT,
-	.ts_high_mask	= TS_HI_BIT << TS_HI_SHIFT,
-	.ts_shift	= dma_ts_shift,
-	.ts_shift_num	= ARRAY_SIZE(dma_ts_shift),
-	.dmaor_init	= DMAOR_DME,
-	.chclr_present	= 1,
-};
-
-/* Resource order important! */
-static struct resource sh73a0_mpdma_resources[] = {
-	/* Channel registers and DMAOR */
-	DEFINE_RES_MEM(0xec618020, 0x270),
-	/* DMARSx */
-	DEFINE_RES_MEM(0xec619000, 0xc),
-	{
-		.name	= "error_irq",
-		.start	= gic_spi(181),
-		.end	= gic_spi(181),
-		.flags	= IORESOURCE_IRQ,
-	},
-	{
-		/* IRQ for channels 0-5 */
-		.start	= gic_spi(175),
-		.end	= gic_spi(180),
-		.flags	= IORESOURCE_IRQ,
-	},
-};
-
-static struct platform_device mpdma0_device = {
-	.name		= "sh-dma-engine",
-	.id		= 1,
-	.resource	= sh73a0_mpdma_resources,
-	.num_resources	= ARRAY_SIZE(sh73a0_mpdma_resources),
-	.dev		= {
-		.platform_data	= &sh73a0_mpdma_platform_data,
-	},
-};
-
-static struct resource pmu_resources[] = {
-	[0] = {
-		.start	= gic_spi(55),
-		.end	= gic_spi(55),
-		.flags	= IORESOURCE_IRQ,
-	},
-	[1] = {
-		.start	= gic_spi(56),
-		.end	= gic_spi(56),
-		.flags	= IORESOURCE_IRQ,
-	},
-};
-
-static struct platform_device pmu_device = {
-	.name		= "arm-pmu",
-	.id		= -1,
-	.num_resources	= ARRAY_SIZE(pmu_resources),
-	.resource	= pmu_resources,
-};
-
-/* an IPMMU module for ICB */
-static struct resource ipmmu_resources[] = {
-	DEFINE_RES_MEM(0xfe951000, 0x100),
-};
-
-static const char * const ipmmu_dev_names[] = {
-	"sh_mobile_lcdc_fb.0",
-};
-
-static struct shmobile_ipmmu_platform_data ipmmu_platform_data = {
-	.dev_names = ipmmu_dev_names,
-	.num_dev_names = ARRAY_SIZE(ipmmu_dev_names),
-};
-
-static struct platform_device ipmmu_device = {
-	.name           = "ipmmu",
-	.id             = -1,
-	.dev = {
-		.platform_data = &ipmmu_platform_data,
-	},
-	.resource       = ipmmu_resources,
-	.num_resources  = ARRAY_SIZE(ipmmu_resources),
-};
-
-static struct renesas_intc_irqpin_config irqpin0_platform_data = {
-	.irq_base = irq_pin(0), /* IRQ0 -> IRQ7 */
-};
-
-static struct resource irqpin0_resources[] = {
-	DEFINE_RES_MEM(0xe6900000, 4), /* ICR1A */
-	DEFINE_RES_MEM(0xe6900010, 4), /* INTPRI00A */
-	DEFINE_RES_MEM(0xe6900020, 1), /* INTREQ00A */
-	DEFINE_RES_MEM(0xe6900040, 1), /* INTMSK00A */
-	DEFINE_RES_MEM(0xe6900060, 1), /* INTMSKCLR00A */
-	DEFINE_RES_IRQ(gic_spi(1)), /* IRQ0 */
-	DEFINE_RES_IRQ(gic_spi(2)), /* IRQ1 */
-	DEFINE_RES_IRQ(gic_spi(3)), /* IRQ2 */
-	DEFINE_RES_IRQ(gic_spi(4)), /* IRQ3 */
-	DEFINE_RES_IRQ(gic_spi(5)), /* IRQ4 */
-	DEFINE_RES_IRQ(gic_spi(6)), /* IRQ5 */
-	DEFINE_RES_IRQ(gic_spi(7)), /* IRQ6 */
-	DEFINE_RES_IRQ(gic_spi(8)), /* IRQ7 */
-};
-
-static struct platform_device irqpin0_device = {
-	.name		= "renesas_intc_irqpin",
-	.id		= 0,
-	.resource	= irqpin0_resources,
-	.num_resources	= ARRAY_SIZE(irqpin0_resources),
-	.dev		= {
-		.platform_data	= &irqpin0_platform_data,
-	},
-};
-
-static struct renesas_intc_irqpin_config irqpin1_platform_data = {
-	.irq_base = irq_pin(8), /* IRQ8 -> IRQ15 */
-	.control_parent = true, /* Disable spurious IRQ10 */
-};
-
-static struct resource irqpin1_resources[] = {
-	DEFINE_RES_MEM(0xe6900004, 4), /* ICR2A */
-	DEFINE_RES_MEM(0xe6900014, 4), /* INTPRI10A */
-	DEFINE_RES_MEM(0xe6900024, 1), /* INTREQ10A */
-	DEFINE_RES_MEM(0xe6900044, 1), /* INTMSK10A */
-	DEFINE_RES_MEM(0xe6900064, 1), /* INTMSKCLR10A */
-	DEFINE_RES_IRQ(gic_spi(9)), /* IRQ8 */
-	DEFINE_RES_IRQ(gic_spi(10)), /* IRQ9 */
-	DEFINE_RES_IRQ(gic_spi(11)), /* IRQ10 */
-	DEFINE_RES_IRQ(gic_spi(12)), /* IRQ11 */
-	DEFINE_RES_IRQ(gic_spi(13)), /* IRQ12 */
-	DEFINE_RES_IRQ(gic_spi(14)), /* IRQ13 */
-	DEFINE_RES_IRQ(gic_spi(15)), /* IRQ14 */
-	DEFINE_RES_IRQ(gic_spi(16)), /* IRQ15 */
-};
-
-static struct platform_device irqpin1_device = {
-	.name		= "renesas_intc_irqpin",
-	.id		= 1,
-	.resource	= irqpin1_resources,
-	.num_resources	= ARRAY_SIZE(irqpin1_resources),
-	.dev		= {
-		.platform_data	= &irqpin1_platform_data,
-	},
-};
-
-static struct renesas_intc_irqpin_config irqpin2_platform_data = {
-	.irq_base = irq_pin(16), /* IRQ16 -> IRQ23 */
-};
-
-static struct resource irqpin2_resources[] = {
-	DEFINE_RES_MEM(0xe6900008, 4), /* ICR3A */
-	DEFINE_RES_MEM(0xe6900018, 4), /* INTPRI20A */
-	DEFINE_RES_MEM(0xe6900028, 1), /* INTREQ20A */
-	DEFINE_RES_MEM(0xe6900048, 1), /* INTMSK20A */
-	DEFINE_RES_MEM(0xe6900068, 1), /* INTMSKCLR20A */
-	DEFINE_RES_IRQ(gic_spi(17)), /* IRQ16 */
-	DEFINE_RES_IRQ(gic_spi(18)), /* IRQ17 */
-	DEFINE_RES_IRQ(gic_spi(19)), /* IRQ18 */
-	DEFINE_RES_IRQ(gic_spi(20)), /* IRQ19 */
-	DEFINE_RES_IRQ(gic_spi(21)), /* IRQ20 */
-	DEFINE_RES_IRQ(gic_spi(22)), /* IRQ21 */
-	DEFINE_RES_IRQ(gic_spi(23)), /* IRQ22 */
-	DEFINE_RES_IRQ(gic_spi(24)), /* IRQ23 */
-};
-
-static struct platform_device irqpin2_device = {
-	.name		= "renesas_intc_irqpin",
-	.id		= 2,
-	.resource	= irqpin2_resources,
-	.num_resources	= ARRAY_SIZE(irqpin2_resources),
-	.dev		= {
-		.platform_data	= &irqpin2_platform_data,
-	},
-};
-
-static struct renesas_intc_irqpin_config irqpin3_platform_data = {
-	.irq_base = irq_pin(24), /* IRQ24 -> IRQ31 */
-};
-
-static struct resource irqpin3_resources[] = {
-	DEFINE_RES_MEM(0xe690000c, 4), /* ICR4A */
-	DEFINE_RES_MEM(0xe690001c, 4), /* INTPRI30A */
-	DEFINE_RES_MEM(0xe690002c, 1), /* INTREQ30A */
-	DEFINE_RES_MEM(0xe690004c, 1), /* INTMSK30A */
-	DEFINE_RES_MEM(0xe690006c, 1), /* INTMSKCLR30A */
-	DEFINE_RES_IRQ(gic_spi(25)), /* IRQ24 */
-	DEFINE_RES_IRQ(gic_spi(26)), /* IRQ25 */
-	DEFINE_RES_IRQ(gic_spi(27)), /* IRQ26 */
-	DEFINE_RES_IRQ(gic_spi(28)), /* IRQ27 */
-	DEFINE_RES_IRQ(gic_spi(29)), /* IRQ28 */
-	DEFINE_RES_IRQ(gic_spi(30)), /* IRQ29 */
-	DEFINE_RES_IRQ(gic_spi(31)), /* IRQ30 */
-	DEFINE_RES_IRQ(gic_spi(32)), /* IRQ31 */
-};
-
-static struct platform_device irqpin3_device = {
-	.name		= "renesas_intc_irqpin",
-	.id		= 3,
-	.resource	= irqpin3_resources,
-	.num_resources	= ARRAY_SIZE(irqpin3_resources),
-	.dev		= {
-		.platform_data	= &irqpin3_platform_data,
-	},
-};
-
-static struct platform_device *sh73a0_early_devices[] __initdata = {
-	&scif0_device,
-	&scif1_device,
-	&scif2_device,
-	&scif3_device,
-	&scif4_device,
-	&scif5_device,
-	&scif6_device,
-	&scif7_device,
-	&scif8_device,
-	&tmu0_device,
-	&ipmmu_device,
-	&cmt1_device,
-};
-
-static struct platform_device *sh73a0_late_devices[] __initdata = {
-	&i2c0_device,
-	&i2c1_device,
-	&i2c2_device,
-	&i2c3_device,
-	&i2c4_device,
-	&dma0_device,
-	&mpdma0_device,
-	&pmu_device,
-	&irqpin0_device,
-	&irqpin1_device,
-	&irqpin2_device,
-	&irqpin3_device,
-};
-
-#define SRCR2          IOMEM(0xe61580b0)
-
-void __init sh73a0_add_standard_devices(void)
-{
-	/* Clear software reset bit on SY-DMAC module */
-	__raw_writel(__raw_readl(SRCR2) & ~(1 << 18), SRCR2);
-
-	platform_add_devices(sh73a0_early_devices,
-			    ARRAY_SIZE(sh73a0_early_devices));
-	platform_add_devices(sh73a0_late_devices,
-			    ARRAY_SIZE(sh73a0_late_devices));
-}
-
-void __init sh73a0_init_delay(void)
-{
-	shmobile_init_delay();
-}
-
-/* do nothing for !CONFIG_SMP or !CONFIG_HAVE_TWD */
-void __init __weak sh73a0_register_twd(void) { }
-
-void __init sh73a0_earlytimer_init(void)
-{
-	sh73a0_init_delay();
-	sh73a0_clock_init();
-	shmobile_earlytimer_init();
-	sh73a0_register_twd();
-}
-
-void __init sh73a0_add_early_devices(void)
-=======
 static void __init sh73a0_generic_init(void)
->>>>>>> afd2ff9b
 {
 #ifdef CONFIG_CACHE_L2X0
 	/* Shared attribute override enable, 64K*8way */
