--- conflicted
+++ resolved
@@ -169,14 +169,7 @@
 
 static void omap4_l2c310_write_sec(unsigned long val, unsigned reg)
 {
-<<<<<<< HEAD
-	outer_flush_all();
-	/* Disable PL310 L2 Cache controller */
-	omap_smc1(0x102, 0x0);
-}
-=======
 	unsigned smc_op;
->>>>>>> fc14f9c1
 
 	switch (reg) {
 	case L2X0_CTRL:
