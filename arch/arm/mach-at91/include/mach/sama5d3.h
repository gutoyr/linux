/*
 * Chip-specific header file for the SAMA5D3 family
 *
 *  Copyright (C) 2013 Atmel,
 *                2013 Ludovic Desroches <ludovic.desroches@atmel.com>
 *
 * Common definitions.
 * Based on SAMA5D3 datasheet.
 *
 * Licensed under GPLv2 or later.
 */

#ifndef SAMA5D3_H
#define SAMA5D3_H

/*
 * Peripheral identifiers/interrupts.
 */
#define AT91_ID_FIQ		 0	/* Advanced Interrupt Controller (FIQ) */
#define AT91_ID_SYS		 1	/* System Peripherals */
#define SAMA5D3_ID_DBGU		 2	/* debug Unit (usually no special interrupt line) */
#define AT91_ID_PIT		 3	/* PIT */
#define SAMA5D3_ID_WDT		 4	/* Watchdog Timer Interrupt */
#define SAMA5D3_ID_HSMC		 5	/* Static Memory Controller */
#define SAMA5D3_ID_PIOA		 6	/* PIOA */
#define SAMA5D3_ID_PIOB		 7	/* PIOB */
#define SAMA5D3_ID_PIOC		 8	/* PIOC */
#define SAMA5D3_ID_PIOD		 9	/* PIOD */
#define SAMA5D3_ID_PIOE		10	/* PIOE */
#define SAMA5D3_ID_SMD		11	/* SMD Soft Modem */
#define SAMA5D3_ID_USART0	12	/* USART0 */
#define SAMA5D3_ID_USART1	13	/* USART1 */
#define SAMA5D3_ID_USART2	14	/* USART2 */
#define SAMA5D3_ID_USART3	15	/* USART3 */
#define SAMA5D3_ID_UART0	16	/* UART 0 */
#define SAMA5D3_ID_UART1	17	/* UART 1 */
#define SAMA5D3_ID_TWI0		18	/* Two-Wire Interface 0 */
#define SAMA5D3_ID_TWI1		19	/* Two-Wire Interface 1 */
#define SAMA5D3_ID_TWI2		20	/* Two-Wire Interface 2 */
#define SAMA5D3_ID_HSMCI0	21	/* MCI */
#define SAMA5D3_ID_HSMCI1	22	/* MCI */
#define SAMA5D3_ID_HSMCI2	23	/* MCI */
#define SAMA5D3_ID_SPI0		24	/* Serial Peripheral Interface 0 */
#define SAMA5D3_ID_SPI1		25	/* Serial Peripheral Interface 1 */
#define SAMA5D3_ID_TC0		26	/* Timer Counter 0 */
#define SAMA5D3_ID_TC1		27	/* Timer Counter 2 */
#define SAMA5D3_ID_PWM		28	/* Pulse Width Modulation Controller */
#define SAMA5D3_ID_ADC		29	/* Touch Screen ADC Controller */
#define SAMA5D3_ID_DMA0		30	/* DMA Controller 0 */
#define SAMA5D3_ID_DMA1		31	/* DMA Controller 1 */
#define SAMA5D3_ID_UHPHS	32	/* USB Host High Speed */
#define SAMA5D3_ID_UDPHS	33	/* USB Device High Speed */
#define SAMA5D3_ID_GMAC		34	/* Gigabit Ethernet MAC */
#define SAMA5D3_ID_EMAC		35	/* Ethernet MAC */
#define SAMA5D3_ID_LCDC		36	/* LCD Controller */
#define SAMA5D3_ID_ISI		37	/* Image Sensor Interface */
#define SAMA5D3_ID_SSC0		38	/* Synchronous Serial Controller 0 */
#define SAMA5D3_ID_SSC1		39	/* Synchronous Serial Controller 1 */
#define SAMA5D3_ID_CAN0		40	/* CAN Controller 0 */
#define SAMA5D3_ID_CAN1		41	/* CAN Controller 1 */
#define SAMA5D3_ID_SHA		42	/* Secure Hash Algorithm */
#define SAMA5D3_ID_AES		43	/* Advanced Encryption Standard */
#define SAMA5D3_ID_TDES		44	/* Triple Data Encryption Standard */
#define SAMA5D3_ID_TRNG		45	/* True Random Generator Number */
#define SAMA5D3_ID_IRQ0		47	/* Advanced Interrupt Controller (IRQ0) */

/*
<<<<<<< HEAD
=======
 * User Peripheral physical base addresses.
 */
#define SAMA5D3_BASE_USART0	0xf001c000
#define SAMA5D3_BASE_USART1	0xf0020000
#define SAMA5D3_BASE_USART2	0xf8020000
#define SAMA5D3_BASE_USART3	0xf8024000

/*
>>>>>>> fc14f9c1
 * System Peripherals
 */
#define SAMA5D3_BASE_RTC	0xfffffeb0

/*
 * Internal Memory
 */
#define SAMA5D3_SRAM_BASE	0x00300000	/* Internal SRAM base address */
#define SAMA5D3_SRAM_SIZE	(128 * SZ_1K)	/* Internal SRAM size (128Kb) */

#endif<|MERGE_RESOLUTION|>--- conflicted
+++ resolved
@@ -65,8 +65,6 @@
 #define SAMA5D3_ID_IRQ0		47	/* Advanced Interrupt Controller (IRQ0) */
 
 /*
-<<<<<<< HEAD
-=======
  * User Peripheral physical base addresses.
  */
 #define SAMA5D3_BASE_USART0	0xf001c000
@@ -75,7 +73,6 @@
 #define SAMA5D3_BASE_USART3	0xf8024000
 
 /*
->>>>>>> fc14f9c1
  * System Peripherals
  */
 #define SAMA5D3_BASE_RTC	0xfffffeb0
