#
# Makefile for the linux kernel.
#

<<<<<<< HEAD
obj-y		:= irq.o gpio.o setup.o sysirq_mask.o
obj-m		:=
obj-n		:=
obj-		:=

obj-$(CONFIG_AT91_PMC_UNIT)	+= clock.o
obj-$(CONFIG_AT91_SAM9_ALT_RESET) += at91sam9_alt_reset.o
obj-$(CONFIG_AT91_SAM9G45_RESET) += at91sam9g45_reset.o
obj-$(CONFIG_AT91_SAM9_TIME)	+= at91sam926x_time.o
=======
obj-y		:= gpio.o setup.o sysirq_mask.o

obj-$(CONFIG_OLD_IRQ_AT91)	+= irq.o
obj-$(CONFIG_OLD_CLK_AT91)	+= clock.o
>>>>>>> fc14f9c1
obj-$(CONFIG_SOC_AT91SAM9)	+= sam9_smc.o

# CPU-specific support
obj-$(CONFIG_SOC_AT91RM9200)	+= at91rm9200.o at91rm9200_time.o
obj-$(CONFIG_SOC_AT91SAM9260)	+= at91sam9260.o
obj-$(CONFIG_SOC_AT91SAM9261)	+= at91sam9261.o
obj-$(CONFIG_SOC_AT91SAM9263)	+= at91sam9263.o
obj-$(CONFIG_SOC_AT91SAM9G45)	+= at91sam9g45.o
obj-$(CONFIG_SOC_AT91SAM9N12)	+= at91sam9n12.o
obj-$(CONFIG_SOC_AT91SAM9X5)	+= at91sam9x5.o
obj-$(CONFIG_SOC_AT91SAM9RL)	+= at91sam9rl.o
obj-$(CONFIG_SOC_SAMA5D3)	+= sama5d3.o
obj-$(CONFIG_SOC_SAMA5D4)	+= sama5d4.o

obj-$(CONFIG_ARCH_AT91RM9200)	+= at91rm9200_devices.o
obj-$(CONFIG_ARCH_AT91SAM9260)	+= at91sam9260_devices.o
obj-$(CONFIG_ARCH_AT91SAM9261)	+= at91sam9261_devices.o
obj-$(CONFIG_ARCH_AT91SAM9263)	+= at91sam9263_devices.o
obj-$(CONFIG_ARCH_AT91SAM9RL)	+= at91sam9rl_devices.o
obj-$(CONFIG_ARCH_AT91SAM9G45)	+= at91sam9g45_devices.o
obj-$(CONFIG_ARCH_AT91X40)	+= at91x40.o at91x40_time.o

# AT91RM9200 board-specific support
obj-$(CONFIG_MACH_ONEARM)	+= board-1arm.o
obj-$(CONFIG_MACH_AT91RM9200EK)	+= board-rm9200ek.o
obj-$(CONFIG_MACH_CSB337)	+= board-csb337.o
obj-$(CONFIG_MACH_CSB637)	+= board-csb637.o
obj-$(CONFIG_MACH_CARMEVA)	+= board-carmeva.o
obj-$(CONFIG_MACH_KB9200)	+= board-kb9202.o
obj-$(CONFIG_MACH_ATEB9200)	+= board-eb9200.o
obj-$(CONFIG_MACH_KAFA)		+= board-kafa.o
obj-$(CONFIG_MACH_PICOTUX2XX)	+= board-picotux200.o
obj-$(CONFIG_MACH_ECBAT91)	+= board-ecbat91.o
obj-$(CONFIG_MACH_YL9200)	+= board-yl-9200.o
obj-$(CONFIG_MACH_CPUAT91)	+= board-cpuat91.o
obj-$(CONFIG_MACH_ECO920)	+= board-eco920.o

# AT91SAM9260 board-specific support
obj-$(CONFIG_MACH_AT91SAM9260EK) += board-sam9260ek.o
obj-$(CONFIG_MACH_CAM60)	+= board-cam60.o
obj-$(CONFIG_MACH_SAM9_L9260)	+= board-sam9-l9260.o
obj-$(CONFIG_MACH_AFEB9260)	+= board-afeb-9260v1.o
obj-$(CONFIG_MACH_CPU9260)	+= board-cpu9krea.o
obj-$(CONFIG_MACH_FLEXIBITY)	+= board-flexibity.o

# AT91SAM9261 board-specific support
obj-$(CONFIG_MACH_AT91SAM9261EK) += board-sam9261ek.o
obj-$(CONFIG_MACH_AT91SAM9G10EK) += board-sam9261ek.o

# AT91SAM9263 board-specific support
obj-$(CONFIG_MACH_AT91SAM9263EK) += board-sam9263ek.o

# AT91SAM9RL board-specific support
obj-$(CONFIG_MACH_AT91SAM9RLEK)	+= board-sam9rlek.o

# AT91SAM9G20 board-specific support
obj-$(CONFIG_MACH_AT91SAM9G20EK) += board-sam9g20ek.o
obj-$(CONFIG_MACH_CPU9G20)	+= board-cpu9krea.o
obj-$(CONFIG_MACH_STAMP9G20)	+= board-stamp9g20.o
obj-$(CONFIG_MACH_PORTUXG20)	+= board-stamp9g20.o
obj-$(CONFIG_MACH_PCONTROL_G20)	+= board-pcontrol-g20.o board-stamp9g20.o
obj-$(CONFIG_MACH_GSIA18S)	+= board-gsia18s.o board-stamp9g20.o

# AT91SAM9260/AT91SAM9G20 board-specific support
obj-$(CONFIG_MACH_SNAPPER_9260)	+= board-snapper9260.o

# AT91SAM9G45 board-specific support
obj-$(CONFIG_MACH_AT91SAM9M10G45EK) += board-sam9m10g45ek.o

# AT91SAM board with device-tree
obj-$(CONFIG_MACH_AT91RM9200_DT) += board-dt-rm9200.o
obj-$(CONFIG_MACH_AT91SAM9_DT) += board-dt-sam9.o

# SAMA5 board with device-tree
obj-$(CONFIG_MACH_SAMA5_DT) += board-dt-sama5.o

# AT91X40 board-specific support
obj-$(CONFIG_MACH_AT91EB01)	+= board-eb01.o

# Drivers
obj-y				+= leds.o

# Power Management
obj-$(CONFIG_PM)		+= pm.o
obj-$(CONFIG_AT91_SLOW_CLOCK)	+= pm_slowclock.o

ifeq ($(CONFIG_PM_DEBUG),y)
CFLAGS_pm.o += -DDEBUG
endif<|MERGE_RESOLUTION|>--- conflicted
+++ resolved
@@ -2,22 +2,10 @@
 # Makefile for the linux kernel.
 #
 
-<<<<<<< HEAD
-obj-y		:= irq.o gpio.o setup.o sysirq_mask.o
-obj-m		:=
-obj-n		:=
-obj-		:=
-
-obj-$(CONFIG_AT91_PMC_UNIT)	+= clock.o
-obj-$(CONFIG_AT91_SAM9_ALT_RESET) += at91sam9_alt_reset.o
-obj-$(CONFIG_AT91_SAM9G45_RESET) += at91sam9g45_reset.o
-obj-$(CONFIG_AT91_SAM9_TIME)	+= at91sam926x_time.o
-=======
 obj-y		:= gpio.o setup.o sysirq_mask.o
 
 obj-$(CONFIG_OLD_IRQ_AT91)	+= irq.o
 obj-$(CONFIG_OLD_CLK_AT91)	+= clock.o
->>>>>>> fc14f9c1
 obj-$(CONFIG_SOC_AT91SAM9)	+= sam9_smc.o
 
 # CPU-specific support
