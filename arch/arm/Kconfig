config ARM
	bool
	default y
	select ARCH_BINFMT_ELF_RANDOMIZE_PIE
	select ARCH_HAS_ATOMIC64_DEC_IF_POSITIVE
<<<<<<< HEAD
	select ARCH_HAVE_CUSTOM_GPIO_H
	select ARCH_SUPPORTS_ATOMIC_RMW
=======
>>>>>>> fc14f9c1
	select ARCH_HAS_TICK_BROADCAST if GENERIC_CLOCKEVENTS_BROADCAST
	select ARCH_HAVE_CUSTOM_GPIO_H
	select ARCH_MIGHT_HAVE_PC_PARPORT
	select ARCH_SUPPORTS_ATOMIC_RMW
	select ARCH_USE_BUILTIN_BSWAP
	select ARCH_USE_CMPXCHG_LOCKREF
	select ARCH_WANT_IPC_PARSE_VERSION
	select BUILDTIME_EXTABLE_SORT if MMU
	select CLONE_BACKWARDS
	select CPU_PM if (SUSPEND || CPU_IDLE)
	select DCACHE_WORD_ACCESS if HAVE_EFFICIENT_UNALIGNED_ACCESS
	select GENERIC_ALLOCATOR
	select GENERIC_ATOMIC64 if (CPU_V7M || CPU_V6 || !CPU_32v6K || !AEABI)
	select GENERIC_CLOCKEVENTS_BROADCAST if SMP
	select GENERIC_IDLE_POLL_SETUP
	select GENERIC_IRQ_PROBE
	select GENERIC_IRQ_SHOW
	select GENERIC_PCI_IOMAP
	select GENERIC_SCHED_CLOCK
	select GENERIC_SMP_IDLE_THREAD
	select GENERIC_STRNCPY_FROM_USER
	select GENERIC_STRNLEN_USER
	select HANDLE_DOMAIN_IRQ
	select HARDIRQS_SW_RESEND
<<<<<<< HEAD
=======
	select HAVE_ARCH_AUDITSYSCALL if (AEABI && !OABI_COMPAT)
>>>>>>> fc14f9c1
	select HAVE_ARCH_JUMP_LABEL if !XIP_KERNEL
	select HAVE_ARCH_KGDB
	select HAVE_ARCH_SECCOMP_FILTER if (AEABI && !OABI_COMPAT)
	select HAVE_ARCH_TRACEHOOK
	select HAVE_BPF_JIT
	select HAVE_CC_STACKPROTECTOR
	select HAVE_CONTEXT_TRACKING
	select HAVE_C_RECORDMCOUNT
	select HAVE_DEBUG_KMEMLEAK
	select HAVE_DMA_API_DEBUG
	select HAVE_DMA_ATTRS
	select HAVE_DMA_CONTIGUOUS if MMU
	select HAVE_DYNAMIC_FTRACE if (!XIP_KERNEL)
	select HAVE_EFFICIENT_UNALIGNED_ACCESS if (CPU_V6 || CPU_V6K || CPU_V7) && MMU
	select HAVE_FTRACE_MCOUNT_RECORD if (!XIP_KERNEL)
	select HAVE_FUNCTION_GRAPH_TRACER if (!THUMB2_KERNEL)
	select HAVE_FUNCTION_TRACER if (!XIP_KERNEL)
	select HAVE_GENERIC_DMA_COHERENT
	select HAVE_HW_BREAKPOINT if (PERF_EVENTS && (CPU_V6 || CPU_V6K || CPU_V7))
	select HAVE_IDE if PCI || ISA || PCMCIA
	select HAVE_IRQ_TIME_ACCOUNTING
	select HAVE_KERNEL_GZIP
	select HAVE_KERNEL_LZ4
	select HAVE_KERNEL_LZMA
	select HAVE_KERNEL_LZO
	select HAVE_KERNEL_XZ
	select HAVE_KPROBES if !XIP_KERNEL
	select HAVE_KRETPROBES if (HAVE_KPROBES)
	select HAVE_MEMBLOCK
	select HAVE_MOD_ARCH_SPECIFIC if ARM_UNWIND
	select HAVE_OPROFILE if (HAVE_PERF_EVENTS)
	select HAVE_PERF_EVENTS
	select HAVE_PERF_REGS
	select HAVE_PERF_USER_STACK_DUMP
	select HAVE_RCU_TABLE_FREE if (SMP && ARM_LPAE)
	select HAVE_REGS_AND_STACK_ACCESS_API
	select HAVE_SYSCALL_TRACEPOINTS
	select HAVE_UID16
	select HAVE_VIRT_CPU_ACCOUNTING_GEN
	select IRQ_FORCED_THREADING
	select MODULES_USE_ELF_REL
	select NO_BOOTMEM
	select OLD_SIGACTION
	select OLD_SIGSUSPEND3
	select PERF_USE_VMALLOC
	select RTC_LIB
	select SYS_SUPPORTS_APM_EMULATION
	# Above selects are sorted alphabetically; please add new ones
	# according to that.  Thanks.
	help
	  The ARM series is a line of low-power-consumption RISC chip designs
	  licensed by ARM Ltd and targeted at embedded applications and
	  handhelds such as the Compaq IPAQ.  ARM-based PCs are no longer
	  manufactured, but legacy ARM-based PC hardware remains popular in
	  Europe.  There is an ARM Linux project with a web page at
	  <http://www.arm.linux.org.uk/>.

config ARM_HAS_SG_CHAIN
	select ARCH_HAS_SG_CHAIN
	bool

config NEED_SG_DMA_LENGTH
	bool

config ARM_DMA_USE_IOMMU
	bool
	select ARM_HAS_SG_CHAIN
	select NEED_SG_DMA_LENGTH

if ARM_DMA_USE_IOMMU

config ARM_DMA_IOMMU_ALIGNMENT
	int "Maximum PAGE_SIZE order of alignment for DMA IOMMU buffers"
	range 4 9
	default 8
	help
	  DMA mapping framework by default aligns all buffers to the smallest
	  PAGE_SIZE order which is greater than or equal to the requested buffer
	  size. This works well for buffers up to a few hundreds kilobytes, but
	  for larger buffers it just a waste of address space. Drivers which has
	  relatively small addressing window (like 64Mib) might run out of
	  virtual space with just a few allocations.

	  With this parameter you can specify the maximum PAGE_SIZE order for
	  DMA IOMMU buffers. Larger buffers will be aligned only to this
	  specified order. The order is expressed as a power of two multiplied
	  by the PAGE_SIZE.

endif

config MIGHT_HAVE_PCI
	bool

config SYS_SUPPORTS_APM_EMULATION
	bool

config HAVE_TCM
	bool
	select GENERIC_ALLOCATOR

config HAVE_PROC_CPU
	bool

config NO_IOPORT_MAP
	bool

config EISA
	bool
	---help---
	  The Extended Industry Standard Architecture (EISA) bus was
	  developed as an open alternative to the IBM MicroChannel bus.

	  The EISA bus provided some of the features of the IBM MicroChannel
	  bus while maintaining backward compatibility with cards made for
	  the older ISA bus.  The EISA bus saw limited use between 1988 and
	  1995 when it was made obsolete by the PCI bus.

	  Say Y here if you are building a kernel for an EISA-based machine.

	  Otherwise, say N.

config SBUS
	bool

config STACKTRACE_SUPPORT
	bool
	default y

config HAVE_LATENCYTOP_SUPPORT
	bool
	depends on !SMP
	default y

config LOCKDEP_SUPPORT
	bool
	default y

config TRACE_IRQFLAGS_SUPPORT
	bool
	default y

config RWSEM_XCHGADD_ALGORITHM
	bool
	default y

config ARCH_HAS_ILOG2_U32
	bool

config ARCH_HAS_ILOG2_U64
	bool

config ARCH_HAS_BANDGAP
	bool

config GENERIC_HWEIGHT
	bool
	default y

config GENERIC_CALIBRATE_DELAY
	bool
	default y

config ARCH_MAY_HAVE_PC_FDC
	bool

config ZONE_DMA
	bool

config NEED_DMA_MAP_STATE
       def_bool y

config ARCH_SUPPORTS_UPROBES
	def_bool y

config ARCH_HAS_DMA_SET_COHERENT_MASK
	bool

config GENERIC_ISA_DMA
	bool

config FIQ
	bool

config NEED_RET_TO_USER
	bool

config ARCH_MTD_XIP
	bool

config VECTORS_BASE
	hex
	default 0xffff0000 if MMU || CPU_HIGH_VECTOR
	default DRAM_BASE if REMAP_VECTORS_TO_RAM
	default 0x00000000
	help
	  The base address of exception vectors.  This must be two pages
	  in size.

config ARM_PATCH_PHYS_VIRT
	bool "Patch physical to virtual translations at runtime" if EMBEDDED
	default y
	depends on !XIP_KERNEL && MMU
	depends on !ARCH_REALVIEW || !SPARSEMEM
	help
	  Patch phys-to-virt and virt-to-phys translation functions at
	  boot and module load time according to the position of the
	  kernel in system memory.

	  This can only be used with non-XIP MMU kernels where the base
	  of physical memory is at a 16MB boundary.

	  Only disable this option if you know that you do not require
	  this feature (eg, building a kernel for a single machine) and
	  you need to shrink the kernel to the minimal size.

config NEED_MACH_IO_H
	bool
	help
	  Select this when mach/io.h is required to provide special
	  definitions for this platform.  The need for mach/io.h should
	  be avoided when possible.

config NEED_MACH_MEMORY_H
	bool
	help
	  Select this when mach/memory.h is required to provide special
	  definitions for this platform.  The need for mach/memory.h should
	  be avoided when possible.

config PHYS_OFFSET
	hex "Physical address of main memory" if MMU
	depends on !ARM_PATCH_PHYS_VIRT
	default DRAM_BASE if !MMU
	default 0x00000000 if ARCH_EBSA110 || \
			EP93XX_SDCE3_SYNC_PHYS_OFFSET || \
			ARCH_FOOTBRIDGE || \
			ARCH_INTEGRATOR || \
			ARCH_IOP13XX || \
			ARCH_KS8695 || \
			(ARCH_REALVIEW && !REALVIEW_HIGH_PHYS_OFFSET)
	default 0x10000000 if ARCH_OMAP1 || ARCH_RPC
	default 0x20000000 if ARCH_S5PV210
	default 0x70000000 if REALVIEW_HIGH_PHYS_OFFSET
	default 0xc0000000 if EP93XX_SDCE0_PHYS_OFFSET || ARCH_SA1100
	default 0xd0000000 if EP93XX_SDCE1_PHYS_OFFSET
	default 0xe0000000 if EP93XX_SDCE2_PHYS_OFFSET
	default 0xf0000000 if EP93XX_SDCE3_ASYNC_PHYS_OFFSET
	help
	  Please provide the physical address corresponding to the
	  location of main memory in your system.

config GENERIC_BUG
	def_bool y
	depends on BUG

source "init/Kconfig"

source "kernel/Kconfig.freezer"

menu "System Type"

config MMU
	bool "MMU-based Paged Memory Management Support"
	default y
	help
	  Select if you want MMU-based virtualised addressing space
	  support by paged memory management. If unsure, say 'Y'.

#
# The "ARM system type" choice list is ordered alphabetically by option
# text.  Please add new entries in the option alphabetic order.
#
choice
	prompt "ARM system type"
	default ARCH_VERSATILE if !MMU
	default ARCH_MULTIPLATFORM if MMU

config ARCH_MULTIPLATFORM
	bool "Allow multiple platforms to be selected"
	depends on MMU
	select ARCH_WANT_OPTIONAL_GPIOLIB
	select ARM_HAS_SG_CHAIN
	select ARM_PATCH_PHYS_VIRT
	select AUTO_ZRELADDR
	select CLKSRC_OF
	select COMMON_CLK
	select GENERIC_CLOCKEVENTS
	select MIGHT_HAVE_PCI
	select MULTI_IRQ_HANDLER
	select SPARSE_IRQ
	select USE_OF

config ARCH_INTEGRATOR
	bool "ARM Ltd. Integrator family"
	select ARM_AMBA
	select ARM_PATCH_PHYS_VIRT if MMU
	select AUTO_ZRELADDR
	select COMMON_CLK
	select COMMON_CLK_VERSATILE
	select GENERIC_CLOCKEVENTS
	select HAVE_TCM
	select ICST
	select MULTI_IRQ_HANDLER
	select PLAT_VERSATILE
	select SPARSE_IRQ
	select USE_OF
	select VERSATILE_FPGA_IRQ
	help
	  Support for ARM's Integrator platform.

config ARCH_REALVIEW
	bool "ARM Ltd. RealView family"
	select ARCH_WANT_OPTIONAL_GPIOLIB
	select ARM_AMBA
	select ARM_TIMER_SP804
	select COMMON_CLK
	select COMMON_CLK_VERSATILE
	select GENERIC_CLOCKEVENTS
	select GPIO_PL061 if GPIOLIB
	select ICST
	select NEED_MACH_MEMORY_H
	select PLAT_VERSATILE
	help
	  This enables support for ARM Ltd RealView boards.

config ARCH_VERSATILE
	bool "ARM Ltd. Versatile family"
	select ARCH_WANT_OPTIONAL_GPIOLIB
	select ARM_AMBA
	select ARM_TIMER_SP804
	select ARM_VIC
	select CLKDEV_LOOKUP
	select GENERIC_CLOCKEVENTS
	select HAVE_MACH_CLKDEV
	select ICST
	select PLAT_VERSATILE
	select PLAT_VERSATILE_CLOCK
	select VERSATILE_FPGA_IRQ
	help
	  This enables support for ARM Ltd Versatile board.

config ARCH_AT91
	bool "Atmel AT91"
	select ARCH_REQUIRE_GPIOLIB
	select CLKDEV_LOOKUP
	select IRQ_DOMAIN
	select NEED_MACH_IO_H if PCCARD
	select PINCTRL
	select PINCTRL_AT91 if USE_OF
	help
	  This enables support for systems based on Atmel
	  AT91RM9200 and AT91SAM9* processors.

config ARCH_CLPS711X
	bool "Cirrus Logic CLPS711x/EP721x/EP731x-based"
	select ARCH_REQUIRE_GPIOLIB
	select AUTO_ZRELADDR
	select CLKSRC_MMIO
	select COMMON_CLK
	select CPU_ARM720T
	select GENERIC_CLOCKEVENTS
	select MFD_SYSCON
	select SOC_BUS
	help
	  Support for Cirrus Logic 711x/721x/731x based boards.

config ARCH_GEMINI
	bool "Cortina Systems Gemini"
	select ARCH_REQUIRE_GPIOLIB
	select CLKSRC_MMIO
	select CPU_FA526
	select GENERIC_CLOCKEVENTS
	help
	  Support for the Cortina Systems Gemini family SoCs

config ARCH_EBSA110
	bool "EBSA-110"
	select ARCH_USES_GETTIMEOFFSET
	select CPU_SA110
	select ISA
	select NEED_MACH_IO_H
	select NEED_MACH_MEMORY_H
	select NO_IOPORT_MAP
	help
	  This is an evaluation board for the StrongARM processor available
	  from Digital. It has limited hardware on-board, including an
	  Ethernet interface, two PCMCIA sockets, two serial ports and a
	  parallel port.

config ARCH_EFM32
	bool "Energy Micro efm32"
	depends on !MMU
	select ARCH_REQUIRE_GPIOLIB
	select ARM_NVIC
	select AUTO_ZRELADDR
	select CLKSRC_OF
	select COMMON_CLK
	select CPU_V7M
	select GENERIC_CLOCKEVENTS
	select NO_DMA
	select NO_IOPORT_MAP
	select SPARSE_IRQ
	select USE_OF
	help
	  Support for Energy Micro's (now Silicon Labs) efm32 Giant Gecko
	  processors.

config ARCH_EP93XX
	bool "EP93xx-based"
	select ARCH_HAS_HOLES_MEMORYMODEL
	select ARCH_REQUIRE_GPIOLIB
	select ARCH_USES_GETTIMEOFFSET
	select ARM_AMBA
	select ARM_VIC
	select CLKDEV_LOOKUP
	select CPU_ARM920T
	help
	  This enables support for the Cirrus EP93xx series of CPUs.

config ARCH_FOOTBRIDGE
	bool "FootBridge"
	select CPU_SA110
	select FOOTBRIDGE
	select GENERIC_CLOCKEVENTS
	select HAVE_IDE
	select NEED_MACH_IO_H if !MMU
	select NEED_MACH_MEMORY_H
	help
	  Support for systems based on the DC21285 companion chip
	  ("FootBridge"), such as the Simtec CATS and the Rebel NetWinder.

config ARCH_NETX
	bool "Hilscher NetX based"
	select ARM_VIC
	select CLKSRC_MMIO
	select CPU_ARM926T
	select GENERIC_CLOCKEVENTS
	help
	  This enables support for systems based on the Hilscher NetX Soc

config ARCH_IOP13XX
	bool "IOP13xx-based"
	depends on MMU
	select CPU_XSC3
	select NEED_MACH_MEMORY_H
	select NEED_RET_TO_USER
	select PCI
	select PLAT_IOP
	select VMSPLIT_1G
	select SPARSE_IRQ
	help
	  Support for Intel's IOP13XX (XScale) family of processors.

config ARCH_IOP32X
	bool "IOP32x-based"
	depends on MMU
	select ARCH_REQUIRE_GPIOLIB
	select CPU_XSCALE
	select GPIO_IOP
	select NEED_RET_TO_USER
	select PCI
	select PLAT_IOP
	help
	  Support for Intel's 80219 and IOP32X (XScale) family of
	  processors.

config ARCH_IOP33X
	bool "IOP33x-based"
	depends on MMU
	select ARCH_REQUIRE_GPIOLIB
	select CPU_XSCALE
	select GPIO_IOP
	select NEED_RET_TO_USER
	select PCI
	select PLAT_IOP
	help
	  Support for Intel's IOP33X (XScale) family of processors.

config ARCH_IXP4XX
	bool "IXP4xx-based"
	depends on MMU
	select ARCH_HAS_DMA_SET_COHERENT_MASK
	select ARCH_REQUIRE_GPIOLIB
	select ARCH_SUPPORTS_BIG_ENDIAN
	select CLKSRC_MMIO
	select CPU_XSCALE
	select DMABOUNCE if PCI
	select GENERIC_CLOCKEVENTS
	select MIGHT_HAVE_PCI
	select NEED_MACH_IO_H
	select USB_EHCI_BIG_ENDIAN_DESC
	select USB_EHCI_BIG_ENDIAN_MMIO
	help
	  Support for Intel's IXP4XX (XScale) family of processors.

config ARCH_DOVE
	bool "Marvell Dove"
	select ARCH_REQUIRE_GPIOLIB
	select CPU_PJ4
	select GENERIC_CLOCKEVENTS
	select MIGHT_HAVE_PCI
	select MVEBU_MBUS
	select PINCTRL
	select PINCTRL_DOVE
	select PLAT_ORION_LEGACY
	help
	  Support for the Marvell Dove SoC 88AP510

config ARCH_MV78XX0
	bool "Marvell MV78xx0"
	select ARCH_REQUIRE_GPIOLIB
	select CPU_FEROCEON
	select GENERIC_CLOCKEVENTS
	select MVEBU_MBUS
	select PCI
	select PLAT_ORION_LEGACY
	help
	  Support for the following Marvell MV78xx0 series SoCs:
	  MV781x0, MV782x0.

config ARCH_ORION5X
	bool "Marvell Orion"
	depends on MMU
	select ARCH_REQUIRE_GPIOLIB
	select CPU_FEROCEON
	select GENERIC_CLOCKEVENTS
	select MVEBU_MBUS
	select PCI
	select PLAT_ORION_LEGACY
	help
	  Support for the following Marvell Orion 5x series SoCs:
	  Orion-1 (5181), Orion-VoIP (5181L), Orion-NAS (5182),
	  Orion-2 (5281), Orion-1-90 (6183).

config ARCH_MMP
	bool "Marvell PXA168/910/MMP2"
	depends on MMU
	select ARCH_REQUIRE_GPIOLIB
	select CLKDEV_LOOKUP
	select GENERIC_ALLOCATOR
	select GENERIC_CLOCKEVENTS
	select GPIO_PXA
	select IRQ_DOMAIN
	select MULTI_IRQ_HANDLER
	select PINCTRL
	select PLAT_PXA
	select SPARSE_IRQ
	help
	  Support for Marvell's PXA168/PXA910(MMP) and MMP2 processor line.

config ARCH_KS8695
	bool "Micrel/Kendin KS8695"
	select ARCH_REQUIRE_GPIOLIB
	select CLKSRC_MMIO
	select CPU_ARM922T
	select GENERIC_CLOCKEVENTS
	select NEED_MACH_MEMORY_H
	help
	  Support for Micrel/Kendin KS8695 "Centaur" (ARM922T) based
	  System-on-Chip devices.

config ARCH_W90X900
	bool "Nuvoton W90X900 CPU"
	select ARCH_REQUIRE_GPIOLIB
	select CLKDEV_LOOKUP
	select CLKSRC_MMIO
	select CPU_ARM926T
	select GENERIC_CLOCKEVENTS
	help
	  Support for Nuvoton (Winbond logic dept.) ARM9 processor,
	  At present, the w90x900 has been renamed nuc900, regarding
	  the ARM series product line, you can login the following
	  link address to know more.

	  <http://www.nuvoton.com/hq/enu/ProductAndSales/ProductLines/
		ConsumerElectronicsIC/ARMMicrocontroller/ARMMicrocontroller>

config ARCH_LPC32XX
	bool "NXP LPC32XX"
	select ARCH_REQUIRE_GPIOLIB
	select ARM_AMBA
	select CLKDEV_LOOKUP
	select CLKSRC_MMIO
	select CPU_ARM926T
	select GENERIC_CLOCKEVENTS
	select HAVE_IDE
	select USE_OF
	help
	  Support for the NXP LPC32XX family of processors

config ARCH_PXA
	bool "PXA2xx/PXA3xx-based"
	depends on MMU
	select ARCH_MTD_XIP
	select ARCH_REQUIRE_GPIOLIB
	select ARM_CPU_SUSPEND if PM
	select AUTO_ZRELADDR
	select CLKDEV_LOOKUP
	select CLKSRC_MMIO
	select CLKSRC_OF
	select GENERIC_CLOCKEVENTS
	select GPIO_PXA
	select HAVE_IDE
	select MULTI_IRQ_HANDLER
	select PLAT_PXA
	select SPARSE_IRQ
	help
	  Support for Intel/Marvell's PXA2xx/PXA3xx processor line.

config ARCH_MSM
	bool "Qualcomm MSM (non-multiplatform)"
	select ARCH_REQUIRE_GPIOLIB
	select COMMON_CLK
	select GENERIC_CLOCKEVENTS
	help
	  Support for Qualcomm MSM/QSD based systems.  This runs on the
	  apps processor of the MSM/QSD and depends on a shared memory
	  interface to the modem processor which runs the baseband
	  stack and controls some vital subsystems
	  (clock and power control, etc).

config ARCH_SHMOBILE_LEGACY
	bool "Renesas ARM SoCs (non-multiplatform)"
	select ARCH_SHMOBILE
	select ARM_PATCH_PHYS_VIRT if MMU
	select CLKDEV_LOOKUP
	select CPU_V7
	select GENERIC_CLOCKEVENTS
	select HAVE_ARM_SCU if SMP
	select HAVE_ARM_TWD if SMP
	select HAVE_MACH_CLKDEV
	select HAVE_SMP
	select MIGHT_HAVE_CACHE_L2X0
	select MULTI_IRQ_HANDLER
	select NO_IOPORT_MAP
	select PINCTRL
	select PM_GENERIC_DOMAINS if PM
	select SH_CLK_CPG
	select SPARSE_IRQ
	help
	  Support for Renesas ARM SoC platforms using a non-multiplatform
	  kernel. This includes the SH-Mobile, R-Mobile, EMMA-Mobile, R-Car
	  and RZ families.

config ARCH_RPC
	bool "RiscPC"
	select ARCH_ACORN
	select ARCH_MAY_HAVE_PC_FDC
	select ARCH_SPARSEMEM_ENABLE
	select ARCH_USES_GETTIMEOFFSET
	select CPU_SA110
	select FIQ
	select HAVE_IDE
	select HAVE_PATA_PLATFORM
	select ISA_DMA_API
	select NEED_MACH_IO_H
	select NEED_MACH_MEMORY_H
	select NO_IOPORT_MAP
	select VIRT_TO_BUS
	help
	  On the Acorn Risc-PC, Linux can support the internal IDE disk and
	  CD-ROM interface, serial and parallel port, and the floppy drive.

config ARCH_SA1100
	bool "SA1100-based"
	select ARCH_MTD_XIP
	select ARCH_REQUIRE_GPIOLIB
	select ARCH_SPARSEMEM_ENABLE
	select CLKDEV_LOOKUP
	select CLKSRC_MMIO
	select CPU_FREQ
	select CPU_SA1100
	select GENERIC_CLOCKEVENTS
	select HAVE_IDE
	select ISA
	select NEED_MACH_MEMORY_H
	select SPARSE_IRQ
	help
	  Support for StrongARM 11x0 based boards.

config ARCH_S3C24XX
	bool "Samsung S3C24XX SoCs"
	select ARCH_REQUIRE_GPIOLIB
	select ATAGS
	select CLKDEV_LOOKUP
	select CLKSRC_SAMSUNG_PWM
	select GENERIC_CLOCKEVENTS
	select GPIO_SAMSUNG
	select HAVE_S3C2410_I2C if I2C
	select HAVE_S3C2410_WATCHDOG if WATCHDOG
	select HAVE_S3C_RTC if RTC_CLASS
	select MULTI_IRQ_HANDLER
	select NEED_MACH_IO_H
	select SAMSUNG_ATAGS
	help
	  Samsung S3C2410, S3C2412, S3C2413, S3C2416, S3C2440, S3C2442, S3C2443
	  and S3C2450 SoCs based systems, such as the Simtec Electronics BAST
	  (<http://www.simtec.co.uk/products/EB110ITX/>), the IPAQ 1940 or the
	  Samsung SMDK2410 development board (and derivatives).

config ARCH_S3C64XX
	bool "Samsung S3C64XX"
	select ARCH_REQUIRE_GPIOLIB
	select ARM_AMBA
	select ARM_VIC
	select ATAGS
	select CLKDEV_LOOKUP
	select CLKSRC_SAMSUNG_PWM
	select COMMON_CLK_SAMSUNG
	select CPU_V6K
	select GENERIC_CLOCKEVENTS
	select GPIO_SAMSUNG
	select HAVE_S3C2410_I2C if I2C
	select HAVE_S3C2410_WATCHDOG if WATCHDOG
	select HAVE_TCM
	select NO_IOPORT_MAP
	select PLAT_SAMSUNG
	select PM_GENERIC_DOMAINS if PM
	select S3C_DEV_NAND
	select S3C_GPIO_TRACK
	select SAMSUNG_ATAGS
	select SAMSUNG_WAKEMASK
	select SAMSUNG_WDT_RESET
	help
	  Samsung S3C64XX series based systems

config ARCH_DAVINCI
	bool "TI DaVinci"
	select ARCH_HAS_HOLES_MEMORYMODEL
	select ARCH_REQUIRE_GPIOLIB
	select CLKDEV_LOOKUP
	select GENERIC_ALLOCATOR
	select GENERIC_CLOCKEVENTS
	select GENERIC_IRQ_CHIP
	select HAVE_IDE
	select TI_PRIV_EDMA
	select USE_OF
	select ZONE_DMA
	help
	  Support for TI's DaVinci platform.

config ARCH_OMAP1
	bool "TI OMAP1"
	depends on MMU
	select ARCH_HAS_HOLES_MEMORYMODEL
	select ARCH_OMAP
	select ARCH_REQUIRE_GPIOLIB
	select CLKDEV_LOOKUP
	select CLKSRC_MMIO
	select GENERIC_CLOCKEVENTS
	select GENERIC_IRQ_CHIP
	select HAVE_IDE
	select IRQ_DOMAIN
	select NEED_MACH_IO_H if PCCARD
	select NEED_MACH_MEMORY_H
	help
	  Support for older TI OMAP1 (omap7xx, omap15xx or omap16xx)

endchoice

menu "Multiple platform selection"
	depends on ARCH_MULTIPLATFORM

comment "CPU Core family selection"

config ARCH_MULTI_V4
	bool "ARMv4 based platforms (FA526)"
	depends on !ARCH_MULTI_V6_V7
	select ARCH_MULTI_V4_V5
	select CPU_FA526

config ARCH_MULTI_V4T
	bool "ARMv4T based platforms (ARM720T, ARM920T, ...)"
	depends on !ARCH_MULTI_V6_V7
	select ARCH_MULTI_V4_V5
	select CPU_ARM920T if !(CPU_ARM7TDMI || CPU_ARM720T || \
		CPU_ARM740T || CPU_ARM9TDMI || CPU_ARM922T || \
		CPU_ARM925T || CPU_ARM940T)

config ARCH_MULTI_V5
	bool "ARMv5 based platforms (ARM926T, XSCALE, PJ1, ...)"
	depends on !ARCH_MULTI_V6_V7
	select ARCH_MULTI_V4_V5
	select CPU_ARM926T if !(CPU_ARM946E || CPU_ARM1020 || \
		CPU_ARM1020E || CPU_ARM1022 || CPU_ARM1026 || \
		CPU_XSCALE || CPU_XSC3 || CPU_MOHAWK || CPU_FEROCEON)

config ARCH_MULTI_V4_V5
	bool

config ARCH_MULTI_V6
	bool "ARMv6 based platforms (ARM11)"
	select ARCH_MULTI_V6_V7
	select CPU_V6K

config ARCH_MULTI_V7
	bool "ARMv7 based platforms (Cortex-A, PJ4, Scorpion, Krait)"
	default y
	select ARCH_MULTI_V6_V7
	select CPU_V7
	select HAVE_SMP

config ARCH_MULTI_V6_V7
	bool
	select MIGHT_HAVE_CACHE_L2X0

config ARCH_MULTI_CPU_AUTO
	def_bool !(ARCH_MULTI_V4 || ARCH_MULTI_V4T || ARCH_MULTI_V6_V7)
	select ARCH_MULTI_V5

endmenu

config ARCH_VIRT
	bool "Dummy Virtual Machine" if ARCH_MULTI_V7
	select ARM_AMBA
	select ARM_GIC
	select ARM_PSCI
	select HAVE_ARM_ARCH_TIMER

#
# This is sorted alphabetically by mach-* pathname.  However, plat-*
# Kconfigs may be included either alphabetically (according to the
# plat- suffix) or along side the corresponding mach-* source.
#
source "arch/arm/mach-mvebu/Kconfig"

source "arch/arm/mach-at91/Kconfig"

source "arch/arm/mach-axxia/Kconfig"

source "arch/arm/mach-bcm/Kconfig"

source "arch/arm/mach-berlin/Kconfig"

source "arch/arm/mach-clps711x/Kconfig"

source "arch/arm/mach-cns3xxx/Kconfig"

source "arch/arm/mach-davinci/Kconfig"

source "arch/arm/mach-dove/Kconfig"

source "arch/arm/mach-ep93xx/Kconfig"

source "arch/arm/mach-footbridge/Kconfig"

source "arch/arm/mach-gemini/Kconfig"

source "arch/arm/mach-highbank/Kconfig"

source "arch/arm/mach-hisi/Kconfig"

source "arch/arm/mach-integrator/Kconfig"

source "arch/arm/mach-iop32x/Kconfig"

source "arch/arm/mach-iop33x/Kconfig"

source "arch/arm/mach-iop13xx/Kconfig"

source "arch/arm/mach-ixp4xx/Kconfig"

source "arch/arm/mach-keystone/Kconfig"

source "arch/arm/mach-ks8695/Kconfig"

source "arch/arm/mach-meson/Kconfig"

source "arch/arm/mach-msm/Kconfig"

source "arch/arm/mach-moxart/Kconfig"

source "arch/arm/mach-mv78xx0/Kconfig"

source "arch/arm/mach-imx/Kconfig"

source "arch/arm/mach-mediatek/Kconfig"

source "arch/arm/mach-mxs/Kconfig"

source "arch/arm/mach-netx/Kconfig"

source "arch/arm/mach-nomadik/Kconfig"

source "arch/arm/mach-nspire/Kconfig"

source "arch/arm/plat-omap/Kconfig"

source "arch/arm/mach-omap1/Kconfig"

source "arch/arm/mach-omap2/Kconfig"

source "arch/arm/mach-orion5x/Kconfig"

source "arch/arm/mach-picoxcell/Kconfig"

source "arch/arm/mach-pxa/Kconfig"
source "arch/arm/plat-pxa/Kconfig"

source "arch/arm/mach-mmp/Kconfig"

source "arch/arm/mach-qcom/Kconfig"

source "arch/arm/mach-realview/Kconfig"

source "arch/arm/mach-rockchip/Kconfig"

source "arch/arm/mach-sa1100/Kconfig"

source "arch/arm/mach-socfpga/Kconfig"

source "arch/arm/mach-spear/Kconfig"

source "arch/arm/mach-sti/Kconfig"

source "arch/arm/mach-s3c24xx/Kconfig"

source "arch/arm/mach-s3c64xx/Kconfig"

source "arch/arm/mach-s5pv210/Kconfig"

source "arch/arm/mach-exynos/Kconfig"
source "arch/arm/plat-samsung/Kconfig"

source "arch/arm/mach-shmobile/Kconfig"

source "arch/arm/mach-sunxi/Kconfig"

source "arch/arm/mach-prima2/Kconfig"

source "arch/arm/mach-tegra/Kconfig"

source "arch/arm/mach-u300/Kconfig"

source "arch/arm/mach-ux500/Kconfig"

source "arch/arm/mach-versatile/Kconfig"

source "arch/arm/mach-vexpress/Kconfig"
source "arch/arm/plat-versatile/Kconfig"

source "arch/arm/mach-vt8500/Kconfig"

source "arch/arm/mach-w90x900/Kconfig"

source "arch/arm/mach-zynq/Kconfig"

# Definitions to make life easier
config ARCH_ACORN
	bool

config PLAT_IOP
	bool
	select GENERIC_CLOCKEVENTS

config PLAT_ORION
	bool
	select CLKSRC_MMIO
	select COMMON_CLK
	select GENERIC_IRQ_CHIP
	select IRQ_DOMAIN

config PLAT_ORION_LEGACY
	bool
	select PLAT_ORION

config PLAT_PXA
	bool

config PLAT_VERSATILE
	bool

config ARM_TIMER_SP804
	bool
	select CLKSRC_MMIO
	select CLKSRC_OF if OF

source "arch/arm/firmware/Kconfig"

source arch/arm/mm/Kconfig

config IWMMXT
	bool "Enable iWMMXt support"
	depends on CPU_XSCALE || CPU_XSC3 || CPU_MOHAWK || CPU_PJ4 || CPU_PJ4B
	default y if PXA27x || PXA3xx || ARCH_MMP || CPU_PJ4 || CPU_PJ4B
	help
	  Enable support for iWMMXt context switching at run time if
	  running on a CPU that supports it.

config MULTI_IRQ_HANDLER
	bool
	help
	  Allow each machine to specify it's own IRQ handler at run time.

if !MMU
source "arch/arm/Kconfig-nommu"
endif

config PJ4B_ERRATA_4742
	bool "PJ4B Errata 4742: IDLE Wake Up Commands can Cause the CPU Core to Cease Operation"
	depends on CPU_PJ4B && MACH_ARMADA_370
	default y
	help
	  When coming out of either a Wait for Interrupt (WFI) or a Wait for
	  Event (WFE) IDLE states, a specific timing sensitivity exists between
	  the retiring WFI/WFE instructions and the newly issued subsequent
	  instructions.  This sensitivity can result in a CPU hang scenario.
	  Workaround:
	  The software must insert either a Data Synchronization Barrier (DSB)
	  or Data Memory Barrier (DMB) command immediately after the WFI/WFE
	  instruction

config ARM_ERRATA_326103
	bool "ARM errata: FSR write bit incorrect on a SWP to read-only memory"
	depends on CPU_V6
	help
	  Executing a SWP instruction to read-only memory does not set bit 11
	  of the FSR on the ARM 1136 prior to r1p0. This causes the kernel to
	  treat the access as a read, preventing a COW from occurring and
	  causing the faulting task to livelock.

config ARM_ERRATA_411920
	bool "ARM errata: Invalidation of the Instruction Cache operation can fail"
	depends on CPU_V6 || CPU_V6K
	help
	  Invalidation of the Instruction Cache operation can
	  fail. This erratum is present in 1136 (before r1p4), 1156 and 1176.
	  It does not affect the MPCore. This option enables the ARM Ltd.
	  recommended workaround.

config ARM_ERRATA_430973
	bool "ARM errata: Stale prediction on replaced interworking branch"
	depends on CPU_V7
	help
	  This option enables the workaround for the 430973 Cortex-A8
	  (r1p0..r1p2) erratum. If a code sequence containing an ARM/Thumb
	  interworking branch is replaced with another code sequence at the
	  same virtual address, whether due to self-modifying code or virtual
	  to physical address re-mapping, Cortex-A8 does not recover from the
	  stale interworking branch prediction. This results in Cortex-A8
	  executing the new code sequence in the incorrect ARM or Thumb state.
	  The workaround enables the BTB/BTAC operations by setting ACTLR.IBE
	  and also flushes the branch target cache at every context switch.
	  Note that setting specific bits in the ACTLR register may not be
	  available in non-secure mode.

config ARM_ERRATA_458693
	bool "ARM errata: Processor deadlock when a false hazard is created"
	depends on CPU_V7
	depends on !ARCH_MULTIPLATFORM
	help
	  This option enables the workaround for the 458693 Cortex-A8 (r2p0)
	  erratum. For very specific sequences of memory operations, it is
	  possible for a hazard condition intended for a cache line to instead
	  be incorrectly associated with a different cache line. This false
	  hazard might then cause a processor deadlock. The workaround enables
	  the L1 caching of the NEON accesses and disables the PLD instruction
	  in the ACTLR register. Note that setting specific bits in the ACTLR
	  register may not be available in non-secure mode.

config ARM_ERRATA_460075
	bool "ARM errata: Data written to the L2 cache can be overwritten with stale data"
	depends on CPU_V7
	depends on !ARCH_MULTIPLATFORM
	help
	  This option enables the workaround for the 460075 Cortex-A8 (r2p0)
	  erratum. Any asynchronous access to the L2 cache may encounter a
	  situation in which recent store transactions to the L2 cache are lost
	  and overwritten with stale memory contents from external memory. The
	  workaround disables the write-allocate mode for the L2 cache via the
	  ACTLR register. Note that setting specific bits in the ACTLR register
	  may not be available in non-secure mode.

config ARM_ERRATA_742230
	bool "ARM errata: DMB operation may be faulty"
	depends on CPU_V7 && SMP
	depends on !ARCH_MULTIPLATFORM
	help
	  This option enables the workaround for the 742230 Cortex-A9
	  (r1p0..r2p2) erratum. Under rare circumstances, a DMB instruction
	  between two write operations may not ensure the correct visibility
	  ordering of the two writes. This workaround sets a specific bit in
	  the diagnostic register of the Cortex-A9 which causes the DMB
	  instruction to behave as a DSB, ensuring the correct behaviour of
	  the two writes.

config ARM_ERRATA_742231
	bool "ARM errata: Incorrect hazard handling in the SCU may lead to data corruption"
	depends on CPU_V7 && SMP
	depends on !ARCH_MULTIPLATFORM
	help
	  This option enables the workaround for the 742231 Cortex-A9
	  (r2p0..r2p2) erratum. Under certain conditions, specific to the
	  Cortex-A9 MPCore micro-architecture, two CPUs working in SMP mode,
	  accessing some data located in the same cache line, may get corrupted
	  data due to bad handling of the address hazard when the line gets
	  replaced from one of the CPUs at the same time as another CPU is
	  accessing it. This workaround sets specific bits in the diagnostic
	  register of the Cortex-A9 which reduces the linefill issuing
	  capabilities of the processor.

config ARM_ERRATA_643719
	bool "ARM errata: LoUIS bit field in CLIDR register is incorrect"
	depends on CPU_V7 && SMP
	help
	  This option enables the workaround for the 643719 Cortex-A9 (prior to
	  r1p0) erratum. On affected cores the LoUIS bit field of the CLIDR
	  register returns zero when it should return one. The workaround
	  corrects this value, ensuring cache maintenance operations which use
	  it behave as intended and avoiding data corruption.

config ARM_ERRATA_720789
	bool "ARM errata: TLBIASIDIS and TLBIMVAIS operations can broadcast a faulty ASID"
	depends on CPU_V7
	help
	  This option enables the workaround for the 720789 Cortex-A9 (prior to
	  r2p0) erratum. A faulty ASID can be sent to the other CPUs for the
	  broadcasted CP15 TLB maintenance operations TLBIASIDIS and TLBIMVAIS.
	  As a consequence of this erratum, some TLB entries which should be
	  invalidated are not, resulting in an incoherency in the system page
	  tables. The workaround changes the TLB flushing routines to invalidate
	  entries regardless of the ASID.

config ARM_ERRATA_743622
	bool "ARM errata: Faulty hazard checking in the Store Buffer may lead to data corruption"
	depends on CPU_V7
	depends on !ARCH_MULTIPLATFORM
	help
	  This option enables the workaround for the 743622 Cortex-A9
	  (r2p*) erratum. Under very rare conditions, a faulty
	  optimisation in the Cortex-A9 Store Buffer may lead to data
	  corruption. This workaround sets a specific bit in the diagnostic
	  register of the Cortex-A9 which disables the Store Buffer
	  optimisation, preventing the defect from occurring. This has no
	  visible impact on the overall performance or power consumption of the
	  processor.

config ARM_ERRATA_751472
	bool "ARM errata: Interrupted ICIALLUIS may prevent completion of broadcasted operation"
	depends on CPU_V7
	depends on !ARCH_MULTIPLATFORM
	help
	  This option enables the workaround for the 751472 Cortex-A9 (prior
	  to r3p0) erratum. An interrupted ICIALLUIS operation may prevent the
	  completion of a following broadcasted operation if the second
	  operation is received by a CPU before the ICIALLUIS has completed,
	  potentially leading to corrupted entries in the cache or TLB.

config ARM_ERRATA_754322
	bool "ARM errata: possible faulty MMU translations following an ASID switch"
	depends on CPU_V7
	help
	  This option enables the workaround for the 754322 Cortex-A9 (r2p*,
	  r3p*) erratum. A speculative memory access may cause a page table walk
	  which starts prior to an ASID switch but completes afterwards. This
	  can populate the micro-TLB with a stale entry which may be hit with
	  the new ASID. This workaround places two dsb instructions in the mm
	  switching code so that no page table walks can cross the ASID switch.

config ARM_ERRATA_754327
	bool "ARM errata: no automatic Store Buffer drain"
	depends on CPU_V7 && SMP
	help
	  This option enables the workaround for the 754327 Cortex-A9 (prior to
	  r2p0) erratum. The Store Buffer does not have any automatic draining
	  mechanism and therefore a livelock may occur if an external agent
	  continuously polls a memory location waiting to observe an update.
	  This workaround defines cpu_relax() as smp_mb(), preventing correctly
	  written polling loops from denying visibility of updates to memory.

config ARM_ERRATA_364296
	bool "ARM errata: Possible cache data corruption with hit-under-miss enabled"
	depends on CPU_V6
	help
	  This options enables the workaround for the 364296 ARM1136
	  r0p2 erratum (possible cache data corruption with
	  hit-under-miss enabled). It sets the undocumented bit 31 in
	  the auxiliary control register and the FI bit in the control
	  register, thus disabling hit-under-miss without putting the
	  processor into full low interrupt latency mode. ARM11MPCore
	  is not affected.

config ARM_ERRATA_764369
	bool "ARM errata: Data cache line maintenance operation by MVA may not succeed"
	depends on CPU_V7 && SMP
	help
	  This option enables the workaround for erratum 764369
	  affecting Cortex-A9 MPCore with two or more processors (all
	  current revisions). Under certain timing circumstances, a data
	  cache line maintenance operation by MVA targeting an Inner
	  Shareable memory region may fail to proceed up to either the
	  Point of Coherency or to the Point of Unification of the
	  system. This workaround adds a DSB instruction before the
	  relevant cache maintenance functions and sets a specific bit
	  in the diagnostic control register of the SCU.

config ARM_ERRATA_775420
       bool "ARM errata: A data cache maintenance operation which aborts, might lead to deadlock"
       depends on CPU_V7
       help
	 This option enables the workaround for the 775420 Cortex-A9 (r2p2,
	 r2p6,r2p8,r2p10,r3p0) erratum. In case a date cache maintenance
	 operation aborts with MMU exception, it might cause the processor
	 to deadlock. This workaround puts DSB before executing ISB if
	 an abort may occur on cache maintenance.

config ARM_ERRATA_798181
	bool "ARM errata: TLBI/DSB failure on Cortex-A15"
	depends on CPU_V7 && SMP
	help
	  On Cortex-A15 (r0p0..r3p2) the TLBI*IS/DSB operations are not
	  adequately shooting down all use of the old entries. This
	  option enables the Linux kernel workaround for this erratum
	  which sends an IPI to the CPUs that are running the same ASID
	  as the one being invalidated.

config ARM_ERRATA_773022
	bool "ARM errata: incorrect instructions may be executed from loop buffer"
	depends on CPU_V7
	help
	  This option enables the workaround for the 773022 Cortex-A15
	  (up to r0p4) erratum. In certain rare sequences of code, the
	  loop buffer may deliver incorrect instructions. This
	  workaround disables the loop buffer to avoid the erratum.

endmenu

source "arch/arm/common/Kconfig"

menu "Bus support"

config ARM_AMBA
	bool

config ISA
	bool
	help
	  Find out whether you have ISA slots on your motherboard.  ISA is the
	  name of a bus system, i.e. the way the CPU talks to the other stuff
	  inside your box.  Other bus systems are PCI, EISA, MicroChannel
	  (MCA) or VESA.  ISA is an older system, now being displaced by PCI;
	  newer boards don't support it.  If you have ISA, say Y, otherwise N.

# Select ISA DMA controller support
config ISA_DMA
	bool
	select ISA_DMA_API

# Select ISA DMA interface
config ISA_DMA_API
	bool

config PCI
	bool "PCI support" if MIGHT_HAVE_PCI
	help
	  Find out whether you have a PCI motherboard. PCI is the name of a
	  bus system, i.e. the way the CPU talks to the other stuff inside
	  your box. Other bus systems are ISA, EISA, MicroChannel (MCA) or
	  VESA. If you have PCI, say Y, otherwise N.

config PCI_DOMAINS
	bool
	depends on PCI

config PCI_NANOENGINE
	bool "BSE nanoEngine PCI support"
	depends on SA1100_NANOENGINE
	help
	  Enable PCI on the BSE nanoEngine board.

config PCI_SYSCALL
	def_bool PCI

config PCI_HOST_ITE8152
	bool
	depends on PCI && MACH_ARMCORE
	default y
	select DMABOUNCE

source "drivers/pci/Kconfig"
source "drivers/pci/pcie/Kconfig"

source "drivers/pcmcia/Kconfig"

endmenu

menu "Kernel Features"

config HAVE_SMP
	bool
	help
	  This option should be selected by machines which have an SMP-
	  capable CPU.

	  The only effect of this option is to make the SMP-related
	  options available to the user for configuration.

config SMP
	bool "Symmetric Multi-Processing"
	depends on CPU_V6K || CPU_V7
	depends on GENERIC_CLOCKEVENTS
	depends on HAVE_SMP
	depends on MMU || ARM_MPU
	help
	  This enables support for systems with more than one CPU. If you have
	  a system with only one CPU, say N. If you have a system with more
	  than one CPU, say Y.

	  If you say N here, the kernel will run on uni- and multiprocessor
	  machines, but will use only one CPU of a multiprocessor machine. If
	  you say Y here, the kernel will run on many, but not all,
	  uniprocessor machines. On a uniprocessor machine, the kernel
	  will run faster if you say N here.

	  See also <file:Documentation/x86/i386/IO-APIC.txt>,
	  <file:Documentation/nmi_watchdog.txt> and the SMP-HOWTO available at
	  <http://tldp.org/HOWTO/SMP-HOWTO.html>.

	  If you don't know what to do here, say N.

config SMP_ON_UP
	bool "Allow booting SMP kernel on uniprocessor systems (EXPERIMENTAL)"
	depends on SMP && !XIP_KERNEL && MMU
	default y
	help
	  SMP kernels contain instructions which fail on non-SMP processors.
	  Enabling this option allows the kernel to modify itself to make
	  these instructions safe.  Disabling it allows about 1K of space
	  savings.

	  If you don't know what to do here, say Y.

config ARM_CPU_TOPOLOGY
	bool "Support cpu topology definition"
	depends on SMP && CPU_V7
	default y
	help
	  Support ARM cpu topology definition. The MPIDR register defines
	  affinity between processors which is then used to describe the cpu
	  topology of an ARM System.

config SCHED_MC
	bool "Multi-core scheduler support"
	depends on ARM_CPU_TOPOLOGY
	help
	  Multi-core scheduler support improves the CPU scheduler's decision
	  making when dealing with multi-core CPU chips at a cost of slightly
	  increased overhead in some places. If unsure say N here.

config SCHED_SMT
	bool "SMT scheduler support"
	depends on ARM_CPU_TOPOLOGY
	help
	  Improves the CPU scheduler's decision making when dealing with
	  MultiThreading at a cost of slightly increased overhead in some
	  places. If unsure say N here.

config HAVE_ARM_SCU
	bool
	help
	  This option enables support for the ARM system coherency unit

config HAVE_ARM_ARCH_TIMER
	bool "Architected timer support"
	depends on CPU_V7
	select ARM_ARCH_TIMER
	select GENERIC_CLOCKEVENTS
	help
	  This option enables support for the ARM architected timer

config HAVE_ARM_TWD
	bool
	depends on SMP
	select CLKSRC_OF if OF
	help
	  This options enables support for the ARM timer and watchdog unit

config MCPM
	bool "Multi-Cluster Power Management"
	depends on CPU_V7 && SMP
	help
	  This option provides the common power management infrastructure
	  for (multi-)cluster based systems, such as big.LITTLE based
	  systems.

config MCPM_QUAD_CLUSTER
	bool
	depends on MCPM
	help
	  To avoid wasting resources unnecessarily, MCPM only supports up
	  to 2 clusters by default.
	  Platforms with 3 or 4 clusters that use MCPM must select this
	  option to allow the additional clusters to be managed.

config BIG_LITTLE
	bool "big.LITTLE support (Experimental)"
	depends on CPU_V7 && SMP
	select MCPM
	help
	  This option enables support selections for the big.LITTLE
	  system architecture.

config BL_SWITCHER
	bool "big.LITTLE switcher support"
	depends on BIG_LITTLE && MCPM && HOTPLUG_CPU
	select ARM_CPU_SUSPEND
	select CPU_PM
	help
	  The big.LITTLE "switcher" provides the core functionality to
	  transparently handle transition between a cluster of A15's
	  and a cluster of A7's in a big.LITTLE system.

config BL_SWITCHER_DUMMY_IF
	tristate "Simple big.LITTLE switcher user interface"
	depends on BL_SWITCHER && DEBUG_KERNEL
	help
	  This is a simple and dummy char dev interface to control
	  the big.LITTLE switcher core code.  It is meant for
	  debugging purposes only.

choice
	prompt "Memory split"
	depends on MMU
	default VMSPLIT_3G
	help
	  Select the desired split between kernel and user memory.

	  If you are not absolutely sure what you are doing, leave this
	  option alone!

	config VMSPLIT_3G
		bool "3G/1G user/kernel split"
	config VMSPLIT_2G
		bool "2G/2G user/kernel split"
	config VMSPLIT_1G
		bool "1G/3G user/kernel split"
endchoice

config PAGE_OFFSET
	hex
	default PHYS_OFFSET if !MMU
	default 0x40000000 if VMSPLIT_1G
	default 0x80000000 if VMSPLIT_2G
	default 0xC0000000

config NR_CPUS
	int "Maximum number of CPUs (2-32)"
	range 2 32
	depends on SMP
	default "4"

config HOTPLUG_CPU
	bool "Support for hot-pluggable CPUs"
	depends on SMP
	help
	  Say Y here to experiment with turning CPUs off and on.  CPUs
	  can be controlled through /sys/devices/system/cpu.

config ARM_PSCI
	bool "Support for the ARM Power State Coordination Interface (PSCI)"
	depends on CPU_V7
	help
	  Say Y here if you want Linux to communicate with system firmware
	  implementing the PSCI specification for CPU-centric power
	  management operations described in ARM document number ARM DEN
	  0022A ("Power State Coordination Interface System Software on
	  ARM processors").

# The GPIO number here must be sorted by descending number. In case of
# a multiplatform kernel, we just want the highest value required by the
# selected platforms.
config ARCH_NR_GPIO
	int
	default 1024 if ARCH_SHMOBILE || ARCH_TEGRA
	default 512 if ARCH_EXYNOS || ARCH_KEYSTONE || SOC_OMAP5 || \
		SOC_DRA7XX || ARCH_S3C24XX || ARCH_S3C64XX || ARCH_S5PV210
	default 416 if ARCH_SUNXI
	default 392 if ARCH_U8500
	default 352 if ARCH_VT8500
	default 288 if ARCH_ROCKCHIP
	default 264 if MACH_H4700
	default 0
	help
	  Maximum number of GPIOs in the system.

	  If unsure, leave the default value.

source kernel/Kconfig.preempt

config HZ_FIXED
	int
	default 200 if ARCH_EBSA110 || ARCH_S3C24XX || \
		ARCH_S5PV210 || ARCH_EXYNOS4
	default AT91_TIMER_HZ if ARCH_AT91
	default SHMOBILE_TIMER_HZ if ARCH_SHMOBILE_LEGACY
	default 0

choice
	depends on HZ_FIXED = 0
	prompt "Timer frequency"

config HZ_100
	bool "100 Hz"

config HZ_200
	bool "200 Hz"

config HZ_250
	bool "250 Hz"

config HZ_300
	bool "300 Hz"

config HZ_500
	bool "500 Hz"

config HZ_1000
	bool "1000 Hz"

endchoice

config HZ
	int
	default HZ_FIXED if HZ_FIXED != 0
	default 100 if HZ_100
	default 200 if HZ_200
	default 250 if HZ_250
	default 300 if HZ_300
	default 500 if HZ_500
	default 1000

config SCHED_HRTICK
	def_bool HIGH_RES_TIMERS

config THUMB2_KERNEL
	bool "Compile the kernel in Thumb-2 mode" if !CPU_THUMBONLY
	depends on (CPU_V7 || CPU_V7M) && !CPU_V6 && !CPU_V6K
	default y if CPU_THUMBONLY
	select AEABI
	select ARM_ASM_UNIFIED
	select ARM_UNWIND
	help
	  By enabling this option, the kernel will be compiled in
	  Thumb-2 mode. A compiler/assembler that understand the unified
	  ARM-Thumb syntax is needed.

	  If unsure, say N.

config THUMB2_AVOID_R_ARM_THM_JUMP11
	bool "Work around buggy Thumb-2 short branch relocations in gas"
	depends on THUMB2_KERNEL && MODULES
	default y
	help
	  Various binutils versions can resolve Thumb-2 branches to
	  locally-defined, preemptible global symbols as short-range "b.n"
	  branch instructions.

	  This is a problem, because there's no guarantee the final
	  destination of the symbol, or any candidate locations for a
	  trampoline, are within range of the branch.  For this reason, the
	  kernel does not support fixing up the R_ARM_THM_JUMP11 (102)
	  relocation in modules at all, and it makes little sense to add
	  support.

	  The symptom is that the kernel fails with an "unsupported
	  relocation" error when loading some modules.

	  Until fixed tools are available, passing
	  -fno-optimize-sibling-calls to gcc should prevent gcc generating
	  code which hits this problem, at the cost of a bit of extra runtime
	  stack usage in some cases.

	  The problem is described in more detail at:
	      https://bugs.launchpad.net/binutils-linaro/+bug/725126

	  Only Thumb-2 kernels are affected.

	  Unless you are sure your tools don't have this problem, say Y.

config ARM_ASM_UNIFIED
	bool

config AEABI
	bool "Use the ARM EABI to compile the kernel"
	help
	  This option allows for the kernel to be compiled using the latest
	  ARM ABI (aka EABI).  This is only useful if you are using a user
	  space environment that is also compiled with EABI.

	  Since there are major incompatibilities between the legacy ABI and
	  EABI, especially with regard to structure member alignment, this
	  option also changes the kernel syscall calling convention to
	  disambiguate both ABIs and allow for backward compatibility support
	  (selected with CONFIG_OABI_COMPAT).

	  To use this you need GCC version 4.0.0 or later.

config OABI_COMPAT
	bool "Allow old ABI binaries to run with this kernel (EXPERIMENTAL)"
	depends on AEABI && !THUMB2_KERNEL
	help
	  This option preserves the old syscall interface along with the
	  new (ARM EABI) one. It also provides a compatibility layer to
	  intercept syscalls that have structure arguments which layout
	  in memory differs between the legacy ABI and the new ARM EABI
	  (only for non "thumb" binaries). This option adds a tiny
	  overhead to all syscalls and produces a slightly larger kernel.

	  The seccomp filter system will not be available when this is
	  selected, since there is no way yet to sensibly distinguish
	  between calling conventions during filtering.

	  If you know you'll be using only pure EABI user space then you
	  can say N here. If this option is not selected and you attempt
	  to execute a legacy ABI binary then the result will be
	  UNPREDICTABLE (in fact it can be predicted that it won't work
	  at all). If in doubt say N.

config ARCH_HAS_HOLES_MEMORYMODEL
	bool

config ARCH_SPARSEMEM_ENABLE
	bool

config ARCH_SPARSEMEM_DEFAULT
	def_bool ARCH_SPARSEMEM_ENABLE

config ARCH_SELECT_MEMORY_MODEL
	def_bool ARCH_SPARSEMEM_ENABLE

config HAVE_ARCH_PFN_VALID
	def_bool ARCH_HAS_HOLES_MEMORYMODEL || !SPARSEMEM

config HAVE_GENERIC_RCU_GUP
	def_bool y
	depends on ARM_LPAE

config HIGHMEM
	bool "High Memory Support"
	depends on MMU
	help
	  The address space of ARM processors is only 4 Gigabytes large
	  and it has to accommodate user address space, kernel address
	  space as well as some memory mapped IO. That means that, if you
	  have a large amount of physical memory and/or IO, not all of the
	  memory can be "permanently mapped" by the kernel. The physical
	  memory that is not permanently mapped is called "high memory".

	  Depending on the selected kernel/user memory split, minimum
	  vmalloc space and actual amount of RAM, you may not need this
	  option which should result in a slightly faster kernel.

	  If unsure, say n.

config HIGHPTE
	bool "Allocate 2nd-level pagetables from highmem"
	depends on HIGHMEM

config HW_PERF_EVENTS
	bool "Enable hardware performance counter support for perf events"
	depends on PERF_EVENTS
	default y
	help
	  Enable hardware performance counter support for perf events. If
	  disabled, perf events will use software events only.

config SYS_SUPPORTS_HUGETLBFS
       def_bool y
       depends on ARM_LPAE

config HAVE_ARCH_TRANSPARENT_HUGEPAGE
       def_bool y
       depends on ARM_LPAE

config ARCH_WANT_GENERAL_HUGETLB
	def_bool y

source "mm/Kconfig"

config FORCE_MAX_ZONEORDER
	int "Maximum zone order" if ARCH_SHMOBILE_LEGACY
	range 11 64 if ARCH_SHMOBILE_LEGACY
	default "12" if SOC_AM33XX
	default "9" if SA1111 || ARCH_EFM32
	default "11"
	help
	  The kernel memory allocator divides physically contiguous memory
	  blocks into "zones", where each zone is a power of two number of
	  pages.  This option selects the largest power of two that the kernel
	  keeps in the memory allocator.  If you need to allocate very large
	  blocks of physically contiguous memory, then you may need to
	  increase this value.

	  This config option is actually maximum order plus one. For example,
	  a value of 11 means that the largest free memory block is 2^10 pages.

config ALIGNMENT_TRAP
	bool
	depends on CPU_CP15_MMU
	default y if !ARCH_EBSA110
	select HAVE_PROC_CPU if PROC_FS
	help
	  ARM processors cannot fetch/store information which is not
	  naturally aligned on the bus, i.e., a 4 byte fetch must start at an
	  address divisible by 4. On 32-bit ARM processors, these non-aligned
	  fetch/store instructions will be emulated in software if you say
	  here, which has a severe performance impact. This is necessary for
	  correct operation of some network protocols. With an IP-only
	  configuration it is safe to say N, otherwise say Y.

config UACCESS_WITH_MEMCPY
	bool "Use kernel mem{cpy,set}() for {copy_to,clear}_user()"
	depends on MMU
	default y if CPU_FEROCEON
	help
	  Implement faster copy_to_user and clear_user methods for CPU
	  cores where a 8-word STM instruction give significantly higher
	  memory write throughput than a sequence of individual 32bit stores.

	  A possible side effect is a slight increase in scheduling latency
	  between threads sharing the same address space if they invoke
	  such copy operations with large buffers.

	  However, if the CPU data cache is using a write-allocate mode,
	  this option is unlikely to provide any performance gain.

config SECCOMP
	bool
	prompt "Enable seccomp to safely compute untrusted bytecode"
	---help---
	  This kernel feature is useful for number crunching applications
	  that may need to compute untrusted bytecode during their
	  execution. By using pipes or other transports made available to
	  the process as file descriptors supporting the read/write
	  syscalls, it's possible to isolate those applications in
	  their own address space using seccomp. Once seccomp is
	  enabled via prctl(PR_SET_SECCOMP), it cannot be disabled
	  and the task is only allowed to execute a few safe syscalls
	  defined by each seccomp mode.

config SWIOTLB
	def_bool y

config IOMMU_HELPER
	def_bool SWIOTLB

config XEN_DOM0
	def_bool y
	depends on XEN

config XEN
	bool "Xen guest support on ARM"
	depends on ARM && AEABI && OF
	depends on CPU_V7 && !CPU_V6
	depends on !GENERIC_ATOMIC64
	depends on MMU
	select ARCH_DMA_ADDR_T_64BIT
	select ARM_PSCI
	select SWIOTLB_XEN
	help
	  Say Y if you want to run Linux in a Virtual Machine on Xen on ARM.

endmenu

menu "Boot options"

config USE_OF
	bool "Flattened Device Tree support"
	select IRQ_DOMAIN
	select OF
	select OF_EARLY_FLATTREE
	select OF_RESERVED_MEM
	help
	  Include support for flattened device tree machine descriptions.

config ATAGS
	bool "Support for the traditional ATAGS boot data passing" if USE_OF
	default y
	help
	  This is the traditional way of passing data to the kernel at boot
	  time. If you are solely relying on the flattened device tree (or
	  the ARM_ATAG_DTB_COMPAT option) then you may unselect this option
	  to remove ATAGS support from your kernel binary.  If unsure,
	  leave this to y.

config DEPRECATED_PARAM_STRUCT
	bool "Provide old way to pass kernel parameters"
	depends on ATAGS
	help
	  This was deprecated in 2001 and announced to live on for 5 years.
	  Some old boot loaders still use this way.

# Compressed boot loader in ROM.  Yes, we really want to ask about
# TEXT and BSS so we preserve their values in the config files.
config ZBOOT_ROM_TEXT
	hex "Compressed ROM boot loader base address"
	default "0"
	help
	  The physical address at which the ROM-able zImage is to be
	  placed in the target.  Platforms which normally make use of
	  ROM-able zImage formats normally set this to a suitable
	  value in their defconfig file.

	  If ZBOOT_ROM is not enabled, this has no effect.

config ZBOOT_ROM_BSS
	hex "Compressed ROM boot loader BSS address"
	default "0"
	help
	  The base address of an area of read/write memory in the target
	  for the ROM-able zImage which must be available while the
	  decompressor is running. It must be large enough to hold the
	  entire decompressed kernel plus an additional 128 KiB.
	  Platforms which normally make use of ROM-able zImage formats
	  normally set this to a suitable value in their defconfig file.

	  If ZBOOT_ROM is not enabled, this has no effect.

config ZBOOT_ROM
	bool "Compressed boot loader in ROM/flash"
	depends on ZBOOT_ROM_TEXT != ZBOOT_ROM_BSS
	depends on !ARM_APPENDED_DTB && !XIP_KERNEL && !AUTO_ZRELADDR
	help
	  Say Y here if you intend to execute your compressed kernel image
	  (zImage) directly from ROM or flash.  If unsure, say N.

choice
	prompt "Include SD/MMC loader in zImage (EXPERIMENTAL)"
	depends on ZBOOT_ROM && ARCH_SH7372
	default ZBOOT_ROM_NONE
	help
	  Include experimental SD/MMC loading code in the ROM-able zImage.
	  With this enabled it is possible to write the ROM-able zImage
	  kernel image to an MMC or SD card and boot the kernel straight
	  from the reset vector. At reset the processor Mask ROM will load
	  the first part of the ROM-able zImage which in turn loads the
	  rest the kernel image to RAM.

config ZBOOT_ROM_NONE
	bool "No SD/MMC loader in zImage (EXPERIMENTAL)"
	help
	  Do not load image from SD or MMC

config ZBOOT_ROM_MMCIF
	bool "Include MMCIF loader in zImage (EXPERIMENTAL)"
	help
	  Load image from MMCIF hardware block.

config ZBOOT_ROM_SH_MOBILE_SDHI
	bool "Include SuperH Mobile SDHI loader in zImage (EXPERIMENTAL)"
	help
	  Load image from SDHI hardware block

endchoice

config ARM_APPENDED_DTB
	bool "Use appended device tree blob to zImage (EXPERIMENTAL)"
	depends on OF
	help
	  With this option, the boot code will look for a device tree binary
	  (DTB) appended to zImage
	  (e.g. cat zImage <filename>.dtb > zImage_w_dtb).

	  This is meant as a backward compatibility convenience for those
	  systems with a bootloader that can't be upgraded to accommodate
	  the documented boot protocol using a device tree.

	  Beware that there is very little in terms of protection against
	  this option being confused by leftover garbage in memory that might
	  look like a DTB header after a reboot if no actual DTB is appended
	  to zImage.  Do not leave this option active in a production kernel
	  if you don't intend to always append a DTB.  Proper passing of the
	  location into r2 of a bootloader provided DTB is always preferable
	  to this option.

config ARM_ATAG_DTB_COMPAT
	bool "Supplement the appended DTB with traditional ATAG information"
	depends on ARM_APPENDED_DTB
	help
	  Some old bootloaders can't be updated to a DTB capable one, yet
	  they provide ATAGs with memory configuration, the ramdisk address,
	  the kernel cmdline string, etc.  Such information is dynamically
	  provided by the bootloader and can't always be stored in a static
	  DTB.  To allow a device tree enabled kernel to be used with such
	  bootloaders, this option allows zImage to extract the information
	  from the ATAG list and store it at run time into the appended DTB.

choice
	prompt "Kernel command line type" if ARM_ATAG_DTB_COMPAT
	default ARM_ATAG_DTB_COMPAT_CMDLINE_FROM_BOOTLOADER

config ARM_ATAG_DTB_COMPAT_CMDLINE_FROM_BOOTLOADER
	bool "Use bootloader kernel arguments if available"
	help
	  Uses the command-line options passed by the boot loader instead of
	  the device tree bootargs property. If the boot loader doesn't provide
	  any, the device tree bootargs property will be used.

config ARM_ATAG_DTB_COMPAT_CMDLINE_EXTEND
	bool "Extend with bootloader kernel arguments"
	help
	  The command-line arguments provided by the boot loader will be
	  appended to the the device tree bootargs property.

endchoice

config CMDLINE
	string "Default kernel command string"
	default ""
	help
	  On some architectures (EBSA110 and CATS), there is currently no way
	  for the boot loader to pass arguments to the kernel. For these
	  architectures, you should supply some command-line options at build
	  time by entering them here. As a minimum, you should specify the
	  memory size and the root device (e.g., mem=64M root=/dev/nfs).

choice
	prompt "Kernel command line type" if CMDLINE != ""
	default CMDLINE_FROM_BOOTLOADER
	depends on ATAGS

config CMDLINE_FROM_BOOTLOADER
	bool "Use bootloader kernel arguments if available"
	help
	  Uses the command-line options passed by the boot loader. If
	  the boot loader doesn't provide any, the default kernel command
	  string provided in CMDLINE will be used.

config CMDLINE_EXTEND
	bool "Extend bootloader kernel arguments"
	help
	  The command-line arguments provided by the boot loader will be
	  appended to the default kernel command string.

config CMDLINE_FORCE
	bool "Always use the default kernel command string"
	help
	  Always use the default kernel command string, even if the boot
	  loader passes other arguments to the kernel.
	  This is useful if you cannot or don't want to change the
	  command-line options your boot loader passes to the kernel.
endchoice

config XIP_KERNEL
	bool "Kernel Execute-In-Place from ROM"
	depends on !ARM_LPAE && !ARCH_MULTIPLATFORM
	help
	  Execute-In-Place allows the kernel to run from non-volatile storage
	  directly addressable by the CPU, such as NOR flash. This saves RAM
	  space since the text section of the kernel is not loaded from flash
	  to RAM.  Read-write sections, such as the data section and stack,
	  are still copied to RAM.  The XIP kernel is not compressed since
	  it has to run directly from flash, so it will take more space to
	  store it.  The flash address used to link the kernel object files,
	  and for storing it, is configuration dependent. Therefore, if you
	  say Y here, you must know the proper physical address where to
	  store the kernel image depending on your own flash memory usage.

	  Also note that the make target becomes "make xipImage" rather than
	  "make zImage" or "make Image".  The final kernel binary to put in
	  ROM memory will be arch/arm/boot/xipImage.

	  If unsure, say N.

config XIP_PHYS_ADDR
	hex "XIP Kernel Physical Location"
	depends on XIP_KERNEL
	default "0x00080000"
	help
	  This is the physical address in your flash memory the kernel will
	  be linked for and stored to.  This address is dependent on your
	  own flash usage.

config KEXEC
	bool "Kexec system call (EXPERIMENTAL)"
	depends on (!SMP || PM_SLEEP_SMP)
	help
	  kexec is a system call that implements the ability to shutdown your
	  current kernel, and to start another kernel.  It is like a reboot
	  but it is independent of the system firmware.   And like a reboot
	  you can start any kernel with it, not just Linux.

	  It is an ongoing process to be certain the hardware in a machine
	  is properly shutdown, so do not be surprised if this code does not
	  initially work for you.

config ATAGS_PROC
	bool "Export atags in procfs"
	depends on ATAGS && KEXEC
	default y
	help
	  Should the atags used to boot the kernel be exported in an "atags"
	  file in procfs. Useful with kexec.

config CRASH_DUMP
	bool "Build kdump crash kernel (EXPERIMENTAL)"
	help
	  Generate crash dump after being started by kexec. This should
	  be normally only set in special crash dump kernels which are
	  loaded in the main kernel with kexec-tools into a specially
	  reserved region and then later executed after a crash by
	  kdump/kexec. The crash dump kernel must be compiled to a
	  memory address not used by the main kernel

	  For more details see Documentation/kdump/kdump.txt

config AUTO_ZRELADDR
	bool "Auto calculation of the decompressed kernel image address"
	help
	  ZRELADDR is the physical address where the decompressed kernel
	  image will be placed. If AUTO_ZRELADDR is selected, the address
	  will be determined at run-time by masking the current IP with
	  0xf8000000. This assumes the zImage being placed in the first 128MB
	  from start of memory.

endmenu

menu "CPU Power Management"

source "drivers/cpufreq/Kconfig"

source "drivers/cpuidle/Kconfig"

endmenu

menu "Floating point emulation"

comment "At least one emulation must be selected"

config FPE_NWFPE
	bool "NWFPE math emulation"
	depends on (!AEABI || OABI_COMPAT) && !THUMB2_KERNEL
	---help---
	  Say Y to include the NWFPE floating point emulator in the kernel.
	  This is necessary to run most binaries. Linux does not currently
	  support floating point hardware so you need to say Y here even if
	  your machine has an FPA or floating point co-processor podule.

	  You may say N here if you are going to load the Acorn FPEmulator
	  early in the bootup.

config FPE_NWFPE_XP
	bool "Support extended precision"
	depends on FPE_NWFPE
	help
	  Say Y to include 80-bit support in the kernel floating-point
	  emulator.  Otherwise, only 32 and 64-bit support is compiled in.
	  Note that gcc does not generate 80-bit operations by default,
	  so in most cases this option only enlarges the size of the
	  floating point emulator without any good reason.

	  You almost surely want to say N here.

config FPE_FASTFPE
	bool "FastFPE math emulation (EXPERIMENTAL)"
	depends on (!AEABI || OABI_COMPAT) && !CPU_32v3
	---help---
	  Say Y here to include the FAST floating point emulator in the kernel.
	  This is an experimental much faster emulator which now also has full
	  precision for the mantissa.  It does not support any exceptions.
	  It is very simple, and approximately 3-6 times faster than NWFPE.

	  It should be sufficient for most programs.  It may be not suitable
	  for scientific calculations, but you have to check this for yourself.
	  If you do not feel you need a faster FP emulation you should better
	  choose NWFPE.

config VFP
	bool "VFP-format floating point maths"
	depends on CPU_V6 || CPU_V6K || CPU_ARM926T || CPU_V7 || CPU_FEROCEON
	help
	  Say Y to include VFP support code in the kernel. This is needed
	  if your hardware includes a VFP unit.

	  Please see <file:Documentation/arm/VFP/release-notes.txt> for
	  release notes and additional status information.

	  Say N if your target does not have VFP hardware.

config VFPv3
	bool
	depends on VFP
	default y if CPU_V7

config NEON
	bool "Advanced SIMD (NEON) Extension support"
	depends on VFPv3 && CPU_V7
	help
	  Say Y to include support code for NEON, the ARMv7 Advanced SIMD
	  Extension.

config KERNEL_MODE_NEON
	bool "Support for NEON in kernel mode"
	depends on NEON && AEABI
	help
	  Say Y to include support for NEON in kernel mode.

endmenu

menu "Userspace binary formats"

source "fs/Kconfig.binfmt"

config ARTHUR
	tristate "RISC OS personality"
	depends on !AEABI
	help
	  Say Y here to include the kernel code necessary if you want to run
	  Acorn RISC OS/Arthur binaries under Linux. This code is still very
	  experimental; if this sounds frightening, say N and sleep in peace.
	  You can also say M here to compile this support as a module (which
	  will be called arthur).

endmenu

menu "Power management options"

source "kernel/power/Kconfig"

config ARCH_SUSPEND_POSSIBLE
	depends on CPU_ARM920T || CPU_ARM926T || CPU_FEROCEON || CPU_SA1100 || \
		CPU_V6 || CPU_V6K || CPU_V7 || CPU_V7M || CPU_XSC3 || CPU_XSCALE || CPU_MOHAWK
	def_bool y

config ARM_CPU_SUSPEND
	def_bool PM_SLEEP

config ARCH_HIBERNATION_POSSIBLE
	bool
	depends on MMU
	default y if ARCH_SUSPEND_POSSIBLE

endmenu

source "net/Kconfig"

source "drivers/Kconfig"

source "fs/Kconfig"

source "arch/arm/Kconfig.debug"

source "security/Kconfig"

source "crypto/Kconfig"

source "lib/Kconfig"

source "arch/arm/kvm/Kconfig"<|MERGE_RESOLUTION|>--- conflicted
+++ resolved
@@ -3,11 +3,6 @@
 	default y
 	select ARCH_BINFMT_ELF_RANDOMIZE_PIE
 	select ARCH_HAS_ATOMIC64_DEC_IF_POSITIVE
-<<<<<<< HEAD
-	select ARCH_HAVE_CUSTOM_GPIO_H
-	select ARCH_SUPPORTS_ATOMIC_RMW
-=======
->>>>>>> fc14f9c1
 	select ARCH_HAS_TICK_BROADCAST if GENERIC_CLOCKEVENTS_BROADCAST
 	select ARCH_HAVE_CUSTOM_GPIO_H
 	select ARCH_MIGHT_HAVE_PC_PARPORT
@@ -32,10 +27,7 @@
 	select GENERIC_STRNLEN_USER
 	select HANDLE_DOMAIN_IRQ
 	select HARDIRQS_SW_RESEND
-<<<<<<< HEAD
-=======
 	select HAVE_ARCH_AUDITSYSCALL if (AEABI && !OABI_COMPAT)
->>>>>>> fc14f9c1
 	select HAVE_ARCH_JUMP_LABEL if !XIP_KERNEL
 	select HAVE_ARCH_KGDB
 	select HAVE_ARCH_SECCOMP_FILTER if (AEABI && !OABI_COMPAT)
