--- conflicted
+++ resolved
@@ -2307,13 +2307,9 @@
 BROADCOM BCM2835 ARM ARCHITECTURE
 M:	Stephen Warren <swarren@wwwdotorg.org>
 M:	Lee Jones <lee@kernel.org>
-<<<<<<< HEAD
-L:	linux-rpi-kernel@lists.infradead.org (moderated for non-subscribers)
-=======
 M:	Eric Anholt <eric@anholt.net>
 L:	linux-rpi-kernel@lists.infradead.org (moderated for non-subscribers)
 L:	linux-arm-kernel@lists.infradead.org (moderated for non-subscribers)
->>>>>>> afd2ff9b
 T:	git git://git.kernel.org/pub/scm/linux/kernel/git/rpi/linux-rpi.git
 S:	Maintained
 N:	bcm2835
@@ -3167,19 +3163,11 @@
 F:	drivers/net/ethernet/chelsio/cxgb3/
 
 CXGB3 ISCSI DRIVER (CXGB3I)
-<<<<<<< HEAD
-M:      Karen Xie <kxie@chelsio.com>
-L:      linux-scsi@vger.kernel.org
-W:      http://www.chelsio.com
-S:      Supported
-F:      drivers/scsi/cxgbi/cxgb3i
-=======
 M:	Karen Xie <kxie@chelsio.com>
 L:	linux-scsi@vger.kernel.org
 W:	http://www.chelsio.com
 S:	Supported
 F:	drivers/scsi/cxgbi/cxgb3i
->>>>>>> afd2ff9b
 
 CXGB3 IWARP RNIC DRIVER (IW_CXGB3)
 M:	Steve Wise <swise@chelsio.com>
@@ -3196,19 +3184,11 @@
 F:	drivers/net/ethernet/chelsio/cxgb4/
 
 CXGB4 ISCSI DRIVER (CXGB4I)
-<<<<<<< HEAD
-M:      Karen Xie <kxie@chelsio.com>
-L:      linux-scsi@vger.kernel.org
-W:      http://www.chelsio.com
-S:      Supported
-F:      drivers/scsi/cxgbi/cxgb4i
-=======
 M:	Karen Xie <kxie@chelsio.com>
 L:	linux-scsi@vger.kernel.org
 W:	http://www.chelsio.com
 S:	Supported
 F:	drivers/scsi/cxgbi/cxgb4i
->>>>>>> afd2ff9b
 
 CXGB4 IWARP RNIC DRIVER (IW_CXGB4)
 M:	Steve Wise <swise@chelsio.com>
@@ -5285,11 +5265,8 @@
 IBM Power 842 compression accelerator
 M:	Dan Streetman <ddstreet@ieee.org>
 S:	Supported
-<<<<<<< HEAD
-=======
 F:	drivers/crypto/nx/Makefile
 F:	drivers/crypto/nx/Kconfig
->>>>>>> afd2ff9b
 F:	drivers/crypto/nx/nx-842*
 F:	include/linux/sw842.h
 F:	crypto/842.c
@@ -5406,10 +5383,7 @@
 F:	drivers/iio/
 F:	drivers/staging/iio/
 F:	include/linux/iio/
-<<<<<<< HEAD
-=======
 F:	tools/iio/
->>>>>>> afd2ff9b
 
 IKANOS/ADI EAGLE ADSL USB DRIVER
 M:	Matthieu Castet <castet.matthieu@free.fr>
@@ -9971,10 +9945,7 @@
 M:	Bluecherry Maintainers <maintainers@bluecherrydvr.com>
 M:	Andrey Utkin <andrey.utkin@corp.bluecherry.net>
 M:	Andrey Utkin <andrey.krieger.utkin@gmail.com>
-<<<<<<< HEAD
-=======
 M:	Ismael Luceno <ismael@iodev.co.uk>
->>>>>>> afd2ff9b
 L:	linux-media@vger.kernel.org
 S:	Supported
 F:	drivers/media/pci/solo6x10/
@@ -11499,11 +11470,7 @@
 S:	Supported
 F:	virt/lib/
 
-<<<<<<< HEAD
-VIVI VIRTUAL VIDEO DRIVER
-=======
 VIVID VIRTUAL VIDEO DRIVER
->>>>>>> afd2ff9b
 M:	Hans Verkuil <hverkuil@xs4all.nl>
 L:	linux-media@vger.kernel.org
 T:	git git://linuxtv.org/media_tree.git
