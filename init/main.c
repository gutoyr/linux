--- conflicted
+++ resolved
@@ -540,11 +540,7 @@
 	after_dashes = parse_args("Booting kernel",
 				  static_command_line, __start___param,
 				  __stop___param - __start___param,
-<<<<<<< HEAD
-				  -1, -1, &unknown_bootoption);
-=======
 				  -1, -1, NULL, &unknown_bootoption);
->>>>>>> afd2ff9b
 	if (!IS_ERR_OR_NULL(after_dashes))
 		parse_args("Setting init args", after_dashes, NULL, 0, -1, -1,
 			   NULL, set_init_arg);
