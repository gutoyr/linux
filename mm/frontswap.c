--- conflicted
+++ resolved
@@ -281,13 +281,6 @@
 		inc_frontswap_succ_stores();
 	} else {
 		inc_frontswap_failed_stores();
-<<<<<<< HEAD
-		if (dup) {
-			__frontswap_clear(sis, offset);
-			frontswap_ops->invalidate_page(type, offset);
-		}
-=======
->>>>>>> afd2ff9b
 	}
 	if (frontswap_writethrough_enabled)
 		/* report failure so swap also writes to swap device */
