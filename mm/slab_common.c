--- conflicted
+++ resolved
@@ -93,25 +93,6 @@
 			       s->object_size);
 			continue;
 		}
-<<<<<<< HEAD
-
-#if !defined(CONFIG_SLUB)
-		/*
-		 * For simplicity, we won't check this in the list of memcg
-		 * caches. We have control over memcg naming, and if there
-		 * aren't duplicates in the global list, there won't be any
-		 * duplicates in the memcg lists as well.
-		 */
-		if (!memcg && !strcmp(s->name, name)) {
-			pr_err("%s (%s): Cache name already exists.\n",
-			       __func__, name);
-			dump_stack();
-			s = NULL;
-			return -EINVAL;
-		}
-#endif
-=======
->>>>>>> fc14f9c1
 	}
 
 	WARN_ON(strchr(name, ' '));	/* It confuses parsers */
