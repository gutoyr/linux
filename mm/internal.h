--- conflicted
+++ resolved
@@ -129,8 +129,6 @@
  */
 
 /*
-<<<<<<< HEAD
-=======
  * Structure for holding the mostly immutable allocation parameters passed
  * between functions involved in allocations, including the alloc_pages*
  * family of functions.
@@ -154,7 +152,6 @@
 };
 
 /*
->>>>>>> afd2ff9b
  * Locate the struct page for both the matching buddy in our
  * pair (buddy1) and the combined O(n+1) page they form (page).
  *
@@ -178,14 +175,9 @@
 }
 
 extern int __isolate_free_page(struct page *page, unsigned int order);
-<<<<<<< HEAD
-extern void __free_pages_bootmem(struct page *page, unsigned int order);
-extern void prep_compound_page(struct page *page, unsigned long order);
-=======
 extern void __free_pages_bootmem(struct page *page, unsigned long pfn,
 					unsigned int order);
 extern void prep_compound_page(struct page *page, unsigned int order);
->>>>>>> afd2ff9b
 #ifdef CONFIG_MEMORY_FAILURE
 extern bool is_free_buddy_page(struct page *page);
 #endif
