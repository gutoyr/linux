--- conflicted
+++ resolved
@@ -178,10 +178,7 @@
 			bool migrate_scanner)
 {
 	struct zone *zone = cc->zone;
-<<<<<<< HEAD
-=======
 	unsigned long pfn;
->>>>>>> fc14f9c1
 
 	if (cc->ignore_skip_hint)
 		return;
@@ -347,11 +344,7 @@
 {
 	int nr_scanned = 0, total_isolated = 0;
 	struct page *cursor, *valid_page = NULL;
-<<<<<<< HEAD
-	unsigned long flags;
-=======
 	unsigned long flags = 0;
->>>>>>> fc14f9c1
 	bool locked = false;
 	unsigned long blockpfn = *start_pfn;
 
@@ -402,16 +395,10 @@
 			if (!locked)
 				break;
 
-<<<<<<< HEAD
-		/* Recheck this is a buddy page under lock */
-		if (!PageBuddy(page))
-			goto isolate_fail;
-=======
 			/* Recheck this is a buddy page under lock */
 			if (!PageBuddy(page))
 				goto isolate_fail;
 		}
->>>>>>> fc14f9c1
 
 		/* Found a free page, break it into order-0 pages */
 		isolated = split_free_page(page);
@@ -826,39 +813,16 @@
 {
 	struct zone *zone = cc->zone;
 	struct page *page;
-<<<<<<< HEAD
-	unsigned long high_pfn, low_pfn, pfn, z_end_pfn;
-=======
 	unsigned long block_start_pfn;	/* start of current pageblock */
 	unsigned long isolate_start_pfn; /* exact pfn we start at */
 	unsigned long block_end_pfn;	/* end of current pageblock */
 	unsigned long low_pfn;	     /* lowest pfn scanner is able to scan */
->>>>>>> fc14f9c1
 	int nr_freepages = cc->nr_freepages;
 	struct list_head *freelist = &cc->freepages;
 
 	/*
 	 * Initialise the free scanner. The starting point is where we last
 	 * successfully isolated from, zone-cached value, or the end of the
-<<<<<<< HEAD
-	 * zone when isolating for the first time. We need this aligned to
-	 * the pageblock boundary, because we do pfn -= pageblock_nr_pages
-	 * in the for loop.
-	 * The low boundary is the end of the pageblock the migration scanner
-	 * is using.
-	 */
-	pfn = cc->free_pfn & ~(pageblock_nr_pages-1);
-	low_pfn = ALIGN(cc->migrate_pfn + 1, pageblock_nr_pages);
-
-	/*
-	 * Take care that if the migration scanner is at the end of the zone
-	 * that the free scanner does not accidentally move to the next zone
-	 * in the next isolation cycle.
-	 */
-	high_pfn = min(low_pfn, pfn);
-
-	z_end_pfn = zone_end_pfn(zone);
-=======
 	 * zone when isolating for the first time. For looping we also need
 	 * this pfn aligned down to the pageblock boundary, because we do
 	 * block_start_pfn -= pageblock_nr_pages in the for loop.
@@ -872,24 +836,17 @@
 	block_end_pfn = min(block_start_pfn + pageblock_nr_pages,
 						zone_end_pfn(zone));
 	low_pfn = ALIGN(cc->migrate_pfn + 1, pageblock_nr_pages);
->>>>>>> fc14f9c1
 
 	/*
 	 * Isolate free pages until enough are available to migrate the
 	 * pages on cc->migratepages. We stop searching if the migrate
 	 * and free page scanners meet or enough free pages are isolated.
 	 */
-<<<<<<< HEAD
-	for (; pfn >= low_pfn && cc->nr_migratepages > nr_freepages;
-					pfn -= pageblock_nr_pages) {
-=======
 	for (; block_start_pfn >= low_pfn && cc->nr_migratepages > nr_freepages;
 				block_end_pfn = block_start_pfn,
 				block_start_pfn -= pageblock_nr_pages,
 				isolate_start_pfn = block_start_pfn) {
->>>>>>> fc14f9c1
 		unsigned long isolated;
-		unsigned long end_pfn;
 
 		/*
 		 * This can iterate a massively long zone without finding any
@@ -919,15 +876,6 @@
 		nr_freepages += isolated;
 
 		/*
-<<<<<<< HEAD
-		 * Take care when isolating in last pageblock of a zone which
-		 * ends in the middle of a pageblock.
-		 */
-		end_pfn = min(pfn + pageblock_nr_pages, z_end_pfn);
-		isolated = isolate_freepages_block(cc, pfn, end_pfn,
-						   freelist, false);
-		nr_freepages += isolated;
-=======
 		 * Remember where the free scanner should restart next time,
 		 * which is where isolate_freepages_block() left off.
 		 * But if it scanned the whole pageblock, isolate_start_pfn
@@ -939,7 +887,6 @@
 		cc->free_pfn = (isolate_start_pfn < block_end_pfn) ?
 				isolate_start_pfn :
 				block_start_pfn - pageblock_nr_pages;
->>>>>>> fc14f9c1
 
 		/*
 		 * Set a flag that we successfully isolated in this pageblock.
@@ -965,16 +912,9 @@
 	 * If we crossed the migrate scanner, we want to keep it that way
 	 * so that compact_finished() may detect this
 	 */
-<<<<<<< HEAD
-	if (pfn < low_pfn)
-		cc->free_pfn = max(pfn, zone->zone_start_pfn);
-	else
-		cc->free_pfn = high_pfn;
-=======
 	if (block_start_pfn < low_pfn)
 		cc->free_pfn = cc->migrate_pfn;
 
->>>>>>> fc14f9c1
 	cc->nr_freepages = nr_freepages;
 }
 
@@ -1261,11 +1201,8 @@
 		zone->compact_cached_migrate_pfn[1] = cc->migrate_pfn;
 	}
 
-<<<<<<< HEAD
-=======
 	trace_mm_compaction_begin(start_pfn, cc->migrate_pfn, cc->free_pfn, end_pfn);
 
->>>>>>> fc14f9c1
 	migrate_prep_local();
 
 	while ((ret = compact_finished(zone, cc, migratetype)) ==
@@ -1295,10 +1232,6 @@
 		cc->nr_migratepages = 0;
 		if (err) {
 			putback_movable_pages(&cc->migratepages);
-<<<<<<< HEAD
-			cc->nr_migratepages = 0;
-=======
->>>>>>> fc14f9c1
 			/*
 			 * migrate_pages() may return -ENOMEM when scanners meet
 			 * and we want compact_finished() to detect it
