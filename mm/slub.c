--- conflicted
+++ resolved
@@ -1689,16 +1689,12 @@
 		struct kmem_cache_cpu *c)
 {
 	void *object;
-<<<<<<< HEAD
-	int searchnode = (node == NUMA_NO_NODE) ? numa_mem_id() : node;
-=======
 	int searchnode = node;
 
 	if (node == NUMA_NO_NODE)
 		searchnode = numa_mem_id();
 	else if (!node_present_pages(node))
 		searchnode = node_to_mem_node(node);
->>>>>>> fc14f9c1
 
 	object = get_partial_node(s, get_node(s, searchnode), c, flags);
 	if (object || node != NUMA_NO_NODE)
