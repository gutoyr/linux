--- conflicted
+++ resolved
@@ -188,11 +188,6 @@
 static int zs_size_classes;
 
 /*
- * number of size_classes
- */
-static int zs_size_classes;
-
-/*
  * We assign a page to ZS_ALMOST_EMPTY fullness group when:
  *	n <= N / f, where
  * n = number of allocated objects
@@ -247,14 +242,10 @@
 };
 
 struct zs_pool {
-<<<<<<< HEAD
-	struct size_class **size_class;
-=======
 	const char *name;
 
 	struct size_class **size_class;
 	struct kmem_cache *handle_cachep;
->>>>>>> afd2ff9b
 
 	gfp_t flags;	/* allocation flags used when growing pool */
 	atomic_long_t pages_allocated;
@@ -728,10 +719,6 @@
 	if (newfg == currfg)
 		goto out;
 
-<<<<<<< HEAD
-	class = pool->size_class[class_idx];
-=======
->>>>>>> afd2ff9b
 	remove_zspage(page, class, currfg);
 	insert_zspage(page, class, newfg);
 	set_zspage_mapping(page, class_idx, newfg);
@@ -952,11 +939,7 @@
 		 * page (if present)
 		 */
 		next_page = get_next_page(page);
-<<<<<<< HEAD
-		link->next = obj_location_to_handle(next_page, 0);
-=======
 		link->next = location_to_obj(next_page, 0);
->>>>>>> afd2ff9b
 		kunmap_atomic(vaddr);
 		page = next_page;
 		off %= PAGE_SIZE;
@@ -1190,15 +1173,9 @@
 	.notifier_call = zs_cpu_notifier
 };
 
-<<<<<<< HEAD
-static void zs_unregister_cpu_notifier(void)
-{
-	int cpu;
-=======
 static int zs_register_cpu_notifier(void)
 {
 	int cpu, uninitialized_var(ret);
->>>>>>> afd2ff9b
 
 	cpu_notifier_register_begin();
 
@@ -1213,22 +1190,17 @@
 	return notifier_to_errno(ret);
 }
 
-<<<<<<< HEAD
-static int zs_register_cpu_notifier(void)
-{
-	int cpu, uninitialized_var(ret);
+static void zs_unregister_cpu_notifier(void)
+{
+	int cpu;
 
 	cpu_notifier_register_begin();
 
-	__register_cpu_notifier(&zs_cpu_nb);
-	for_each_online_cpu(cpu) {
-		ret = zs_cpu_notifier(NULL, CPU_UP_PREPARE, (void *)(long)cpu);
-		if (notifier_to_errno(ret))
-			break;
-	}
+	for_each_online_cpu(cpu)
+		zs_cpu_notifier(NULL, CPU_DEAD, (void *)(long)cpu);
+	__unregister_cpu_notifier(&zs_cpu_nb);
 
 	cpu_notifier_register_done();
-	return notifier_to_errno(ret);
 }
 
 static void init_zs_size_classes(void)
@@ -1242,36 +1214,6 @@
 	zs_size_classes = nr;
 }
 
-static void __exit zs_exit(void)
-{
-#ifdef CONFIG_ZPOOL
-	zpool_unregister_driver(&zs_zpool_driver);
-#endif
-	zs_unregister_cpu_notifier();
-}
-
-static int __init zs_init(void)
-{
-	int ret = zs_register_cpu_notifier();
-
-	if (ret) {
-		zs_unregister_cpu_notifier();
-		return ret;
-	}
-
-	init_zs_size_classes();
-
-#ifdef CONFIG_ZPOOL
-	zpool_register_driver(&zs_zpool_driver);
-#endif
-	return 0;
-}
-
-static unsigned int get_maxobj_per_zspage(int size, int pages_per_zspage)
-{
-	return pages_per_zspage * PAGE_SIZE / size;
-}
-
 static bool can_merge(struct size_class *prev, int size, int pages_per_zspage)
 {
 	if (prev->pages_per_zspage != pages_per_zspage)
@@ -1282,138 +1224,18 @@
 		return false;
 
 	return true;
-=======
-static void zs_unregister_cpu_notifier(void)
-{
-	int cpu;
-
-	cpu_notifier_register_begin();
-
-	for_each_online_cpu(cpu)
-		zs_cpu_notifier(NULL, CPU_DEAD, (void *)(long)cpu);
-	__unregister_cpu_notifier(&zs_cpu_nb);
-
-	cpu_notifier_register_done();
->>>>>>> afd2ff9b
-}
-
-static void init_zs_size_classes(void)
-{
-	int nr;
-
-<<<<<<< HEAD
-	pool->size_class = kcalloc(zs_size_classes, sizeof(struct size_class *),
-			GFP_KERNEL);
-	if (!pool->size_class) {
-		kfree(pool);
-		return NULL;
-	}
-
-	/*
-	 * Iterate reversly, because, size of size_class that we want to use
-	 * for merging should be larger or equal to current size.
-	 */
-	for (i = zs_size_classes - 1; i >= 0; i--) {
-		int size;
-		int pages_per_zspage;
-		struct size_class *class;
-		struct size_class *prev_class;
-
-		size = ZS_MIN_ALLOC_SIZE + i * ZS_SIZE_CLASS_DELTA;
-		if (size > ZS_MAX_ALLOC_SIZE)
-			size = ZS_MAX_ALLOC_SIZE;
-		pages_per_zspage = get_pages_per_zspage(size);
-
-		/*
-		 * size_class is used for normal zsmalloc operation such
-		 * as alloc/free for that size. Although it is natural that we
-		 * have one size_class for each size, there is a chance that we
-		 * can get more memory utilization if we use one size_class for
-		 * many different sizes whose size_class have same
-		 * characteristics. So, we makes size_class point to
-		 * previous size_class if possible.
-		 */
-		if (i < ZS_SIZE_CLASSES - 1) {
-			prev_class = pool->size_class[i + 1];
-			if (can_merge(prev_class, size, pages_per_zspage)) {
-				pool->size_class[i] = prev_class;
-				continue;
-			}
-		}
-
-		class = kzalloc(sizeof(struct size_class), GFP_KERNEL);
-		if (!class)
-			goto err;
-
-		class->size = size;
-		class->index = i;
-		class->pages_per_zspage = pages_per_zspage;
-		spin_lock_init(&class->lock);
-		pool->size_class[i] = class;
-	}
-=======
-	nr = (ZS_MAX_ALLOC_SIZE - ZS_MIN_ALLOC_SIZE) / ZS_SIZE_CLASS_DELTA + 1;
-	if ((ZS_MAX_ALLOC_SIZE - ZS_MIN_ALLOC_SIZE) % ZS_SIZE_CLASS_DELTA)
-		nr += 1;
-
-	zs_size_classes = nr;
-}
-
-static bool can_merge(struct size_class *prev, int size, int pages_per_zspage)
-{
-	if (prev->pages_per_zspage != pages_per_zspage)
-		return false;
->>>>>>> afd2ff9b
-
-	if (get_maxobj_per_zspage(prev->size, prev->pages_per_zspage)
-		!= get_maxobj_per_zspage(size, pages_per_zspage))
-		return false;
-
-<<<<<<< HEAD
-	return pool;
-
-err:
-	zs_destroy_pool(pool);
-	return NULL;
-=======
-	return true;
->>>>>>> afd2ff9b
 }
 
 static bool zspage_full(struct page *page)
 {
 	BUG_ON(!is_first_page(page));
 
-<<<<<<< HEAD
-	for (i = 0; i < zs_size_classes; i++) {
-		int fg;
-		struct size_class *class = pool->size_class[i];
-
-		if (!class)
-			continue;
-
-		if (class->index != i)
-			continue;
-
-		for (fg = 0; fg < _ZS_NR_FULLNESS_GROUPS; fg++) {
-			if (class->fullness_list[fg]) {
-				pr_info("Freeing non-empty class with size %db, fullness group %d\n",
-					class->size, fg);
-			}
-		}
-		kfree(class);
-	}
-
-	kfree(pool->size_class);
-	kfree(pool);
-=======
 	return page->inuse == page->objects;
 }
 
 unsigned long zs_get_total_pages(struct zs_pool *pool)
 {
 	return atomic_long_read(&pool->pages_allocated);
->>>>>>> afd2ff9b
 }
 EXPORT_SYMBOL_GPL(zs_get_total_pages);
 
@@ -1525,11 +1347,6 @@
 {
 	unsigned long obj;
 	struct link_free *link;
-<<<<<<< HEAD
-	struct size_class *class;
-	void *vaddr;
-=======
->>>>>>> afd2ff9b
 
 	struct page *m_page;
 	unsigned long m_objidx, m_offset;
@@ -1575,15 +1392,12 @@
 	if (unlikely(!size || size > ZS_MAX_ALLOC_SIZE))
 		return 0;
 
-<<<<<<< HEAD
-=======
 	handle = alloc_handle(pool);
 	if (!handle)
 		return 0;
 
 	/* extra space in chunk to keep the handle */
 	size += ZS_HANDLE_SIZE;
->>>>>>> afd2ff9b
 	class = pool->size_class[get_size_class_index(size)];
 
 	spin_lock(&class->lock);
@@ -1606,21 +1420,7 @@
 				class->size, class->pages_per_zspage));
 	}
 
-<<<<<<< HEAD
-	obj = (unsigned long)first_page->freelist;
-	obj_handle_to_location(obj, &m_page, &m_objidx);
-	m_offset = obj_idx_to_offset(m_page, m_objidx, class->size);
-
-	vaddr = kmap_atomic(m_page);
-	link = (struct link_free *)vaddr + m_offset / sizeof(*link);
-	first_page->freelist = link->next;
-	memset(link, POISON_INUSE, sizeof(*link));
-	kunmap_atomic(vaddr);
-
-	first_page->inuse++;
-=======
 	obj = obj_malloc(first_page, class, handle);
->>>>>>> afd2ff9b
 	/* Now move the zspage to another fullness group, if required */
 	fix_fullness_group(class, first_page);
 	record_obj(handle, obj);
@@ -1637,8 +1437,6 @@
 	struct page *first_page, *f_page;
 	unsigned long f_objidx, f_offset;
 	void *vaddr;
-<<<<<<< HEAD
-=======
 
 	BUG_ON(!obj);
 
@@ -1647,7 +1445,6 @@
 	first_page = get_first_page(f_page);
 
 	f_offset = obj_idx_to_offset(f_page, f_objidx, class->size);
->>>>>>> afd2ff9b
 
 	vaddr = kmap_atomic(f_page);
 
@@ -1680,10 +1477,6 @@
 
 	get_zspage_mapping(first_page, &class_idx, &fullness);
 	class = pool->size_class[class_idx];
-<<<<<<< HEAD
-	f_offset = obj_idx_to_offset(f_page, f_objidx, class->size);
-=======
->>>>>>> afd2ff9b
 
 	spin_lock(&class->lock);
 	obj_free(pool, class, obj);
@@ -1698,18 +1491,9 @@
 	spin_unlock(&class->lock);
 	unpin_tag(handle);
 
-<<<<<<< HEAD
-	/* Insert this object in containing zspage's freelist */
-	vaddr = kmap_atomic(f_page);
-	link = (struct link_free *)(vaddr + f_offset);
-	link->next = first_page->freelist;
-	kunmap_atomic(vaddr);
-	first_page->freelist = (void *)obj;
-=======
 	free_handle(pool, handle);
 }
 EXPORT_SYMBOL_GPL(zs_free);
->>>>>>> afd2ff9b
 
 static void zs_object_copy(unsigned long dst, unsigned long src,
 				struct size_class *class)
@@ -2118,17 +1902,10 @@
 		int pages_per_zspage;
 		struct size_class *class;
 
-<<<<<<< HEAD
-	obj_handle_to_location(handle, &page, &obj_idx);
-	get_zspage_mapping(get_first_page(page), &class_idx, &fg);
-	class = pool->size_class[class_idx];
-	off = obj_idx_to_offset(page, obj_idx, class->size);
-=======
 		size = ZS_MIN_ALLOC_SIZE + i * ZS_SIZE_CLASS_DELTA;
 		if (size > ZS_MAX_ALLOC_SIZE)
 			size = ZS_MAX_ALLOC_SIZE;
 		pages_per_zspage = get_pages_per_zspage(size);
->>>>>>> afd2ff9b
 
 		/*
 		 * size_class is used for normal zsmalloc operation such
@@ -2192,15 +1969,8 @@
 		int fg;
 		struct size_class *class = pool->size_class[i];
 
-<<<<<<< HEAD
-	obj_handle_to_location(handle, &page, &obj_idx);
-	get_zspage_mapping(get_first_page(page), &class_idx, &fg);
-	class = pool->size_class[class_idx];
-	off = obj_idx_to_offset(page, obj_idx, class->size);
-=======
 		if (!class)
 			continue;
->>>>>>> afd2ff9b
 
 		if (class->index != i)
 			continue;
