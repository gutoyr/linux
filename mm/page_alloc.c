/*
 *  linux/mm/page_alloc.c
 *
 *  Manages the free list, the system allocates free pages here.
 *  Note that kmalloc() lives in slab.c
 *
 *  Copyright (C) 1991, 1992, 1993, 1994  Linus Torvalds
 *  Swap reorganised 29.12.95, Stephen Tweedie
 *  Support of BIGMEM added by Gerhard Wichert, Siemens AG, July 1999
 *  Reshaped it to be a zoned allocator, Ingo Molnar, Red Hat, 1999
 *  Discontiguous memory support, Kanoj Sarcar, SGI, Nov 1999
 *  Zone balancing, Kanoj Sarcar, SGI, Jan 2000
 *  Per cpu hot/cold page lists, bulk allocation, Martin J. Bligh, Sept 2002
 *          (lots of bits borrowed from Ingo Molnar & Andrew Morton)
 */

#include <linux/stddef.h>
#include <linux/mm.h>
#include <linux/swap.h>
#include <linux/interrupt.h>
#include <linux/pagemap.h>
#include <linux/jiffies.h>
#include <linux/bootmem.h>
#include <linux/memblock.h>
#include <linux/compiler.h>
#include <linux/kernel.h>
#include <linux/kmemcheck.h>
#include <linux/kasan.h>
#include <linux/module.h>
#include <linux/suspend.h>
#include <linux/pagevec.h>
#include <linux/blkdev.h>
#include <linux/slab.h>
#include <linux/ratelimit.h>
#include <linux/oom.h>
#include <linux/notifier.h>
#include <linux/topology.h>
#include <linux/sysctl.h>
#include <linux/cpu.h>
#include <linux/cpuset.h>
#include <linux/memory_hotplug.h>
#include <linux/nodemask.h>
#include <linux/vmalloc.h>
#include <linux/vmstat.h>
#include <linux/mempolicy.h>
#include <linux/stop_machine.h>
#include <linux/sort.h>
#include <linux/pfn.h>
#include <linux/backing-dev.h>
#include <linux/fault-inject.h>
#include <linux/page-isolation.h>
#include <linux/page_ext.h>
#include <linux/debugobjects.h>
#include <linux/kmemleak.h>
#include <linux/compaction.h>
#include <trace/events/kmem.h>
#include <linux/prefetch.h>
#include <linux/mm_inline.h>
#include <linux/migrate.h>
#include <linux/page_ext.h>
#include <linux/hugetlb.h>
#include <linux/sched/rt.h>
#include <linux/page_owner.h>
#include <linux/kthread.h>

#include <asm/sections.h>
#include <asm/tlbflush.h>
#include <asm/div64.h>
#include "internal.h"

/* prevent >1 _updater_ of zone percpu pageset ->high and ->batch fields */
static DEFINE_MUTEX(pcp_batch_high_lock);
#define MIN_PERCPU_PAGELIST_FRACTION	(8)

#ifdef CONFIG_USE_PERCPU_NUMA_NODE_ID
DEFINE_PER_CPU(int, numa_node);
EXPORT_PER_CPU_SYMBOL(numa_node);
#endif

#ifdef CONFIG_HAVE_MEMORYLESS_NODES
/*
 * N.B., Do NOT reference the '_numa_mem_' per cpu variable directly.
 * It will not be defined when CONFIG_HAVE_MEMORYLESS_NODES is not defined.
 * Use the accessor functions set_numa_mem(), numa_mem_id() and cpu_to_mem()
 * defined in <linux/topology.h>.
 */
DEFINE_PER_CPU(int, _numa_mem_);		/* Kernel "local memory" node */
EXPORT_PER_CPU_SYMBOL(_numa_mem_);
int _node_numa_mem_[MAX_NUMNODES];
#endif

/*
 * Array of node states.
 */
nodemask_t node_states[NR_NODE_STATES] __read_mostly = {
	[N_POSSIBLE] = NODE_MASK_ALL,
	[N_ONLINE] = { { [0] = 1UL } },
#ifndef CONFIG_NUMA
	[N_NORMAL_MEMORY] = { { [0] = 1UL } },
#ifdef CONFIG_HIGHMEM
	[N_HIGH_MEMORY] = { { [0] = 1UL } },
#endif
#ifdef CONFIG_MOVABLE_NODE
	[N_MEMORY] = { { [0] = 1UL } },
#endif
	[N_CPU] = { { [0] = 1UL } },
#endif	/* NUMA */
};
EXPORT_SYMBOL(node_states);

/* Protect totalram_pages and zone->managed_pages */
static DEFINE_SPINLOCK(managed_page_count_lock);

unsigned long totalram_pages __read_mostly;
unsigned long totalreserve_pages __read_mostly;
unsigned long totalcma_pages __read_mostly;
/*
 * When calculating the number of globally allowed dirty pages, there
 * is a certain number of per-zone reserves that should not be
 * considered dirtyable memory.  This is the sum of those reserves
 * over all existing zones that contribute dirtyable memory.
 */
unsigned long dirty_balance_reserve __read_mostly;

int percpu_pagelist_fraction;
gfp_t gfp_allowed_mask __read_mostly = GFP_BOOT_MASK;

/*
 * A cached value of the page's pageblock's migratetype, used when the page is
 * put on a pcplist. Used to avoid the pageblock migratetype lookup when
 * freeing from pcplists in most cases, at the cost of possibly becoming stale.
 * Also the migratetype set in the page does not necessarily match the pcplist
 * index, e.g. page might have MIGRATE_CMA set but be on a pcplist with any
 * other index - this ensures that it will be put on the correct CMA freelist.
 */
static inline int get_pcppage_migratetype(struct page *page)
{
	return page->index;
}

static inline void set_pcppage_migratetype(struct page *page, int migratetype)
{
	page->index = migratetype;
}

#ifdef CONFIG_PM_SLEEP
/*
 * The following functions are used by the suspend/hibernate code to temporarily
 * change gfp_allowed_mask in order to avoid using I/O during memory allocations
 * while devices are suspended.  To avoid races with the suspend/hibernate code,
 * they should always be called with pm_mutex held (gfp_allowed_mask also should
 * only be modified with pm_mutex held, unless the suspend/hibernate code is
 * guaranteed not to run in parallel with that modification).
 */

static gfp_t saved_gfp_mask;

void pm_restore_gfp_mask(void)
{
	WARN_ON(!mutex_is_locked(&pm_mutex));
	if (saved_gfp_mask) {
		gfp_allowed_mask = saved_gfp_mask;
		saved_gfp_mask = 0;
	}
}

void pm_restrict_gfp_mask(void)
{
	WARN_ON(!mutex_is_locked(&pm_mutex));
	WARN_ON(saved_gfp_mask);
	saved_gfp_mask = gfp_allowed_mask;
	gfp_allowed_mask &= ~(__GFP_IO | __GFP_FS);
}

bool pm_suspended_storage(void)
{
	if ((gfp_allowed_mask & (__GFP_IO | __GFP_FS)) == (__GFP_IO | __GFP_FS))
		return false;
	return true;
}
#endif /* CONFIG_PM_SLEEP */

#ifdef CONFIG_HUGETLB_PAGE_SIZE_VARIABLE
unsigned int pageblock_order __read_mostly;
#endif

static void __free_pages_ok(struct page *page, unsigned int order);

/*
 * results with 256, 32 in the lowmem_reserve sysctl:
 *	1G machine -> (16M dma, 800M-16M normal, 1G-800M high)
 *	1G machine -> (16M dma, 784M normal, 224M high)
 *	NORMAL allocation will leave 784M/256 of ram reserved in the ZONE_DMA
 *	HIGHMEM allocation will leave 224M/32 of ram reserved in ZONE_NORMAL
 *	HIGHMEM allocation will leave (224M+784M)/256 of ram reserved in ZONE_DMA
 *
 * TBD: should special case ZONE_DMA32 machines here - in those we normally
 * don't need any ZONE_NORMAL reservation
 */
int sysctl_lowmem_reserve_ratio[MAX_NR_ZONES-1] = {
#ifdef CONFIG_ZONE_DMA
	 256,
#endif
#ifdef CONFIG_ZONE_DMA32
	 256,
#endif
#ifdef CONFIG_HIGHMEM
	 32,
#endif
	 32,
};

EXPORT_SYMBOL(totalram_pages);

static char * const zone_names[MAX_NR_ZONES] = {
#ifdef CONFIG_ZONE_DMA
	 "DMA",
#endif
#ifdef CONFIG_ZONE_DMA32
	 "DMA32",
#endif
	 "Normal",
#ifdef CONFIG_HIGHMEM
	 "HighMem",
#endif
	 "Movable",
#ifdef CONFIG_ZONE_DEVICE
	 "Device",
#endif
};

static void free_compound_page(struct page *page);
compound_page_dtor * const compound_page_dtors[] = {
	NULL,
	free_compound_page,
#ifdef CONFIG_HUGETLB_PAGE
	free_huge_page,
#endif
};

int min_free_kbytes = 1024;
int user_min_free_kbytes = -1;

static unsigned long __meminitdata nr_kernel_pages;
static unsigned long __meminitdata nr_all_pages;
static unsigned long __meminitdata dma_reserve;

#ifdef CONFIG_HAVE_MEMBLOCK_NODE_MAP
static unsigned long __meminitdata arch_zone_lowest_possible_pfn[MAX_NR_ZONES];
static unsigned long __meminitdata arch_zone_highest_possible_pfn[MAX_NR_ZONES];
static unsigned long __initdata required_kernelcore;
static unsigned long __initdata required_movablecore;
static unsigned long __meminitdata zone_movable_pfn[MAX_NUMNODES];

/* movable_zone is the "real" zone pages in ZONE_MOVABLE are taken from */
int movable_zone;
EXPORT_SYMBOL(movable_zone);
#endif /* CONFIG_HAVE_MEMBLOCK_NODE_MAP */

#if MAX_NUMNODES > 1
int nr_node_ids __read_mostly = MAX_NUMNODES;
int nr_online_nodes __read_mostly = 1;
EXPORT_SYMBOL(nr_node_ids);
EXPORT_SYMBOL(nr_online_nodes);
#endif

int page_group_by_mobility_disabled __read_mostly;

#ifdef CONFIG_DEFERRED_STRUCT_PAGE_INIT
static inline void reset_deferred_meminit(pg_data_t *pgdat)
{
	pgdat->first_deferred_pfn = ULONG_MAX;
}

/* Returns true if the struct page for the pfn is uninitialised */
static inline bool __meminit early_page_uninitialised(unsigned long pfn)
{
	if (pfn >= NODE_DATA(early_pfn_to_nid(pfn))->first_deferred_pfn)
		return true;

	return false;
}

static inline bool early_page_nid_uninitialised(unsigned long pfn, int nid)
{
	if (pfn >= NODE_DATA(nid)->first_deferred_pfn)
		return true;

	return false;
}

/*
 * Returns false when the remaining initialisation should be deferred until
 * later in the boot cycle when it can be parallelised.
 */
static inline bool update_defer_init(pg_data_t *pgdat,
				unsigned long pfn, unsigned long zone_end,
				unsigned long *nr_initialised)
{
	/* Always populate low zones for address-contrained allocations */
	if (zone_end < pgdat_end_pfn(pgdat))
		return true;

	/* Initialise at least 2G of the highest zone */
	(*nr_initialised)++;
	if (*nr_initialised > (2UL << (30 - PAGE_SHIFT)) &&
	    (pfn & (PAGES_PER_SECTION - 1)) == 0) {
		pgdat->first_deferred_pfn = pfn;
		return false;
	}

	return true;
}
#else
static inline void reset_deferred_meminit(pg_data_t *pgdat)
{
}

static inline bool early_page_uninitialised(unsigned long pfn)
{
	return false;
}

static inline bool early_page_nid_uninitialised(unsigned long pfn, int nid)
{
	return false;
}

static inline bool update_defer_init(pg_data_t *pgdat,
				unsigned long pfn, unsigned long zone_end,
				unsigned long *nr_initialised)
{
	return true;
}
#endif


void set_pageblock_migratetype(struct page *page, int migratetype)
{
	if (unlikely(page_group_by_mobility_disabled &&
		     migratetype < MIGRATE_PCPTYPES))
		migratetype = MIGRATE_UNMOVABLE;

	set_pageblock_flags_group(page, (unsigned long)migratetype,
					PB_migrate, PB_migrate_end);
}

#ifdef CONFIG_DEBUG_VM
static int page_outside_zone_boundaries(struct zone *zone, struct page *page)
{
	int ret = 0;
	unsigned seq;
	unsigned long pfn = page_to_pfn(page);
	unsigned long sp, start_pfn;

	do {
		seq = zone_span_seqbegin(zone);
		start_pfn = zone->zone_start_pfn;
		sp = zone->spanned_pages;
		if (!zone_spans_pfn(zone, pfn))
			ret = 1;
	} while (zone_span_seqretry(zone, seq));

	if (ret)
		pr_err("page 0x%lx outside node %d zone %s [ 0x%lx - 0x%lx ]\n",
			pfn, zone_to_nid(zone), zone->name,
			start_pfn, start_pfn + sp);

	return ret;
}

static int page_is_consistent(struct zone *zone, struct page *page)
{
	if (!pfn_valid_within(page_to_pfn(page)))
		return 0;
	if (zone != page_zone(page))
		return 0;

	return 1;
}
/*
 * Temporary debugging check for pages not lying within a given zone.
 */
static int bad_range(struct zone *zone, struct page *page)
{
	if (page_outside_zone_boundaries(zone, page))
		return 1;
	if (!page_is_consistent(zone, page))
		return 1;

	return 0;
}
#else
static inline int bad_range(struct zone *zone, struct page *page)
{
	return 0;
}
#endif

static void bad_page(struct page *page, const char *reason,
		unsigned long bad_flags)
{
	static unsigned long resume;
	static unsigned long nr_shown;
	static unsigned long nr_unshown;

	/* Don't complain about poisoned pages */
	if (PageHWPoison(page)) {
		page_mapcount_reset(page); /* remove PageBuddy */
		return;
	}

	/*
	 * Allow a burst of 60 reports, then keep quiet for that minute;
	 * or allow a steady drip of one report per second.
	 */
	if (nr_shown == 60) {
		if (time_before(jiffies, resume)) {
			nr_unshown++;
			goto out;
		}
		if (nr_unshown) {
			printk(KERN_ALERT
			      "BUG: Bad page state: %lu messages suppressed\n",
				nr_unshown);
			nr_unshown = 0;
		}
		nr_shown = 0;
	}
	if (nr_shown++ == 0)
		resume = jiffies + 60 * HZ;

	printk(KERN_ALERT "BUG: Bad page state in process %s  pfn:%05lx\n",
		current->comm, page_to_pfn(page));
	dump_page_badflags(page, reason, bad_flags);

	print_modules();
	dump_stack();
out:
	/* Leave bad fields for debug, except PageBuddy could make trouble */
	page_mapcount_reset(page); /* remove PageBuddy */
	add_taint(TAINT_BAD_PAGE, LOCKDEP_NOW_UNRELIABLE);
}

/*
 * Higher-order pages are called "compound pages".  They are structured thusly:
 *
 * The first PAGE_SIZE page is called the "head page" and have PG_head set.
 *
 * The remaining PAGE_SIZE pages are called "tail pages". PageTail() is encoded
 * in bit 0 of page->compound_head. The rest of bits is pointer to head page.
 *
 * The first tail page's ->compound_dtor holds the offset in array of compound
 * page destructors. See compound_page_dtors.
 *
 * The first tail page's ->compound_order holds the order of allocation.
 * This usage means that zero-order pages may not be compound.
 */

static void free_compound_page(struct page *page)
{
	__free_pages_ok(page, compound_order(page));
}

void prep_compound_page(struct page *page, unsigned int order)
{
	int i;
	int nr_pages = 1 << order;

	set_compound_page_dtor(page, COMPOUND_PAGE_DTOR);
	set_compound_order(page, order);
	__SetPageHead(page);
	for (i = 1; i < nr_pages; i++) {
		struct page *p = page + i;
		set_page_count(p, 0);
		set_compound_head(p, page);
	}
}

#ifdef CONFIG_DEBUG_PAGEALLOC
unsigned int _debug_guardpage_minorder;
bool _debug_pagealloc_enabled __read_mostly;
bool _debug_guardpage_enabled __read_mostly;

static int __init early_debug_pagealloc(char *buf)
{
	if (!buf)
		return -EINVAL;

	if (strcmp(buf, "on") == 0)
		_debug_pagealloc_enabled = true;

	return 0;
}
early_param("debug_pagealloc", early_debug_pagealloc);

static bool need_debug_guardpage(void)
{
	/* If we don't use debug_pagealloc, we don't need guard page */
	if (!debug_pagealloc_enabled())
		return false;

	return true;
}

static void init_debug_guardpage(void)
{
	if (!debug_pagealloc_enabled())
		return;

	_debug_guardpage_enabled = true;
}

struct page_ext_operations debug_guardpage_ops = {
	.need = need_debug_guardpage,
	.init = init_debug_guardpage,
};

static int __init debug_guardpage_minorder_setup(char *buf)
{
	unsigned long res;

	if (kstrtoul(buf, 10, &res) < 0 ||  res > MAX_ORDER / 2) {
		printk(KERN_ERR "Bad debug_guardpage_minorder value\n");
		return 0;
	}
	_debug_guardpage_minorder = res;
	printk(KERN_INFO "Setting debug_guardpage_minorder to %lu\n", res);
	return 0;
}
__setup("debug_guardpage_minorder=", debug_guardpage_minorder_setup);

static inline void set_page_guard(struct zone *zone, struct page *page,
				unsigned int order, int migratetype)
{
	struct page_ext *page_ext;

	if (!debug_guardpage_enabled())
		return;

	page_ext = lookup_page_ext(page);
	__set_bit(PAGE_EXT_DEBUG_GUARD, &page_ext->flags);

	INIT_LIST_HEAD(&page->lru);
	set_page_private(page, order);
	/* Guard pages are not available for any usage */
	__mod_zone_freepage_state(zone, -(1 << order), migratetype);
}

static inline void clear_page_guard(struct zone *zone, struct page *page,
				unsigned int order, int migratetype)
{
	struct page_ext *page_ext;

	if (!debug_guardpage_enabled())
		return;

	page_ext = lookup_page_ext(page);
	__clear_bit(PAGE_EXT_DEBUG_GUARD, &page_ext->flags);

	set_page_private(page, 0);
	if (!is_migrate_isolate(migratetype))
		__mod_zone_freepage_state(zone, (1 << order), migratetype);
}
#else
struct page_ext_operations debug_guardpage_ops = { NULL, };
static inline void set_page_guard(struct zone *zone, struct page *page,
				unsigned int order, int migratetype) {}
static inline void clear_page_guard(struct zone *zone, struct page *page,
				unsigned int order, int migratetype) {}
#endif

static inline void set_page_order(struct page *page, unsigned int order)
{
	set_page_private(page, order);
	__SetPageBuddy(page);
}

static inline void rmv_page_order(struct page *page)
{
	__ClearPageBuddy(page);
	set_page_private(page, 0);
}

/*
 * This function checks whether a page is free && is the buddy
 * we can do coalesce a page and its buddy if
 * (a) the buddy is not in a hole &&
 * (b) the buddy is in the buddy system &&
 * (c) a page and its buddy have the same order &&
 * (d) a page and its buddy are in the same zone.
 *
 * For recording whether a page is in the buddy system, we set ->_mapcount
 * PAGE_BUDDY_MAPCOUNT_VALUE.
 * Setting, clearing, and testing _mapcount PAGE_BUDDY_MAPCOUNT_VALUE is
 * serialized by zone->lock.
 *
 * For recording page's order, we use page_private(page).
 */
static inline int page_is_buddy(struct page *page, struct page *buddy,
							unsigned int order)
{
	if (!pfn_valid_within(page_to_pfn(buddy)))
		return 0;

	if (page_is_guard(buddy) && page_order(buddy) == order) {
		if (page_zone_id(page) != page_zone_id(buddy))
			return 0;

		VM_BUG_ON_PAGE(page_count(buddy) != 0, buddy);

		return 1;
	}

	if (PageBuddy(buddy) && page_order(buddy) == order) {
		/*
		 * zone check is done late to avoid uselessly
		 * calculating zone/node ids for pages that could
		 * never merge.
		 */
		if (page_zone_id(page) != page_zone_id(buddy))
			return 0;

		VM_BUG_ON_PAGE(page_count(buddy) != 0, buddy);

		return 1;
	}
	return 0;
}

/*
 * Freeing function for a buddy system allocator.
 *
 * The concept of a buddy system is to maintain direct-mapped table
 * (containing bit values) for memory blocks of various "orders".
 * The bottom level table contains the map for the smallest allocatable
 * units of memory (here, pages), and each level above it describes
 * pairs of units from the levels below, hence, "buddies".
 * At a high level, all that happens here is marking the table entry
 * at the bottom level available, and propagating the changes upward
 * as necessary, plus some accounting needed to play nicely with other
 * parts of the VM system.
 * At each level, we keep a list of pages, which are heads of continuous
 * free pages of length of (1 << order) and marked with _mapcount
 * PAGE_BUDDY_MAPCOUNT_VALUE. Page's order is recorded in page_private(page)
 * field.
 * So when we are allocating or freeing one, we can derive the state of the
 * other.  That is, if we allocate a small block, and both were
 * free, the remainder of the region must be split into blocks.
 * If a block is freed, and its buddy is also free, then this
 * triggers coalescing into a block of larger size.
 *
 * -- nyc
 */

static inline void __free_one_page(struct page *page,
		unsigned long pfn,
		struct zone *zone, unsigned int order,
		int migratetype)
{
	unsigned long page_idx;
	unsigned long combined_idx;
	unsigned long uninitialized_var(buddy_idx);
	struct page *buddy;
<<<<<<< HEAD
	int max_order = MAX_ORDER;
=======
	unsigned int max_order = MAX_ORDER;
>>>>>>> afd2ff9b

	VM_BUG_ON(!zone_is_initialized(zone));
	VM_BUG_ON_PAGE(page->flags & PAGE_FLAGS_CHECK_AT_PREP, page);

	VM_BUG_ON(migratetype == -1);
	if (is_migrate_isolate(migratetype)) {
		/*
		 * We restrict max order of merging to prevent merge
		 * between freepages on isolate pageblock and normal
		 * pageblock. Without this, pageblock isolation
		 * could cause incorrect freepage accounting.
		 */
<<<<<<< HEAD
		max_order = min(MAX_ORDER, pageblock_order + 1);
=======
		max_order = min_t(unsigned int, MAX_ORDER, pageblock_order + 1);
>>>>>>> afd2ff9b
	} else {
		__mod_zone_freepage_state(zone, 1 << order, migratetype);
	}

	page_idx = pfn & ((1 << max_order) - 1);

	VM_BUG_ON_PAGE(page_idx & ((1 << order) - 1), page);
	VM_BUG_ON_PAGE(bad_range(zone, page), page);

	while (order < max_order - 1) {
		buddy_idx = __find_buddy_index(page_idx, order);
		buddy = page + (buddy_idx - page_idx);
		if (!page_is_buddy(page, buddy, order))
			break;
		/*
		 * Our buddy is free or it is CONFIG_DEBUG_PAGEALLOC guard page,
		 * merge with it and move up one order.
		 */
		if (page_is_guard(buddy)) {
<<<<<<< HEAD
			clear_page_guard_flag(buddy);
			set_page_private(buddy, 0);
			if (!is_migrate_isolate(migratetype)) {
				__mod_zone_freepage_state(zone, 1 << order,
							  migratetype);
			}
=======
			clear_page_guard(zone, buddy, order, migratetype);
>>>>>>> afd2ff9b
		} else {
			list_del(&buddy->lru);
			zone->free_area[order].nr_free--;
			rmv_page_order(buddy);
		}
		combined_idx = buddy_idx & page_idx;
		page = page + (combined_idx - page_idx);
		page_idx = combined_idx;
		order++;
	}
	set_page_order(page, order);

	/*
	 * If this is not the largest possible page, check if the buddy
	 * of the next-highest order is free. If it is, it's possible
	 * that pages are being freed that will coalesce soon. In case,
	 * that is happening, add the free page to the tail of the list
	 * so it's less likely to be used soon and more likely to be merged
	 * as a higher order page
	 */
	if ((order < MAX_ORDER-2) && pfn_valid_within(page_to_pfn(buddy))) {
		struct page *higher_page, *higher_buddy;
		combined_idx = buddy_idx & page_idx;
		higher_page = page + (combined_idx - page_idx);
		buddy_idx = __find_buddy_index(combined_idx, order + 1);
		higher_buddy = higher_page + (buddy_idx - combined_idx);
		if (page_is_buddy(higher_page, higher_buddy, order + 1)) {
			list_add_tail(&page->lru,
				&zone->free_area[order].free_list[migratetype]);
			goto out;
		}
	}

	list_add(&page->lru, &zone->free_area[order].free_list[migratetype]);
out:
	zone->free_area[order].nr_free++;
}

static inline int free_pages_check(struct page *page)
{
	const char *bad_reason = NULL;
	unsigned long bad_flags = 0;

	if (unlikely(page_mapcount(page)))
		bad_reason = "nonzero mapcount";
	if (unlikely(page->mapping != NULL))
		bad_reason = "non-NULL mapping";
	if (unlikely(atomic_read(&page->_count) != 0))
		bad_reason = "nonzero _count";
	if (unlikely(page->flags & PAGE_FLAGS_CHECK_AT_FREE)) {
		bad_reason = "PAGE_FLAGS_CHECK_AT_FREE flag(s) set";
		bad_flags = PAGE_FLAGS_CHECK_AT_FREE;
	}
#ifdef CONFIG_MEMCG
	if (unlikely(page->mem_cgroup))
		bad_reason = "page still charged to cgroup";
#endif
	if (unlikely(bad_reason)) {
		bad_page(page, bad_reason, bad_flags);
		return 1;
	}
	page_cpupid_reset_last(page);
	if (page->flags & PAGE_FLAGS_CHECK_AT_PREP)
		page->flags &= ~PAGE_FLAGS_CHECK_AT_PREP;
	return 0;
}

/*
 * Frees a number of pages from the PCP lists
 * Assumes all pages on list are in same zone, and of same order.
 * count is the number of pages to free.
 *
 * If the zone was previously in an "all pages pinned" state then look to
 * see if this freeing clears that state.
 *
 * And clear the zone's pages_scanned counter, to hold off the "all pages are
 * pinned" detection logic.
 */
static void free_pcppages_bulk(struct zone *zone, int count,
					struct per_cpu_pages *pcp)
{
	int migratetype = 0;
	int batch_free = 0;
	int to_free = count;
	unsigned long nr_scanned;

	spin_lock(&zone->lock);
	nr_scanned = zone_page_state(zone, NR_PAGES_SCANNED);
	if (nr_scanned)
		__mod_zone_page_state(zone, NR_PAGES_SCANNED, -nr_scanned);

	while (to_free) {
		struct page *page;
		struct list_head *list;

		/*
		 * Remove pages from lists in a round-robin fashion. A
		 * batch_free count is maintained that is incremented when an
		 * empty list is encountered.  This is so more pages are freed
		 * off fuller lists instead of spinning excessively around empty
		 * lists
		 */
		do {
			batch_free++;
			if (++migratetype == MIGRATE_PCPTYPES)
				migratetype = 0;
			list = &pcp->lists[migratetype];
		} while (list_empty(list));

		/* This is the only non-empty list. Free them all. */
		if (batch_free == MIGRATE_PCPTYPES)
			batch_free = to_free;

		do {
			int mt;	/* migratetype of the to-be-freed page */

			page = list_entry(list->prev, struct page, lru);
			/* must delete as __free_one_page list manipulates */
			list_del(&page->lru);
<<<<<<< HEAD
			mt = get_freepage_migratetype(page);
			if (unlikely(has_isolate_pageblock(zone)))
				mt = get_pageblock_migratetype(page);

			/* MIGRATE_MOVABLE list may include MIGRATE_RESERVEs */
=======

			mt = get_pcppage_migratetype(page);
			/* MIGRATE_ISOLATE page should not go to pcplists */
			VM_BUG_ON_PAGE(is_migrate_isolate(mt), page);
			/* Pageblock could have been isolated meanwhile */
			if (unlikely(has_isolate_pageblock(zone)))
				mt = get_pageblock_migratetype(page);

>>>>>>> afd2ff9b
			__free_one_page(page, page_to_pfn(page), zone, 0, mt);
			trace_mm_page_pcpu_drain(page, 0, mt);
		} while (--to_free && --batch_free && !list_empty(list));
	}
	spin_unlock(&zone->lock);
}

static void free_one_page(struct zone *zone,
				struct page *page, unsigned long pfn,
				unsigned int order,
				int migratetype)
{
	unsigned long nr_scanned;
	spin_lock(&zone->lock);
	nr_scanned = zone_page_state(zone, NR_PAGES_SCANNED);
	if (nr_scanned)
		__mod_zone_page_state(zone, NR_PAGES_SCANNED, -nr_scanned);

	if (unlikely(has_isolate_pageblock(zone) ||
		is_migrate_isolate(migratetype))) {
		migratetype = get_pfnblock_migratetype(page, pfn);
	}
	__free_one_page(page, pfn, zone, order, migratetype);
	spin_unlock(&zone->lock);
}

static int free_tail_pages_check(struct page *head_page, struct page *page)
{
	int ret = 1;

	/*
	 * We rely page->lru.next never has bit 0 set, unless the page
	 * is PageTail(). Let's make sure that's true even for poisoned ->lru.
	 */
	BUILD_BUG_ON((unsigned long)LIST_POISON1 & 1);

	if (!IS_ENABLED(CONFIG_DEBUG_VM)) {
		ret = 0;
		goto out;
	}
	if (unlikely(!PageTail(page))) {
		bad_page(page, "PageTail not set", 0);
		goto out;
	}
	if (unlikely(compound_head(page) != head_page)) {
		bad_page(page, "compound_head not consistent", 0);
		goto out;
	}
	ret = 0;
out:
	clear_compound_head(page);
	return ret;
}

static void __meminit __init_single_page(struct page *page, unsigned long pfn,
				unsigned long zone, int nid)
{
	set_page_links(page, zone, nid, pfn);
	init_page_count(page);
	page_mapcount_reset(page);
	page_cpupid_reset_last(page);

	INIT_LIST_HEAD(&page->lru);
#ifdef WANT_PAGE_VIRTUAL
	/* The shift won't overflow because ZONE_NORMAL is below 4G. */
	if (!is_highmem_idx(zone))
		set_page_address(page, __va(pfn << PAGE_SHIFT));
#endif
}

static void __meminit __init_single_pfn(unsigned long pfn, unsigned long zone,
					int nid)
{
	return __init_single_page(pfn_to_page(pfn), pfn, zone, nid);
}

#ifdef CONFIG_DEFERRED_STRUCT_PAGE_INIT
static void init_reserved_page(unsigned long pfn)
{
	pg_data_t *pgdat;
	int nid, zid;

	if (!early_page_uninitialised(pfn))
		return;

	nid = early_pfn_to_nid(pfn);
	pgdat = NODE_DATA(nid);

	for (zid = 0; zid < MAX_NR_ZONES; zid++) {
		struct zone *zone = &pgdat->node_zones[zid];

		if (pfn >= zone->zone_start_pfn && pfn < zone_end_pfn(zone))
			break;
	}
	__init_single_pfn(pfn, zid, nid);
}
#else
static inline void init_reserved_page(unsigned long pfn)
{
}
#endif /* CONFIG_DEFERRED_STRUCT_PAGE_INIT */

/*
 * Initialised pages do not have PageReserved set. This function is
 * called for each range allocated by the bootmem allocator and
 * marks the pages PageReserved. The remaining valid pages are later
 * sent to the buddy page allocator.
 */
void __meminit reserve_bootmem_region(unsigned long start, unsigned long end)
{
	unsigned long start_pfn = PFN_DOWN(start);
	unsigned long end_pfn = PFN_UP(end);

	for (; start_pfn < end_pfn; start_pfn++) {
		if (pfn_valid(start_pfn)) {
			struct page *page = pfn_to_page(start_pfn);

			init_reserved_page(start_pfn);

			/* Avoid false-positive PageTail() */
			INIT_LIST_HEAD(&page->lru);

			SetPageReserved(page);
		}
	}
}

static bool free_pages_prepare(struct page *page, unsigned int order)
{
	bool compound = PageCompound(page);
	int i, bad = 0;

	VM_BUG_ON_PAGE(PageTail(page), page);
	VM_BUG_ON_PAGE(compound && compound_order(page) != order, page);

	trace_mm_page_free(page, order);
	kmemcheck_free_shadow(page, order);
	kasan_free_pages(page, order);

	if (PageAnon(page))
		page->mapping = NULL;
	bad += free_pages_check(page);
	for (i = 1; i < (1 << order); i++) {
		if (compound)
			bad += free_tail_pages_check(page, page + i);
		bad += free_pages_check(page + i);
	}
	if (bad)
		return false;

	reset_page_owner(page, order);

	if (!PageHighMem(page)) {
		debug_check_no_locks_freed(page_address(page),
					   PAGE_SIZE << order);
		debug_check_no_obj_freed(page_address(page),
					   PAGE_SIZE << order);
	}
	arch_free_page(page, order);
	kernel_map_pages(page, 1 << order, 0);

	return true;
}

static void __free_pages_ok(struct page *page, unsigned int order)
{
	unsigned long flags;
	int migratetype;
	unsigned long pfn = page_to_pfn(page);

	if (!free_pages_prepare(page, order))
		return;

	migratetype = get_pfnblock_migratetype(page, pfn);
	local_irq_save(flags);
	__count_vm_events(PGFREE, 1 << order);
	free_one_page(page_zone(page), page, pfn, order, migratetype);
	local_irq_restore(flags);
}

static void __init __free_pages_boot_core(struct page *page,
					unsigned long pfn, unsigned int order)
{
	unsigned int nr_pages = 1 << order;
	struct page *p = page;
	unsigned int loop;

	prefetchw(p);
	for (loop = 0; loop < (nr_pages - 1); loop++, p++) {
		prefetchw(p + 1);
		__ClearPageReserved(p);
		set_page_count(p, 0);
	}
	__ClearPageReserved(p);
	set_page_count(p, 0);

	page_zone(page)->managed_pages += nr_pages;
	set_page_refcounted(page);
	__free_pages(page, order);
}

#if defined(CONFIG_HAVE_ARCH_EARLY_PFN_TO_NID) || \
	defined(CONFIG_HAVE_MEMBLOCK_NODE_MAP)

static struct mminit_pfnnid_cache early_pfnnid_cache __meminitdata;

int __meminit early_pfn_to_nid(unsigned long pfn)
{
	static DEFINE_SPINLOCK(early_pfn_lock);
	int nid;

	spin_lock(&early_pfn_lock);
	nid = __early_pfn_to_nid(pfn, &early_pfnnid_cache);
	if (nid < 0)
		nid = 0;
	spin_unlock(&early_pfn_lock);

	return nid;
}
#endif

#ifdef CONFIG_NODES_SPAN_OTHER_NODES
static inline bool __meminit meminit_pfn_in_nid(unsigned long pfn, int node,
					struct mminit_pfnnid_cache *state)
{
	int nid;

	nid = __early_pfn_to_nid(pfn, state);
	if (nid >= 0 && nid != node)
		return false;
	return true;
}

/* Only safe to use early in boot when initialisation is single-threaded */
static inline bool __meminit early_pfn_in_nid(unsigned long pfn, int node)
{
	return meminit_pfn_in_nid(pfn, node, &early_pfnnid_cache);
}

#else

static inline bool __meminit early_pfn_in_nid(unsigned long pfn, int node)
{
	return true;
}
static inline bool __meminit meminit_pfn_in_nid(unsigned long pfn, int node,
					struct mminit_pfnnid_cache *state)
{
	return true;
}
#endif


void __init __free_pages_bootmem(struct page *page, unsigned long pfn,
							unsigned int order)
{
	if (early_page_uninitialised(pfn))
		return;
	return __free_pages_boot_core(page, pfn, order);
}

#ifdef CONFIG_DEFERRED_STRUCT_PAGE_INIT
static void __init deferred_free_range(struct page *page,
					unsigned long pfn, int nr_pages)
{
	int i;

	if (!page)
		return;

	/* Free a large naturally-aligned chunk if possible */
	if (nr_pages == MAX_ORDER_NR_PAGES &&
	    (pfn & (MAX_ORDER_NR_PAGES-1)) == 0) {
		set_pageblock_migratetype(page, MIGRATE_MOVABLE);
		__free_pages_boot_core(page, pfn, MAX_ORDER-1);
		return;
	}

	for (i = 0; i < nr_pages; i++, page++, pfn++)
		__free_pages_boot_core(page, pfn, 0);
}

/* Completion tracking for deferred_init_memmap() threads */
static atomic_t pgdat_init_n_undone __initdata;
static __initdata DECLARE_COMPLETION(pgdat_init_all_done_comp);

static inline void __init pgdat_init_report_one_done(void)
{
	if (atomic_dec_and_test(&pgdat_init_n_undone))
		complete(&pgdat_init_all_done_comp);
}

/* Initialise remaining memory on a node */
static int __init deferred_init_memmap(void *data)
{
	pg_data_t *pgdat = data;
	int nid = pgdat->node_id;
	struct mminit_pfnnid_cache nid_init_state = { };
	unsigned long start = jiffies;
	unsigned long nr_pages = 0;
	unsigned long walk_start, walk_end;
	int i, zid;
	struct zone *zone;
	unsigned long first_init_pfn = pgdat->first_deferred_pfn;
	const struct cpumask *cpumask = cpumask_of_node(pgdat->node_id);

	if (first_init_pfn == ULONG_MAX) {
		pgdat_init_report_one_done();
		return 0;
	}

	/* Bind memory initialisation thread to a local node if possible */
	if (!cpumask_empty(cpumask))
		set_cpus_allowed_ptr(current, cpumask);

	/* Sanity check boundaries */
	BUG_ON(pgdat->first_deferred_pfn < pgdat->node_start_pfn);
	BUG_ON(pgdat->first_deferred_pfn > pgdat_end_pfn(pgdat));
	pgdat->first_deferred_pfn = ULONG_MAX;

	/* Only the highest zone is deferred so find it */
	for (zid = 0; zid < MAX_NR_ZONES; zid++) {
		zone = pgdat->node_zones + zid;
		if (first_init_pfn < zone_end_pfn(zone))
			break;
	}

	for_each_mem_pfn_range(i, nid, &walk_start, &walk_end, NULL) {
		unsigned long pfn, end_pfn;
		struct page *page = NULL;
		struct page *free_base_page = NULL;
		unsigned long free_base_pfn = 0;
		int nr_to_free = 0;

		end_pfn = min(walk_end, zone_end_pfn(zone));
		pfn = first_init_pfn;
		if (pfn < walk_start)
			pfn = walk_start;
		if (pfn < zone->zone_start_pfn)
			pfn = zone->zone_start_pfn;

		for (; pfn < end_pfn; pfn++) {
			if (!pfn_valid_within(pfn))
				goto free_range;

			/*
			 * Ensure pfn_valid is checked every
			 * MAX_ORDER_NR_PAGES for memory holes
			 */
			if ((pfn & (MAX_ORDER_NR_PAGES - 1)) == 0) {
				if (!pfn_valid(pfn)) {
					page = NULL;
					goto free_range;
				}
			}

			if (!meminit_pfn_in_nid(pfn, nid, &nid_init_state)) {
				page = NULL;
				goto free_range;
			}

			/* Minimise pfn page lookups and scheduler checks */
			if (page && (pfn & (MAX_ORDER_NR_PAGES - 1)) != 0) {
				page++;
			} else {
				nr_pages += nr_to_free;
				deferred_free_range(free_base_page,
						free_base_pfn, nr_to_free);
				free_base_page = NULL;
				free_base_pfn = nr_to_free = 0;

				page = pfn_to_page(pfn);
				cond_resched();
			}

			if (page->flags) {
				VM_BUG_ON(page_zone(page) != zone);
				goto free_range;
			}

			__init_single_page(page, pfn, zid, nid);
			if (!free_base_page) {
				free_base_page = page;
				free_base_pfn = pfn;
				nr_to_free = 0;
			}
			nr_to_free++;

			/* Where possible, batch up pages for a single free */
			continue;
free_range:
			/* Free the current block of pages to allocator */
			nr_pages += nr_to_free;
			deferred_free_range(free_base_page, free_base_pfn,
								nr_to_free);
			free_base_page = NULL;
			free_base_pfn = nr_to_free = 0;
		}

		first_init_pfn = max(end_pfn, first_init_pfn);
	}

	/* Sanity check that the next zone really is unpopulated */
	WARN_ON(++zid < MAX_NR_ZONES && populated_zone(++zone));

	pr_info("node %d initialised, %lu pages in %ums\n", nid, nr_pages,
					jiffies_to_msecs(jiffies - start));

	pgdat_init_report_one_done();
	return 0;
}

void __init page_alloc_init_late(void)
{
	int nid;

	/* There will be num_node_state(N_MEMORY) threads */
	atomic_set(&pgdat_init_n_undone, num_node_state(N_MEMORY));
	for_each_node_state(nid, N_MEMORY) {
		kthread_run(deferred_init_memmap, NODE_DATA(nid), "pgdatinit%d", nid);
	}

	/* Block until all are initialised */
	wait_for_completion(&pgdat_init_all_done_comp);

	/* Reinit limits that are based on free pages after the kernel is up */
	files_maxfiles_init();
}
#endif /* CONFIG_DEFERRED_STRUCT_PAGE_INIT */

#ifdef CONFIG_CMA
void adjust_managed_cma_page_count(struct zone *zone, long count)
{
	unsigned long flags;
	unsigned long total, cma, normal;

	spin_lock_irqsave(&zone->lock, flags);
	zone->managed_cma_pages += count;

	total = zone->managed_pages;
	cma = zone->managed_cma_pages;
	normal = total - cma - high_wmark_pages(zone);

	/* No cma pages, so do only normal allocation */
	if (cma == 0) {
		zone->max_try_normal = pageblock_nr_pages;
		zone->max_try_cma = 0;
		goto out;
	}

	/*
	 * We want to consume cma pages with well balanced ratio so that
	 * we have consumed enough cma pages before the reclaim. For this
	 * purpose, we can use the ratio, normal : cma. And we doesn't
	 * want to switch too frequently, because it prevent allocated pages
	 * from beging successive and it is bad for some sorts of devices.
	 * I choose pageblock_nr_pages for the minimum amount of successive
	 * allocation because it is the size of a huge page and fragmentation
	 * avoidance is implemented based on this size.
	 *
	 * To meet above criteria, I derive following equation.
	 *
	 * if (normal > cma) then; normal : cma = X : pageblock_nr_pages
	 * else (normal <= cma) then; normal : cma = pageblock_nr_pages : X
	 */
	if (normal > cma) {
		zone->max_try_normal = normal * pageblock_nr_pages / cma;
		zone->max_try_cma = pageblock_nr_pages;
	} else {
		zone->max_try_normal = pageblock_nr_pages;
		zone->max_try_cma = cma * pageblock_nr_pages / normal;
	}

out:
	zone->nr_try_normal = zone->max_try_normal;
	zone->nr_try_cma = zone->max_try_cma;

	spin_unlock_irqrestore(&zone->lock, flags);
}

/* Free whole pageblock and set its migration type to MIGRATE_CMA. */
void __init init_cma_reserved_pageblock(struct page *page)
{
	unsigned i = pageblock_nr_pages;
	struct page *p = page;

	do {
		__ClearPageReserved(p);
		set_page_count(p, 0);
	} while (++p, --i);

	set_pageblock_migratetype(page, MIGRATE_CMA);

	if (pageblock_order >= MAX_ORDER) {
		i = pageblock_nr_pages;
		p = page;
		do {
			set_page_refcounted(p);
			__free_pages(p, MAX_ORDER - 1);
			p += MAX_ORDER_NR_PAGES;
		} while (i -= MAX_ORDER_NR_PAGES);
	} else {
		set_page_refcounted(page);
		__free_pages(page, pageblock_order);
	}

	adjust_managed_page_count(page, pageblock_nr_pages);
}
#endif

/*
 * The order of subdivision here is critical for the IO subsystem.
 * Please do not alter this order without good reasons and regression
 * testing. Specifically, as large blocks of memory are subdivided,
 * the order in which smaller blocks are delivered depends on the order
 * they're subdivided in this function. This is the primary factor
 * influencing the order in which pages are delivered to the IO
 * subsystem according to empirical testing, and this is also justified
 * by considering the behavior of a buddy system containing a single
 * large block of memory acted on by a series of small allocations.
 * This behavior is a critical factor in sglist merging's success.
 *
 * -- nyc
 */
static inline void expand(struct zone *zone, struct page *page,
	int low, int high, struct free_area *area,
	int migratetype)
{
	unsigned long size = 1 << high;

	while (high > low) {
		area--;
		high--;
		size >>= 1;
		VM_BUG_ON_PAGE(bad_range(zone, &page[size]), &page[size]);

		if (IS_ENABLED(CONFIG_DEBUG_PAGEALLOC) &&
			debug_guardpage_enabled() &&
			high < debug_guardpage_minorder()) {
			/*
			 * Mark as guard pages (or page), that will allow to
			 * merge back to allocator when buddy will be freed.
			 * Corresponding page table entries will not be touched,
			 * pages will stay not present in virtual address space
			 */
			set_page_guard(zone, &page[size], high, migratetype);
			continue;
		}
		list_add(&page[size].lru, &area->free_list[migratetype]);
		area->nr_free++;
		set_page_order(&page[size], high);
	}
}

/*
 * This page is about to be returned from the page allocator
 */
static inline int check_new_page(struct page *page)
{
	const char *bad_reason = NULL;
	unsigned long bad_flags = 0;

	if (unlikely(page_mapcount(page)))
		bad_reason = "nonzero mapcount";
	if (unlikely(page->mapping != NULL))
		bad_reason = "non-NULL mapping";
	if (unlikely(atomic_read(&page->_count) != 0))
		bad_reason = "nonzero _count";
	if (unlikely(page->flags & __PG_HWPOISON)) {
		bad_reason = "HWPoisoned (hardware-corrupted)";
		bad_flags = __PG_HWPOISON;
	}
	if (unlikely(page->flags & PAGE_FLAGS_CHECK_AT_PREP)) {
		bad_reason = "PAGE_FLAGS_CHECK_AT_PREP flag set";
		bad_flags = PAGE_FLAGS_CHECK_AT_PREP;
	}
#ifdef CONFIG_MEMCG
	if (unlikely(page->mem_cgroup))
		bad_reason = "page still charged to cgroup";
#endif
	if (unlikely(bad_reason)) {
		bad_page(page, bad_reason, bad_flags);
		return 1;
	}
	return 0;
}

static int prep_new_page(struct page *page, unsigned int order, gfp_t gfp_flags,
								int alloc_flags)
{
	int i;

	for (i = 0; i < (1 << order); i++) {
		struct page *p = page + i;
		if (unlikely(check_new_page(p)))
			return 1;
	}

	set_page_private(page, 0);
	set_page_refcounted(page);

	arch_alloc_page(page, order);
	kernel_map_pages(page, 1 << order, 1);
	kasan_alloc_pages(page, order);

	if (gfp_flags & __GFP_ZERO)
		for (i = 0; i < (1 << order); i++)
			clear_highpage(page + i);

	if (order && (gfp_flags & __GFP_COMP))
		prep_compound_page(page, order);

	set_page_owner(page, order, gfp_flags);

	/*
	 * page is set pfmemalloc when ALLOC_NO_WATERMARKS was necessary to
	 * allocate the page. The expectation is that the caller is taking
	 * steps that will free more memory. The caller should avoid the page
	 * being used for !PFMEMALLOC purposes.
	 */
	if (alloc_flags & ALLOC_NO_WATERMARKS)
		set_page_pfmemalloc(page);
	else
		clear_page_pfmemalloc(page);

	return 0;
}

/*
 * Go through the free lists for the given migratetype and remove
 * the smallest available page from the freelists
 */
static inline
struct page *__rmqueue_smallest(struct zone *zone, unsigned int order,
						int migratetype)
{
	unsigned int current_order;
	struct free_area *area;
	struct page *page;

	/* Find a page of the appropriate size in the preferred list */
	for (current_order = order; current_order < MAX_ORDER; ++current_order) {
		area = &(zone->free_area[current_order]);
		if (list_empty(&area->free_list[migratetype]))
			continue;

		page = list_entry(area->free_list[migratetype].next,
							struct page, lru);
		list_del(&page->lru);
		rmv_page_order(page);
		area->nr_free--;
		expand(zone, page, order, current_order, area, migratetype);
		set_pcppage_migratetype(page, migratetype);
		return page;
	}

	return NULL;
}


/*
 * This array describes the order lists are fallen back to when
 * the free lists for the desirable migrate type are depleted
 */
static int fallbacks[MIGRATE_TYPES][4] = {
	[MIGRATE_UNMOVABLE]   = { MIGRATE_RECLAIMABLE, MIGRATE_MOVABLE,   MIGRATE_TYPES },
	[MIGRATE_RECLAIMABLE] = { MIGRATE_UNMOVABLE,   MIGRATE_MOVABLE,   MIGRATE_TYPES },
	[MIGRATE_MOVABLE]     = { MIGRATE_RECLAIMABLE, MIGRATE_UNMOVABLE, MIGRATE_TYPES },
#ifdef CONFIG_CMA
	[MIGRATE_CMA]         = { MIGRATE_TYPES }, /* Never used */
#endif
#ifdef CONFIG_MEMORY_ISOLATION
	[MIGRATE_ISOLATE]     = { MIGRATE_TYPES }, /* Never used */
#endif
};

#ifdef CONFIG_CMA
static struct page *__rmqueue_cma_fallback(struct zone *zone,
					unsigned int order)
{
	return __rmqueue_smallest(zone, order, MIGRATE_CMA);
}
#else
static inline struct page *__rmqueue_cma_fallback(struct zone *zone,
					unsigned int order) { return NULL; }
#endif

/*
 * Move the free pages in a range to the free lists of the requested type.
 * Note that start_page and end_pages are not aligned on a pageblock
 * boundary. If alignment is required, use move_freepages_block()
 */
int move_freepages(struct zone *zone,
			  struct page *start_page, struct page *end_page,
			  int migratetype)
{
	struct page *page;
	unsigned int order;
	int pages_moved = 0;

#ifndef CONFIG_HOLES_IN_ZONE
	/*
	 * page_zone is not safe to call in this context when
	 * CONFIG_HOLES_IN_ZONE is set. This bug check is probably redundant
	 * anyway as we check zone boundaries in move_freepages_block().
	 * Remove at a later date when no bug reports exist related to
	 * grouping pages by mobility
	 */
	VM_BUG_ON(page_zone(start_page) != page_zone(end_page));
#endif

	for (page = start_page; page <= end_page;) {
		/* Make sure we are not inadvertently changing nodes */
		VM_BUG_ON_PAGE(page_to_nid(page) != zone_to_nid(zone), page);

		if (!pfn_valid_within(page_to_pfn(page))) {
			page++;
			continue;
		}

		if (!PageBuddy(page)) {
			page++;
			continue;
		}

		order = page_order(page);
		list_move(&page->lru,
			  &zone->free_area[order].free_list[migratetype]);
		page += 1 << order;
		pages_moved += 1 << order;
	}

	return pages_moved;
}

int move_freepages_block(struct zone *zone, struct page *page,
				int migratetype)
{
	unsigned long start_pfn, end_pfn;
	struct page *start_page, *end_page;

	start_pfn = page_to_pfn(page);
	start_pfn = start_pfn & ~(pageblock_nr_pages-1);
	start_page = pfn_to_page(start_pfn);
	end_page = start_page + pageblock_nr_pages - 1;
	end_pfn = start_pfn + pageblock_nr_pages - 1;

	/* Do not cross zone boundaries */
	if (!zone_spans_pfn(zone, start_pfn))
		start_page = page;
	if (!zone_spans_pfn(zone, end_pfn))
		return 0;

	return move_freepages(zone, start_page, end_page, migratetype);
}

static void change_pageblock_range(struct page *pageblock_page,
					int start_order, int migratetype)
{
	int nr_pageblocks = 1 << (start_order - pageblock_order);

	while (nr_pageblocks--) {
		set_pageblock_migratetype(pageblock_page, migratetype);
		pageblock_page += pageblock_nr_pages;
	}
}

/*
 * When we are falling back to another migratetype during allocation, try to
 * steal extra free pages from the same pageblocks to satisfy further
 * allocations, instead of polluting multiple pageblocks.
 *
 * If we are stealing a relatively large buddy page, it is likely there will
 * be more free pages in the pageblock, so try to steal them all. For
 * reclaimable and unmovable allocations, we steal regardless of page size,
 * as fragmentation caused by those allocations polluting movable pageblocks
 * is worse than movable allocations stealing from unmovable and reclaimable
 * pageblocks.
 */
static bool can_steal_fallback(unsigned int order, int start_mt)
{
	/*
	 * Leaving this order check is intended, although there is
	 * relaxed order check in next check. The reason is that
	 * we can actually steal whole pageblock if this condition met,
	 * but, below check doesn't guarantee it and that is just heuristic
	 * so could be changed anytime.
	 */
	if (order >= pageblock_order)
		return true;

	if (order >= pageblock_order / 2 ||
		start_mt == MIGRATE_RECLAIMABLE ||
		start_mt == MIGRATE_UNMOVABLE ||
		page_group_by_mobility_disabled)
		return true;

	return false;
}

/*
 * This function implements actual steal behaviour. If order is large enough,
 * we can steal whole pageblock. If not, we first move freepages in this
 * pageblock and check whether half of pages are moved or not. If half of
 * pages are moved, we can change migratetype of pageblock and permanently
 * use it's pages as requested migratetype in the future.
 */
static void steal_suitable_fallback(struct zone *zone, struct page *page,
							  int start_type)
{
	unsigned int current_order = page_order(page);
	int pages;

	/* Take ownership for orders >= pageblock_order */
	if (current_order >= pageblock_order) {
		change_pageblock_range(page, current_order, start_type);
		return;
	}

	pages = move_freepages_block(zone, page, start_type);

	/* Claim the whole block if over half of it is free */
	if (pages >= (1 << (pageblock_order-1)) ||
			page_group_by_mobility_disabled)
		set_pageblock_migratetype(page, start_type);
}

/*
 * Check whether there is a suitable fallback freepage with requested order.
 * If only_stealable is true, this function returns fallback_mt only if
 * we can steal other freepages all together. This would help to reduce
 * fragmentation due to mixed migratetype pages in one pageblock.
 */
int find_suitable_fallback(struct free_area *area, unsigned int order,
			int migratetype, bool only_stealable, bool *can_steal)
{
	int i;
	int fallback_mt;

	if (area->nr_free == 0)
		return -1;

	*can_steal = false;
	for (i = 0;; i++) {
		fallback_mt = fallbacks[migratetype][i];
		if (fallback_mt == MIGRATE_TYPES)
			break;

		if (list_empty(&area->free_list[fallback_mt]))
			continue;

		if (can_steal_fallback(order, migratetype))
			*can_steal = true;

		if (!only_stealable)
			return fallback_mt;

		if (*can_steal)
			return fallback_mt;
	}

	return -1;
}

/*
 * Reserve a pageblock for exclusive use of high-order atomic allocations if
 * there are no empty page blocks that contain a page with a suitable order
 */
static void reserve_highatomic_pageblock(struct page *page, struct zone *zone,
				unsigned int alloc_order)
{
	int mt;
	unsigned long max_managed, flags;

	/*
	 * Limit the number reserved to 1 pageblock or roughly 1% of a zone.
	 * Check is race-prone but harmless.
	 */
	max_managed = (zone->managed_pages / 100) + pageblock_nr_pages;
	if (zone->nr_reserved_highatomic >= max_managed)
		return;

	spin_lock_irqsave(&zone->lock, flags);

	/* Recheck the nr_reserved_highatomic limit under the lock */
	if (zone->nr_reserved_highatomic >= max_managed)
		goto out_unlock;

	/* Yoink! */
	mt = get_pageblock_migratetype(page);
	if (mt != MIGRATE_HIGHATOMIC &&
			!is_migrate_isolate(mt) && !is_migrate_cma(mt)) {
		zone->nr_reserved_highatomic += pageblock_nr_pages;
		set_pageblock_migratetype(page, MIGRATE_HIGHATOMIC);
		move_freepages_block(zone, page, MIGRATE_HIGHATOMIC);
	}

out_unlock:
	spin_unlock_irqrestore(&zone->lock, flags);
}

/*
 * Used when an allocation is about to fail under memory pressure. This
 * potentially hurts the reliability of high-order allocations when under
 * intense memory pressure but failed atomic allocations should be easier
 * to recover from than an OOM.
 */
static void unreserve_highatomic_pageblock(const struct alloc_context *ac)
{
	struct zonelist *zonelist = ac->zonelist;
	unsigned long flags;
	struct zoneref *z;
	struct zone *zone;
	struct page *page;
	int order;

	for_each_zone_zonelist_nodemask(zone, z, zonelist, ac->high_zoneidx,
								ac->nodemask) {
		/* Preserve at least one pageblock */
		if (zone->nr_reserved_highatomic <= pageblock_nr_pages)
			continue;

		spin_lock_irqsave(&zone->lock, flags);
		for (order = 0; order < MAX_ORDER; order++) {
			struct free_area *area = &(zone->free_area[order]);

			if (list_empty(&area->free_list[MIGRATE_HIGHATOMIC]))
				continue;

			page = list_entry(area->free_list[MIGRATE_HIGHATOMIC].next,
						struct page, lru);

			/*
			 * It should never happen but changes to locking could
			 * inadvertently allow a per-cpu drain to add pages
			 * to MIGRATE_HIGHATOMIC while unreserving so be safe
			 * and watch for underflows.
			 */
			zone->nr_reserved_highatomic -= min(pageblock_nr_pages,
				zone->nr_reserved_highatomic);

			/*
			 * Convert to ac->migratetype and avoid the normal
			 * pageblock stealing heuristics. Minimally, the caller
			 * is doing the work and needs the pages. More
			 * importantly, if the block was always converted to
			 * MIGRATE_UNMOVABLE or another type then the number
			 * of pageblocks that cannot be completely freed
			 * may increase.
			 */
			set_pageblock_migratetype(page, ac->migratetype);
			move_freepages_block(zone, page, ac->migratetype);
			spin_unlock_irqrestore(&zone->lock, flags);
			return;
		}
		spin_unlock_irqrestore(&zone->lock, flags);
	}
}

/* Remove an element from the buddy allocator from the fallback list */
static inline struct page *
__rmqueue_fallback(struct zone *zone, unsigned int order, int start_migratetype)
{
	struct free_area *area;
	unsigned int current_order;
	struct page *page;
	int fallback_mt;
	bool can_steal;

	/* Find the largest possible block of pages in the other list */
	for (current_order = MAX_ORDER-1;
				current_order >= order && current_order <= MAX_ORDER-1;
				--current_order) {
		area = &(zone->free_area[current_order]);
		fallback_mt = find_suitable_fallback(area, current_order,
				start_migratetype, false, &can_steal);
		if (fallback_mt == -1)
			continue;

		page = list_entry(area->free_list[fallback_mt].next,
						struct page, lru);
		if (can_steal)
			steal_suitable_fallback(zone, page, start_migratetype);

		/* Remove the page from the freelists */
		area->nr_free--;
		list_del(&page->lru);
		rmv_page_order(page);

		expand(zone, page, order, current_order, area,
					start_migratetype);
		/*
		 * The pcppage_migratetype may differ from pageblock's
		 * migratetype depending on the decisions in
		 * find_suitable_fallback(). This is OK as long as it does not
		 * differ for MIGRATE_CMA pageblocks. Those can be used as
		 * fallback only via special __rmqueue_cma_fallback() function
		 */
		set_pcppage_migratetype(page, start_migratetype);

		trace_mm_page_alloc_extfrag(page, order, current_order,
			start_migratetype, fallback_mt);

		return page;
	}

	return NULL;
}

#ifdef CONFIG_CMA
static int __choose_rmqueue_migratetype(struct zone *zone, unsigned int order)
{
	if (zone->nr_try_normal > 0) {
		zone->nr_try_normal -= 1 << order;
		return MIGRATE_MOVABLE;
	}

	if (zone->nr_try_cma > 0) {
		zone->nr_try_cma -= 1 << order;
		return MIGRATE_CMA;
	}

	/* Reset counter */
	zone->nr_try_normal = zone->max_try_normal;
	zone->nr_try_cma = zone->max_try_cma;

	zone->nr_try_normal -= 1 << order;
	return MIGRATE_MOVABLE;
}

static inline int choose_rmqueue_migratetype(struct zone *zone,
					unsigned int order, int migratetype)
{
	if (migratetype == MIGRATE_MOVABLE && zone->managed_cma_pages)
		return __choose_rmqueue_migratetype(zone, order);

	return migratetype;
}

#else
static inline int choose_rmqueue_migratetype(struct zone *zone,
					unsigned int order, int migratetype)
{
	return migratetype;
}
#endif

/*
 * Do the hard work of removing an element from the buddy allocator.
 * Call me with the zone->lock already held.
 */
static struct page *__rmqueue(struct zone *zone, unsigned int order,
				int migratetype, gfp_t gfp_flags)
{
	struct page *page;

<<<<<<< HEAD
	migratetype = choose_rmqueue_migratetype(zone, order, migratetype);

retry:
=======
>>>>>>> afd2ff9b
	page = __rmqueue_smallest(zone, order, migratetype);
	if (unlikely(!page)) {
		if (migratetype == MIGRATE_MOVABLE)
			page = __rmqueue_cma_fallback(zone, order);

<<<<<<< HEAD
	if (unlikely(!page) && migratetype != MIGRATE_RESERVE) {
		if (is_migrate_cma(migratetype)) {
			migratetype = MIGRATE_MOVABLE;
			goto retry;
		}

		page = __rmqueue_fallback(zone, order, migratetype);

		/*
		 * Use MIGRATE_RESERVE rather than fail an allocation. goto
		 * is used because __rmqueue_smallest is an inline function
		 * and we want just one call site
		 */
		if (!page) {
			migratetype = MIGRATE_RESERVE;
			goto retry;
		}
=======
		if (!page)
			page = __rmqueue_fallback(zone, order, migratetype);
>>>>>>> afd2ff9b
	}

	trace_mm_page_alloc_zone_locked(page, order, migratetype);
	return page;
}

/*
 * Obtain a specified number of elements from the buddy allocator, all under
 * a single hold of the lock, for efficiency.  Add them to the supplied list.
 * Returns the number of new pages which were placed at *list.
 */
static int rmqueue_bulk(struct zone *zone, unsigned int order,
			unsigned long count, struct list_head *list,
			int migratetype, bool cold)
{
	int i;

	spin_lock(&zone->lock);
	for (i = 0; i < count; ++i) {
		struct page *page = __rmqueue(zone, order, migratetype, 0);
		if (unlikely(page == NULL))
			break;

		/*
		 * Split buddy pages returned by expand() are received here
		 * in physical page order. The page is added to the callers and
		 * list and the list head then moves forward. From the callers
		 * perspective, the linked list is ordered by page number in
		 * some conditions. This is useful for IO devices that can
		 * merge IO requests if the physical pages are ordered
		 * properly.
		 */
		if (likely(!cold))
			list_add(&page->lru, list);
		else
			list_add_tail(&page->lru, list);
		list = &page->lru;
		if (is_migrate_cma(get_pcppage_migratetype(page)))
			__mod_zone_page_state(zone, NR_FREE_CMA_PAGES,
					      -(1 << order));
	}
	__mod_zone_page_state(zone, NR_FREE_PAGES, -(i << order));
	spin_unlock(&zone->lock);
	return i;
}

#ifdef CONFIG_NUMA
/*
 * Called from the vmstat counter updater to drain pagesets of this
 * currently executing processor on remote nodes after they have
 * expired.
 *
 * Note that this function must be called with the thread pinned to
 * a single processor.
 */
void drain_zone_pages(struct zone *zone, struct per_cpu_pages *pcp)
{
	unsigned long flags;
	int to_drain, batch;

	local_irq_save(flags);
	batch = READ_ONCE(pcp->batch);
	to_drain = min(pcp->count, batch);
	if (to_drain > 0) {
		free_pcppages_bulk(zone, to_drain, pcp);
		pcp->count -= to_drain;
	}
	local_irq_restore(flags);
}
#endif

/*
 * Drain pcplists of the indicated processor and zone.
 *
 * The processor must either be the current processor and the
 * thread pinned to the current processor or a processor that
 * is not online.
 */
static void drain_pages_zone(unsigned int cpu, struct zone *zone)
{
	unsigned long flags;
	struct per_cpu_pageset *pset;
	struct per_cpu_pages *pcp;

	local_irq_save(flags);
	pset = per_cpu_ptr(zone->pageset, cpu);

	pcp = &pset->pcp;
	if (pcp->count) {
		free_pcppages_bulk(zone, pcp->count, pcp);
		pcp->count = 0;
	}
	local_irq_restore(flags);
}

/*
 * Drain pcplists of all zones on the indicated processor.
 *
 * The processor must either be the current processor and the
 * thread pinned to the current processor or a processor that
 * is not online.
 */
static void drain_pages(unsigned int cpu)
{
	struct zone *zone;

	for_each_populated_zone(zone) {
		drain_pages_zone(cpu, zone);
	}
}

/*
 * Spill all of this CPU's per-cpu pages back into the buddy allocator.
 *
 * The CPU has to be pinned. When zone parameter is non-NULL, spill just
 * the single zone's pages.
 */
void drain_local_pages(struct zone *zone)
{
	int cpu = smp_processor_id();

	if (zone)
		drain_pages_zone(cpu, zone);
	else
		drain_pages(cpu);
}

/*
 * Spill all the per-cpu pages from all CPUs back into the buddy allocator.
 *
 * When zone parameter is non-NULL, spill just the single zone's pages.
 *
 * Note that this code is protected against sending an IPI to an offline
 * CPU but does not guarantee sending an IPI to newly hotplugged CPUs:
 * on_each_cpu_mask() blocks hotplug and won't talk to offlined CPUs but
 * nothing keeps CPUs from showing up after we populated the cpumask and
 * before the call to on_each_cpu_mask().
 */
void drain_all_pages(struct zone *zone)
{
	int cpu;

	/*
	 * Allocate in the BSS so we wont require allocation in
	 * direct reclaim path for CONFIG_CPUMASK_OFFSTACK=y
	 */
	static cpumask_t cpus_with_pcps;

	/*
	 * We don't care about racing with CPU hotplug event
	 * as offline notification will cause the notified
	 * cpu to drain that CPU pcps and on_each_cpu_mask
	 * disables preemption as part of its processing
	 */
	for_each_online_cpu(cpu) {
		struct per_cpu_pageset *pcp;
		struct zone *z;
		bool has_pcps = false;

		if (zone) {
			pcp = per_cpu_ptr(zone->pageset, cpu);
			if (pcp->pcp.count)
				has_pcps = true;
		} else {
			for_each_populated_zone(z) {
				pcp = per_cpu_ptr(z->pageset, cpu);
				if (pcp->pcp.count) {
					has_pcps = true;
					break;
				}
			}
		}

		if (has_pcps)
			cpumask_set_cpu(cpu, &cpus_with_pcps);
		else
			cpumask_clear_cpu(cpu, &cpus_with_pcps);
	}
	on_each_cpu_mask(&cpus_with_pcps, (smp_call_func_t) drain_local_pages,
								zone, 1);
}

#ifdef CONFIG_HIBERNATION

void mark_free_pages(struct zone *zone)
{
	unsigned long pfn, max_zone_pfn;
	unsigned long flags;
	unsigned int order, t;
	struct list_head *curr;

	if (zone_is_empty(zone))
		return;

	spin_lock_irqsave(&zone->lock, flags);

	max_zone_pfn = zone_end_pfn(zone);
	for (pfn = zone->zone_start_pfn; pfn < max_zone_pfn; pfn++)
		if (pfn_valid(pfn)) {
			struct page *page = pfn_to_page(pfn);

			if (!swsusp_page_is_forbidden(page))
				swsusp_unset_page_free(page);
		}

	for_each_migratetype_order(order, t) {
		list_for_each(curr, &zone->free_area[order].free_list[t]) {
			unsigned long i;

			pfn = page_to_pfn(list_entry(curr, struct page, lru));
			for (i = 0; i < (1UL << order); i++)
				swsusp_set_page_free(pfn_to_page(pfn + i));
		}
	}
	spin_unlock_irqrestore(&zone->lock, flags);
}
#endif /* CONFIG_PM */

/*
 * Free a 0-order page
 * cold == true ? free a cold page : free a hot page
 */
void free_hot_cold_page(struct page *page, bool cold)
{
	struct zone *zone = page_zone(page);
	struct per_cpu_pages *pcp;
	unsigned long flags;
	unsigned long pfn = page_to_pfn(page);
	int migratetype;

	if (!free_pages_prepare(page, 0))
		return;

	migratetype = get_pfnblock_migratetype(page, pfn);
	set_pcppage_migratetype(page, migratetype);
	local_irq_save(flags);
	__count_vm_event(PGFREE);

	/*
	 * We only track unmovable, reclaimable and movable on pcp lists.
	 * Free ISOLATE pages back to the allocator because they are being
	 * offlined but treat RESERVE as movable pages so we can get those
	 * areas back if necessary. Otherwise, we may have to free
	 * excessively into the page allocator
	 */
	if (migratetype >= MIGRATE_PCPTYPES) {
		if (unlikely(is_migrate_isolate(migratetype))) {
			free_one_page(zone, page, pfn, 0, migratetype);
			goto out;
		}
		migratetype = MIGRATE_MOVABLE;
	}

	pcp = &this_cpu_ptr(zone->pageset)->pcp;
	if (!cold)
		list_add(&page->lru, &pcp->lists[migratetype]);
	else
		list_add_tail(&page->lru, &pcp->lists[migratetype]);
	pcp->count++;
	if (pcp->count >= pcp->high) {
		unsigned long batch = READ_ONCE(pcp->batch);
		free_pcppages_bulk(zone, batch, pcp);
		pcp->count -= batch;
	}

out:
	local_irq_restore(flags);
}

/*
 * Free a list of 0-order pages
 */
void free_hot_cold_page_list(struct list_head *list, bool cold)
{
	struct page *page, *next;

	list_for_each_entry_safe(page, next, list, lru) {
		trace_mm_page_free_batched(page, cold);
		free_hot_cold_page(page, cold);
	}
}

/*
 * split_page takes a non-compound higher-order page, and splits it into
 * n (1<<order) sub-pages: page[0..n]
 * Each sub-page must be freed individually.
 *
 * Note: this is probably too low level an operation for use in drivers.
 * Please consult with lkml before using this in your driver.
 */
void split_page(struct page *page, unsigned int order)
{
	int i;
	gfp_t gfp_mask;

	VM_BUG_ON_PAGE(PageCompound(page), page);
	VM_BUG_ON_PAGE(!page_count(page), page);

#ifdef CONFIG_KMEMCHECK
	/*
	 * Split shadow pages too, because free(page[0]) would
	 * otherwise free the whole shadow.
	 */
	if (kmemcheck_page_is_tracked(page))
		split_page(virt_to_page(page[0].shadow), order);
#endif

	gfp_mask = get_page_owner_gfp(page);
	set_page_owner(page, 0, gfp_mask);
	for (i = 1; i < (1 << order); i++) {
		set_page_refcounted(page + i);
		set_page_owner(page + i, 0, gfp_mask);
	}
}
EXPORT_SYMBOL_GPL(split_page);

int __isolate_free_page(struct page *page, unsigned int order)
{
	unsigned long watermark;
	struct zone *zone;
	int mt;

	BUG_ON(!PageBuddy(page));

	zone = page_zone(page);
	mt = get_pageblock_migratetype(page);

	if (!is_migrate_isolate(mt)) {
		/* Obey watermarks as if the page was being allocated */
		watermark = low_wmark_pages(zone) + (1 << order);
		if (!zone_watermark_ok(zone, 0, watermark, 0, 0))
			return 0;

		__mod_zone_freepage_state(zone, -(1UL << order), mt);
	}

	/* Remove page from free list */
	list_del(&page->lru);
	zone->free_area[order].nr_free--;
	rmv_page_order(page);

	set_page_owner(page, order, __GFP_MOVABLE);

	/* Set the pageblock if the isolated page is at least a pageblock */
	if (order >= pageblock_order - 1) {
		struct page *endpage = page + (1 << order) - 1;
		for (; page < endpage; page += pageblock_nr_pages) {
			int mt = get_pageblock_migratetype(page);
			if (!is_migrate_isolate(mt) && !is_migrate_cma(mt))
				set_pageblock_migratetype(page,
							  MIGRATE_MOVABLE);
		}
	}


	return 1UL << order;
}

/*
 * Similar to split_page except the page is already free. As this is only
 * being used for migration, the migratetype of the block also changes.
 * As this is called with interrupts disabled, the caller is responsible
 * for calling arch_alloc_page() and kernel_map_page() after interrupts
 * are enabled.
 *
 * Note: this is probably too low level an operation for use in drivers.
 * Please consult with lkml before using this in your driver.
 */
int split_free_page(struct page *page)
{
	unsigned int order;
	int nr_pages;

	order = page_order(page);

	nr_pages = __isolate_free_page(page, order);
	if (!nr_pages)
		return 0;

	/* Split into individual pages */
	set_page_refcounted(page);
	split_page(page, order);
	return nr_pages;
}

/*
 * Allocate a page from the given zone. Use pcplists for order-0 allocations.
 */
static inline
struct page *buffered_rmqueue(struct zone *preferred_zone,
			struct zone *zone, unsigned int order,
			gfp_t gfp_flags, int alloc_flags, int migratetype)
{
	unsigned long flags;
	struct page *page;
	bool cold = ((gfp_flags & __GFP_COLD) != 0);

	if (likely(order == 0)) {
		struct per_cpu_pages *pcp;
		struct list_head *list;

		local_irq_save(flags);
		pcp = &this_cpu_ptr(zone->pageset)->pcp;
		list = &pcp->lists[migratetype];
		if (list_empty(list)) {
			pcp->count += rmqueue_bulk(zone, 0,
					pcp->batch, list,
					migratetype, cold);
			if (unlikely(list_empty(list)))
				goto failed;
		}

		if (cold)
			page = list_entry(list->prev, struct page, lru);
		else
			page = list_entry(list->next, struct page, lru);

		list_del(&page->lru);
		pcp->count--;
	} else {
		if (unlikely(gfp_flags & __GFP_NOFAIL)) {
			/*
			 * __GFP_NOFAIL is not to be used in new code.
			 *
			 * All __GFP_NOFAIL callers should be fixed so that they
			 * properly detect and handle allocation failures.
			 *
			 * We most definitely don't want callers attempting to
			 * allocate greater than order-1 page units with
			 * __GFP_NOFAIL.
			 */
			WARN_ON_ONCE(order > 1);
		}
		spin_lock_irqsave(&zone->lock, flags);

		page = NULL;
		if (alloc_flags & ALLOC_HARDER) {
			page = __rmqueue_smallest(zone, order, MIGRATE_HIGHATOMIC);
			if (page)
				trace_mm_page_alloc_zone_locked(page, order, migratetype);
		}
		if (!page)
			page = __rmqueue(zone, order, migratetype, gfp_flags);
		spin_unlock(&zone->lock);
		if (!page)
			goto failed;
		__mod_zone_freepage_state(zone, -(1 << order),
					  get_pcppage_migratetype(page));
	}

	__mod_zone_page_state(zone, NR_ALLOC_BATCH, -(1 << order));
	if (atomic_long_read(&zone->vm_stat[NR_ALLOC_BATCH]) <= 0 &&
	    !test_bit(ZONE_FAIR_DEPLETED, &zone->flags))
		set_bit(ZONE_FAIR_DEPLETED, &zone->flags);

	__count_zone_vm_events(PGALLOC, zone, 1 << order);
	zone_statistics(preferred_zone, zone, gfp_flags);
	local_irq_restore(flags);

	VM_BUG_ON_PAGE(bad_range(zone, page), page);
	return page;

failed:
	local_irq_restore(flags);
	return NULL;
}

#ifdef CONFIG_FAIL_PAGE_ALLOC

static struct {
	struct fault_attr attr;

	bool ignore_gfp_highmem;
	bool ignore_gfp_reclaim;
	u32 min_order;
} fail_page_alloc = {
	.attr = FAULT_ATTR_INITIALIZER,
	.ignore_gfp_reclaim = true,
	.ignore_gfp_highmem = true,
	.min_order = 1,
};

static int __init setup_fail_page_alloc(char *str)
{
	return setup_fault_attr(&fail_page_alloc.attr, str);
}
__setup("fail_page_alloc=", setup_fail_page_alloc);

static bool should_fail_alloc_page(gfp_t gfp_mask, unsigned int order)
{
	if (order < fail_page_alloc.min_order)
		return false;
	if (gfp_mask & __GFP_NOFAIL)
		return false;
	if (fail_page_alloc.ignore_gfp_highmem && (gfp_mask & __GFP_HIGHMEM))
		return false;
	if (fail_page_alloc.ignore_gfp_reclaim &&
			(gfp_mask & __GFP_DIRECT_RECLAIM))
		return false;

	return should_fail(&fail_page_alloc.attr, 1 << order);
}

#ifdef CONFIG_FAULT_INJECTION_DEBUG_FS

static int __init fail_page_alloc_debugfs(void)
{
	umode_t mode = S_IFREG | S_IRUSR | S_IWUSR;
	struct dentry *dir;

	dir = fault_create_debugfs_attr("fail_page_alloc", NULL,
					&fail_page_alloc.attr);
	if (IS_ERR(dir))
		return PTR_ERR(dir);

	if (!debugfs_create_bool("ignore-gfp-wait", mode, dir,
				&fail_page_alloc.ignore_gfp_reclaim))
		goto fail;
	if (!debugfs_create_bool("ignore-gfp-highmem", mode, dir,
				&fail_page_alloc.ignore_gfp_highmem))
		goto fail;
	if (!debugfs_create_u32("min-order", mode, dir,
				&fail_page_alloc.min_order))
		goto fail;

	return 0;
fail:
	debugfs_remove_recursive(dir);

	return -ENOMEM;
}

late_initcall(fail_page_alloc_debugfs);

#endif /* CONFIG_FAULT_INJECTION_DEBUG_FS */

#else /* CONFIG_FAIL_PAGE_ALLOC */

static inline bool should_fail_alloc_page(gfp_t gfp_mask, unsigned int order)
{
	return false;
}

#endif /* CONFIG_FAIL_PAGE_ALLOC */

/*
 * Return true if free base pages are above 'mark'. For high-order checks it
 * will return true of the order-0 watermark is reached and there is at least
 * one free page of a suitable size. Checking now avoids taking the zone lock
 * to check in the allocation paths if no pages are free.
 */
static bool __zone_watermark_ok(struct zone *z, unsigned int order,
			unsigned long mark, int classzone_idx, int alloc_flags,
			long free_pages)
{
	long min = mark;
	int o;
	const int alloc_harder = (alloc_flags & ALLOC_HARDER);

	/* free_pages may go negative - that's OK */
	free_pages -= (1 << order) - 1;

	if (alloc_flags & ALLOC_HIGH)
		min -= min / 2;

	/*
	 * If the caller does not have rights to ALLOC_HARDER then subtract
	 * the high-atomic reserves. This will over-estimate the size of the
	 * atomic reserve but it avoids a search.
	 */
	if (likely(!alloc_harder))
		free_pages -= z->nr_reserved_highatomic;
	else
		min -= min / 4;

#ifdef CONFIG_CMA
	/* If allocation can't use CMA areas don't use free CMA pages */
	if (!(alloc_flags & ALLOC_CMA))
		free_pages -= zone_page_state(z, NR_FREE_CMA_PAGES);
#endif

	/*
	 * Check watermarks for an order-0 allocation request. If these
	 * are not met, then a high-order request also cannot go ahead
	 * even if a suitable page happened to be free.
	 */
	if (free_pages <= min + z->lowmem_reserve[classzone_idx])
		return false;

	/* If this is an order-0 request then the watermark is fine */
	if (!order)
		return true;

	/* For a high-order request, check at least one suitable page is free */
	for (o = order; o < MAX_ORDER; o++) {
		struct free_area *area = &z->free_area[o];
		int mt;

		if (!area->nr_free)
			continue;

		if (alloc_harder)
			return true;

		for (mt = 0; mt < MIGRATE_PCPTYPES; mt++) {
			if (!list_empty(&area->free_list[mt]))
				return true;
		}

#ifdef CONFIG_CMA
		if ((alloc_flags & ALLOC_CMA) &&
		    !list_empty(&area->free_list[MIGRATE_CMA])) {
			return true;
		}
#endif
	}
	return false;
}

bool zone_watermark_ok(struct zone *z, unsigned int order, unsigned long mark,
		      int classzone_idx, int alloc_flags)
{
	return __zone_watermark_ok(z, order, mark, classzone_idx, alloc_flags,
					zone_page_state(z, NR_FREE_PAGES));
}

bool zone_watermark_ok_safe(struct zone *z, unsigned int order,
			unsigned long mark, int classzone_idx)
{
	long free_pages = zone_page_state(z, NR_FREE_PAGES);

	if (z->percpu_drift_mark && free_pages < z->percpu_drift_mark)
		free_pages = zone_page_state_snapshot(z, NR_FREE_PAGES);

	return __zone_watermark_ok(z, order, mark, classzone_idx, 0,
								free_pages);
}

#ifdef CONFIG_NUMA
static bool zone_local(struct zone *local_zone, struct zone *zone)
{
	return local_zone->node == zone->node;
}

static bool zone_allows_reclaim(struct zone *local_zone, struct zone *zone)
{
	return node_distance(zone_to_nid(local_zone), zone_to_nid(zone)) <
				RECLAIM_DISTANCE;
}
#else	/* CONFIG_NUMA */
static bool zone_local(struct zone *local_zone, struct zone *zone)
{
	return true;
}

static bool zone_allows_reclaim(struct zone *local_zone, struct zone *zone)
{
	return true;
}
#endif	/* CONFIG_NUMA */

static void reset_alloc_batches(struct zone *preferred_zone)
{
	struct zone *zone = preferred_zone->zone_pgdat->node_zones;

	do {
		mod_zone_page_state(zone, NR_ALLOC_BATCH,
			high_wmark_pages(zone) - low_wmark_pages(zone) -
			atomic_long_read(&zone->vm_stat[NR_ALLOC_BATCH]));
		clear_bit(ZONE_FAIR_DEPLETED, &zone->flags);
	} while (zone++ != preferred_zone);
}

/*
 * get_page_from_freelist goes through the zonelist trying to allocate
 * a page.
 */
static struct page *
get_page_from_freelist(gfp_t gfp_mask, unsigned int order, int alloc_flags,
						const struct alloc_context *ac)
{
	struct zonelist *zonelist = ac->zonelist;
	struct zoneref *z;
	struct page *page = NULL;
	struct zone *zone;
	int nr_fair_skipped = 0;
	bool zonelist_rescan;

zonelist_scan:
	zonelist_rescan = false;

	/*
	 * Scan zonelist, looking for a zone with enough free.
	 * See also __cpuset_node_allowed() comment in kernel/cpuset.c.
	 */
	for_each_zone_zonelist_nodemask(zone, z, zonelist, ac->high_zoneidx,
								ac->nodemask) {
		unsigned long mark;

		if (cpusets_enabled() &&
			(alloc_flags & ALLOC_CPUSET) &&
			!cpuset_zone_allowed(zone, gfp_mask))
				continue;
		/*
		 * Distribute pages in proportion to the individual
		 * zone size to ensure fair page aging.  The zone a
		 * page was allocated in should have no effect on the
		 * time the page has in memory before being reclaimed.
		 */
		if (alloc_flags & ALLOC_FAIR) {
			if (!zone_local(ac->preferred_zone, zone))
				break;
			if (test_bit(ZONE_FAIR_DEPLETED, &zone->flags)) {
				nr_fair_skipped++;
				continue;
			}
		}
		/*
		 * When allocating a page cache page for writing, we
		 * want to get it from a zone that is within its dirty
		 * limit, such that no single zone holds more than its
		 * proportional share of globally allowed dirty pages.
		 * The dirty limits take into account the zone's
		 * lowmem reserves and high watermark so that kswapd
		 * should be able to balance it without having to
		 * write pages from its LRU list.
		 *
		 * This may look like it could increase pressure on
		 * lower zones by failing allocations in higher zones
		 * before they are full.  But the pages that do spill
		 * over are limited as the lower zones are protected
		 * by this very same mechanism.  It should not become
		 * a practical burden to them.
		 *
		 * XXX: For now, allow allocations to potentially
		 * exceed the per-zone dirty limit in the slowpath
		 * (spread_dirty_pages unset) before going into reclaim,
		 * which is important when on a NUMA setup the allowed
		 * zones are together not big enough to reach the
		 * global limit.  The proper fix for these situations
		 * will require awareness of zones in the
		 * dirty-throttling and the flusher threads.
		 */
		if (ac->spread_dirty_pages && !zone_dirty_ok(zone))
			continue;

		mark = zone->watermark[alloc_flags & ALLOC_WMARK_MASK];
		if (!zone_watermark_ok(zone, order, mark,
				       ac->classzone_idx, alloc_flags)) {
			int ret;

			/* Checked here to keep the fast path fast */
			BUILD_BUG_ON(ALLOC_NO_WATERMARKS < NR_WMARK);
			if (alloc_flags & ALLOC_NO_WATERMARKS)
				goto try_this_zone;

			if (zone_reclaim_mode == 0 ||
			    !zone_allows_reclaim(ac->preferred_zone, zone))
				continue;

			ret = zone_reclaim(zone, gfp_mask, order);
			switch (ret) {
			case ZONE_RECLAIM_NOSCAN:
				/* did not scan */
				continue;
			case ZONE_RECLAIM_FULL:
				/* scanned but unreclaimable */
				continue;
			default:
				/* did we reclaim enough */
				if (zone_watermark_ok(zone, order, mark,
						ac->classzone_idx, alloc_flags))
					goto try_this_zone;

				continue;
			}
		}

try_this_zone:
		page = buffered_rmqueue(ac->preferred_zone, zone, order,
				gfp_mask, alloc_flags, ac->migratetype);
		if (page) {
			if (prep_new_page(page, order, gfp_mask, alloc_flags))
				goto try_this_zone;

			/*
			 * If this is a high-order atomic allocation then check
			 * if the pageblock should be reserved for the future
			 */
			if (unlikely(order && (alloc_flags & ALLOC_HARDER)))
				reserve_highatomic_pageblock(page, zone, order);

			return page;
		}
	}

	/*
	 * The first pass makes sure allocations are spread fairly within the
	 * local node.  However, the local node might have free pages left
	 * after the fairness batches are exhausted, and remote zones haven't
	 * even been considered yet.  Try once more without fairness, and
	 * include remote zones now, before entering the slowpath and waking
	 * kswapd: prefer spilling to a remote zone over swapping locally.
	 */
	if (alloc_flags & ALLOC_FAIR) {
		alloc_flags &= ~ALLOC_FAIR;
		if (nr_fair_skipped) {
			zonelist_rescan = true;
			reset_alloc_batches(ac->preferred_zone);
		}
		if (nr_online_nodes > 1)
			zonelist_rescan = true;
	}

	if (zonelist_rescan)
		goto zonelist_scan;

	return NULL;
}

/*
 * Large machines with many possible nodes should not always dump per-node
 * meminfo in irq context.
 */
static inline bool should_suppress_show_mem(void)
{
	bool ret = false;

#if NODES_SHIFT > 8
	ret = in_interrupt();
#endif
	return ret;
}

static DEFINE_RATELIMIT_STATE(nopage_rs,
		DEFAULT_RATELIMIT_INTERVAL,
		DEFAULT_RATELIMIT_BURST);

void warn_alloc_failed(gfp_t gfp_mask, unsigned int order, const char *fmt, ...)
{
	unsigned int filter = SHOW_MEM_FILTER_NODES;

	if ((gfp_mask & __GFP_NOWARN) || !__ratelimit(&nopage_rs) ||
	    debug_guardpage_minorder() > 0)
		return;

	/*
	 * This documents exceptions given to allocations in certain
	 * contexts that are allowed to allocate outside current's set
	 * of allowed nodes.
	 */
	if (!(gfp_mask & __GFP_NOMEMALLOC))
		if (test_thread_flag(TIF_MEMDIE) ||
		    (current->flags & (PF_MEMALLOC | PF_EXITING)))
			filter &= ~SHOW_MEM_FILTER_NODES;
	if (in_interrupt() || !(gfp_mask & __GFP_DIRECT_RECLAIM))
		filter &= ~SHOW_MEM_FILTER_NODES;

	if (fmt) {
		struct va_format vaf;
		va_list args;

		va_start(args, fmt);

		vaf.fmt = fmt;
		vaf.va = &args;

		pr_warn("%pV", &vaf);

		va_end(args);
	}

	pr_warn("%s: page allocation failure: order:%u, mode:0x%x\n",
		current->comm, order, gfp_mask);

	dump_stack();
	if (!should_suppress_show_mem())
		show_mem(filter);
}

static inline struct page *
__alloc_pages_may_oom(gfp_t gfp_mask, unsigned int order,
	const struct alloc_context *ac, unsigned long *did_some_progress)
{
	struct oom_control oc = {
		.zonelist = ac->zonelist,
		.nodemask = ac->nodemask,
		.gfp_mask = gfp_mask,
		.order = order,
	};
	struct page *page;

	*did_some_progress = 0;

	/*
	 * Acquire the oom lock.  If that fails, somebody else is
	 * making progress for us.
	 */
	if (!mutex_trylock(&oom_lock)) {
		*did_some_progress = 1;
		schedule_timeout_uninterruptible(1);
		return NULL;
	}

	/*
	 * Go through the zonelist yet one more time, keep very high watermark
	 * here, this is only to catch a parallel oom killing, we must fail if
	 * we're still under heavy pressure.
	 */
	page = get_page_from_freelist(gfp_mask | __GFP_HARDWALL, order,
					ALLOC_WMARK_HIGH|ALLOC_CPUSET, ac);
	if (page)
		goto out;

	if (!(gfp_mask & __GFP_NOFAIL)) {
		/* Coredumps can quickly deplete all memory reserves */
		if (current->flags & PF_DUMPCORE)
			goto out;
		/* The OOM killer will not help higher order allocs */
		if (order > PAGE_ALLOC_COSTLY_ORDER)
			goto out;
		/* The OOM killer does not needlessly kill tasks for lowmem */
		if (ac->high_zoneidx < ZONE_NORMAL)
			goto out;
		/* The OOM killer does not compensate for IO-less reclaim */
		if (!(gfp_mask & __GFP_FS)) {
			/*
			 * XXX: Page reclaim didn't yield anything,
			 * and the OOM killer can't be invoked, but
			 * keep looping as per tradition.
			 */
			*did_some_progress = 1;
			goto out;
		}
		if (pm_suspended_storage())
			goto out;
		/* The OOM killer may not free memory on a specific node */
		if (gfp_mask & __GFP_THISNODE)
			goto out;
	}
	/* Exhausted what can be done so it's blamo time */
	if (out_of_memory(&oc) || WARN_ON_ONCE(gfp_mask & __GFP_NOFAIL))
		*did_some_progress = 1;
out:
	mutex_unlock(&oom_lock);
	return page;
}

#ifdef CONFIG_COMPACTION
/* Try memory compaction for high-order allocations before reclaim */
static struct page *
__alloc_pages_direct_compact(gfp_t gfp_mask, unsigned int order,
		int alloc_flags, const struct alloc_context *ac,
		enum migrate_mode mode, int *contended_compaction,
		bool *deferred_compaction)
{
	unsigned long compact_result;
	struct page *page;

	if (!order)
		return NULL;

	current->flags |= PF_MEMALLOC;
	compact_result = try_to_compact_pages(gfp_mask, order, alloc_flags, ac,
						mode, contended_compaction);
	current->flags &= ~PF_MEMALLOC;

	switch (compact_result) {
	case COMPACT_DEFERRED:
		*deferred_compaction = true;
		/* fall-through */
	case COMPACT_SKIPPED:
		return NULL;
	default:
		break;
	}

	/*
	 * At least in one zone compaction wasn't deferred or skipped, so let's
	 * count a compaction stall
	 */
	count_vm_event(COMPACTSTALL);

	page = get_page_from_freelist(gfp_mask, order,
					alloc_flags & ~ALLOC_NO_WATERMARKS, ac);

	if (page) {
		struct zone *zone = page_zone(page);

		zone->compact_blockskip_flush = false;
		compaction_defer_reset(zone, order, true);
		count_vm_event(COMPACTSUCCESS);
		return page;
	}

	/*
	 * It's bad if compaction run occurs and fails. The most likely reason
	 * is that pages exist, but not enough to satisfy watermarks.
	 */
	count_vm_event(COMPACTFAIL);

	cond_resched();

	return NULL;
}
#else
static inline struct page *
__alloc_pages_direct_compact(gfp_t gfp_mask, unsigned int order,
		int alloc_flags, const struct alloc_context *ac,
		enum migrate_mode mode, int *contended_compaction,
		bool *deferred_compaction)
{
	return NULL;
}
#endif /* CONFIG_COMPACTION */

/* Perform direct synchronous page reclaim */
static int
__perform_reclaim(gfp_t gfp_mask, unsigned int order,
					const struct alloc_context *ac)
{
	struct reclaim_state reclaim_state;
	int progress;

	cond_resched();

	/* We now go into synchronous reclaim */
	cpuset_memory_pressure_bump();
	current->flags |= PF_MEMALLOC;
	lockdep_set_current_reclaim_state(gfp_mask);
	reclaim_state.reclaimed_slab = 0;
	current->reclaim_state = &reclaim_state;

	progress = try_to_free_pages(ac->zonelist, order, gfp_mask,
								ac->nodemask);

	current->reclaim_state = NULL;
	lockdep_clear_current_reclaim_state();
	current->flags &= ~PF_MEMALLOC;

	cond_resched();

	return progress;
}

/* The really slow allocator path where we enter direct reclaim */
static inline struct page *
__alloc_pages_direct_reclaim(gfp_t gfp_mask, unsigned int order,
		int alloc_flags, const struct alloc_context *ac,
		unsigned long *did_some_progress)
{
	struct page *page = NULL;
	bool drained = false;

	*did_some_progress = __perform_reclaim(gfp_mask, order, ac);
	if (unlikely(!(*did_some_progress)))
		return NULL;

retry:
	page = get_page_from_freelist(gfp_mask, order,
					alloc_flags & ~ALLOC_NO_WATERMARKS, ac);

	/*
	 * If an allocation failed after direct reclaim, it could be because
	 * pages are pinned on the per-cpu lists or in high alloc reserves.
	 * Shrink them them and try again
	 */
	if (!page && !drained) {
		unreserve_highatomic_pageblock(ac);
		drain_all_pages(NULL);
		drained = true;
		goto retry;
	}

	return page;
}

/*
 * This is called in the allocator slow-path if the allocation request is of
 * sufficient urgency to ignore watermarks and take other desperate measures
 */
static inline struct page *
__alloc_pages_high_priority(gfp_t gfp_mask, unsigned int order,
				const struct alloc_context *ac)
{
	struct page *page;

	do {
		page = get_page_from_freelist(gfp_mask, order,
						ALLOC_NO_WATERMARKS, ac);

		if (!page && gfp_mask & __GFP_NOFAIL)
			wait_iff_congested(ac->preferred_zone, BLK_RW_ASYNC,
									HZ/50);
	} while (!page && (gfp_mask & __GFP_NOFAIL));

	return page;
}

static void wake_all_kswapds(unsigned int order, const struct alloc_context *ac)
{
	struct zoneref *z;
	struct zone *zone;

	for_each_zone_zonelist_nodemask(zone, z, ac->zonelist,
						ac->high_zoneidx, ac->nodemask)
		wakeup_kswapd(zone, order, zone_idx(ac->preferred_zone));
}

static inline int
gfp_to_alloc_flags(gfp_t gfp_mask)
{
	int alloc_flags = ALLOC_WMARK_MIN | ALLOC_CPUSET;

	/* __GFP_HIGH is assumed to be the same as ALLOC_HIGH to save a branch. */
	BUILD_BUG_ON(__GFP_HIGH != (__force gfp_t) ALLOC_HIGH);

	/*
	 * The caller may dip into page reserves a bit more if the caller
	 * cannot run direct reclaim, or if the caller has realtime scheduling
	 * policy or is asking for __GFP_HIGH memory.  GFP_ATOMIC requests will
	 * set both ALLOC_HARDER (__GFP_ATOMIC) and ALLOC_HIGH (__GFP_HIGH).
	 */
	alloc_flags |= (__force int) (gfp_mask & __GFP_HIGH);

	if (gfp_mask & __GFP_ATOMIC) {
		/*
		 * Not worth trying to allocate harder for __GFP_NOMEMALLOC even
		 * if it can't schedule.
		 */
		if (!(gfp_mask & __GFP_NOMEMALLOC))
			alloc_flags |= ALLOC_HARDER;
		/*
		 * Ignore cpuset mems for GFP_ATOMIC rather than fail, see the
		 * comment for __cpuset_node_allowed().
		 */
		alloc_flags &= ~ALLOC_CPUSET;
	} else if (unlikely(rt_task(current)) && !in_interrupt())
		alloc_flags |= ALLOC_HARDER;

	if (likely(!(gfp_mask & __GFP_NOMEMALLOC))) {
		if (gfp_mask & __GFP_MEMALLOC)
			alloc_flags |= ALLOC_NO_WATERMARKS;
		else if (in_serving_softirq() && (current->flags & PF_MEMALLOC))
			alloc_flags |= ALLOC_NO_WATERMARKS;
		else if (!in_interrupt() &&
				((current->flags & PF_MEMALLOC) ||
				 unlikely(test_thread_flag(TIF_MEMDIE))))
			alloc_flags |= ALLOC_NO_WATERMARKS;
	}
#ifdef CONFIG_CMA
	if (gfpflags_to_migratetype(gfp_mask) == MIGRATE_MOVABLE)
		alloc_flags |= ALLOC_CMA;
#endif
	return alloc_flags;
}

bool gfp_pfmemalloc_allowed(gfp_t gfp_mask)
{
	return !!(gfp_to_alloc_flags(gfp_mask) & ALLOC_NO_WATERMARKS);
}

static inline bool is_thp_gfp_mask(gfp_t gfp_mask)
{
	return (gfp_mask & (GFP_TRANSHUGE | __GFP_KSWAPD_RECLAIM)) == GFP_TRANSHUGE;
}

static inline struct page *
__alloc_pages_slowpath(gfp_t gfp_mask, unsigned int order,
						struct alloc_context *ac)
{
	bool can_direct_reclaim = gfp_mask & __GFP_DIRECT_RECLAIM;
	struct page *page = NULL;
	int alloc_flags;
	unsigned long pages_reclaimed = 0;
	unsigned long did_some_progress;
	enum migrate_mode migration_mode = MIGRATE_ASYNC;
	bool deferred_compaction = false;
	int contended_compaction = COMPACT_CONTENDED_NONE;

	/*
	 * In the slowpath, we sanity check order to avoid ever trying to
	 * reclaim >= MAX_ORDER areas which will never succeed. Callers may
	 * be using allocators in order of preference for an area that is
	 * too large.
	 */
	if (order >= MAX_ORDER) {
		WARN_ON_ONCE(!(gfp_mask & __GFP_NOWARN));
		return NULL;
	}

	/*
	 * We also sanity check to catch abuse of atomic reserves being used by
	 * callers that are not in atomic context.
	 */
	if (WARN_ON_ONCE((gfp_mask & (__GFP_ATOMIC|__GFP_DIRECT_RECLAIM)) ==
				(__GFP_ATOMIC|__GFP_DIRECT_RECLAIM)))
		gfp_mask &= ~__GFP_ATOMIC;

	/*
	 * If this allocation cannot block and it is for a specific node, then
	 * fail early.  There's no need to wakeup kswapd or retry for a
	 * speculative node-specific allocation.
	 */
	if (IS_ENABLED(CONFIG_NUMA) && (gfp_mask & __GFP_THISNODE) && !can_direct_reclaim)
		goto nopage;

retry:
	if (gfp_mask & __GFP_KSWAPD_RECLAIM)
		wake_all_kswapds(order, ac);

	/*
	 * OK, we're below the kswapd watermark and have kicked background
	 * reclaim. Now things get more complex, so set up alloc_flags according
	 * to how we want to proceed.
	 */
	alloc_flags = gfp_to_alloc_flags(gfp_mask);

	/*
	 * Find the true preferred zone if the allocation is unconstrained by
	 * cpusets.
	 */
	if (!(alloc_flags & ALLOC_CPUSET) && !ac->nodemask) {
		struct zoneref *preferred_zoneref;
		preferred_zoneref = first_zones_zonelist(ac->zonelist,
				ac->high_zoneidx, NULL, &ac->preferred_zone);
		ac->classzone_idx = zonelist_zone_idx(preferred_zoneref);
	}

	/* This is the last chance, in general, before the goto nopage. */
	page = get_page_from_freelist(gfp_mask, order,
				alloc_flags & ~ALLOC_NO_WATERMARKS, ac);
	if (page)
		goto got_pg;

	/* Allocate without watermarks if the context allows */
	if (alloc_flags & ALLOC_NO_WATERMARKS) {
		/*
		 * Ignore mempolicies if ALLOC_NO_WATERMARKS on the grounds
		 * the allocation is high priority and these type of
		 * allocations are system rather than user orientated
		 */
		ac->zonelist = node_zonelist(numa_node_id(), gfp_mask);

		page = __alloc_pages_high_priority(gfp_mask, order, ac);

		if (page) {
			goto got_pg;
		}
	}

	/* Caller is not willing to reclaim, we can't balance anything */
	if (!can_direct_reclaim) {
		/*
		 * All existing users of the deprecated __GFP_NOFAIL are
		 * blockable, so warn of any new users that actually allow this
		 * type of allocation to fail.
		 */
		WARN_ON_ONCE(gfp_mask & __GFP_NOFAIL);
		goto nopage;
	}

	/* Avoid recursion of direct reclaim */
	if (current->flags & PF_MEMALLOC)
		goto nopage;

	/* Avoid allocations with no watermarks from looping endlessly */
	if (test_thread_flag(TIF_MEMDIE) && !(gfp_mask & __GFP_NOFAIL))
		goto nopage;

	/*
	 * Try direct compaction. The first pass is asynchronous. Subsequent
	 * attempts after direct reclaim are synchronous
	 */
	page = __alloc_pages_direct_compact(gfp_mask, order, alloc_flags, ac,
					migration_mode,
					&contended_compaction,
					&deferred_compaction);
	if (page)
		goto got_pg;

	/* Checks for THP-specific high-order allocations */
	if (is_thp_gfp_mask(gfp_mask)) {
		/*
		 * If compaction is deferred for high-order allocations, it is
		 * because sync compaction recently failed. If this is the case
		 * and the caller requested a THP allocation, we do not want
		 * to heavily disrupt the system, so we fail the allocation
		 * instead of entering direct reclaim.
		 */
		if (deferred_compaction)
			goto nopage;

		/*
		 * In all zones where compaction was attempted (and not
		 * deferred or skipped), lock contention has been detected.
		 * For THP allocation we do not want to disrupt the others
		 * so we fallback to base pages instead.
		 */
		if (contended_compaction == COMPACT_CONTENDED_LOCK)
			goto nopage;

		/*
		 * If compaction was aborted due to need_resched(), we do not
		 * want to further increase allocation latency, unless it is
		 * khugepaged trying to collapse.
		 */
		if (contended_compaction == COMPACT_CONTENDED_SCHED
			&& !(current->flags & PF_KTHREAD))
			goto nopage;
	}

	/*
	 * It can become very expensive to allocate transparent hugepages at
	 * fault, so use asynchronous memory compaction for THP unless it is
	 * khugepaged trying to collapse.
	 */
	if (!is_thp_gfp_mask(gfp_mask) || (current->flags & PF_KTHREAD))
		migration_mode = MIGRATE_SYNC_LIGHT;

	/* Try direct reclaim and then allocating */
	page = __alloc_pages_direct_reclaim(gfp_mask, order, alloc_flags, ac,
							&did_some_progress);
	if (page)
		goto got_pg;

	/* Do not loop if specifically requested */
	if (gfp_mask & __GFP_NORETRY)
		goto noretry;

	/* Keep reclaiming pages as long as there is reasonable progress */
	pages_reclaimed += did_some_progress;
	if ((did_some_progress && order <= PAGE_ALLOC_COSTLY_ORDER) ||
	    ((gfp_mask & __GFP_REPEAT) && pages_reclaimed < (1 << order))) {
		/* Wait for some write requests to complete then retry */
		wait_iff_congested(ac->preferred_zone, BLK_RW_ASYNC, HZ/50);
		goto retry;
	}

	/* Reclaim has failed us, start killing things */
	page = __alloc_pages_may_oom(gfp_mask, order, ac, &did_some_progress);
	if (page)
		goto got_pg;

	/* Retry as long as the OOM killer is making progress */
	if (did_some_progress)
		goto retry;

noretry:
	/*
	 * High-order allocations do not necessarily loop after
	 * direct reclaim and reclaim/compaction depends on compaction
	 * being called after reclaim so call directly if necessary
	 */
	page = __alloc_pages_direct_compact(gfp_mask, order, alloc_flags,
					    ac, migration_mode,
					    &contended_compaction,
					    &deferred_compaction);
	if (page)
		goto got_pg;
nopage:
	warn_alloc_failed(gfp_mask, order, NULL);
got_pg:
	return page;
}

/*
 * This is the 'heart' of the zoned buddy allocator.
 */
struct page *
__alloc_pages_nodemask(gfp_t gfp_mask, unsigned int order,
			struct zonelist *zonelist, nodemask_t *nodemask)
{
	struct zoneref *preferred_zoneref;
	struct page *page = NULL;
	unsigned int cpuset_mems_cookie;
	int alloc_flags = ALLOC_WMARK_LOW|ALLOC_CPUSET|ALLOC_FAIR;
	gfp_t alloc_mask; /* The gfp_t that was actually used for allocation */
	struct alloc_context ac = {
		.high_zoneidx = gfp_zone(gfp_mask),
		.nodemask = nodemask,
		.migratetype = gfpflags_to_migratetype(gfp_mask),
	};

	gfp_mask &= gfp_allowed_mask;

	lockdep_trace_alloc(gfp_mask);

	might_sleep_if(gfp_mask & __GFP_DIRECT_RECLAIM);

	if (should_fail_alloc_page(gfp_mask, order))
		return NULL;

	/*
	 * Check the zones suitable for the gfp_mask contain at least one
	 * valid zone. It's possible to have an empty zonelist as a result
	 * of __GFP_THISNODE and a memoryless node
	 */
	if (unlikely(!zonelist->_zonerefs->zone))
		return NULL;

	if (IS_ENABLED(CONFIG_CMA) && ac.migratetype == MIGRATE_MOVABLE)
		alloc_flags |= ALLOC_CMA;

retry_cpuset:
	cpuset_mems_cookie = read_mems_allowed_begin();

	/* We set it here, as __alloc_pages_slowpath might have changed it */
	ac.zonelist = zonelist;

	/* Dirty zone balancing only done in the fast path */
	ac.spread_dirty_pages = (gfp_mask & __GFP_WRITE);

	/* The preferred zone is used for statistics later */
	preferred_zoneref = first_zones_zonelist(ac.zonelist, ac.high_zoneidx,
				ac.nodemask ? : &cpuset_current_mems_allowed,
				&ac.preferred_zone);
	if (!ac.preferred_zone)
		goto out;
	ac.classzone_idx = zonelist_zone_idx(preferred_zoneref);

	/* First allocation attempt */
	alloc_mask = gfp_mask|__GFP_HARDWALL;
	page = get_page_from_freelist(alloc_mask, order, alloc_flags, &ac);
	if (unlikely(!page)) {
		/*
		 * Runtime PM, block IO and its error handling path
		 * can deadlock because I/O on the device might not
		 * complete.
		 */
		alloc_mask = memalloc_noio_flags(gfp_mask);
		ac.spread_dirty_pages = false;

		page = __alloc_pages_slowpath(alloc_mask, order, &ac);
	}

	if (kmemcheck_enabled && page)
		kmemcheck_pagealloc_alloc(page, order, gfp_mask);

	trace_mm_page_alloc(page, order, alloc_mask, ac.migratetype);

out:
	/*
	 * When updating a task's mems_allowed, it is possible to race with
	 * parallel threads in such a way that an allocation can fail while
	 * the mask is being updated. If a page allocation is about to fail,
	 * check if the cpuset changed during allocation and if so, retry.
	 */
	if (unlikely(!page && read_mems_allowed_retry(cpuset_mems_cookie)))
		goto retry_cpuset;

	return page;
}
EXPORT_SYMBOL(__alloc_pages_nodemask);

/*
 * Common helper functions.
 */
unsigned long __get_free_pages(gfp_t gfp_mask, unsigned int order)
{
	struct page *page;

	/*
	 * __get_free_pages() returns a 32-bit address, which cannot represent
	 * a highmem page
	 */
	VM_BUG_ON((gfp_mask & __GFP_HIGHMEM) != 0);

	page = alloc_pages(gfp_mask, order);
	if (!page)
		return 0;
	return (unsigned long) page_address(page);
}
EXPORT_SYMBOL(__get_free_pages);

unsigned long get_zeroed_page(gfp_t gfp_mask)
{
	return __get_free_pages(gfp_mask | __GFP_ZERO, 0);
}
EXPORT_SYMBOL(get_zeroed_page);

void __free_pages(struct page *page, unsigned int order)
{
	if (put_page_testzero(page)) {
		if (order == 0)
			free_hot_cold_page(page, false);
		else
			__free_pages_ok(page, order);
	}
}

EXPORT_SYMBOL(__free_pages);

void free_pages(unsigned long addr, unsigned int order)
{
	if (addr != 0) {
		VM_BUG_ON(!virt_addr_valid((void *)addr));
		__free_pages(virt_to_page((void *)addr), order);
	}
}

EXPORT_SYMBOL(free_pages);

/*
 * Page Fragment:
 *  An arbitrary-length arbitrary-offset area of memory which resides
 *  within a 0 or higher order page.  Multiple fragments within that page
 *  are individually refcounted, in the page's reference counter.
 *
 * The page_frag functions below provide a simple allocation framework for
 * page fragments.  This is used by the network stack and network device
 * drivers to provide a backing region of memory for use as either an
 * sk_buff->head, or to be used in the "frags" portion of skb_shared_info.
 */
static struct page *__page_frag_refill(struct page_frag_cache *nc,
				       gfp_t gfp_mask)
{
	struct page *page = NULL;
	gfp_t gfp = gfp_mask;

#if (PAGE_SIZE < PAGE_FRAG_CACHE_MAX_SIZE)
	gfp_mask |= __GFP_COMP | __GFP_NOWARN | __GFP_NORETRY |
		    __GFP_NOMEMALLOC;
	page = alloc_pages_node(NUMA_NO_NODE, gfp_mask,
				PAGE_FRAG_CACHE_MAX_ORDER);
	nc->size = page ? PAGE_FRAG_CACHE_MAX_SIZE : PAGE_SIZE;
#endif
	if (unlikely(!page))
		page = alloc_pages_node(NUMA_NO_NODE, gfp, 0);

	nc->va = page ? page_address(page) : NULL;

	return page;
}

void *__alloc_page_frag(struct page_frag_cache *nc,
			unsigned int fragsz, gfp_t gfp_mask)
{
	unsigned int size = PAGE_SIZE;
	struct page *page;
	int offset;

	if (unlikely(!nc->va)) {
refill:
		page = __page_frag_refill(nc, gfp_mask);
		if (!page)
			return NULL;

#if (PAGE_SIZE < PAGE_FRAG_CACHE_MAX_SIZE)
		/* if size can vary use size else just use PAGE_SIZE */
		size = nc->size;
#endif
		/* Even if we own the page, we do not use atomic_set().
		 * This would break get_page_unless_zero() users.
		 */
		atomic_add(size - 1, &page->_count);

		/* reset page count bias and offset to start of new frag */
		nc->pfmemalloc = page_is_pfmemalloc(page);
		nc->pagecnt_bias = size;
		nc->offset = size;
	}

	offset = nc->offset - fragsz;
	if (unlikely(offset < 0)) {
		page = virt_to_page(nc->va);

		if (!atomic_sub_and_test(nc->pagecnt_bias, &page->_count))
			goto refill;

#if (PAGE_SIZE < PAGE_FRAG_CACHE_MAX_SIZE)
		/* if size can vary use size else just use PAGE_SIZE */
		size = nc->size;
#endif
		/* OK, page count is 0, we can safely set it */
		atomic_set(&page->_count, size);

		/* reset page count bias and offset to start of new frag */
		nc->pagecnt_bias = size;
		offset = size - fragsz;
	}

	nc->pagecnt_bias--;
	nc->offset = offset;

	return nc->va + offset;
}
EXPORT_SYMBOL(__alloc_page_frag);

/*
 * Frees a page fragment allocated out of either a compound or order 0 page.
 */
void __free_page_frag(void *addr)
{
	struct page *page = virt_to_head_page(addr);

	if (unlikely(put_page_testzero(page)))
		__free_pages_ok(page, compound_order(page));
}
EXPORT_SYMBOL(__free_page_frag);

/*
 * alloc_kmem_pages charges newly allocated pages to the kmem resource counter
 * of the current memory cgroup.
 *
 * It should be used when the caller would like to use kmalloc, but since the
 * allocation is large, it has to fall back to the page allocator.
 */
struct page *alloc_kmem_pages(gfp_t gfp_mask, unsigned int order)
{
	struct page *page;

	page = alloc_pages(gfp_mask, order);
	if (page && memcg_kmem_charge(page, gfp_mask, order) != 0) {
		__free_pages(page, order);
		page = NULL;
	}
	return page;
}

struct page *alloc_kmem_pages_node(int nid, gfp_t gfp_mask, unsigned int order)
{
	struct page *page;

	page = alloc_pages_node(nid, gfp_mask, order);
	if (page && memcg_kmem_charge(page, gfp_mask, order) != 0) {
		__free_pages(page, order);
		page = NULL;
	}
	return page;
}

/*
 * __free_kmem_pages and free_kmem_pages will free pages allocated with
 * alloc_kmem_pages.
 */
void __free_kmem_pages(struct page *page, unsigned int order)
{
	memcg_kmem_uncharge(page, order);
	__free_pages(page, order);
}

void free_kmem_pages(unsigned long addr, unsigned int order)
{
	if (addr != 0) {
		VM_BUG_ON(!virt_addr_valid((void *)addr));
		__free_kmem_pages(virt_to_page((void *)addr), order);
	}
}

static void *make_alloc_exact(unsigned long addr, unsigned int order,
		size_t size)
{
	if (addr) {
		unsigned long alloc_end = addr + (PAGE_SIZE << order);
		unsigned long used = addr + PAGE_ALIGN(size);

		split_page(virt_to_page((void *)addr), order);
		while (used < alloc_end) {
			free_page(used);
			used += PAGE_SIZE;
		}
	}
	return (void *)addr;
}

/**
 * alloc_pages_exact - allocate an exact number physically-contiguous pages.
 * @size: the number of bytes to allocate
 * @gfp_mask: GFP flags for the allocation
 *
 * This function is similar to alloc_pages(), except that it allocates the
 * minimum number of pages to satisfy the request.  alloc_pages() can only
 * allocate memory in power-of-two pages.
 *
 * This function is also limited by MAX_ORDER.
 *
 * Memory allocated by this function must be released by free_pages_exact().
 */
void *alloc_pages_exact(size_t size, gfp_t gfp_mask)
{
	unsigned int order = get_order(size);
	unsigned long addr;

	addr = __get_free_pages(gfp_mask, order);
	return make_alloc_exact(addr, order, size);
}
EXPORT_SYMBOL(alloc_pages_exact);

/**
 * alloc_pages_exact_nid - allocate an exact number of physically-contiguous
 *			   pages on a node.
 * @nid: the preferred node ID where memory should be allocated
 * @size: the number of bytes to allocate
 * @gfp_mask: GFP flags for the allocation
 *
 * Like alloc_pages_exact(), but try to allocate on node nid first before falling
 * back.
 */
void * __meminit alloc_pages_exact_nid(int nid, size_t size, gfp_t gfp_mask)
{
	unsigned int order = get_order(size);
	struct page *p = alloc_pages_node(nid, gfp_mask, order);
	if (!p)
		return NULL;
	return make_alloc_exact((unsigned long)page_address(p), order, size);
}

/**
 * free_pages_exact - release memory allocated via alloc_pages_exact()
 * @virt: the value returned by alloc_pages_exact.
 * @size: size of allocation, same value as passed to alloc_pages_exact().
 *
 * Release the memory allocated by a previous call to alloc_pages_exact.
 */
void free_pages_exact(void *virt, size_t size)
{
	unsigned long addr = (unsigned long)virt;
	unsigned long end = addr + PAGE_ALIGN(size);

	while (addr < end) {
		free_page(addr);
		addr += PAGE_SIZE;
	}
}
EXPORT_SYMBOL(free_pages_exact);

/**
 * nr_free_zone_pages - count number of pages beyond high watermark
 * @offset: The zone index of the highest zone
 *
 * nr_free_zone_pages() counts the number of counts pages which are beyond the
 * high watermark within all zones at or below a given zone index.  For each
 * zone, the number of pages is calculated as:
 *     managed_pages - high_pages
 */
static unsigned long nr_free_zone_pages(int offset)
{
	struct zoneref *z;
	struct zone *zone;

	/* Just pick one node, since fallback list is circular */
	unsigned long sum = 0;

	struct zonelist *zonelist = node_zonelist(numa_node_id(), GFP_KERNEL);

	for_each_zone_zonelist(zone, z, zonelist, offset) {
		unsigned long size = zone->managed_pages;
		unsigned long high = high_wmark_pages(zone);
		if (size > high)
			sum += size - high;
	}

	return sum;
}

/**
 * nr_free_buffer_pages - count number of pages beyond high watermark
 *
 * nr_free_buffer_pages() counts the number of pages which are beyond the high
 * watermark within ZONE_DMA and ZONE_NORMAL.
 */
unsigned long nr_free_buffer_pages(void)
{
	return nr_free_zone_pages(gfp_zone(GFP_USER));
}
EXPORT_SYMBOL_GPL(nr_free_buffer_pages);

/**
 * nr_free_pagecache_pages - count number of pages beyond high watermark
 *
 * nr_free_pagecache_pages() counts the number of pages which are beyond the
 * high watermark within all zones.
 */
unsigned long nr_free_pagecache_pages(void)
{
	return nr_free_zone_pages(gfp_zone(GFP_HIGHUSER_MOVABLE));
}

static inline void show_node(struct zone *zone)
{
	if (IS_ENABLED(CONFIG_NUMA))
		printk("Node %d ", zone_to_nid(zone));
}

void si_meminfo(struct sysinfo *val)
{
	val->totalram = totalram_pages;
	val->sharedram = global_page_state(NR_SHMEM);
	val->freeram = global_page_state(NR_FREE_PAGES);
	val->bufferram = nr_blockdev_pages();
	val->totalhigh = totalhigh_pages;
	val->freehigh = nr_free_highpages();
	val->mem_unit = PAGE_SIZE;
}

EXPORT_SYMBOL(si_meminfo);

#ifdef CONFIG_NUMA
void si_meminfo_node(struct sysinfo *val, int nid)
{
	int zone_type;		/* needs to be signed */
	unsigned long managed_pages = 0;
	pg_data_t *pgdat = NODE_DATA(nid);

	for (zone_type = 0; zone_type < MAX_NR_ZONES; zone_type++)
		managed_pages += pgdat->node_zones[zone_type].managed_pages;
	val->totalram = managed_pages;
	val->sharedram = node_page_state(nid, NR_SHMEM);
	val->freeram = node_page_state(nid, NR_FREE_PAGES);
#ifdef CONFIG_HIGHMEM
	val->totalhigh = pgdat->node_zones[ZONE_HIGHMEM].managed_pages;
	val->freehigh = zone_page_state(&pgdat->node_zones[ZONE_HIGHMEM],
			NR_FREE_PAGES);
#else
	val->totalhigh = 0;
	val->freehigh = 0;
#endif
	val->mem_unit = PAGE_SIZE;
}
#endif

/*
 * Determine whether the node should be displayed or not, depending on whether
 * SHOW_MEM_FILTER_NODES was passed to show_free_areas().
 */
bool skip_free_areas_node(unsigned int flags, int nid)
{
	bool ret = false;
	unsigned int cpuset_mems_cookie;

	if (!(flags & SHOW_MEM_FILTER_NODES))
		goto out;

	do {
		cpuset_mems_cookie = read_mems_allowed_begin();
		ret = !node_isset(nid, cpuset_current_mems_allowed);
	} while (read_mems_allowed_retry(cpuset_mems_cookie));
out:
	return ret;
}

#define K(x) ((x) << (PAGE_SHIFT-10))

static void show_migration_types(unsigned char type)
{
	static const char types[MIGRATE_TYPES] = {
		[MIGRATE_UNMOVABLE]	= 'U',
		[MIGRATE_MOVABLE]	= 'M',
		[MIGRATE_RECLAIMABLE]	= 'E',
		[MIGRATE_HIGHATOMIC]	= 'H',
#ifdef CONFIG_CMA
		[MIGRATE_CMA]		= 'C',
#endif
#ifdef CONFIG_MEMORY_ISOLATION
		[MIGRATE_ISOLATE]	= 'I',
#endif
	};
	char tmp[MIGRATE_TYPES + 1];
	char *p = tmp;
	int i;

	for (i = 0; i < MIGRATE_TYPES; i++) {
		if (type & (1 << i))
			*p++ = types[i];
	}

	*p = '\0';
	printk("(%s) ", tmp);
}

/*
 * Show free area list (used inside shift_scroll-lock stuff)
 * We also calculate the percentage fragmentation. We do this by counting the
 * memory on each free list with the exception of the first item on the list.
 *
 * Bits in @filter:
 * SHOW_MEM_FILTER_NODES: suppress nodes that are not allowed by current's
 *   cpuset.
 */
void show_free_areas(unsigned int filter)
{
	unsigned long free_pcp = 0;
	int cpu;
	struct zone *zone;

	for_each_populated_zone(zone) {
		if (skip_free_areas_node(filter, zone_to_nid(zone)))
			continue;

		for_each_online_cpu(cpu)
			free_pcp += per_cpu_ptr(zone->pageset, cpu)->pcp.count;
	}

	printk("active_anon:%lu inactive_anon:%lu isolated_anon:%lu\n"
		" active_file:%lu inactive_file:%lu isolated_file:%lu\n"
		" unevictable:%lu dirty:%lu writeback:%lu unstable:%lu\n"
		" slab_reclaimable:%lu slab_unreclaimable:%lu\n"
		" mapped:%lu shmem:%lu pagetables:%lu bounce:%lu\n"
		" free:%lu free_pcp:%lu free_cma:%lu\n",
		global_page_state(NR_ACTIVE_ANON),
		global_page_state(NR_INACTIVE_ANON),
		global_page_state(NR_ISOLATED_ANON),
		global_page_state(NR_ACTIVE_FILE),
		global_page_state(NR_INACTIVE_FILE),
		global_page_state(NR_ISOLATED_FILE),
		global_page_state(NR_UNEVICTABLE),
		global_page_state(NR_FILE_DIRTY),
		global_page_state(NR_WRITEBACK),
		global_page_state(NR_UNSTABLE_NFS),
		global_page_state(NR_SLAB_RECLAIMABLE),
		global_page_state(NR_SLAB_UNRECLAIMABLE),
		global_page_state(NR_FILE_MAPPED),
		global_page_state(NR_SHMEM),
		global_page_state(NR_PAGETABLE),
		global_page_state(NR_BOUNCE),
		global_page_state(NR_FREE_PAGES),
		free_pcp,
		global_page_state(NR_FREE_CMA_PAGES));

	for_each_populated_zone(zone) {
		int i;

		if (skip_free_areas_node(filter, zone_to_nid(zone)))
			continue;

		free_pcp = 0;
		for_each_online_cpu(cpu)
			free_pcp += per_cpu_ptr(zone->pageset, cpu)->pcp.count;

		show_node(zone);
		printk("%s"
			" free:%lukB"
			" min:%lukB"
			" low:%lukB"
			" high:%lukB"
			" active_anon:%lukB"
			" inactive_anon:%lukB"
			" active_file:%lukB"
			" inactive_file:%lukB"
			" unevictable:%lukB"
			" isolated(anon):%lukB"
			" isolated(file):%lukB"
			" present:%lukB"
			" managed:%lukB"
			" mlocked:%lukB"
			" dirty:%lukB"
			" writeback:%lukB"
			" mapped:%lukB"
			" shmem:%lukB"
			" slab_reclaimable:%lukB"
			" slab_unreclaimable:%lukB"
			" kernel_stack:%lukB"
			" pagetables:%lukB"
			" unstable:%lukB"
			" bounce:%lukB"
			" free_pcp:%lukB"
			" local_pcp:%ukB"
			" free_cma:%lukB"
			" writeback_tmp:%lukB"
			" pages_scanned:%lu"
			" all_unreclaimable? %s"
			"\n",
			zone->name,
			K(zone_page_state(zone, NR_FREE_PAGES)),
			K(min_wmark_pages(zone)),
			K(low_wmark_pages(zone)),
			K(high_wmark_pages(zone)),
			K(zone_page_state(zone, NR_ACTIVE_ANON)),
			K(zone_page_state(zone, NR_INACTIVE_ANON)),
			K(zone_page_state(zone, NR_ACTIVE_FILE)),
			K(zone_page_state(zone, NR_INACTIVE_FILE)),
			K(zone_page_state(zone, NR_UNEVICTABLE)),
			K(zone_page_state(zone, NR_ISOLATED_ANON)),
			K(zone_page_state(zone, NR_ISOLATED_FILE)),
			K(zone->present_pages),
			K(zone->managed_pages),
			K(zone_page_state(zone, NR_MLOCK)),
			K(zone_page_state(zone, NR_FILE_DIRTY)),
			K(zone_page_state(zone, NR_WRITEBACK)),
			K(zone_page_state(zone, NR_FILE_MAPPED)),
			K(zone_page_state(zone, NR_SHMEM)),
			K(zone_page_state(zone, NR_SLAB_RECLAIMABLE)),
			K(zone_page_state(zone, NR_SLAB_UNRECLAIMABLE)),
			zone_page_state(zone, NR_KERNEL_STACK) *
				THREAD_SIZE / 1024,
			K(zone_page_state(zone, NR_PAGETABLE)),
			K(zone_page_state(zone, NR_UNSTABLE_NFS)),
			K(zone_page_state(zone, NR_BOUNCE)),
			K(free_pcp),
			K(this_cpu_read(zone->pageset->pcp.count)),
			K(zone_page_state(zone, NR_FREE_CMA_PAGES)),
			K(zone_page_state(zone, NR_WRITEBACK_TEMP)),
			K(zone_page_state(zone, NR_PAGES_SCANNED)),
			(!zone_reclaimable(zone) ? "yes" : "no")
			);
		printk("lowmem_reserve[]:");
		for (i = 0; i < MAX_NR_ZONES; i++)
			printk(" %ld", zone->lowmem_reserve[i]);
		printk("\n");
	}

	for_each_populated_zone(zone) {
		unsigned int order;
		unsigned long nr[MAX_ORDER], flags, total = 0;
		unsigned char types[MAX_ORDER];

		if (skip_free_areas_node(filter, zone_to_nid(zone)))
			continue;
		show_node(zone);
		printk("%s: ", zone->name);

		spin_lock_irqsave(&zone->lock, flags);
		for (order = 0; order < MAX_ORDER; order++) {
			struct free_area *area = &zone->free_area[order];
			int type;

			nr[order] = area->nr_free;
			total += nr[order] << order;

			types[order] = 0;
			for (type = 0; type < MIGRATE_TYPES; type++) {
				if (!list_empty(&area->free_list[type]))
					types[order] |= 1 << type;
			}
		}
		spin_unlock_irqrestore(&zone->lock, flags);
		for (order = 0; order < MAX_ORDER; order++) {
			printk("%lu*%lukB ", nr[order], K(1UL) << order);
			if (nr[order])
				show_migration_types(types[order]);
		}
		printk("= %lukB\n", K(total));
	}

	hugetlb_show_meminfo();

	printk("%ld total pagecache pages\n", global_page_state(NR_FILE_PAGES));

	show_swap_cache_info();
}

static void zoneref_set_zone(struct zone *zone, struct zoneref *zoneref)
{
	zoneref->zone = zone;
	zoneref->zone_idx = zone_idx(zone);
}

/*
 * Builds allocation fallback zone lists.
 *
 * Add all populated zones of a node to the zonelist.
 */
static int build_zonelists_node(pg_data_t *pgdat, struct zonelist *zonelist,
				int nr_zones)
{
	struct zone *zone;
	enum zone_type zone_type = MAX_NR_ZONES;

	do {
		zone_type--;
		zone = pgdat->node_zones + zone_type;
		if (populated_zone(zone)) {
			zoneref_set_zone(zone,
				&zonelist->_zonerefs[nr_zones++]);
			check_highest_zone(zone_type);
		}
	} while (zone_type);

	return nr_zones;
}


/*
 *  zonelist_order:
 *  0 = automatic detection of better ordering.
 *  1 = order by ([node] distance, -zonetype)
 *  2 = order by (-zonetype, [node] distance)
 *
 *  If not NUMA, ZONELIST_ORDER_ZONE and ZONELIST_ORDER_NODE will create
 *  the same zonelist. So only NUMA can configure this param.
 */
#define ZONELIST_ORDER_DEFAULT  0
#define ZONELIST_ORDER_NODE     1
#define ZONELIST_ORDER_ZONE     2

/* zonelist order in the kernel.
 * set_zonelist_order() will set this to NODE or ZONE.
 */
static int current_zonelist_order = ZONELIST_ORDER_DEFAULT;
static char zonelist_order_name[3][8] = {"Default", "Node", "Zone"};


#ifdef CONFIG_NUMA
/* The value user specified ....changed by config */
static int user_zonelist_order = ZONELIST_ORDER_DEFAULT;
/* string for sysctl */
#define NUMA_ZONELIST_ORDER_LEN	16
char numa_zonelist_order[16] = "default";

/*
 * interface for configure zonelist ordering.
 * command line option "numa_zonelist_order"
 *	= "[dD]efault	- default, automatic configuration.
 *	= "[nN]ode 	- order by node locality, then by zone within node
 *	= "[zZ]one      - order by zone, then by locality within zone
 */

static int __parse_numa_zonelist_order(char *s)
{
	if (*s == 'd' || *s == 'D') {
		user_zonelist_order = ZONELIST_ORDER_DEFAULT;
	} else if (*s == 'n' || *s == 'N') {
		user_zonelist_order = ZONELIST_ORDER_NODE;
	} else if (*s == 'z' || *s == 'Z') {
		user_zonelist_order = ZONELIST_ORDER_ZONE;
	} else {
		printk(KERN_WARNING
			"Ignoring invalid numa_zonelist_order value:  "
			"%s\n", s);
		return -EINVAL;
	}
	return 0;
}

static __init int setup_numa_zonelist_order(char *s)
{
	int ret;

	if (!s)
		return 0;

	ret = __parse_numa_zonelist_order(s);
	if (ret == 0)
		strlcpy(numa_zonelist_order, s, NUMA_ZONELIST_ORDER_LEN);

	return ret;
}
early_param("numa_zonelist_order", setup_numa_zonelist_order);

/*
 * sysctl handler for numa_zonelist_order
 */
int numa_zonelist_order_handler(struct ctl_table *table, int write,
		void __user *buffer, size_t *length,
		loff_t *ppos)
{
	char saved_string[NUMA_ZONELIST_ORDER_LEN];
	int ret;
	static DEFINE_MUTEX(zl_order_mutex);

	mutex_lock(&zl_order_mutex);
	if (write) {
		if (strlen((char *)table->data) >= NUMA_ZONELIST_ORDER_LEN) {
			ret = -EINVAL;
			goto out;
		}
		strcpy(saved_string, (char *)table->data);
	}
	ret = proc_dostring(table, write, buffer, length, ppos);
	if (ret)
		goto out;
	if (write) {
		int oldval = user_zonelist_order;

		ret = __parse_numa_zonelist_order((char *)table->data);
		if (ret) {
			/*
			 * bogus value.  restore saved string
			 */
			strncpy((char *)table->data, saved_string,
				NUMA_ZONELIST_ORDER_LEN);
			user_zonelist_order = oldval;
		} else if (oldval != user_zonelist_order) {
			mutex_lock(&zonelists_mutex);
			build_all_zonelists(NULL, NULL);
			mutex_unlock(&zonelists_mutex);
		}
	}
out:
	mutex_unlock(&zl_order_mutex);
	return ret;
}


#define MAX_NODE_LOAD (nr_online_nodes)
static int node_load[MAX_NUMNODES];

/**
 * find_next_best_node - find the next node that should appear in a given node's fallback list
 * @node: node whose fallback list we're appending
 * @used_node_mask: nodemask_t of already used nodes
 *
 * We use a number of factors to determine which is the next node that should
 * appear on a given node's fallback list.  The node should not have appeared
 * already in @node's fallback list, and it should be the next closest node
 * according to the distance array (which contains arbitrary distance values
 * from each node to each node in the system), and should also prefer nodes
 * with no CPUs, since presumably they'll have very little allocation pressure
 * on them otherwise.
 * It returns -1 if no node is found.
 */
static int find_next_best_node(int node, nodemask_t *used_node_mask)
{
	int n, val;
	int min_val = INT_MAX;
	int best_node = NUMA_NO_NODE;
	const struct cpumask *tmp = cpumask_of_node(0);

	/* Use the local node if we haven't already */
	if (!node_isset(node, *used_node_mask)) {
		node_set(node, *used_node_mask);
		return node;
	}

	for_each_node_state(n, N_MEMORY) {

		/* Don't want a node to appear more than once */
		if (node_isset(n, *used_node_mask))
			continue;

		/* Use the distance array to find the distance */
		val = node_distance(node, n);

		/* Penalize nodes under us ("prefer the next node") */
		val += (n < node);

		/* Give preference to headless and unused nodes */
		tmp = cpumask_of_node(n);
		if (!cpumask_empty(tmp))
			val += PENALTY_FOR_NODE_WITH_CPUS;

		/* Slight preference for less loaded node */
		val *= (MAX_NODE_LOAD*MAX_NUMNODES);
		val += node_load[n];

		if (val < min_val) {
			min_val = val;
			best_node = n;
		}
	}

	if (best_node >= 0)
		node_set(best_node, *used_node_mask);

	return best_node;
}


/*
 * Build zonelists ordered by node and zones within node.
 * This results in maximum locality--normal zone overflows into local
 * DMA zone, if any--but risks exhausting DMA zone.
 */
static void build_zonelists_in_node_order(pg_data_t *pgdat, int node)
{
	int j;
	struct zonelist *zonelist;

	zonelist = &pgdat->node_zonelists[0];
	for (j = 0; zonelist->_zonerefs[j].zone != NULL; j++)
		;
	j = build_zonelists_node(NODE_DATA(node), zonelist, j);
	zonelist->_zonerefs[j].zone = NULL;
	zonelist->_zonerefs[j].zone_idx = 0;
}

/*
 * Build gfp_thisnode zonelists
 */
static void build_thisnode_zonelists(pg_data_t *pgdat)
{
	int j;
	struct zonelist *zonelist;

	zonelist = &pgdat->node_zonelists[1];
	j = build_zonelists_node(pgdat, zonelist, 0);
	zonelist->_zonerefs[j].zone = NULL;
	zonelist->_zonerefs[j].zone_idx = 0;
}

/*
 * Build zonelists ordered by zone and nodes within zones.
 * This results in conserving DMA zone[s] until all Normal memory is
 * exhausted, but results in overflowing to remote node while memory
 * may still exist in local DMA zone.
 */
static int node_order[MAX_NUMNODES];

static void build_zonelists_in_zone_order(pg_data_t *pgdat, int nr_nodes)
{
	int pos, j, node;
	int zone_type;		/* needs to be signed */
	struct zone *z;
	struct zonelist *zonelist;

	zonelist = &pgdat->node_zonelists[0];
	pos = 0;
	for (zone_type = MAX_NR_ZONES - 1; zone_type >= 0; zone_type--) {
		for (j = 0; j < nr_nodes; j++) {
			node = node_order[j];
			z = &NODE_DATA(node)->node_zones[zone_type];
			if (populated_zone(z)) {
				zoneref_set_zone(z,
					&zonelist->_zonerefs[pos++]);
				check_highest_zone(zone_type);
			}
		}
	}
	zonelist->_zonerefs[pos].zone = NULL;
	zonelist->_zonerefs[pos].zone_idx = 0;
}

#if defined(CONFIG_64BIT)
/*
 * Devices that require DMA32/DMA are relatively rare and do not justify a
 * penalty to every machine in case the specialised case applies. Default
 * to Node-ordering on 64-bit NUMA machines
 */
static int default_zonelist_order(void)
{
	return ZONELIST_ORDER_NODE;
}
#else
/*
 * On 32-bit, the Normal zone needs to be preserved for allocations accessible
 * by the kernel. If processes running on node 0 deplete the low memory zone
 * then reclaim will occur more frequency increasing stalls and potentially
 * be easier to OOM if a large percentage of the zone is under writeback or
 * dirty. The problem is significantly worse if CONFIG_HIGHPTE is not set.
 * Hence, default to zone ordering on 32-bit.
 */
static int default_zonelist_order(void)
{
	return ZONELIST_ORDER_ZONE;
}
#endif /* CONFIG_64BIT */

static void set_zonelist_order(void)
{
	if (user_zonelist_order == ZONELIST_ORDER_DEFAULT)
		current_zonelist_order = default_zonelist_order();
	else
		current_zonelist_order = user_zonelist_order;
}

static void build_zonelists(pg_data_t *pgdat)
{
	int j, node, load;
	enum zone_type i;
	nodemask_t used_mask;
	int local_node, prev_node;
	struct zonelist *zonelist;
	unsigned int order = current_zonelist_order;

	/* initialize zonelists */
	for (i = 0; i < MAX_ZONELISTS; i++) {
		zonelist = pgdat->node_zonelists + i;
		zonelist->_zonerefs[0].zone = NULL;
		zonelist->_zonerefs[0].zone_idx = 0;
	}

	/* NUMA-aware ordering of nodes */
	local_node = pgdat->node_id;
	load = nr_online_nodes;
	prev_node = local_node;
	nodes_clear(used_mask);

	memset(node_order, 0, sizeof(node_order));
	j = 0;

	while ((node = find_next_best_node(local_node, &used_mask)) >= 0) {
		/*
		 * We don't want to pressure a particular node.
		 * So adding penalty to the first node in same
		 * distance group to make it round-robin.
		 */
		if (node_distance(local_node, node) !=
		    node_distance(local_node, prev_node))
			node_load[node] = load;

		prev_node = node;
		load--;
		if (order == ZONELIST_ORDER_NODE)
			build_zonelists_in_node_order(pgdat, node);
		else
			node_order[j++] = node;	/* remember order */
	}

	if (order == ZONELIST_ORDER_ZONE) {
		/* calculate node order -- i.e., DMA last! */
		build_zonelists_in_zone_order(pgdat, j);
	}

	build_thisnode_zonelists(pgdat);
}

#ifdef CONFIG_HAVE_MEMORYLESS_NODES
/*
 * Return node id of node used for "local" allocations.
 * I.e., first node id of first zone in arg node's generic zonelist.
 * Used for initializing percpu 'numa_mem', which is used primarily
 * for kernel allocations, so use GFP_KERNEL flags to locate zonelist.
 */
int local_memory_node(int node)
{
	struct zone *zone;

	(void)first_zones_zonelist(node_zonelist(node, GFP_KERNEL),
				   gfp_zone(GFP_KERNEL),
				   NULL,
				   &zone);
	return zone->node;
}
#endif

#else	/* CONFIG_NUMA */

static void set_zonelist_order(void)
{
	current_zonelist_order = ZONELIST_ORDER_ZONE;
}

static void build_zonelists(pg_data_t *pgdat)
{
	int node, local_node;
	enum zone_type j;
	struct zonelist *zonelist;

	local_node = pgdat->node_id;

	zonelist = &pgdat->node_zonelists[0];
	j = build_zonelists_node(pgdat, zonelist, 0);

	/*
	 * Now we build the zonelist so that it contains the zones
	 * of all the other nodes.
	 * We don't want to pressure a particular node, so when
	 * building the zones for node N, we make sure that the
	 * zones coming right after the local ones are those from
	 * node N+1 (modulo N)
	 */
	for (node = local_node + 1; node < MAX_NUMNODES; node++) {
		if (!node_online(node))
			continue;
		j = build_zonelists_node(NODE_DATA(node), zonelist, j);
	}
	for (node = 0; node < local_node; node++) {
		if (!node_online(node))
			continue;
		j = build_zonelists_node(NODE_DATA(node), zonelist, j);
	}

	zonelist->_zonerefs[j].zone = NULL;
	zonelist->_zonerefs[j].zone_idx = 0;
}

#endif	/* CONFIG_NUMA */

/*
 * Boot pageset table. One per cpu which is going to be used for all
 * zones and all nodes. The parameters will be set in such a way
 * that an item put on a list will immediately be handed over to
 * the buddy list. This is safe since pageset manipulation is done
 * with interrupts disabled.
 *
 * The boot_pagesets must be kept even after bootup is complete for
 * unused processors and/or zones. They do play a role for bootstrapping
 * hotplugged processors.
 *
 * zoneinfo_show() and maybe other functions do
 * not check if the processor is online before following the pageset pointer.
 * Other parts of the kernel may not check if the zone is available.
 */
static void setup_pageset(struct per_cpu_pageset *p, unsigned long batch);
static DEFINE_PER_CPU(struct per_cpu_pageset, boot_pageset);
static void setup_zone_pageset(struct zone *zone);

/*
 * Global mutex to protect against size modification of zonelists
 * as well as to serialize pageset setup for the new populated zone.
 */
DEFINE_MUTEX(zonelists_mutex);

/* return values int ....just for stop_machine() */
static int __build_all_zonelists(void *data)
{
	int nid;
	int cpu;
	pg_data_t *self = data;

#ifdef CONFIG_NUMA
	memset(node_load, 0, sizeof(node_load));
#endif

	if (self && !node_online(self->node_id)) {
		build_zonelists(self);
	}

	for_each_online_node(nid) {
		pg_data_t *pgdat = NODE_DATA(nid);

		build_zonelists(pgdat);
	}

	/*
	 * Initialize the boot_pagesets that are going to be used
	 * for bootstrapping processors. The real pagesets for
	 * each zone will be allocated later when the per cpu
	 * allocator is available.
	 *
	 * boot_pagesets are used also for bootstrapping offline
	 * cpus if the system is already booted because the pagesets
	 * are needed to initialize allocators on a specific cpu too.
	 * F.e. the percpu allocator needs the page allocator which
	 * needs the percpu allocator in order to allocate its pagesets
	 * (a chicken-egg dilemma).
	 */
	for_each_possible_cpu(cpu) {
		setup_pageset(&per_cpu(boot_pageset, cpu), 0);

#ifdef CONFIG_HAVE_MEMORYLESS_NODES
		/*
		 * We now know the "local memory node" for each node--
		 * i.e., the node of the first zone in the generic zonelist.
		 * Set up numa_mem percpu variable for on-line cpus.  During
		 * boot, only the boot cpu should be on-line;  we'll init the
		 * secondary cpus' numa_mem as they come on-line.  During
		 * node/memory hotplug, we'll fixup all on-line cpus.
		 */
		if (cpu_online(cpu))
			set_cpu_numa_mem(cpu, local_memory_node(cpu_to_node(cpu)));
#endif
	}

	return 0;
}

static noinline void __init
build_all_zonelists_init(void)
{
	__build_all_zonelists(NULL);
	mminit_verify_zonelist();
	cpuset_init_current_mems_allowed();
}

/*
 * Called with zonelists_mutex held always
 * unless system_state == SYSTEM_BOOTING.
 *
 * __ref due to (1) call of __meminit annotated setup_zone_pageset
 * [we're only called with non-NULL zone through __meminit paths] and
 * (2) call of __init annotated helper build_all_zonelists_init
 * [protected by SYSTEM_BOOTING].
 */
void __ref build_all_zonelists(pg_data_t *pgdat, struct zone *zone)
{
	set_zonelist_order();

	if (system_state == SYSTEM_BOOTING) {
		build_all_zonelists_init();
	} else {
#ifdef CONFIG_MEMORY_HOTPLUG
		if (zone)
			setup_zone_pageset(zone);
#endif
		/* we have to stop all cpus to guarantee there is no user
		   of zonelist */
		stop_machine(__build_all_zonelists, pgdat, NULL);
		/* cpuset refresh routine should be here */
	}
	vm_total_pages = nr_free_pagecache_pages();
	/*
	 * Disable grouping by mobility if the number of pages in the
	 * system is too low to allow the mechanism to work. It would be
	 * more accurate, but expensive to check per-zone. This check is
	 * made on memory-hotadd so a system can start with mobility
	 * disabled and enable it later
	 */
	if (vm_total_pages < (pageblock_nr_pages * MIGRATE_TYPES))
		page_group_by_mobility_disabled = 1;
	else
		page_group_by_mobility_disabled = 0;

	pr_info("Built %i zonelists in %s order, mobility grouping %s.  "
		"Total pages: %ld\n",
			nr_online_nodes,
			zonelist_order_name[current_zonelist_order],
			page_group_by_mobility_disabled ? "off" : "on",
			vm_total_pages);
#ifdef CONFIG_NUMA
	pr_info("Policy zone: %s\n", zone_names[policy_zone]);
#endif
}

/*
 * Helper functions to size the waitqueue hash table.
 * Essentially these want to choose hash table sizes sufficiently
 * large so that collisions trying to wait on pages are rare.
 * But in fact, the number of active page waitqueues on typical
 * systems is ridiculously low, less than 200. So this is even
 * conservative, even though it seems large.
 *
 * The constant PAGES_PER_WAITQUEUE specifies the ratio of pages to
 * waitqueues, i.e. the size of the waitq table given the number of pages.
 */
#define PAGES_PER_WAITQUEUE	256

#ifndef CONFIG_MEMORY_HOTPLUG
static inline unsigned long wait_table_hash_nr_entries(unsigned long pages)
{
	unsigned long size = 1;

	pages /= PAGES_PER_WAITQUEUE;

	while (size < pages)
		size <<= 1;

	/*
	 * Once we have dozens or even hundreds of threads sleeping
	 * on IO we've got bigger problems than wait queue collision.
	 * Limit the size of the wait table to a reasonable size.
	 */
	size = min(size, 4096UL);

	return max(size, 4UL);
}
#else
/*
 * A zone's size might be changed by hot-add, so it is not possible to determine
 * a suitable size for its wait_table.  So we use the maximum size now.
 *
 * The max wait table size = 4096 x sizeof(wait_queue_head_t).   ie:
 *
 *    i386 (preemption config)    : 4096 x 16 = 64Kbyte.
 *    ia64, x86-64 (no preemption): 4096 x 20 = 80Kbyte.
 *    ia64, x86-64 (preemption)   : 4096 x 24 = 96Kbyte.
 *
 * The maximum entries are prepared when a zone's memory is (512K + 256) pages
 * or more by the traditional way. (See above).  It equals:
 *
 *    i386, x86-64, powerpc(4K page size) : =  ( 2G + 1M)byte.
 *    ia64(16K page size)                 : =  ( 8G + 4M)byte.
 *    powerpc (64K page size)             : =  (32G +16M)byte.
 */
static inline unsigned long wait_table_hash_nr_entries(unsigned long pages)
{
	return 4096UL;
}
#endif

/*
 * This is an integer logarithm so that shifts can be used later
 * to extract the more random high bits from the multiplicative
 * hash function before the remainder is taken.
 */
static inline unsigned long wait_table_bits(unsigned long size)
{
	return ffz(~size);
}

/*
 * Initially all pages are reserved - free ones are freed
 * up by free_all_bootmem() once the early boot process is
 * done. Non-atomic initialization, single-pass.
 */
void __meminit memmap_init_zone(unsigned long size, int nid, unsigned long zone,
		unsigned long start_pfn, enum memmap_context context)
{
	pg_data_t *pgdat = NODE_DATA(nid);
	unsigned long end_pfn = start_pfn + size;
	unsigned long pfn;
	struct zone *z;
	unsigned long nr_initialised = 0;

	if (highest_memmap_pfn < end_pfn - 1)
		highest_memmap_pfn = end_pfn - 1;

	z = &pgdat->node_zones[zone];
	for (pfn = start_pfn; pfn < end_pfn; pfn++) {
		/*
		 * There can be holes in boot-time mem_map[]s
		 * handed to this function.  They do not
		 * exist on hotplugged memory.
		 */
		if (context == MEMMAP_EARLY) {
			if (!early_pfn_valid(pfn))
				continue;
			if (!early_pfn_in_nid(pfn, nid))
				continue;
			if (!update_defer_init(pgdat, pfn, end_pfn,
						&nr_initialised))
				break;
		}

		/*
		 * Mark the block movable so that blocks are reserved for
		 * movable at startup. This will force kernel allocations
		 * to reserve their blocks rather than leaking throughout
		 * the address space during boot when many long-lived
		 * kernel allocations are made.
		 *
		 * bitmap is created for zone's valid pfn range. but memmap
		 * can be created for invalid pages (for alignment)
		 * check here not to call set_pageblock_migratetype() against
		 * pfn out of zone.
		 */
		if (!(pfn & (pageblock_nr_pages - 1))) {
			struct page *page = pfn_to_page(pfn);

			__init_single_page(page, pfn, zone, nid);
			set_pageblock_migratetype(page, MIGRATE_MOVABLE);
		} else {
			__init_single_pfn(pfn, zone, nid);
		}
	}
}

static void __meminit zone_init_free_lists(struct zone *zone)
{
	unsigned int order, t;
	for_each_migratetype_order(order, t) {
		INIT_LIST_HEAD(&zone->free_area[order].free_list[t]);
		zone->free_area[order].nr_free = 0;
	}
}

#ifndef __HAVE_ARCH_MEMMAP_INIT
#define memmap_init(size, nid, zone, start_pfn) \
	memmap_init_zone((size), (nid), (zone), (start_pfn), MEMMAP_EARLY)
#endif

static int zone_batchsize(struct zone *zone)
{
#ifdef CONFIG_MMU
	int batch;

	/*
	 * The per-cpu-pages pools are set to around 1000th of the
	 * size of the zone.  But no more than 1/2 of a meg.
	 *
	 * OK, so we don't know how big the cache is.  So guess.
	 */
	batch = zone->managed_pages / 1024;
	if (batch * PAGE_SIZE > 512 * 1024)
		batch = (512 * 1024) / PAGE_SIZE;
	batch /= 4;		/* We effectively *= 4 below */
	if (batch < 1)
		batch = 1;

	/*
	 * Clamp the batch to a 2^n - 1 value. Having a power
	 * of 2 value was found to be more likely to have
	 * suboptimal cache aliasing properties in some cases.
	 *
	 * For example if 2 tasks are alternately allocating
	 * batches of pages, one task can end up with a lot
	 * of pages of one half of the possible page colors
	 * and the other with pages of the other colors.
	 */
	batch = rounddown_pow_of_two(batch + batch/2) - 1;

	return batch;

#else
	/* The deferral and batching of frees should be suppressed under NOMMU
	 * conditions.
	 *
	 * The problem is that NOMMU needs to be able to allocate large chunks
	 * of contiguous memory as there's no hardware page translation to
	 * assemble apparent contiguous memory from discontiguous pages.
	 *
	 * Queueing large contiguous runs of pages for batching, however,
	 * causes the pages to actually be freed in smaller chunks.  As there
	 * can be a significant delay between the individual batches being
	 * recycled, this leads to the once large chunks of space being
	 * fragmented and becoming unavailable for high-order allocations.
	 */
	return 0;
#endif
}

/*
 * pcp->high and pcp->batch values are related and dependent on one another:
 * ->batch must never be higher then ->high.
 * The following function updates them in a safe manner without read side
 * locking.
 *
 * Any new users of pcp->batch and pcp->high should ensure they can cope with
 * those fields changing asynchronously (acording the the above rule).
 *
 * mutex_is_locked(&pcp_batch_high_lock) required when calling this function
 * outside of boot time (or some other assurance that no concurrent updaters
 * exist).
 */
static void pageset_update(struct per_cpu_pages *pcp, unsigned long high,
		unsigned long batch)
{
       /* start with a fail safe value for batch */
	pcp->batch = 1;
	smp_wmb();

       /* Update high, then batch, in order */
	pcp->high = high;
	smp_wmb();

	pcp->batch = batch;
}

/* a companion to pageset_set_high() */
static void pageset_set_batch(struct per_cpu_pageset *p, unsigned long batch)
{
	pageset_update(&p->pcp, 6 * batch, max(1UL, 1 * batch));
}

static void pageset_init(struct per_cpu_pageset *p)
{
	struct per_cpu_pages *pcp;
	int migratetype;

	memset(p, 0, sizeof(*p));

	pcp = &p->pcp;
	pcp->count = 0;
	for (migratetype = 0; migratetype < MIGRATE_PCPTYPES; migratetype++)
		INIT_LIST_HEAD(&pcp->lists[migratetype]);
}

static void setup_pageset(struct per_cpu_pageset *p, unsigned long batch)
{
	pageset_init(p);
	pageset_set_batch(p, batch);
}

/*
 * pageset_set_high() sets the high water mark for hot per_cpu_pagelist
 * to the value high for the pageset p.
 */
static void pageset_set_high(struct per_cpu_pageset *p,
				unsigned long high)
{
	unsigned long batch = max(1UL, high / 4);
	if ((high / 4) > (PAGE_SHIFT * 8))
		batch = PAGE_SHIFT * 8;

	pageset_update(&p->pcp, high, batch);
}

static void pageset_set_high_and_batch(struct zone *zone,
				       struct per_cpu_pageset *pcp)
{
	if (percpu_pagelist_fraction)
		pageset_set_high(pcp,
			(zone->managed_pages /
				percpu_pagelist_fraction));
	else
		pageset_set_batch(pcp, zone_batchsize(zone));
}

static void __meminit zone_pageset_init(struct zone *zone, int cpu)
{
	struct per_cpu_pageset *pcp = per_cpu_ptr(zone->pageset, cpu);

	pageset_init(pcp);
	pageset_set_high_and_batch(zone, pcp);
}

static void __meminit setup_zone_pageset(struct zone *zone)
{
	int cpu;
	zone->pageset = alloc_percpu(struct per_cpu_pageset);
	for_each_possible_cpu(cpu)
		zone_pageset_init(zone, cpu);
}

/*
 * Allocate per cpu pagesets and initialize them.
 * Before this call only boot pagesets were available.
 */
void __init setup_per_cpu_pageset(void)
{
	struct zone *zone;

	for_each_populated_zone(zone)
		setup_zone_pageset(zone);
}

static noinline __init_refok
int zone_wait_table_init(struct zone *zone, unsigned long zone_size_pages)
{
	int i;
	size_t alloc_size;

	/*
	 * The per-page waitqueue mechanism uses hashed waitqueues
	 * per zone.
	 */
	zone->wait_table_hash_nr_entries =
		 wait_table_hash_nr_entries(zone_size_pages);
	zone->wait_table_bits =
		wait_table_bits(zone->wait_table_hash_nr_entries);
	alloc_size = zone->wait_table_hash_nr_entries
					* sizeof(wait_queue_head_t);

	if (!slab_is_available()) {
		zone->wait_table = (wait_queue_head_t *)
			memblock_virt_alloc_node_nopanic(
				alloc_size, zone->zone_pgdat->node_id);
	} else {
		/*
		 * This case means that a zone whose size was 0 gets new memory
		 * via memory hot-add.
		 * But it may be the case that a new node was hot-added.  In
		 * this case vmalloc() will not be able to use this new node's
		 * memory - this wait_table must be initialized to use this new
		 * node itself as well.
		 * To use this new node's memory, further consideration will be
		 * necessary.
		 */
		zone->wait_table = vmalloc(alloc_size);
	}
	if (!zone->wait_table)
		return -ENOMEM;

	for (i = 0; i < zone->wait_table_hash_nr_entries; ++i)
		init_waitqueue_head(zone->wait_table + i);

	return 0;
}

static __meminit void zone_pcp_init(struct zone *zone)
{
	/*
	 * per cpu subsystem is not up at this point. The following code
	 * relies on the ability of the linker to provide the
	 * offset of a (static) per cpu variable into the per cpu area.
	 */
	zone->pageset = &boot_pageset;

	if (populated_zone(zone))
		printk(KERN_DEBUG "  %s zone: %lu pages, LIFO batch:%u\n",
			zone->name, zone->present_pages,
					 zone_batchsize(zone));
}

int __meminit init_currently_empty_zone(struct zone *zone,
					unsigned long zone_start_pfn,
					unsigned long size)
{
	struct pglist_data *pgdat = zone->zone_pgdat;
	int ret;
	ret = zone_wait_table_init(zone, size);
	if (ret)
		return ret;
	pgdat->nr_zones = zone_idx(zone) + 1;

	zone->zone_start_pfn = zone_start_pfn;

	mminit_dprintk(MMINIT_TRACE, "memmap_init",
			"Initialising map node %d zone %lu pfns %lu -> %lu\n",
			pgdat->node_id,
			(unsigned long)zone_idx(zone),
			zone_start_pfn, (zone_start_pfn + size));

	zone_init_free_lists(zone);

	return 0;
}

#ifdef CONFIG_HAVE_MEMBLOCK_NODE_MAP
#ifndef CONFIG_HAVE_ARCH_EARLY_PFN_TO_NID

/*
 * Required by SPARSEMEM. Given a PFN, return what node the PFN is on.
 */
int __meminit __early_pfn_to_nid(unsigned long pfn,
					struct mminit_pfnnid_cache *state)
{
	unsigned long start_pfn, end_pfn;
	int nid;

	if (state->last_start <= pfn && pfn < state->last_end)
		return state->last_nid;

	nid = memblock_search_pfn_nid(pfn, &start_pfn, &end_pfn);
	if (nid != -1) {
		state->last_start = start_pfn;
		state->last_end = end_pfn;
		state->last_nid = nid;
	}

	return nid;
}
#endif /* CONFIG_HAVE_ARCH_EARLY_PFN_TO_NID */

/**
 * free_bootmem_with_active_regions - Call memblock_free_early_nid for each active range
 * @nid: The node to free memory on. If MAX_NUMNODES, all nodes are freed.
 * @max_low_pfn: The highest PFN that will be passed to memblock_free_early_nid
 *
 * If an architecture guarantees that all ranges registered contain no holes
 * and may be freed, this this function may be used instead of calling
 * memblock_free_early_nid() manually.
 */
void __init free_bootmem_with_active_regions(int nid, unsigned long max_low_pfn)
{
	unsigned long start_pfn, end_pfn;
	int i, this_nid;

	for_each_mem_pfn_range(i, nid, &start_pfn, &end_pfn, &this_nid) {
		start_pfn = min(start_pfn, max_low_pfn);
		end_pfn = min(end_pfn, max_low_pfn);

		if (start_pfn < end_pfn)
			memblock_free_early_nid(PFN_PHYS(start_pfn),
					(end_pfn - start_pfn) << PAGE_SHIFT,
					this_nid);
	}
}

/**
 * sparse_memory_present_with_active_regions - Call memory_present for each active range
 * @nid: The node to call memory_present for. If MAX_NUMNODES, all nodes will be used.
 *
 * If an architecture guarantees that all ranges registered contain no holes and may
 * be freed, this function may be used instead of calling memory_present() manually.
 */
void __init sparse_memory_present_with_active_regions(int nid)
{
	unsigned long start_pfn, end_pfn;
	int i, this_nid;

	for_each_mem_pfn_range(i, nid, &start_pfn, &end_pfn, &this_nid)
		memory_present(this_nid, start_pfn, end_pfn);
}

/**
 * get_pfn_range_for_nid - Return the start and end page frames for a node
 * @nid: The nid to return the range for. If MAX_NUMNODES, the min and max PFN are returned.
 * @start_pfn: Passed by reference. On return, it will have the node start_pfn.
 * @end_pfn: Passed by reference. On return, it will have the node end_pfn.
 *
 * It returns the start and end page frame of a node based on information
 * provided by memblock_set_node(). If called for a node
 * with no available memory, a warning is printed and the start and end
 * PFNs will be 0.
 */
void __meminit get_pfn_range_for_nid(unsigned int nid,
			unsigned long *start_pfn, unsigned long *end_pfn)
{
	unsigned long this_start_pfn, this_end_pfn;
	int i;

	*start_pfn = -1UL;
	*end_pfn = 0;

	for_each_mem_pfn_range(i, nid, &this_start_pfn, &this_end_pfn, NULL) {
		*start_pfn = min(*start_pfn, this_start_pfn);
		*end_pfn = max(*end_pfn, this_end_pfn);
	}

	if (*start_pfn == -1UL)
		*start_pfn = 0;
}

/*
 * This finds a zone that can be used for ZONE_MOVABLE pages. The
 * assumption is made that zones within a node are ordered in monotonic
 * increasing memory addresses so that the "highest" populated zone is used
 */
static void __init find_usable_zone_for_movable(void)
{
	int zone_index;
	for (zone_index = MAX_NR_ZONES - 1; zone_index >= 0; zone_index--) {
		if (zone_index == ZONE_MOVABLE)
			continue;

		if (arch_zone_highest_possible_pfn[zone_index] >
				arch_zone_lowest_possible_pfn[zone_index])
			break;
	}

	VM_BUG_ON(zone_index == -1);
	movable_zone = zone_index;
}

/*
 * The zone ranges provided by the architecture do not include ZONE_MOVABLE
 * because it is sized independent of architecture. Unlike the other zones,
 * the starting point for ZONE_MOVABLE is not fixed. It may be different
 * in each node depending on the size of each node and how evenly kernelcore
 * is distributed. This helper function adjusts the zone ranges
 * provided by the architecture for a given node by using the end of the
 * highest usable zone for ZONE_MOVABLE. This preserves the assumption that
 * zones within a node are in order of monotonic increases memory addresses
 */
static void __meminit adjust_zone_range_for_zone_movable(int nid,
					unsigned long zone_type,
					unsigned long node_start_pfn,
					unsigned long node_end_pfn,
					unsigned long *zone_start_pfn,
					unsigned long *zone_end_pfn)
{
	/* Only adjust if ZONE_MOVABLE is on this node */
	if (zone_movable_pfn[nid]) {
		/* Size ZONE_MOVABLE */
		if (zone_type == ZONE_MOVABLE) {
			*zone_start_pfn = zone_movable_pfn[nid];
			*zone_end_pfn = min(node_end_pfn,
				arch_zone_highest_possible_pfn[movable_zone]);

		/* Adjust for ZONE_MOVABLE starting within this range */
		} else if (*zone_start_pfn < zone_movable_pfn[nid] &&
				*zone_end_pfn > zone_movable_pfn[nid]) {
			*zone_end_pfn = zone_movable_pfn[nid];

		/* Check if this whole range is within ZONE_MOVABLE */
		} else if (*zone_start_pfn >= zone_movable_pfn[nid])
			*zone_start_pfn = *zone_end_pfn;
	}
}

/*
 * Return the number of pages a zone spans in a node, including holes
 * present_pages = zone_spanned_pages_in_node() - zone_absent_pages_in_node()
 */
static unsigned long __meminit zone_spanned_pages_in_node(int nid,
					unsigned long zone_type,
					unsigned long node_start_pfn,
					unsigned long node_end_pfn,
					unsigned long *ignored)
{
	unsigned long zone_start_pfn, zone_end_pfn;

	/* When hotadd a new node from cpu_up(), the node should be empty */
	if (!node_start_pfn && !node_end_pfn)
		return 0;

	/* Get the start and end of the zone */
	zone_start_pfn = arch_zone_lowest_possible_pfn[zone_type];
	zone_end_pfn = arch_zone_highest_possible_pfn[zone_type];
	adjust_zone_range_for_zone_movable(nid, zone_type,
				node_start_pfn, node_end_pfn,
				&zone_start_pfn, &zone_end_pfn);

	/* Check that this node has pages within the zone's required range */
	if (zone_end_pfn < node_start_pfn || zone_start_pfn > node_end_pfn)
		return 0;

	/* Move the zone boundaries inside the node if necessary */
	zone_end_pfn = min(zone_end_pfn, node_end_pfn);
	zone_start_pfn = max(zone_start_pfn, node_start_pfn);

	/* Return the spanned pages */
	return zone_end_pfn - zone_start_pfn;
}

/*
 * Return the number of holes in a range on a node. If nid is MAX_NUMNODES,
 * then all holes in the requested range will be accounted for.
 */
unsigned long __meminit __absent_pages_in_range(int nid,
				unsigned long range_start_pfn,
				unsigned long range_end_pfn)
{
	unsigned long nr_absent = range_end_pfn - range_start_pfn;
	unsigned long start_pfn, end_pfn;
	int i;

	for_each_mem_pfn_range(i, nid, &start_pfn, &end_pfn, NULL) {
		start_pfn = clamp(start_pfn, range_start_pfn, range_end_pfn);
		end_pfn = clamp(end_pfn, range_start_pfn, range_end_pfn);
		nr_absent -= end_pfn - start_pfn;
	}
	return nr_absent;
}

/**
 * absent_pages_in_range - Return number of page frames in holes within a range
 * @start_pfn: The start PFN to start searching for holes
 * @end_pfn: The end PFN to stop searching for holes
 *
 * It returns the number of pages frames in memory holes within a range.
 */
unsigned long __init absent_pages_in_range(unsigned long start_pfn,
							unsigned long end_pfn)
{
	return __absent_pages_in_range(MAX_NUMNODES, start_pfn, end_pfn);
}

/* Return the number of page frames in holes in a zone on a node */
static unsigned long __meminit zone_absent_pages_in_node(int nid,
					unsigned long zone_type,
					unsigned long node_start_pfn,
					unsigned long node_end_pfn,
					unsigned long *ignored)
{
	unsigned long zone_low = arch_zone_lowest_possible_pfn[zone_type];
	unsigned long zone_high = arch_zone_highest_possible_pfn[zone_type];
	unsigned long zone_start_pfn, zone_end_pfn;

	/* When hotadd a new node from cpu_up(), the node should be empty */
	if (!node_start_pfn && !node_end_pfn)
		return 0;

	zone_start_pfn = clamp(node_start_pfn, zone_low, zone_high);
	zone_end_pfn = clamp(node_end_pfn, zone_low, zone_high);

	adjust_zone_range_for_zone_movable(nid, zone_type,
			node_start_pfn, node_end_pfn,
			&zone_start_pfn, &zone_end_pfn);
	return __absent_pages_in_range(nid, zone_start_pfn, zone_end_pfn);
}

#else /* CONFIG_HAVE_MEMBLOCK_NODE_MAP */
static inline unsigned long __meminit zone_spanned_pages_in_node(int nid,
					unsigned long zone_type,
					unsigned long node_start_pfn,
					unsigned long node_end_pfn,
					unsigned long *zones_size)
{
	return zones_size[zone_type];
}

static inline unsigned long __meminit zone_absent_pages_in_node(int nid,
						unsigned long zone_type,
						unsigned long node_start_pfn,
						unsigned long node_end_pfn,
						unsigned long *zholes_size)
{
	if (!zholes_size)
		return 0;

	return zholes_size[zone_type];
}

#endif /* CONFIG_HAVE_MEMBLOCK_NODE_MAP */

static void __meminit calculate_node_totalpages(struct pglist_data *pgdat,
						unsigned long node_start_pfn,
						unsigned long node_end_pfn,
						unsigned long *zones_size,
						unsigned long *zholes_size)
{
	unsigned long realtotalpages = 0, totalpages = 0;
	enum zone_type i;

	for (i = 0; i < MAX_NR_ZONES; i++) {
		struct zone *zone = pgdat->node_zones + i;
		unsigned long size, real_size;

		size = zone_spanned_pages_in_node(pgdat->node_id, i,
						  node_start_pfn,
						  node_end_pfn,
						  zones_size);
		real_size = size - zone_absent_pages_in_node(pgdat->node_id, i,
						  node_start_pfn, node_end_pfn,
						  zholes_size);
		zone->spanned_pages = size;
		zone->present_pages = real_size;

		totalpages += size;
		realtotalpages += real_size;
	}

	pgdat->node_spanned_pages = totalpages;
	pgdat->node_present_pages = realtotalpages;
	printk(KERN_DEBUG "On node %d totalpages: %lu\n", pgdat->node_id,
							realtotalpages);
}

#ifndef CONFIG_SPARSEMEM
/*
 * Calculate the size of the zone->blockflags rounded to an unsigned long
 * Start by making sure zonesize is a multiple of pageblock_order by rounding
 * up. Then use 1 NR_PAGEBLOCK_BITS worth of bits per pageblock, finally
 * round what is now in bits to nearest long in bits, then return it in
 * bytes.
 */
static unsigned long __init usemap_size(unsigned long zone_start_pfn, unsigned long zonesize)
{
	unsigned long usemapsize;

	zonesize += zone_start_pfn & (pageblock_nr_pages-1);
	usemapsize = roundup(zonesize, pageblock_nr_pages);
	usemapsize = usemapsize >> pageblock_order;
	usemapsize *= NR_PAGEBLOCK_BITS;
	usemapsize = roundup(usemapsize, 8 * sizeof(unsigned long));

	return usemapsize / 8;
}

static void __init setup_usemap(struct pglist_data *pgdat,
				struct zone *zone,
				unsigned long zone_start_pfn,
				unsigned long zonesize)
{
	unsigned long usemapsize = usemap_size(zone_start_pfn, zonesize);
	zone->pageblock_flags = NULL;
	if (usemapsize)
		zone->pageblock_flags =
			memblock_virt_alloc_node_nopanic(usemapsize,
							 pgdat->node_id);
}
#else
static inline void setup_usemap(struct pglist_data *pgdat, struct zone *zone,
				unsigned long zone_start_pfn, unsigned long zonesize) {}
#endif /* CONFIG_SPARSEMEM */

#ifdef CONFIG_HUGETLB_PAGE_SIZE_VARIABLE

/* Initialise the number of pages represented by NR_PAGEBLOCK_BITS */
void __paginginit set_pageblock_order(void)
{
	unsigned int order;

	/* Check that pageblock_nr_pages has not already been setup */
	if (pageblock_order)
		return;

	if (HPAGE_SHIFT > PAGE_SHIFT)
		order = HUGETLB_PAGE_ORDER;
	else
		order = MAX_ORDER - 1;

	/*
	 * Assume the largest contiguous order of interest is a huge page.
	 * This value may be variable depending on boot parameters on IA64 and
	 * powerpc.
	 */
	pageblock_order = order;
}
#else /* CONFIG_HUGETLB_PAGE_SIZE_VARIABLE */

/*
 * When CONFIG_HUGETLB_PAGE_SIZE_VARIABLE is not set, set_pageblock_order()
 * is unused as pageblock_order is set at compile-time. See
 * include/linux/pageblock-flags.h for the values of pageblock_order based on
 * the kernel config
 */
void __paginginit set_pageblock_order(void)
{
}

#endif /* CONFIG_HUGETLB_PAGE_SIZE_VARIABLE */

static unsigned long __paginginit calc_memmap_size(unsigned long spanned_pages,
						   unsigned long present_pages)
{
	unsigned long pages = spanned_pages;

	/*
	 * Provide a more accurate estimation if there are holes within
	 * the zone and SPARSEMEM is in use. If there are holes within the
	 * zone, each populated memory region may cost us one or two extra
	 * memmap pages due to alignment because memmap pages for each
	 * populated regions may not naturally algined on page boundary.
	 * So the (present_pages >> 4) heuristic is a tradeoff for that.
	 */
	if (spanned_pages > present_pages + (present_pages >> 4) &&
	    IS_ENABLED(CONFIG_SPARSEMEM))
		pages = present_pages;

	return PAGE_ALIGN(pages * sizeof(struct page)) >> PAGE_SHIFT;
}

/*
 * Set up the zone data structures:
 *   - mark all pages reserved
 *   - mark all memory queues empty
 *   - clear the memory bitmaps
 *
 * NOTE: pgdat should get zeroed by caller.
 */
static void __paginginit free_area_init_core(struct pglist_data *pgdat)
{
	enum zone_type j;
	int nid = pgdat->node_id;
	unsigned long zone_start_pfn = pgdat->node_start_pfn;
	int ret;

	pgdat_resize_init(pgdat);
#ifdef CONFIG_NUMA_BALANCING
	spin_lock_init(&pgdat->numabalancing_migrate_lock);
	pgdat->numabalancing_migrate_nr_pages = 0;
	pgdat->numabalancing_migrate_next_window = jiffies;
#endif
	init_waitqueue_head(&pgdat->kswapd_wait);
	init_waitqueue_head(&pgdat->pfmemalloc_wait);
	pgdat_page_ext_init(pgdat);

	for (j = 0; j < MAX_NR_ZONES; j++) {
		struct zone *zone = pgdat->node_zones + j;
		unsigned long size, realsize, freesize, memmap_pages;

		size = zone->spanned_pages;
		realsize = freesize = zone->present_pages;

		/*
		 * Adjust freesize so that it accounts for how much memory
		 * is used by this zone for memmap. This affects the watermark
		 * and per-cpu initialisations
		 */
		memmap_pages = calc_memmap_size(size, realsize);
		if (!is_highmem_idx(j)) {
			if (freesize >= memmap_pages) {
				freesize -= memmap_pages;
				if (memmap_pages)
					printk(KERN_DEBUG
					       "  %s zone: %lu pages used for memmap\n",
					       zone_names[j], memmap_pages);
			} else
				printk(KERN_WARNING
					"  %s zone: %lu pages exceeds freesize %lu\n",
					zone_names[j], memmap_pages, freesize);
		}

		/* Account for reserved pages */
		if (j == 0 && freesize > dma_reserve) {
			freesize -= dma_reserve;
			printk(KERN_DEBUG "  %s zone: %lu pages reserved\n",
					zone_names[0], dma_reserve);
		}

		if (!is_highmem_idx(j))
			nr_kernel_pages += freesize;
		/* Charge for highmem memmap if there are enough kernel pages */
		else if (nr_kernel_pages > memmap_pages * 2)
			nr_kernel_pages -= memmap_pages;
		nr_all_pages += freesize;

		/*
		 * Set an approximate value for lowmem here, it will be adjusted
		 * when the bootmem allocator frees pages into the buddy system.
		 * And all highmem pages will be managed by the buddy system.
		 */
		zone->managed_pages = is_highmem_idx(j) ? realsize : freesize;
#ifdef CONFIG_NUMA
		zone->node = nid;
		zone->min_unmapped_pages = (freesize*sysctl_min_unmapped_ratio)
						/ 100;
		zone->min_slab_pages = (freesize * sysctl_min_slab_ratio) / 100;
#endif
		zone->name = zone_names[j];
		spin_lock_init(&zone->lock);
		spin_lock_init(&zone->lru_lock);
		zone_seqlock_init(zone);
		zone->zone_pgdat = pgdat;
		zone_pcp_init(zone);

		/* For bootup, initialized properly in watermark setup */
		mod_zone_page_state(zone, NR_ALLOC_BATCH, zone->managed_pages);

		lruvec_init(&zone->lruvec);
		if (!size)
			continue;

		set_pageblock_order();
		setup_usemap(pgdat, zone, zone_start_pfn, size);
		ret = init_currently_empty_zone(zone, zone_start_pfn, size);
		BUG_ON(ret);
		memmap_init(size, nid, j, zone_start_pfn);
		zone_start_pfn += size;
	}
}

static void __init_refok alloc_node_mem_map(struct pglist_data *pgdat)
{
	unsigned long __maybe_unused start = 0;
	unsigned long __maybe_unused offset = 0;

	/* Skip empty nodes */
	if (!pgdat->node_spanned_pages)
		return;

#ifdef CONFIG_FLAT_NODE_MEM_MAP
	start = pgdat->node_start_pfn & ~(MAX_ORDER_NR_PAGES - 1);
	offset = pgdat->node_start_pfn - start;
	/* ia64 gets its own node_mem_map, before this, without bootmem */
	if (!pgdat->node_mem_map) {
		unsigned long size, end;
		struct page *map;

		/*
		 * The zone's endpoints aren't required to be MAX_ORDER
		 * aligned but the node_mem_map endpoints must be in order
		 * for the buddy allocator to function correctly.
		 */
		end = pgdat_end_pfn(pgdat);
		end = ALIGN(end, MAX_ORDER_NR_PAGES);
		size =  (end - start) * sizeof(struct page);
		map = alloc_remap(pgdat->node_id, size);
		if (!map)
			map = memblock_virt_alloc_node_nopanic(size,
							       pgdat->node_id);
		pgdat->node_mem_map = map + offset;
	}
#ifndef CONFIG_NEED_MULTIPLE_NODES
	/*
	 * With no DISCONTIG, the global mem_map is just set as node 0's
	 */
	if (pgdat == NODE_DATA(0)) {
		mem_map = NODE_DATA(0)->node_mem_map;
#if defined(CONFIG_HAVE_MEMBLOCK_NODE_MAP) || defined(CONFIG_FLATMEM)
		if (page_to_pfn(mem_map) != pgdat->node_start_pfn)
			mem_map -= offset;
#endif /* CONFIG_HAVE_MEMBLOCK_NODE_MAP */
	}
#endif
#endif /* CONFIG_FLAT_NODE_MEM_MAP */
}

void __paginginit free_area_init_node(int nid, unsigned long *zones_size,
		unsigned long node_start_pfn, unsigned long *zholes_size)
{
	pg_data_t *pgdat = NODE_DATA(nid);
	unsigned long start_pfn = 0;
	unsigned long end_pfn = 0;

	/* pg_data_t should be reset to zero when it's allocated */
	WARN_ON(pgdat->nr_zones || pgdat->classzone_idx);

	reset_deferred_meminit(pgdat);
	pgdat->node_id = nid;
	pgdat->node_start_pfn = node_start_pfn;
#ifdef CONFIG_HAVE_MEMBLOCK_NODE_MAP
	get_pfn_range_for_nid(nid, &start_pfn, &end_pfn);
	pr_info("Initmem setup node %d [mem %#018Lx-%#018Lx]\n", nid,
		(u64)start_pfn << PAGE_SHIFT,
		end_pfn ? ((u64)end_pfn << PAGE_SHIFT) - 1 : 0);
#endif
	calculate_node_totalpages(pgdat, start_pfn, end_pfn,
				  zones_size, zholes_size);

	alloc_node_mem_map(pgdat);
#ifdef CONFIG_FLAT_NODE_MEM_MAP
	printk(KERN_DEBUG "free_area_init_node: node %d, pgdat %08lx, node_mem_map %08lx\n",
		nid, (unsigned long)pgdat,
		(unsigned long)pgdat->node_mem_map);
#endif

	free_area_init_core(pgdat);
}

#ifdef CONFIG_HAVE_MEMBLOCK_NODE_MAP

#if MAX_NUMNODES > 1
/*
 * Figure out the number of possible node ids.
 */
void __init setup_nr_node_ids(void)
{
	unsigned int highest;

	highest = find_last_bit(node_possible_map.bits, MAX_NUMNODES);
	nr_node_ids = highest + 1;
}
#endif

/**
 * node_map_pfn_alignment - determine the maximum internode alignment
 *
 * This function should be called after node map is populated and sorted.
 * It calculates the maximum power of two alignment which can distinguish
 * all the nodes.
 *
 * For example, if all nodes are 1GiB and aligned to 1GiB, the return value
 * would indicate 1GiB alignment with (1 << (30 - PAGE_SHIFT)).  If the
 * nodes are shifted by 256MiB, 256MiB.  Note that if only the last node is
 * shifted, 1GiB is enough and this function will indicate so.
 *
 * This is used to test whether pfn -> nid mapping of the chosen memory
 * model has fine enough granularity to avoid incorrect mapping for the
 * populated node map.
 *
 * Returns the determined alignment in pfn's.  0 if there is no alignment
 * requirement (single node).
 */
unsigned long __init node_map_pfn_alignment(void)
{
	unsigned long accl_mask = 0, last_end = 0;
	unsigned long start, end, mask;
	int last_nid = -1;
	int i, nid;

	for_each_mem_pfn_range(i, MAX_NUMNODES, &start, &end, &nid) {
		if (!start || last_nid < 0 || last_nid == nid) {
			last_nid = nid;
			last_end = end;
			continue;
		}

		/*
		 * Start with a mask granular enough to pin-point to the
		 * start pfn and tick off bits one-by-one until it becomes
		 * too coarse to separate the current node from the last.
		 */
		mask = ~((1 << __ffs(start)) - 1);
		while (mask && last_end <= (start & (mask << 1)))
			mask <<= 1;

		/* accumulate all internode masks */
		accl_mask |= mask;
	}

	/* convert mask to number of pages */
	return ~accl_mask + 1;
}

/* Find the lowest pfn for a node */
static unsigned long __init find_min_pfn_for_node(int nid)
{
	unsigned long min_pfn = ULONG_MAX;
	unsigned long start_pfn;
	int i;

	for_each_mem_pfn_range(i, nid, &start_pfn, NULL, NULL)
		min_pfn = min(min_pfn, start_pfn);

	if (min_pfn == ULONG_MAX) {
		printk(KERN_WARNING
			"Could not find start_pfn for node %d\n", nid);
		return 0;
	}

	return min_pfn;
}

/**
 * find_min_pfn_with_active_regions - Find the minimum PFN registered
 *
 * It returns the minimum PFN based on information provided via
 * memblock_set_node().
 */
unsigned long __init find_min_pfn_with_active_regions(void)
{
	return find_min_pfn_for_node(MAX_NUMNODES);
}

/*
 * early_calculate_totalpages()
 * Sum pages in active regions for movable zone.
 * Populate N_MEMORY for calculating usable_nodes.
 */
static unsigned long __init early_calculate_totalpages(void)
{
	unsigned long totalpages = 0;
	unsigned long start_pfn, end_pfn;
	int i, nid;

	for_each_mem_pfn_range(i, MAX_NUMNODES, &start_pfn, &end_pfn, &nid) {
		unsigned long pages = end_pfn - start_pfn;

		totalpages += pages;
		if (pages)
			node_set_state(nid, N_MEMORY);
	}
	return totalpages;
}

/*
 * Find the PFN the Movable zone begins in each node. Kernel memory
 * is spread evenly between nodes as long as the nodes have enough
 * memory. When they don't, some nodes will have more kernelcore than
 * others
 */
static void __init find_zone_movable_pfns_for_nodes(void)
{
	int i, nid;
	unsigned long usable_startpfn;
	unsigned long kernelcore_node, kernelcore_remaining;
	/* save the state before borrow the nodemask */
	nodemask_t saved_node_state = node_states[N_MEMORY];
	unsigned long totalpages = early_calculate_totalpages();
	int usable_nodes = nodes_weight(node_states[N_MEMORY]);
	struct memblock_region *r;

	/* Need to find movable_zone earlier when movable_node is specified. */
	find_usable_zone_for_movable();

	/*
	 * If movable_node is specified, ignore kernelcore and movablecore
	 * options.
	 */
	if (movable_node_is_enabled()) {
		for_each_memblock(memory, r) {
			if (!memblock_is_hotpluggable(r))
				continue;

			nid = r->nid;

			usable_startpfn = PFN_DOWN(r->base);
			zone_movable_pfn[nid] = zone_movable_pfn[nid] ?
				min(usable_startpfn, zone_movable_pfn[nid]) :
				usable_startpfn;
		}

		goto out2;
	}

	/*
	 * If movablecore=nn[KMG] was specified, calculate what size of
	 * kernelcore that corresponds so that memory usable for
	 * any allocation type is evenly spread. If both kernelcore
	 * and movablecore are specified, then the value of kernelcore
	 * will be used for required_kernelcore if it's greater than
	 * what movablecore would have allowed.
	 */
	if (required_movablecore) {
		unsigned long corepages;

		/*
		 * Round-up so that ZONE_MOVABLE is at least as large as what
		 * was requested by the user
		 */
		required_movablecore =
			roundup(required_movablecore, MAX_ORDER_NR_PAGES);
		required_movablecore = min(totalpages, required_movablecore);
		corepages = totalpages - required_movablecore;

		required_kernelcore = max(required_kernelcore, corepages);
	}

	/*
	 * If kernelcore was not specified or kernelcore size is larger
	 * than totalpages, there is no ZONE_MOVABLE.
	 */
	if (!required_kernelcore || required_kernelcore >= totalpages)
		goto out;

	/* usable_startpfn is the lowest possible pfn ZONE_MOVABLE can be at */
	usable_startpfn = arch_zone_lowest_possible_pfn[movable_zone];

restart:
	/* Spread kernelcore memory as evenly as possible throughout nodes */
	kernelcore_node = required_kernelcore / usable_nodes;
	for_each_node_state(nid, N_MEMORY) {
		unsigned long start_pfn, end_pfn;

		/*
		 * Recalculate kernelcore_node if the division per node
		 * now exceeds what is necessary to satisfy the requested
		 * amount of memory for the kernel
		 */
		if (required_kernelcore < kernelcore_node)
			kernelcore_node = required_kernelcore / usable_nodes;

		/*
		 * As the map is walked, we track how much memory is usable
		 * by the kernel using kernelcore_remaining. When it is
		 * 0, the rest of the node is usable by ZONE_MOVABLE
		 */
		kernelcore_remaining = kernelcore_node;

		/* Go through each range of PFNs within this node */
		for_each_mem_pfn_range(i, nid, &start_pfn, &end_pfn, NULL) {
			unsigned long size_pages;

			start_pfn = max(start_pfn, zone_movable_pfn[nid]);
			if (start_pfn >= end_pfn)
				continue;

			/* Account for what is only usable for kernelcore */
			if (start_pfn < usable_startpfn) {
				unsigned long kernel_pages;
				kernel_pages = min(end_pfn, usable_startpfn)
								- start_pfn;

				kernelcore_remaining -= min(kernel_pages,
							kernelcore_remaining);
				required_kernelcore -= min(kernel_pages,
							required_kernelcore);

				/* Continue if range is now fully accounted */
				if (end_pfn <= usable_startpfn) {

					/*
					 * Push zone_movable_pfn to the end so
					 * that if we have to rebalance
					 * kernelcore across nodes, we will
					 * not double account here
					 */
					zone_movable_pfn[nid] = end_pfn;
					continue;
				}
				start_pfn = usable_startpfn;
			}

			/*
			 * The usable PFN range for ZONE_MOVABLE is from
			 * start_pfn->end_pfn. Calculate size_pages as the
			 * number of pages used as kernelcore
			 */
			size_pages = end_pfn - start_pfn;
			if (size_pages > kernelcore_remaining)
				size_pages = kernelcore_remaining;
			zone_movable_pfn[nid] = start_pfn + size_pages;

			/*
			 * Some kernelcore has been met, update counts and
			 * break if the kernelcore for this node has been
			 * satisfied
			 */
			required_kernelcore -= min(required_kernelcore,
								size_pages);
			kernelcore_remaining -= size_pages;
			if (!kernelcore_remaining)
				break;
		}
	}

	/*
	 * If there is still required_kernelcore, we do another pass with one
	 * less node in the count. This will push zone_movable_pfn[nid] further
	 * along on the nodes that still have memory until kernelcore is
	 * satisfied
	 */
	usable_nodes--;
	if (usable_nodes && required_kernelcore > usable_nodes)
		goto restart;

out2:
	/* Align start of ZONE_MOVABLE on all nids to MAX_ORDER_NR_PAGES */
	for (nid = 0; nid < MAX_NUMNODES; nid++)
		zone_movable_pfn[nid] =
			roundup(zone_movable_pfn[nid], MAX_ORDER_NR_PAGES);

out:
	/* restore the node_state */
	node_states[N_MEMORY] = saved_node_state;
}

/* Any regular or high memory on that node ? */
static void check_for_memory(pg_data_t *pgdat, int nid)
{
	enum zone_type zone_type;

	if (N_MEMORY == N_NORMAL_MEMORY)
		return;

	for (zone_type = 0; zone_type <= ZONE_MOVABLE - 1; zone_type++) {
		struct zone *zone = &pgdat->node_zones[zone_type];
		if (populated_zone(zone)) {
			node_set_state(nid, N_HIGH_MEMORY);
			if (N_NORMAL_MEMORY != N_HIGH_MEMORY &&
			    zone_type <= ZONE_NORMAL)
				node_set_state(nid, N_NORMAL_MEMORY);
			break;
		}
	}
}

/**
 * free_area_init_nodes - Initialise all pg_data_t and zone data
 * @max_zone_pfn: an array of max PFNs for each zone
 *
 * This will call free_area_init_node() for each active node in the system.
 * Using the page ranges provided by memblock_set_node(), the size of each
 * zone in each node and their holes is calculated. If the maximum PFN
 * between two adjacent zones match, it is assumed that the zone is empty.
 * For example, if arch_max_dma_pfn == arch_max_dma32_pfn, it is assumed
 * that arch_max_dma32_pfn has no pages. It is also assumed that a zone
 * starts where the previous one ended. For example, ZONE_DMA32 starts
 * at arch_max_dma_pfn.
 */
void __init free_area_init_nodes(unsigned long *max_zone_pfn)
{
	unsigned long start_pfn, end_pfn;
	int i, nid;

	/* Record where the zone boundaries are */
	memset(arch_zone_lowest_possible_pfn, 0,
				sizeof(arch_zone_lowest_possible_pfn));
	memset(arch_zone_highest_possible_pfn, 0,
				sizeof(arch_zone_highest_possible_pfn));
	arch_zone_lowest_possible_pfn[0] = find_min_pfn_with_active_regions();
	arch_zone_highest_possible_pfn[0] = max_zone_pfn[0];
	for (i = 1; i < MAX_NR_ZONES; i++) {
		if (i == ZONE_MOVABLE)
			continue;
		arch_zone_lowest_possible_pfn[i] =
			arch_zone_highest_possible_pfn[i-1];
		arch_zone_highest_possible_pfn[i] =
			max(max_zone_pfn[i], arch_zone_lowest_possible_pfn[i]);
	}
	arch_zone_lowest_possible_pfn[ZONE_MOVABLE] = 0;
	arch_zone_highest_possible_pfn[ZONE_MOVABLE] = 0;

	/* Find the PFNs that ZONE_MOVABLE begins at in each node */
	memset(zone_movable_pfn, 0, sizeof(zone_movable_pfn));
	find_zone_movable_pfns_for_nodes();

	/* Print out the zone ranges */
	pr_info("Zone ranges:\n");
	for (i = 0; i < MAX_NR_ZONES; i++) {
		if (i == ZONE_MOVABLE)
			continue;
		pr_info("  %-8s ", zone_names[i]);
		if (arch_zone_lowest_possible_pfn[i] ==
				arch_zone_highest_possible_pfn[i])
			pr_cont("empty\n");
		else
			pr_cont("[mem %#018Lx-%#018Lx]\n",
				(u64)arch_zone_lowest_possible_pfn[i]
					<< PAGE_SHIFT,
				((u64)arch_zone_highest_possible_pfn[i]
					<< PAGE_SHIFT) - 1);
	}

	/* Print out the PFNs ZONE_MOVABLE begins at in each node */
	pr_info("Movable zone start for each node\n");
	for (i = 0; i < MAX_NUMNODES; i++) {
		if (zone_movable_pfn[i])
			pr_info("  Node %d: %#018Lx\n", i,
			       (u64)zone_movable_pfn[i] << PAGE_SHIFT);
	}

	/* Print out the early node map */
	pr_info("Early memory node ranges\n");
	for_each_mem_pfn_range(i, MAX_NUMNODES, &start_pfn, &end_pfn, &nid)
		pr_info("  node %3d: [mem %#018Lx-%#018Lx]\n", nid,
			(u64)start_pfn << PAGE_SHIFT,
			((u64)end_pfn << PAGE_SHIFT) - 1);

	/* Initialise every node */
	mminit_verify_pageflags_layout();
	setup_nr_node_ids();
	for_each_online_node(nid) {
		pg_data_t *pgdat = NODE_DATA(nid);
		free_area_init_node(nid, NULL,
				find_min_pfn_for_node(nid), NULL);

		/* Any memory on that node */
		if (pgdat->node_present_pages)
			node_set_state(nid, N_MEMORY);
		check_for_memory(pgdat, nid);
	}
}

static int __init cmdline_parse_core(char *p, unsigned long *core)
{
	unsigned long long coremem;
	if (!p)
		return -EINVAL;

	coremem = memparse(p, &p);
	*core = coremem >> PAGE_SHIFT;

	/* Paranoid check that UL is enough for the coremem value */
	WARN_ON((coremem >> PAGE_SHIFT) > ULONG_MAX);

	return 0;
}

/*
 * kernelcore=size sets the amount of memory for use for allocations that
 * cannot be reclaimed or migrated.
 */
static int __init cmdline_parse_kernelcore(char *p)
{
	return cmdline_parse_core(p, &required_kernelcore);
}

/*
 * movablecore=size sets the amount of memory for use for allocations that
 * can be reclaimed or migrated.
 */
static int __init cmdline_parse_movablecore(char *p)
{
	return cmdline_parse_core(p, &required_movablecore);
}

early_param("kernelcore", cmdline_parse_kernelcore);
early_param("movablecore", cmdline_parse_movablecore);

#endif /* CONFIG_HAVE_MEMBLOCK_NODE_MAP */

void adjust_managed_page_count(struct page *page, long count)
{
	spin_lock(&managed_page_count_lock);
	page_zone(page)->managed_pages += count;
	totalram_pages += count;
#ifdef CONFIG_HIGHMEM
	if (PageHighMem(page))
		totalhigh_pages += count;
#endif
	spin_unlock(&managed_page_count_lock);
}
EXPORT_SYMBOL(adjust_managed_page_count);

unsigned long free_reserved_area(void *start, void *end, int poison, char *s)
{
	void *pos;
	unsigned long pages = 0;

	start = (void *)PAGE_ALIGN((unsigned long)start);
	end = (void *)((unsigned long)end & PAGE_MASK);
	for (pos = start; pos < end; pos += PAGE_SIZE, pages++) {
		if ((unsigned int)poison <= 0xFF)
			memset(pos, poison, PAGE_SIZE);
		free_reserved_page(virt_to_page(pos));
	}

	if (pages && s)
		pr_info("Freeing %s memory: %ldK (%p - %p)\n",
			s, pages << (PAGE_SHIFT - 10), start, end);

	return pages;
}
EXPORT_SYMBOL(free_reserved_area);

#ifdef	CONFIG_HIGHMEM
void free_highmem_page(struct page *page)
{
	__free_reserved_page(page);
	totalram_pages++;
	page_zone(page)->managed_pages++;
	totalhigh_pages++;
}
#endif


void __init mem_init_print_info(const char *str)
{
	unsigned long physpages, codesize, datasize, rosize, bss_size;
	unsigned long init_code_size, init_data_size;

	physpages = get_num_physpages();
	codesize = _etext - _stext;
	datasize = _edata - _sdata;
	rosize = __end_rodata - __start_rodata;
	bss_size = __bss_stop - __bss_start;
	init_data_size = __init_end - __init_begin;
	init_code_size = _einittext - _sinittext;

	/*
	 * Detect special cases and adjust section sizes accordingly:
	 * 1) .init.* may be embedded into .data sections
	 * 2) .init.text.* may be out of [__init_begin, __init_end],
	 *    please refer to arch/tile/kernel/vmlinux.lds.S.
	 * 3) .rodata.* may be embedded into .text or .data sections.
	 */
#define adj_init_size(start, end, size, pos, adj) \
	do { \
		if (start <= pos && pos < end && size > adj) \
			size -= adj; \
	} while (0)

	adj_init_size(__init_begin, __init_end, init_data_size,
		     _sinittext, init_code_size);
	adj_init_size(_stext, _etext, codesize, _sinittext, init_code_size);
	adj_init_size(_sdata, _edata, datasize, __init_begin, init_data_size);
	adj_init_size(_stext, _etext, codesize, __start_rodata, rosize);
	adj_init_size(_sdata, _edata, datasize, __start_rodata, rosize);

#undef	adj_init_size

	pr_info("Memory: %luK/%luK available "
	       "(%luK kernel code, %luK rwdata, %luK rodata, "
	       "%luK init, %luK bss, %luK reserved, %luK cma-reserved"
#ifdef	CONFIG_HIGHMEM
	       ", %luK highmem"
#endif
	       "%s%s)\n",
	       nr_free_pages() << (PAGE_SHIFT-10), physpages << (PAGE_SHIFT-10),
	       codesize >> 10, datasize >> 10, rosize >> 10,
	       (init_data_size + init_code_size) >> 10, bss_size >> 10,
	       (physpages - totalram_pages - totalcma_pages) << (PAGE_SHIFT-10),
	       totalcma_pages << (PAGE_SHIFT-10),
#ifdef	CONFIG_HIGHMEM
	       totalhigh_pages << (PAGE_SHIFT-10),
#endif
	       str ? ", " : "", str ? str : "");
}

/**
 * set_dma_reserve - set the specified number of pages reserved in the first zone
 * @new_dma_reserve: The number of pages to mark reserved
 *
 * The per-cpu batchsize and zone watermarks are determined by managed_pages.
 * In the DMA zone, a significant percentage may be consumed by kernel image
 * and other unfreeable allocations which can skew the watermarks badly. This
 * function may optionally be used to account for unfreeable pages in the
 * first zone (e.g., ZONE_DMA). The effect will be lower watermarks and
 * smaller per-cpu batchsize.
 */
void __init set_dma_reserve(unsigned long new_dma_reserve)
{
	dma_reserve = new_dma_reserve;
}

void __init free_area_init(unsigned long *zones_size)
{
	free_area_init_node(0, zones_size,
			__pa(PAGE_OFFSET) >> PAGE_SHIFT, NULL);
}

static int page_alloc_cpu_notify(struct notifier_block *self,
				 unsigned long action, void *hcpu)
{
	int cpu = (unsigned long)hcpu;

	if (action == CPU_DEAD || action == CPU_DEAD_FROZEN) {
		lru_add_drain_cpu(cpu);
		drain_pages(cpu);

		/*
		 * Spill the event counters of the dead processor
		 * into the current processors event counters.
		 * This artificially elevates the count of the current
		 * processor.
		 */
		vm_events_fold_cpu(cpu);

		/*
		 * Zero the differential counters of the dead processor
		 * so that the vm statistics are consistent.
		 *
		 * This is only okay since the processor is dead and cannot
		 * race with what we are doing.
		 */
		cpu_vm_stats_fold(cpu);
	}
	return NOTIFY_OK;
}

void __init page_alloc_init(void)
{
	hotcpu_notifier(page_alloc_cpu_notify, 0);
}

/*
 * calculate_totalreserve_pages - called when sysctl_lowmem_reserve_ratio
 *	or min_free_kbytes changes.
 */
static void calculate_totalreserve_pages(void)
{
	struct pglist_data *pgdat;
	unsigned long reserve_pages = 0;
	enum zone_type i, j;

	for_each_online_pgdat(pgdat) {
		for (i = 0; i < MAX_NR_ZONES; i++) {
			struct zone *zone = pgdat->node_zones + i;
			long max = 0;

			/* Find valid and maximum lowmem_reserve in the zone */
			for (j = i; j < MAX_NR_ZONES; j++) {
				if (zone->lowmem_reserve[j] > max)
					max = zone->lowmem_reserve[j];
			}

			/* we treat the high watermark as reserved pages. */
			max += high_wmark_pages(zone);

			if (max > zone->managed_pages)
				max = zone->managed_pages;
			reserve_pages += max;
			/*
			 * Lowmem reserves are not available to
			 * GFP_HIGHUSER page cache allocations and
			 * kswapd tries to balance zones to their high
			 * watermark.  As a result, neither should be
			 * regarded as dirtyable memory, to prevent a
			 * situation where reclaim has to clean pages
			 * in order to balance the zones.
			 */
			zone->dirty_balance_reserve = max;
		}
	}
	dirty_balance_reserve = reserve_pages;
	totalreserve_pages = reserve_pages;
}

/*
 * setup_per_zone_lowmem_reserve - called whenever
 *	sysctl_lowmem_reserve_ratio changes.  Ensures that each zone
 *	has a correct pages reserved value, so an adequate number of
 *	pages are left in the zone after a successful __alloc_pages().
 */
static void setup_per_zone_lowmem_reserve(void)
{
	struct pglist_data *pgdat;
	enum zone_type j, idx;

	for_each_online_pgdat(pgdat) {
		for (j = 0; j < MAX_NR_ZONES; j++) {
			struct zone *zone = pgdat->node_zones + j;
			unsigned long managed_pages = zone->managed_pages;

			zone->lowmem_reserve[j] = 0;

			idx = j;
			while (idx) {
				struct zone *lower_zone;

				idx--;

				if (sysctl_lowmem_reserve_ratio[idx] < 1)
					sysctl_lowmem_reserve_ratio[idx] = 1;

				lower_zone = pgdat->node_zones + idx;
				lower_zone->lowmem_reserve[j] = managed_pages /
					sysctl_lowmem_reserve_ratio[idx];
				managed_pages += lower_zone->managed_pages;
			}
		}
	}

	/* update totalreserve_pages */
	calculate_totalreserve_pages();
}

static void __setup_per_zone_wmarks(void)
{
	unsigned long pages_min = min_free_kbytes >> (PAGE_SHIFT - 10);
	unsigned long lowmem_pages = 0;
	struct zone *zone;
	unsigned long flags;

	/* Calculate total number of !ZONE_HIGHMEM pages */
	for_each_zone(zone) {
		if (!is_highmem(zone))
			lowmem_pages += zone->managed_pages;
	}

	for_each_zone(zone) {
		u64 tmp;

		spin_lock_irqsave(&zone->lock, flags);
		tmp = (u64)pages_min * zone->managed_pages;
		do_div(tmp, lowmem_pages);
		if (is_highmem(zone)) {
			/*
			 * __GFP_HIGH and PF_MEMALLOC allocations usually don't
			 * need highmem pages, so cap pages_min to a small
			 * value here.
			 *
			 * The WMARK_HIGH-WMARK_LOW and (WMARK_LOW-WMARK_MIN)
			 * deltas control asynch page reclaim, and so should
			 * not be capped for highmem.
			 */
			unsigned long min_pages;

			min_pages = zone->managed_pages / 1024;
			min_pages = clamp(min_pages, SWAP_CLUSTER_MAX, 128UL);
			zone->watermark[WMARK_MIN] = min_pages;
		} else {
			/*
			 * If it's a lowmem zone, reserve a number of pages
			 * proportionate to the zone's size.
			 */
			zone->watermark[WMARK_MIN] = tmp;
		}

		zone->watermark[WMARK_LOW]  = min_wmark_pages(zone) + (tmp >> 2);
		zone->watermark[WMARK_HIGH] = min_wmark_pages(zone) + (tmp >> 1);

		__mod_zone_page_state(zone, NR_ALLOC_BATCH,
			high_wmark_pages(zone) - low_wmark_pages(zone) -
			atomic_long_read(&zone->vm_stat[NR_ALLOC_BATCH]));

		spin_unlock_irqrestore(&zone->lock, flags);
	}

	/* update totalreserve_pages */
	calculate_totalreserve_pages();
}

/**
 * setup_per_zone_wmarks - called when min_free_kbytes changes
 * or when memory is hot-{added|removed}
 *
 * Ensures that the watermark[min,low,high] values for each zone are set
 * correctly with respect to min_free_kbytes.
 */
void setup_per_zone_wmarks(void)
{
	mutex_lock(&zonelists_mutex);
	__setup_per_zone_wmarks();
	mutex_unlock(&zonelists_mutex);
}

/*
 * The inactive anon list should be small enough that the VM never has to
 * do too much work, but large enough that each inactive page has a chance
 * to be referenced again before it is swapped out.
 *
 * The inactive_anon ratio is the target ratio of ACTIVE_ANON to
 * INACTIVE_ANON pages on this zone's LRU, maintained by the
 * pageout code. A zone->inactive_ratio of 3 means 3:1 or 25% of
 * the anonymous pages are kept on the inactive list.
 *
 * total     target    max
 * memory    ratio     inactive anon
 * -------------------------------------
 *   10MB       1         5MB
 *  100MB       1        50MB
 *    1GB       3       250MB
 *   10GB      10       0.9GB
 *  100GB      31         3GB
 *    1TB     101        10GB
 *   10TB     320        32GB
 */
static void __meminit calculate_zone_inactive_ratio(struct zone *zone)
{
	unsigned int gb, ratio;

	/* Zone size in gigabytes */
	gb = zone->managed_pages >> (30 - PAGE_SHIFT);
	if (gb)
		ratio = int_sqrt(10 * gb);
	else
		ratio = 1;

	zone->inactive_ratio = ratio;
}

static void __meminit setup_per_zone_inactive_ratio(void)
{
	struct zone *zone;

	for_each_zone(zone)
		calculate_zone_inactive_ratio(zone);
}

/*
 * Initialise min_free_kbytes.
 *
 * For small machines we want it small (128k min).  For large machines
 * we want it large (64MB max).  But it is not linear, because network
 * bandwidth does not increase linearly with machine size.  We use
 *
 *	min_free_kbytes = 4 * sqrt(lowmem_kbytes), for better accuracy:
 *	min_free_kbytes = sqrt(lowmem_kbytes * 16)
 *
 * which yields
 *
 * 16MB:	512k
 * 32MB:	724k
 * 64MB:	1024k
 * 128MB:	1448k
 * 256MB:	2048k
 * 512MB:	2896k
 * 1024MB:	4096k
 * 2048MB:	5792k
 * 4096MB:	8192k
 * 8192MB:	11584k
 * 16384MB:	16384k
 */
int __meminit init_per_zone_wmark_min(void)
{
	unsigned long lowmem_kbytes;
	int new_min_free_kbytes;

	lowmem_kbytes = nr_free_buffer_pages() * (PAGE_SIZE >> 10);
	new_min_free_kbytes = int_sqrt(lowmem_kbytes * 16);

	if (new_min_free_kbytes > user_min_free_kbytes) {
		min_free_kbytes = new_min_free_kbytes;
		if (min_free_kbytes < 128)
			min_free_kbytes = 128;
		if (min_free_kbytes > 65536)
			min_free_kbytes = 65536;
	} else {
		pr_warn("min_free_kbytes is not updated to %d because user defined value %d is preferred\n",
				new_min_free_kbytes, user_min_free_kbytes);
	}
	setup_per_zone_wmarks();
	refresh_zone_stat_thresholds();
	setup_per_zone_lowmem_reserve();
	setup_per_zone_inactive_ratio();
	return 0;
}
module_init(init_per_zone_wmark_min)

/*
 * min_free_kbytes_sysctl_handler - just a wrapper around proc_dointvec() so
 *	that we can call two helper functions whenever min_free_kbytes
 *	changes.
 */
int min_free_kbytes_sysctl_handler(struct ctl_table *table, int write,
	void __user *buffer, size_t *length, loff_t *ppos)
{
	int rc;

	rc = proc_dointvec_minmax(table, write, buffer, length, ppos);
	if (rc)
		return rc;

	if (write) {
		user_min_free_kbytes = min_free_kbytes;
		setup_per_zone_wmarks();
	}
	return 0;
}

#ifdef CONFIG_NUMA
int sysctl_min_unmapped_ratio_sysctl_handler(struct ctl_table *table, int write,
	void __user *buffer, size_t *length, loff_t *ppos)
{
	struct zone *zone;
	int rc;

	rc = proc_dointvec_minmax(table, write, buffer, length, ppos);
	if (rc)
		return rc;

	for_each_zone(zone)
		zone->min_unmapped_pages = (zone->managed_pages *
				sysctl_min_unmapped_ratio) / 100;
	return 0;
}

int sysctl_min_slab_ratio_sysctl_handler(struct ctl_table *table, int write,
	void __user *buffer, size_t *length, loff_t *ppos)
{
	struct zone *zone;
	int rc;

	rc = proc_dointvec_minmax(table, write, buffer, length, ppos);
	if (rc)
		return rc;

	for_each_zone(zone)
		zone->min_slab_pages = (zone->managed_pages *
				sysctl_min_slab_ratio) / 100;
	return 0;
}
#endif

/*
 * lowmem_reserve_ratio_sysctl_handler - just a wrapper around
 *	proc_dointvec() so that we can call setup_per_zone_lowmem_reserve()
 *	whenever sysctl_lowmem_reserve_ratio changes.
 *
 * The reserve ratio obviously has absolutely no relation with the
 * minimum watermarks. The lowmem reserve ratio can only make sense
 * if in function of the boot time zone sizes.
 */
int lowmem_reserve_ratio_sysctl_handler(struct ctl_table *table, int write,
	void __user *buffer, size_t *length, loff_t *ppos)
{
	proc_dointvec_minmax(table, write, buffer, length, ppos);
	setup_per_zone_lowmem_reserve();
	return 0;
}

/*
 * percpu_pagelist_fraction - changes the pcp->high for each zone on each
 * cpu.  It is the fraction of total pages in each zone that a hot per cpu
 * pagelist can have before it gets flushed back to buddy allocator.
 */
int percpu_pagelist_fraction_sysctl_handler(struct ctl_table *table, int write,
	void __user *buffer, size_t *length, loff_t *ppos)
{
	struct zone *zone;
	int old_percpu_pagelist_fraction;
	int ret;

	mutex_lock(&pcp_batch_high_lock);
	old_percpu_pagelist_fraction = percpu_pagelist_fraction;

	ret = proc_dointvec_minmax(table, write, buffer, length, ppos);
	if (!write || ret < 0)
		goto out;

	/* Sanity checking to avoid pcp imbalance */
	if (percpu_pagelist_fraction &&
	    percpu_pagelist_fraction < MIN_PERCPU_PAGELIST_FRACTION) {
		percpu_pagelist_fraction = old_percpu_pagelist_fraction;
		ret = -EINVAL;
		goto out;
	}

	/* No change? */
	if (percpu_pagelist_fraction == old_percpu_pagelist_fraction)
		goto out;

	for_each_populated_zone(zone) {
		unsigned int cpu;

		for_each_possible_cpu(cpu)
			pageset_set_high_and_batch(zone,
					per_cpu_ptr(zone->pageset, cpu));
	}
out:
	mutex_unlock(&pcp_batch_high_lock);
	return ret;
}

#ifdef CONFIG_NUMA
int hashdist = HASHDIST_DEFAULT;

static int __init set_hashdist(char *str)
{
	if (!str)
		return 0;
	hashdist = simple_strtoul(str, &str, 0);
	return 1;
}
__setup("hashdist=", set_hashdist);
#endif

/*
 * allocate a large system hash table from bootmem
 * - it is assumed that the hash table must contain an exact power-of-2
 *   quantity of entries
 * - limit is the number of hash buckets, not the total allocation size
 */
void *__init alloc_large_system_hash(const char *tablename,
				     unsigned long bucketsize,
				     unsigned long numentries,
				     int scale,
				     int flags,
				     unsigned int *_hash_shift,
				     unsigned int *_hash_mask,
				     unsigned long low_limit,
				     unsigned long high_limit)
{
	unsigned long long max = high_limit;
	unsigned long log2qty, size;
	void *table = NULL;

	/* allow the kernel cmdline to have a say */
	if (!numentries) {
		/* round applicable memory size up to nearest megabyte */
		numentries = nr_kernel_pages;

		/* It isn't necessary when PAGE_SIZE >= 1MB */
		if (PAGE_SHIFT < 20)
			numentries = round_up(numentries, (1<<20)/PAGE_SIZE);

		/* limit to 1 bucket per 2^scale bytes of low memory */
		if (scale > PAGE_SHIFT)
			numentries >>= (scale - PAGE_SHIFT);
		else
			numentries <<= (PAGE_SHIFT - scale);

		/* Make sure we've got at least a 0-order allocation.. */
		if (unlikely(flags & HASH_SMALL)) {
			/* Makes no sense without HASH_EARLY */
			WARN_ON(!(flags & HASH_EARLY));
			if (!(numentries >> *_hash_shift)) {
				numentries = 1UL << *_hash_shift;
				BUG_ON(!numentries);
			}
		} else if (unlikely((numentries * bucketsize) < PAGE_SIZE))
			numentries = PAGE_SIZE / bucketsize;
	}
	numentries = roundup_pow_of_two(numentries);

	/* limit allocation size to 1/16 total memory by default */
	if (max == 0) {
		max = ((unsigned long long)nr_all_pages << PAGE_SHIFT) >> 4;
		do_div(max, bucketsize);
	}
	max = min(max, 0x80000000ULL);

	if (numentries < low_limit)
		numentries = low_limit;
	if (numentries > max)
		numentries = max;

	log2qty = ilog2(numentries);

	do {
		size = bucketsize << log2qty;
		if (flags & HASH_EARLY)
			table = memblock_virt_alloc_nopanic(size, 0);
		else if (hashdist)
			table = __vmalloc(size, GFP_ATOMIC, PAGE_KERNEL);
		else {
			/*
			 * If bucketsize is not a power-of-two, we may free
			 * some pages at the end of hash table which
			 * alloc_pages_exact() automatically does
			 */
			if (get_order(size) < MAX_ORDER) {
				table = alloc_pages_exact(size, GFP_ATOMIC);
				kmemleak_alloc(table, size, 1, GFP_ATOMIC);
			}
		}
	} while (!table && size > PAGE_SIZE && --log2qty);

	if (!table)
		panic("Failed to allocate %s hash table\n", tablename);

	printk(KERN_INFO "%s hash table entries: %ld (order: %d, %lu bytes)\n",
	       tablename,
	       (1UL << log2qty),
	       ilog2(size) - PAGE_SHIFT,
	       size);

	if (_hash_shift)
		*_hash_shift = log2qty;
	if (_hash_mask)
		*_hash_mask = (1 << log2qty) - 1;

	return table;
}

/* Return a pointer to the bitmap storing bits affecting a block of pages */
static inline unsigned long *get_pageblock_bitmap(struct zone *zone,
							unsigned long pfn)
{
#ifdef CONFIG_SPARSEMEM
	return __pfn_to_section(pfn)->pageblock_flags;
#else
	return zone->pageblock_flags;
#endif /* CONFIG_SPARSEMEM */
}

static inline int pfn_to_bitidx(struct zone *zone, unsigned long pfn)
{
#ifdef CONFIG_SPARSEMEM
	pfn &= (PAGES_PER_SECTION-1);
	return (pfn >> pageblock_order) * NR_PAGEBLOCK_BITS;
#else
	pfn = pfn - round_down(zone->zone_start_pfn, pageblock_nr_pages);
	return (pfn >> pageblock_order) * NR_PAGEBLOCK_BITS;
#endif /* CONFIG_SPARSEMEM */
}

/**
 * get_pfnblock_flags_mask - Return the requested group of flags for the pageblock_nr_pages block of pages
 * @page: The page within the block of interest
 * @pfn: The target page frame number
 * @end_bitidx: The last bit of interest to retrieve
 * @mask: mask of bits that the caller is interested in
 *
 * Return: pageblock_bits flags
 */
unsigned long get_pfnblock_flags_mask(struct page *page, unsigned long pfn,
					unsigned long end_bitidx,
					unsigned long mask)
{
	struct zone *zone;
	unsigned long *bitmap;
	unsigned long bitidx, word_bitidx;
	unsigned long word;

	zone = page_zone(page);
	bitmap = get_pageblock_bitmap(zone, pfn);
	bitidx = pfn_to_bitidx(zone, pfn);
	word_bitidx = bitidx / BITS_PER_LONG;
	bitidx &= (BITS_PER_LONG-1);

	word = bitmap[word_bitidx];
	bitidx += end_bitidx;
	return (word >> (BITS_PER_LONG - bitidx - 1)) & mask;
}

/**
 * set_pfnblock_flags_mask - Set the requested group of flags for a pageblock_nr_pages block of pages
 * @page: The page within the block of interest
 * @flags: The flags to set
 * @pfn: The target page frame number
 * @end_bitidx: The last bit of interest
 * @mask: mask of bits that the caller is interested in
 */
void set_pfnblock_flags_mask(struct page *page, unsigned long flags,
					unsigned long pfn,
					unsigned long end_bitidx,
					unsigned long mask)
{
	struct zone *zone;
	unsigned long *bitmap;
	unsigned long bitidx, word_bitidx;
	unsigned long old_word, word;

	BUILD_BUG_ON(NR_PAGEBLOCK_BITS != 4);

	zone = page_zone(page);
	bitmap = get_pageblock_bitmap(zone, pfn);
	bitidx = pfn_to_bitidx(zone, pfn);
	word_bitidx = bitidx / BITS_PER_LONG;
	bitidx &= (BITS_PER_LONG-1);

	VM_BUG_ON_PAGE(!zone_spans_pfn(zone, pfn), page);

	bitidx += end_bitidx;
	mask <<= (BITS_PER_LONG - bitidx - 1);
	flags <<= (BITS_PER_LONG - bitidx - 1);

	word = READ_ONCE(bitmap[word_bitidx]);
	for (;;) {
		old_word = cmpxchg(&bitmap[word_bitidx], word, (word & ~mask) | flags);
		if (word == old_word)
			break;
		word = old_word;
	}
}

/*
 * This function checks whether pageblock includes unmovable pages or not.
 * If @count is not zero, it is okay to include less @count unmovable pages
 *
 * PageLRU check without isolation or lru_lock could race so that
 * MIGRATE_MOVABLE block might include unmovable pages. It means you can't
 * expect this function should be exact.
 */
bool has_unmovable_pages(struct zone *zone, struct page *page, int count,
			 bool skip_hwpoisoned_pages)
{
	unsigned long pfn, iter, found;
	int mt;

	/*
	 * For avoiding noise data, lru_add_drain_all() should be called
	 * If ZONE_MOVABLE, the zone never contains unmovable pages
	 */
	if (zone_idx(zone) == ZONE_MOVABLE)
		return false;
	mt = get_pageblock_migratetype(page);
	if (mt == MIGRATE_MOVABLE || is_migrate_cma(mt))
		return false;

	pfn = page_to_pfn(page);
	for (found = 0, iter = 0; iter < pageblock_nr_pages; iter++) {
		unsigned long check = pfn + iter;

		if (!pfn_valid_within(check))
			continue;

		page = pfn_to_page(check);

		/*
		 * Hugepages are not in LRU lists, but they're movable.
		 * We need not scan over tail pages bacause we don't
		 * handle each tail page individually in migration.
		 */
		if (PageHuge(page)) {
			iter = round_up(iter + 1, 1<<compound_order(page)) - 1;
			continue;
		}

		/*
		 * We can't use page_count without pin a page
		 * because another CPU can free compound page.
		 * This check already skips compound tails of THP
		 * because their page->_count is zero at all time.
		 */
		if (!atomic_read(&page->_count)) {
			if (PageBuddy(page))
				iter += (1 << page_order(page)) - 1;
			continue;
		}

		/*
		 * The HWPoisoned page may be not in buddy system, and
		 * page_count() is not 0.
		 */
		if (skip_hwpoisoned_pages && PageHWPoison(page))
			continue;

		if (!PageLRU(page))
			found++;
		/*
		 * If there are RECLAIMABLE pages, we need to check
		 * it.  But now, memory offline itself doesn't call
		 * shrink_node_slabs() and it still to be fixed.
		 */
		/*
		 * If the page is not RAM, page_count()should be 0.
		 * we don't need more check. This is an _used_ not-movable page.
		 *
		 * The problematic thing here is PG_reserved pages. PG_reserved
		 * is set to both of a memory hole page and a _used_ kernel
		 * page at boot.
		 */
		if (found > count)
			return true;
	}
	return false;
}

bool is_pageblock_removable_nolock(struct page *page)
{
	struct zone *zone;
	unsigned long pfn;

	/*
	 * We have to be careful here because we are iterating over memory
	 * sections which are not zone aware so we might end up outside of
	 * the zone but still within the section.
	 * We have to take care about the node as well. If the node is offline
	 * its NODE_DATA will be NULL - see page_zone.
	 */
	if (!node_online(page_to_nid(page)))
		return false;

	zone = page_zone(page);
	pfn = page_to_pfn(page);
	if (!zone_spans_pfn(zone, pfn))
		return false;

	return !has_unmovable_pages(zone, page, 0, true);
}

#ifdef CONFIG_CMA

static unsigned long pfn_max_align_down(unsigned long pfn)
{
	return pfn & ~(max_t(unsigned long, MAX_ORDER_NR_PAGES,
			     pageblock_nr_pages) - 1);
}

static unsigned long pfn_max_align_up(unsigned long pfn)
{
	return ALIGN(pfn, max_t(unsigned long, MAX_ORDER_NR_PAGES,
				pageblock_nr_pages));
}

/* [start, end) must belong to a single zone. */
static int __alloc_contig_migrate_range(struct compact_control *cc,
					unsigned long start, unsigned long end)
{
	/* This function is based on compact_zone() from compaction.c. */
	unsigned long nr_reclaimed;
	unsigned long pfn = start;
	unsigned int tries = 0;
	int ret = 0;

	migrate_prep();

	while (pfn < end || !list_empty(&cc->migratepages)) {
		if (fatal_signal_pending(current)) {
			ret = -EINTR;
			break;
		}

		if (list_empty(&cc->migratepages)) {
			cc->nr_migratepages = 0;
			pfn = isolate_migratepages_range(cc, pfn, end);
			if (!pfn) {
				ret = -EINTR;
				break;
			}
			tries = 0;
		} else if (++tries == 5) {
			ret = ret < 0 ? ret : -EBUSY;
			break;
		}

		nr_reclaimed = reclaim_clean_pages_from_list(cc->zone,
							&cc->migratepages);
		cc->nr_migratepages -= nr_reclaimed;

		ret = migrate_pages(&cc->migratepages, alloc_migrate_target,
				    NULL, 0, cc->mode, MR_CMA);
	}
	if (ret < 0) {
		putback_movable_pages(&cc->migratepages);
		return ret;
	}
	return 0;
}

/**
 * alloc_contig_range() -- tries to allocate given range of pages
 * @start:	start PFN to allocate
 * @end:	one-past-the-last PFN to allocate
 * @migratetype:	migratetype of the underlaying pageblocks (either
 *			#MIGRATE_MOVABLE or #MIGRATE_CMA).  All pageblocks
 *			in range must have the same migratetype and it must
 *			be either of the two.
 *
 * The PFN range does not have to be pageblock or MAX_ORDER_NR_PAGES
 * aligned, however it's the caller's responsibility to guarantee that
 * we are the only thread that changes migrate type of pageblocks the
 * pages fall in.
 *
 * The PFN range must belong to a single zone.
 *
 * Returns zero on success or negative error code.  On success all
 * pages which PFN is in [start, end) are allocated for the caller and
 * need to be freed with free_contig_range().
 */
int alloc_contig_range(unsigned long start, unsigned long end,
		       unsigned migratetype)
{
	unsigned long outer_start, outer_end;
	unsigned int order;
	int ret = 0;

	struct compact_control cc = {
		.nr_migratepages = 0,
		.order = -1,
		.zone = page_zone(pfn_to_page(start)),
		.mode = MIGRATE_SYNC,
		.ignore_skip_hint = true,
	};
	INIT_LIST_HEAD(&cc.migratepages);

	/*
	 * What we do here is we mark all pageblocks in range as
	 * MIGRATE_ISOLATE.  Because pageblock and max order pages may
	 * have different sizes, and due to the way page allocator
	 * work, we align the range to biggest of the two pages so
	 * that page allocator won't try to merge buddies from
	 * different pageblocks and change MIGRATE_ISOLATE to some
	 * other migration type.
	 *
	 * Once the pageblocks are marked as MIGRATE_ISOLATE, we
	 * migrate the pages from an unaligned range (ie. pages that
	 * we are interested in).  This will put all the pages in
	 * range back to page allocator as MIGRATE_ISOLATE.
	 *
	 * When this is done, we take the pages in range from page
	 * allocator removing them from the buddy system.  This way
	 * page allocator will never consider using them.
	 *
	 * This lets us mark the pageblocks back as
	 * MIGRATE_CMA/MIGRATE_MOVABLE so that free pages in the
	 * aligned range but not in the unaligned, original range are
	 * put back to page allocator so that buddy can use them.
	 */

	ret = start_isolate_page_range(pfn_max_align_down(start),
				       pfn_max_align_up(end), migratetype,
				       false);
	if (ret)
		return ret;

	ret = __alloc_contig_migrate_range(&cc, start, end);
	if (ret)
		goto done;

	/*
	 * Pages from [start, end) are within a MAX_ORDER_NR_PAGES
	 * aligned blocks that are marked as MIGRATE_ISOLATE.  What's
	 * more, all pages in [start, end) are free in page allocator.
	 * What we are going to do is to allocate all pages from
	 * [start, end) (that is remove them from page allocator).
	 *
	 * The only problem is that pages at the beginning and at the
	 * end of interesting range may be not aligned with pages that
	 * page allocator holds, ie. they can be part of higher order
	 * pages.  Because of this, we reserve the bigger range and
	 * once this is done free the pages we are not interested in.
	 *
	 * We don't have to hold zone->lock here because the pages are
	 * isolated thus they won't get removed from buddy.
	 */

	lru_add_drain_all();
	drain_all_pages(cc.zone);

	order = 0;
	outer_start = start;
	while (!PageBuddy(pfn_to_page(outer_start))) {
		if (++order >= MAX_ORDER) {
			ret = -EBUSY;
			goto done;
		}
		outer_start &= ~0UL << order;
	}

	/* Make sure the range is really isolated. */
	if (test_pages_isolated(outer_start, end, false)) {
		pr_info("%s: [%lx, %lx) PFNs busy\n",
			__func__, outer_start, end);
		ret = -EBUSY;
		goto done;
	}

	/* Grab isolated pages from freelists. */
	outer_end = isolate_freepages_range(&cc, outer_start, end);
	if (!outer_end) {
		ret = -EBUSY;
		goto done;
	}

	/* Free head and tail (if any) */
	if (start != outer_start)
		free_contig_range(outer_start, start - outer_start);
	if (end != outer_end)
		free_contig_range(end, outer_end - end);

done:
	undo_isolate_page_range(pfn_max_align_down(start),
				pfn_max_align_up(end), migratetype);
	return ret;
}

void free_contig_range(unsigned long pfn, unsigned nr_pages)
{
	unsigned int count = 0;

	for (; nr_pages--; pfn++) {
		struct page *page = pfn_to_page(pfn);

		count += page_count(page) != 1;
		__free_page(page);
	}
	WARN(count != 0, "%d pages are still in use!\n", count);
}
#endif

#ifdef CONFIG_MEMORY_HOTPLUG
/*
 * The zone indicated has a new number of managed_pages; batch sizes and percpu
 * page high values need to be recalulated.
 */
void __meminit zone_pcp_update(struct zone *zone)
{
	unsigned cpu;
	mutex_lock(&pcp_batch_high_lock);
	for_each_possible_cpu(cpu)
		pageset_set_high_and_batch(zone,
				per_cpu_ptr(zone->pageset, cpu));
	mutex_unlock(&pcp_batch_high_lock);
}
#endif

void zone_pcp_reset(struct zone *zone)
{
	unsigned long flags;
	int cpu;
	struct per_cpu_pageset *pset;

	/* avoid races with drain_pages()  */
	local_irq_save(flags);
	if (zone->pageset != &boot_pageset) {
		for_each_online_cpu(cpu) {
			pset = per_cpu_ptr(zone->pageset, cpu);
			drain_zonestat(zone, pset);
		}
		free_percpu(zone->pageset);
		zone->pageset = &boot_pageset;
	}
	local_irq_restore(flags);
}

#ifdef CONFIG_MEMORY_HOTREMOVE
/*
 * All pages in the range must be isolated before calling this.
 */
void
__offline_isolated_pages(unsigned long start_pfn, unsigned long end_pfn)
{
	struct page *page;
	struct zone *zone;
	unsigned int order, i;
	unsigned long pfn;
	unsigned long flags;
	/* find the first valid pfn */
	for (pfn = start_pfn; pfn < end_pfn; pfn++)
		if (pfn_valid(pfn))
			break;
	if (pfn == end_pfn)
		return;
	zone = page_zone(pfn_to_page(pfn));
	spin_lock_irqsave(&zone->lock, flags);
	pfn = start_pfn;
	while (pfn < end_pfn) {
		if (!pfn_valid(pfn)) {
			pfn++;
			continue;
		}
		page = pfn_to_page(pfn);
		/*
		 * The HWPoisoned page may be not in buddy system, and
		 * page_count() is not 0.
		 */
		if (unlikely(!PageBuddy(page) && PageHWPoison(page))) {
			pfn++;
			SetPageReserved(page);
			continue;
		}

		BUG_ON(page_count(page));
		BUG_ON(!PageBuddy(page));
		order = page_order(page);
#ifdef CONFIG_DEBUG_VM
		printk(KERN_INFO "remove from free list %lx %d %lx\n",
		       pfn, 1 << order, end_pfn);
#endif
		list_del(&page->lru);
		rmv_page_order(page);
		zone->free_area[order].nr_free--;
		for (i = 0; i < (1 << order); i++)
			SetPageReserved((page+i));
		pfn += (1 << order);
	}
	spin_unlock_irqrestore(&zone->lock, flags);
}
#endif

#ifdef CONFIG_MEMORY_FAILURE
bool is_free_buddy_page(struct page *page)
{
	struct zone *zone = page_zone(page);
	unsigned long pfn = page_to_pfn(page);
	unsigned long flags;
	unsigned int order;

	spin_lock_irqsave(&zone->lock, flags);
	for (order = 0; order < MAX_ORDER; order++) {
		struct page *page_head = page - (pfn & ((1 << order) - 1));

		if (PageBuddy(page_head) && page_order(page_head) >= order)
			break;
	}
	spin_unlock_irqrestore(&zone->lock, flags);

	return order < MAX_ORDER;
}
#endif<|MERGE_RESOLUTION|>--- conflicted
+++ resolved
@@ -662,11 +662,7 @@
 	unsigned long combined_idx;
 	unsigned long uninitialized_var(buddy_idx);
 	struct page *buddy;
-<<<<<<< HEAD
-	int max_order = MAX_ORDER;
-=======
 	unsigned int max_order = MAX_ORDER;
->>>>>>> afd2ff9b
 
 	VM_BUG_ON(!zone_is_initialized(zone));
 	VM_BUG_ON_PAGE(page->flags & PAGE_FLAGS_CHECK_AT_PREP, page);
@@ -679,11 +675,7 @@
 		 * pageblock. Without this, pageblock isolation
 		 * could cause incorrect freepage accounting.
 		 */
-<<<<<<< HEAD
-		max_order = min(MAX_ORDER, pageblock_order + 1);
-=======
 		max_order = min_t(unsigned int, MAX_ORDER, pageblock_order + 1);
->>>>>>> afd2ff9b
 	} else {
 		__mod_zone_freepage_state(zone, 1 << order, migratetype);
 	}
@@ -703,16 +695,7 @@
 		 * merge with it and move up one order.
 		 */
 		if (page_is_guard(buddy)) {
-<<<<<<< HEAD
-			clear_page_guard_flag(buddy);
-			set_page_private(buddy, 0);
-			if (!is_migrate_isolate(migratetype)) {
-				__mod_zone_freepage_state(zone, 1 << order,
-							  migratetype);
-			}
-=======
 			clear_page_guard(zone, buddy, order, migratetype);
->>>>>>> afd2ff9b
 		} else {
 			list_del(&buddy->lru);
 			zone->free_area[order].nr_free--;
@@ -832,13 +815,6 @@
 			page = list_entry(list->prev, struct page, lru);
 			/* must delete as __free_one_page list manipulates */
 			list_del(&page->lru);
-<<<<<<< HEAD
-			mt = get_freepage_migratetype(page);
-			if (unlikely(has_isolate_pageblock(zone)))
-				mt = get_pageblock_migratetype(page);
-
-			/* MIGRATE_MOVABLE list may include MIGRATE_RESERVEs */
-=======
 
 			mt = get_pcppage_migratetype(page);
 			/* MIGRATE_ISOLATE page should not go to pcplists */
@@ -847,7 +823,6 @@
 			if (unlikely(has_isolate_pageblock(zone)))
 				mt = get_pageblock_migratetype(page);
 
->>>>>>> afd2ff9b
 			__free_one_page(page, page_to_pfn(page), zone, 0, mt);
 			trace_mm_page_pcpu_drain(page, 0, mt);
 		} while (--to_free && --batch_free && !list_empty(list));
@@ -1279,55 +1254,6 @@
 #endif /* CONFIG_DEFERRED_STRUCT_PAGE_INIT */
 
 #ifdef CONFIG_CMA
-void adjust_managed_cma_page_count(struct zone *zone, long count)
-{
-	unsigned long flags;
-	unsigned long total, cma, normal;
-
-	spin_lock_irqsave(&zone->lock, flags);
-	zone->managed_cma_pages += count;
-
-	total = zone->managed_pages;
-	cma = zone->managed_cma_pages;
-	normal = total - cma - high_wmark_pages(zone);
-
-	/* No cma pages, so do only normal allocation */
-	if (cma == 0) {
-		zone->max_try_normal = pageblock_nr_pages;
-		zone->max_try_cma = 0;
-		goto out;
-	}
-
-	/*
-	 * We want to consume cma pages with well balanced ratio so that
-	 * we have consumed enough cma pages before the reclaim. For this
-	 * purpose, we can use the ratio, normal : cma. And we doesn't
-	 * want to switch too frequently, because it prevent allocated pages
-	 * from beging successive and it is bad for some sorts of devices.
-	 * I choose pageblock_nr_pages for the minimum amount of successive
-	 * allocation because it is the size of a huge page and fragmentation
-	 * avoidance is implemented based on this size.
-	 *
-	 * To meet above criteria, I derive following equation.
-	 *
-	 * if (normal > cma) then; normal : cma = X : pageblock_nr_pages
-	 * else (normal <= cma) then; normal : cma = pageblock_nr_pages : X
-	 */
-	if (normal > cma) {
-		zone->max_try_normal = normal * pageblock_nr_pages / cma;
-		zone->max_try_cma = pageblock_nr_pages;
-	} else {
-		zone->max_try_normal = pageblock_nr_pages;
-		zone->max_try_cma = cma * pageblock_nr_pages / normal;
-	}
-
-out:
-	zone->nr_try_normal = zone->max_try_normal;
-	zone->nr_try_cma = zone->max_try_cma;
-
-	spin_unlock_irqrestore(&zone->lock, flags);
-}
-
 /* Free whole pageblock and set its migration type to MIGRATE_CMA. */
 void __init init_cma_reserved_pageblock(struct page *page)
 {
@@ -1857,44 +1783,6 @@
 	return NULL;
 }
 
-#ifdef CONFIG_CMA
-static int __choose_rmqueue_migratetype(struct zone *zone, unsigned int order)
-{
-	if (zone->nr_try_normal > 0) {
-		zone->nr_try_normal -= 1 << order;
-		return MIGRATE_MOVABLE;
-	}
-
-	if (zone->nr_try_cma > 0) {
-		zone->nr_try_cma -= 1 << order;
-		return MIGRATE_CMA;
-	}
-
-	/* Reset counter */
-	zone->nr_try_normal = zone->max_try_normal;
-	zone->nr_try_cma = zone->max_try_cma;
-
-	zone->nr_try_normal -= 1 << order;
-	return MIGRATE_MOVABLE;
-}
-
-static inline int choose_rmqueue_migratetype(struct zone *zone,
-					unsigned int order, int migratetype)
-{
-	if (migratetype == MIGRATE_MOVABLE && zone->managed_cma_pages)
-		return __choose_rmqueue_migratetype(zone, order);
-
-	return migratetype;
-}
-
-#else
-static inline int choose_rmqueue_migratetype(struct zone *zone,
-					unsigned int order, int migratetype)
-{
-	return migratetype;
-}
-#endif
-
 /*
  * Do the hard work of removing an element from the buddy allocator.
  * Call me with the zone->lock already held.
@@ -1904,39 +1792,13 @@
 {
 	struct page *page;
 
-<<<<<<< HEAD
-	migratetype = choose_rmqueue_migratetype(zone, order, migratetype);
-
-retry:
-=======
->>>>>>> afd2ff9b
 	page = __rmqueue_smallest(zone, order, migratetype);
 	if (unlikely(!page)) {
 		if (migratetype == MIGRATE_MOVABLE)
 			page = __rmqueue_cma_fallback(zone, order);
 
-<<<<<<< HEAD
-	if (unlikely(!page) && migratetype != MIGRATE_RESERVE) {
-		if (is_migrate_cma(migratetype)) {
-			migratetype = MIGRATE_MOVABLE;
-			goto retry;
-		}
-
-		page = __rmqueue_fallback(zone, order, migratetype);
-
-		/*
-		 * Use MIGRATE_RESERVE rather than fail an allocation. goto
-		 * is used because __rmqueue_smallest is an inline function
-		 * and we want just one call site
-		 */
-		if (!page) {
-			migratetype = MIGRATE_RESERVE;
-			goto retry;
-		}
-=======
 		if (!page)
 			page = __rmqueue_fallback(zone, order, migratetype);
->>>>>>> afd2ff9b
 	}
 
 	trace_mm_page_alloc_zone_locked(page, order, migratetype);
