/*
 *  linux/mm/vmscan.c
 *
 *  Copyright (C) 1991, 1992, 1993, 1994  Linus Torvalds
 *
 *  Swap reorganised 29.12.95, Stephen Tweedie.
 *  kswapd added: 7.1.96  sct
 *  Removed kswapd_ctl limits, and swap out as many pages as needed
 *  to bring the system back to freepages.high: 2.4.97, Rik van Riel.
 *  Zone aware kswapd started 02/00, Kanoj Sarcar (kanoj@sgi.com).
 *  Multiqueue VM started 5.8.00, Rik van Riel.
 */

#define pr_fmt(fmt) KBUILD_MODNAME ": " fmt

#include <linux/mm.h>
#include <linux/module.h>
#include <linux/gfp.h>
#include <linux/kernel_stat.h>
#include <linux/swap.h>
#include <linux/pagemap.h>
#include <linux/init.h>
#include <linux/highmem.h>
#include <linux/vmpressure.h>
#include <linux/vmstat.h>
#include <linux/file.h>
#include <linux/writeback.h>
#include <linux/blkdev.h>
#include <linux/buffer_head.h>	/* for try_to_release_page(),
					buffer_heads_over_limit */
#include <linux/mm_inline.h>
#include <linux/backing-dev.h>
#include <linux/rmap.h>
#include <linux/topology.h>
#include <linux/cpu.h>
#include <linux/cpuset.h>
#include <linux/compaction.h>
#include <linux/notifier.h>
#include <linux/rwsem.h>
#include <linux/delay.h>
#include <linux/kthread.h>
#include <linux/freezer.h>
#include <linux/memcontrol.h>
#include <linux/delayacct.h>
#include <linux/sysctl.h>
#include <linux/oom.h>
#include <linux/prefetch.h>
#include <linux/printk.h>

#include <asm/tlbflush.h>
#include <asm/div64.h>

#include <linux/swapops.h>
#include <linux/balloon_compaction.h>

#include "internal.h"

#define CREATE_TRACE_POINTS
#include <trace/events/vmscan.h>

struct scan_control {
	/* How many pages shrink_list() should reclaim */
	unsigned long nr_to_reclaim;

	/* This context's GFP mask */
	gfp_t gfp_mask;

	/* Allocation order */
	int order;

	/*
	 * Nodemask of nodes allowed by the caller. If NULL, all nodes
	 * are scanned.
	 */
	nodemask_t	*nodemask;

	/*
	 * The memory cgroup that hit its limit and as a result is the
	 * primary target of this reclaim invocation.
	 */
	struct mem_cgroup *target_mem_cgroup;

	/* Scan (total_size >> priority) pages at once */
	int priority;

	unsigned int may_writepage:1;

	/* Can mapped pages be reclaimed? */
	unsigned int may_unmap:1;

	/* Can pages be swapped as part of reclaim? */
	unsigned int may_swap:1;

	unsigned int hibernation_mode:1;

	/* One of the zones is ready for compaction */
	unsigned int compaction_ready:1;

	/* Incremented by the number of inactive pages that were scanned */
	unsigned long nr_scanned;

	/* Number of pages freed so far during a call to shrink_zones() */
	unsigned long nr_reclaimed;
};

#define lru_to_page(_head) (list_entry((_head)->prev, struct page, lru))

#ifdef ARCH_HAS_PREFETCH
#define prefetch_prev_lru_page(_page, _base, _field)			\
	do {								\
		if ((_page)->lru.prev != _base) {			\
			struct page *prev;				\
									\
			prev = lru_to_page(&(_page->lru));		\
			prefetch(&prev->_field);			\
		}							\
	} while (0)
#else
#define prefetch_prev_lru_page(_page, _base, _field) do { } while (0)
#endif

#ifdef ARCH_HAS_PREFETCHW
#define prefetchw_prev_lru_page(_page, _base, _field)			\
	do {								\
		if ((_page)->lru.prev != _base) {			\
			struct page *prev;				\
									\
			prev = lru_to_page(&(_page->lru));		\
			prefetchw(&prev->_field);			\
		}							\
	} while (0)
#else
#define prefetchw_prev_lru_page(_page, _base, _field) do { } while (0)
#endif

/*
 * From 0 .. 100.  Higher means more swappy.
 */
int vm_swappiness = 60;
/*
 * The total number of pages which are beyond the high watermark within all
 * zones.
 */
unsigned long vm_total_pages;

static LIST_HEAD(shrinker_list);
static DECLARE_RWSEM(shrinker_rwsem);

#ifdef CONFIG_MEMCG
static bool global_reclaim(struct scan_control *sc)
{
	return !sc->target_mem_cgroup;
}
#else
static bool global_reclaim(struct scan_control *sc)
{
	return true;
}
#endif

static unsigned long zone_reclaimable_pages(struct zone *zone)
{
	int nr;

	nr = zone_page_state(zone, NR_ACTIVE_FILE) +
	     zone_page_state(zone, NR_INACTIVE_FILE);

	if (get_nr_swap_pages() > 0)
		nr += zone_page_state(zone, NR_ACTIVE_ANON) +
		      zone_page_state(zone, NR_INACTIVE_ANON);

	return nr;
}

bool zone_reclaimable(struct zone *zone)
{
	return zone_page_state(zone, NR_PAGES_SCANNED) <
		zone_reclaimable_pages(zone) * 6;
}

static unsigned long get_lru_size(struct lruvec *lruvec, enum lru_list lru)
{
	if (!mem_cgroup_disabled())
		return mem_cgroup_get_lru_size(lruvec, lru);

	return zone_page_state(lruvec_zone(lruvec), NR_LRU_BASE + lru);
}

/*
 * Add a shrinker callback to be called from the vm.
 */
int register_shrinker(struct shrinker *shrinker)
{
	size_t size = sizeof(*shrinker->nr_deferred);

	/*
	 * If we only have one possible node in the system anyway, save
	 * ourselves the trouble and disable NUMA aware behavior. This way we
	 * will save memory and some small loop time later.
	 */
	if (nr_node_ids == 1)
		shrinker->flags &= ~SHRINKER_NUMA_AWARE;

	if (shrinker->flags & SHRINKER_NUMA_AWARE)
		size *= nr_node_ids;

	shrinker->nr_deferred = kzalloc(size, GFP_KERNEL);
	if (!shrinker->nr_deferred)
		return -ENOMEM;

	down_write(&shrinker_rwsem);
	list_add_tail(&shrinker->list, &shrinker_list);
	up_write(&shrinker_rwsem);
	return 0;
}
EXPORT_SYMBOL(register_shrinker);

/*
 * Remove one
 */
void unregister_shrinker(struct shrinker *shrinker)
{
	down_write(&shrinker_rwsem);
	list_del(&shrinker->list);
	up_write(&shrinker_rwsem);
	kfree(shrinker->nr_deferred);
}
EXPORT_SYMBOL(unregister_shrinker);

#define SHRINK_BATCH 128

static unsigned long
shrink_slab_node(struct shrink_control *shrinkctl, struct shrinker *shrinker,
		 unsigned long nr_pages_scanned, unsigned long lru_pages)
{
	unsigned long freed = 0;
	unsigned long long delta;
	long total_scan;
	long freeable;
	long nr;
	long new_nr;
	int nid = shrinkctl->nid;
	long batch_size = shrinker->batch ? shrinker->batch
					  : SHRINK_BATCH;

	freeable = shrinker->count_objects(shrinker, shrinkctl);
	if (freeable == 0)
		return 0;

	/*
	 * copy the current shrinker scan count into a local variable
	 * and zero it so that other concurrent shrinker invocations
	 * don't also do this scanning work.
	 */
	nr = atomic_long_xchg(&shrinker->nr_deferred[nid], 0);

	total_scan = nr;
	delta = (4 * nr_pages_scanned) / shrinker->seeks;
	delta *= freeable;
	do_div(delta, lru_pages + 1);
	total_scan += delta;
	if (total_scan < 0) {
		printk(KERN_ERR
		"shrink_slab: %pF negative objects to delete nr=%ld\n",
		       shrinker->scan_objects, total_scan);
		total_scan = freeable;
	}

	/*
	 * We need to avoid excessive windup on filesystem shrinkers
	 * due to large numbers of GFP_NOFS allocations causing the
	 * shrinkers to return -1 all the time. This results in a large
	 * nr being built up so when a shrink that can do some work
	 * comes along it empties the entire cache due to nr >>>
	 * freeable. This is bad for sustaining a working set in
	 * memory.
	 *
	 * Hence only allow the shrinker to scan the entire cache when
	 * a large delta change is calculated directly.
	 */
	if (delta < freeable / 4)
		total_scan = min(total_scan, freeable / 2);

	/*
	 * Avoid risking looping forever due to too large nr value:
	 * never try to free more than twice the estimate number of
	 * freeable entries.
	 */
	if (total_scan > freeable * 2)
		total_scan = freeable * 2;

	trace_mm_shrink_slab_start(shrinker, shrinkctl, nr,
				nr_pages_scanned, lru_pages,
				freeable, delta, total_scan);

	/*
	 * Normally, we should not scan less than batch_size objects in one
	 * pass to avoid too frequent shrinker calls, but if the slab has less
	 * than batch_size objects in total and we are really tight on memory,
	 * we will try to reclaim all available objects, otherwise we can end
	 * up failing allocations although there are plenty of reclaimable
	 * objects spread over several slabs with usage less than the
	 * batch_size.
	 *
	 * We detect the "tight on memory" situations by looking at the total
	 * number of objects we want to scan (total_scan). If it is greater
	 * than the total number of objects on slab (freeable), we must be
	 * scanning at high prio and therefore should try to reclaim as much as
	 * possible.
	 */
	while (total_scan >= batch_size ||
	       total_scan >= freeable) {
		unsigned long ret;
		unsigned long nr_to_scan = min(batch_size, total_scan);

		shrinkctl->nr_to_scan = nr_to_scan;
		ret = shrinker->scan_objects(shrinker, shrinkctl);
		if (ret == SHRINK_STOP)
			break;
		freed += ret;

		count_vm_events(SLABS_SCANNED, nr_to_scan);
		total_scan -= nr_to_scan;

		cond_resched();
	}

	/*
	 * move the unused scan count back into the shrinker in a
	 * manner that handles concurrent updates. If we exhausted the
	 * scan, there is no need to do an update.
	 */
	if (total_scan > 0)
		new_nr = atomic_long_add_return(total_scan,
						&shrinker->nr_deferred[nid]);
	else
		new_nr = atomic_long_read(&shrinker->nr_deferred[nid]);

	trace_mm_shrink_slab_end(shrinker, nid, freed, nr, new_nr, total_scan);
	return freed;
}

/*
 * Call the shrink functions to age shrinkable caches
 *
 * Here we assume it costs one seek to replace a lru page and that it also
 * takes a seek to recreate a cache object.  With this in mind we age equal
 * percentages of the lru and ageable caches.  This should balance the seeks
 * generated by these structures.
 *
 * If the vm encountered mapped pages on the LRU it increase the pressure on
 * slab to avoid swapping.
 *
 * We do weird things to avoid (scanned*seeks*entries) overflowing 32 bits.
 *
 * `lru_pages' represents the number of on-LRU pages in all the zones which
 * are eligible for the caller's allocation attempt.  It is used for balancing
 * slab reclaim versus page reclaim.
 *
 * Returns the number of slab objects which we shrunk.
 */
unsigned long shrink_slab(struct shrink_control *shrinkctl,
			  unsigned long nr_pages_scanned,
			  unsigned long lru_pages)
{
	struct shrinker *shrinker;
	unsigned long freed = 0;

	if (nr_pages_scanned == 0)
		nr_pages_scanned = SWAP_CLUSTER_MAX;

	if (!down_read_trylock(&shrinker_rwsem)) {
		/*
		 * If we would return 0, our callers would understand that we
		 * have nothing else to shrink and give up trying. By returning
		 * 1 we keep it going and assume we'll be able to shrink next
		 * time.
		 */
		freed = 1;
		goto out;
	}

	list_for_each_entry(shrinker, &shrinker_list, list) {
		if (!(shrinker->flags & SHRINKER_NUMA_AWARE)) {
			shrinkctl->nid = 0;
			freed += shrink_slab_node(shrinkctl, shrinker,
					nr_pages_scanned, lru_pages);
			continue;
		}

		for_each_node_mask(shrinkctl->nid, shrinkctl->nodes_to_scan) {
			if (node_online(shrinkctl->nid))
				freed += shrink_slab_node(shrinkctl, shrinker,
						nr_pages_scanned, lru_pages);

		}
	}
	up_read(&shrinker_rwsem);
out:
	cond_resched();
	return freed;
}

static inline int is_page_cache_freeable(struct page *page)
{
	/*
	 * A freeable page cache page is referenced only by the caller
	 * that isolated the page, the page cache radix tree and
	 * optional buffer heads at page->private.
	 */
	return page_count(page) - page_has_private(page) == 2;
}

static int may_write_to_queue(struct backing_dev_info *bdi,
			      struct scan_control *sc)
{
	if (current->flags & PF_SWAPWRITE)
		return 1;
	if (!bdi_write_congested(bdi))
		return 1;
	if (bdi == current->backing_dev_info)
		return 1;
	return 0;
}

/*
 * We detected a synchronous write error writing a page out.  Probably
 * -ENOSPC.  We need to propagate that into the address_space for a subsequent
 * fsync(), msync() or close().
 *
 * The tricky part is that after writepage we cannot touch the mapping: nothing
 * prevents it from being freed up.  But we have a ref on the page and once
 * that page is locked, the mapping is pinned.
 *
 * We're allowed to run sleeping lock_page() here because we know the caller has
 * __GFP_FS.
 */
static void handle_write_error(struct address_space *mapping,
				struct page *page, int error)
{
	lock_page(page);
	if (page_mapping(page) == mapping)
		mapping_set_error(mapping, error);
	unlock_page(page);
}

/* possible outcome of pageout() */
typedef enum {
	/* failed to write page out, page is locked */
	PAGE_KEEP,
	/* move page to the active list, page is locked */
	PAGE_ACTIVATE,
	/* page has been sent to the disk successfully, page is unlocked */
	PAGE_SUCCESS,
	/* page is clean and locked */
	PAGE_CLEAN,
} pageout_t;

/*
 * pageout is called by shrink_page_list() for each dirty page.
 * Calls ->writepage().
 */
static pageout_t pageout(struct page *page, struct address_space *mapping,
			 struct scan_control *sc)
{
	/*
	 * If the page is dirty, only perform writeback if that write
	 * will be non-blocking.  To prevent this allocation from being
	 * stalled by pagecache activity.  But note that there may be
	 * stalls if we need to run get_block().  We could test
	 * PagePrivate for that.
	 *
	 * If this process is currently in __generic_file_write_iter() against
	 * this page's queue, we can perform writeback even if that
	 * will block.
	 *
	 * If the page is swapcache, write it back even if that would
	 * block, for some throttling. This happens by accident, because
	 * swap_backing_dev_info is bust: it doesn't reflect the
	 * congestion state of the swapdevs.  Easy to fix, if needed.
	 */
	if (!is_page_cache_freeable(page))
		return PAGE_KEEP;
	if (!mapping) {
		/*
		 * Some data journaling orphaned pages can have
		 * page->mapping == NULL while being dirty with clean buffers.
		 */
		if (page_has_private(page)) {
			if (try_to_free_buffers(page)) {
				ClearPageDirty(page);
				pr_info("%s: orphaned page\n", __func__);
				return PAGE_CLEAN;
			}
		}
		return PAGE_KEEP;
	}
	if (mapping->a_ops->writepage == NULL)
		return PAGE_ACTIVATE;
	if (!may_write_to_queue(mapping->backing_dev_info, sc))
		return PAGE_KEEP;

	if (clear_page_dirty_for_io(page)) {
		int res;
		struct writeback_control wbc = {
			.sync_mode = WB_SYNC_NONE,
			.nr_to_write = SWAP_CLUSTER_MAX,
			.range_start = 0,
			.range_end = LLONG_MAX,
			.for_reclaim = 1,
		};

		SetPageReclaim(page);
		res = mapping->a_ops->writepage(page, &wbc);
		if (res < 0)
			handle_write_error(mapping, page, res);
		if (res == AOP_WRITEPAGE_ACTIVATE) {
			ClearPageReclaim(page);
			return PAGE_ACTIVATE;
		}

		if (!PageWriteback(page)) {
			/* synchronous write or broken a_ops? */
			ClearPageReclaim(page);
		}
		trace_mm_vmscan_writepage(page, trace_reclaim_flags(page));
		inc_zone_page_state(page, NR_VMSCAN_WRITE);
		return PAGE_SUCCESS;
	}

	return PAGE_CLEAN;
}

/*
 * Same as remove_mapping, but if the page is removed from the mapping, it
 * gets returned with a refcount of 0.
 */
static int __remove_mapping(struct address_space *mapping, struct page *page,
			    bool reclaimed)
{
	BUG_ON(!PageLocked(page));
	BUG_ON(mapping != page_mapping(page));

	spin_lock_irq(&mapping->tree_lock);
	/*
	 * The non racy check for a busy page.
	 *
	 * Must be careful with the order of the tests. When someone has
	 * a ref to the page, it may be possible that they dirty it then
	 * drop the reference. So if PageDirty is tested before page_count
	 * here, then the following race may occur:
	 *
	 * get_user_pages(&page);
	 * [user mapping goes away]
	 * write_to(page);
	 *				!PageDirty(page)    [good]
	 * SetPageDirty(page);
	 * put_page(page);
	 *				!page_count(page)   [good, discard it]
	 *
	 * [oops, our write_to data is lost]
	 *
	 * Reversing the order of the tests ensures such a situation cannot
	 * escape unnoticed. The smp_rmb is needed to ensure the page->flags
	 * load is not satisfied before that of page->_count.
	 *
	 * Note that if SetPageDirty is always performed via set_page_dirty,
	 * and thus under tree_lock, then this ordering is not required.
	 */
	if (!page_freeze_refs(page, 2))
		goto cannot_free;
	/* note: atomic_cmpxchg in page_freeze_refs provides the smp_rmb */
	if (unlikely(PageDirty(page))) {
		page_unfreeze_refs(page, 2);
		goto cannot_free;
	}

	if (PageSwapCache(page)) {
		swp_entry_t swap = { .val = page_private(page) };
		mem_cgroup_swapout(page, swap);
		__delete_from_swap_cache(page);
		spin_unlock_irq(&mapping->tree_lock);
		swapcache_free(swap);
	} else {
		void (*freepage)(struct page *);
		void *shadow = NULL;

		freepage = mapping->a_ops->freepage;
		/*
		 * Remember a shadow entry for reclaimed file cache in
		 * order to detect refaults, thus thrashing, later on.
		 *
		 * But don't store shadows in an address space that is
		 * already exiting.  This is not just an optizimation,
		 * inode reclaim needs to empty out the radix tree or
		 * the nodes are lost.  Don't plant shadows behind its
		 * back.
		 */
		if (reclaimed && page_is_file_cache(page) &&
		    !mapping_exiting(mapping))
			shadow = workingset_eviction(mapping, page);
		__delete_from_page_cache(page, shadow);
		spin_unlock_irq(&mapping->tree_lock);

		if (freepage != NULL)
			freepage(page);
	}

	return 1;

cannot_free:
	spin_unlock_irq(&mapping->tree_lock);
	return 0;
}

/*
 * Attempt to detach a locked page from its ->mapping.  If it is dirty or if
 * someone else has a ref on the page, abort and return 0.  If it was
 * successfully detached, return 1.  Assumes the caller has a single ref on
 * this page.
 */
int remove_mapping(struct address_space *mapping, struct page *page)
{
	if (__remove_mapping(mapping, page, false)) {
		/*
		 * Unfreezing the refcount with 1 rather than 2 effectively
		 * drops the pagecache ref for us without requiring another
		 * atomic operation.
		 */
		page_unfreeze_refs(page, 1);
		return 1;
	}
	return 0;
}

/**
 * putback_lru_page - put previously isolated page onto appropriate LRU list
 * @page: page to be put back to appropriate lru list
 *
 * Add previously isolated @page to appropriate LRU list.
 * Page may still be unevictable for other reasons.
 *
 * lru_lock must not be held, interrupts must be enabled.
 */
void putback_lru_page(struct page *page)
{
	bool is_unevictable;
	int was_unevictable = PageUnevictable(page);

	VM_BUG_ON_PAGE(PageLRU(page), page);

redo:
	ClearPageUnevictable(page);

	if (page_evictable(page)) {
		/*
		 * For evictable pages, we can use the cache.
		 * In event of a race, worst case is we end up with an
		 * unevictable page on [in]active list.
		 * We know how to handle that.
		 */
		is_unevictable = false;
		lru_cache_add(page);
	} else {
		/*
		 * Put unevictable pages directly on zone's unevictable
		 * list.
		 */
		is_unevictable = true;
		add_page_to_unevictable_list(page);
		/*
		 * When racing with an mlock or AS_UNEVICTABLE clearing
		 * (page is unlocked) make sure that if the other thread
		 * does not observe our setting of PG_lru and fails
		 * isolation/check_move_unevictable_pages,
		 * we see PG_mlocked/AS_UNEVICTABLE cleared below and move
		 * the page back to the evictable list.
		 *
		 * The other side is TestClearPageMlocked() or shmem_lock().
		 */
		smp_mb();
	}

	/*
	 * page's status can change while we move it among lru. If an evictable
	 * page is on unevictable list, it never be freed. To avoid that,
	 * check after we added it to the list, again.
	 */
	if (is_unevictable && page_evictable(page)) {
		if (!isolate_lru_page(page)) {
			put_page(page);
			goto redo;
		}
		/* This means someone else dropped this page from LRU
		 * So, it will be freed or putback to LRU again. There is
		 * nothing to do here.
		 */
	}

	if (was_unevictable && !is_unevictable)
		count_vm_event(UNEVICTABLE_PGRESCUED);
	else if (!was_unevictable && is_unevictable)
		count_vm_event(UNEVICTABLE_PGCULLED);

	put_page(page);		/* drop ref from isolate */
}

enum page_references {
	PAGEREF_RECLAIM,
	PAGEREF_RECLAIM_CLEAN,
	PAGEREF_KEEP,
	PAGEREF_ACTIVATE,
};

static enum page_references page_check_references(struct page *page,
						  struct scan_control *sc)
{
	int referenced_ptes, referenced_page;
	unsigned long vm_flags;

	referenced_ptes = page_referenced(page, 1, sc->target_mem_cgroup,
					  &vm_flags);
	referenced_page = TestClearPageReferenced(page);

	/*
	 * Mlock lost the isolation race with us.  Let try_to_unmap()
	 * move the page to the unevictable list.
	 */
	if (vm_flags & VM_LOCKED)
		return PAGEREF_RECLAIM;

	if (referenced_ptes) {
		if (PageSwapBacked(page))
			return PAGEREF_ACTIVATE;
		/*
		 * All mapped pages start out with page table
		 * references from the instantiating fault, so we need
		 * to look twice if a mapped file page is used more
		 * than once.
		 *
		 * Mark it and spare it for another trip around the
		 * inactive list.  Another page table reference will
		 * lead to its activation.
		 *
		 * Note: the mark is set for activated pages as well
		 * so that recently deactivated but used pages are
		 * quickly recovered.
		 */
		SetPageReferenced(page);

		if (referenced_page || referenced_ptes > 1)
			return PAGEREF_ACTIVATE;

		/*
		 * Activate file-backed executable pages after first usage.
		 */
		if (vm_flags & VM_EXEC)
			return PAGEREF_ACTIVATE;

		return PAGEREF_KEEP;
	}

	/* Reclaim if clean, defer dirty pages to writeback */
	if (referenced_page && !PageSwapBacked(page))
		return PAGEREF_RECLAIM_CLEAN;

	return PAGEREF_RECLAIM;
}

/* Check if a page is dirty or under writeback */
static void page_check_dirty_writeback(struct page *page,
				       bool *dirty, bool *writeback)
{
	struct address_space *mapping;

	/*
	 * Anonymous pages are not handled by flushers and must be written
	 * from reclaim context. Do not stall reclaim based on them
	 */
	if (!page_is_file_cache(page)) {
		*dirty = false;
		*writeback = false;
		return;
	}

	/* By default assume that the page flags are accurate */
	*dirty = PageDirty(page);
	*writeback = PageWriteback(page);

	/* Verify dirty/writeback state if the filesystem supports it */
	if (!page_has_private(page))
		return;

	mapping = page_mapping(page);
	if (mapping && mapping->a_ops->is_dirty_writeback)
		mapping->a_ops->is_dirty_writeback(page, dirty, writeback);
}

/*
 * shrink_page_list() returns the number of reclaimed pages
 */
static unsigned long shrink_page_list(struct list_head *page_list,
				      struct zone *zone,
				      struct scan_control *sc,
				      enum ttu_flags ttu_flags,
				      unsigned long *ret_nr_dirty,
				      unsigned long *ret_nr_unqueued_dirty,
				      unsigned long *ret_nr_congested,
				      unsigned long *ret_nr_writeback,
				      unsigned long *ret_nr_immediate,
				      bool force_reclaim)
{
	LIST_HEAD(ret_pages);
	LIST_HEAD(free_pages);
	int pgactivate = 0;
	unsigned long nr_unqueued_dirty = 0;
	unsigned long nr_dirty = 0;
	unsigned long nr_congested = 0;
	unsigned long nr_reclaimed = 0;
	unsigned long nr_writeback = 0;
	unsigned long nr_immediate = 0;

	cond_resched();

	while (!list_empty(page_list)) {
		struct address_space *mapping;
		struct page *page;
		int may_enter_fs;
		enum page_references references = PAGEREF_RECLAIM_CLEAN;
		bool dirty, writeback;

		cond_resched();

		page = lru_to_page(page_list);
		list_del(&page->lru);

		if (!trylock_page(page))
			goto keep;

		VM_BUG_ON_PAGE(PageActive(page), page);
		VM_BUG_ON_PAGE(page_zone(page) != zone, page);

		sc->nr_scanned++;

		if (unlikely(!page_evictable(page)))
			goto cull_mlocked;

		if (!sc->may_unmap && page_mapped(page))
			goto keep_locked;

		/* Double the slab pressure for mapped and swapcache pages */
		if (page_mapped(page) || PageSwapCache(page))
			sc->nr_scanned++;

		may_enter_fs = (sc->gfp_mask & __GFP_FS) ||
			(PageSwapCache(page) && (sc->gfp_mask & __GFP_IO));

		/*
		 * The number of dirty pages determines if a zone is marked
		 * reclaim_congested which affects wait_iff_congested. kswapd
		 * will stall and start writing pages if the tail of the LRU
		 * is all dirty unqueued pages.
		 */
		page_check_dirty_writeback(page, &dirty, &writeback);
		if (dirty || writeback)
			nr_dirty++;

		if (dirty && !writeback)
			nr_unqueued_dirty++;

		/*
		 * Treat this page as congested if the underlying BDI is or if
		 * pages are cycling through the LRU so quickly that the
		 * pages marked for immediate reclaim are making it to the
		 * end of the LRU a second time.
		 */
		mapping = page_mapping(page);
		if ((mapping && bdi_write_congested(mapping->backing_dev_info)) ||
		    (writeback && PageReclaim(page)))
			nr_congested++;

		/*
		 * If a page at the tail of the LRU is under writeback, there
		 * are three cases to consider.
		 *
		 * 1) If reclaim is encountering an excessive number of pages
		 *    under writeback and this page is both under writeback and
		 *    PageReclaim then it indicates that pages are being queued
		 *    for IO but are being recycled through the LRU before the
		 *    IO can complete. Waiting on the page itself risks an
		 *    indefinite stall if it is impossible to writeback the
		 *    page due to IO error or disconnected storage so instead
		 *    note that the LRU is being scanned too quickly and the
		 *    caller can stall after page list has been processed.
		 *
		 * 2) Global reclaim encounters a page, memcg encounters a
		 *    page that is not marked for immediate reclaim or
		 *    the caller does not have __GFP_IO. In this case mark
		 *    the page for immediate reclaim and continue scanning.
		 *
		 *    __GFP_IO is checked  because a loop driver thread might
		 *    enter reclaim, and deadlock if it waits on a page for
		 *    which it is needed to do the write (loop masks off
		 *    __GFP_IO|__GFP_FS for this reason); but more thought
		 *    would probably show more reasons.
		 *
		 *    Don't require __GFP_FS, since we're not going into the
		 *    FS, just waiting on its writeback completion. Worryingly,
		 *    ext4 gfs2 and xfs allocate pages with
		 *    grab_cache_page_write_begin(,,AOP_FLAG_NOFS), so testing
		 *    may_enter_fs here is liable to OOM on them.
		 *
		 * 3) memcg encounters a page that is not already marked
		 *    PageReclaim. memcg does not have any dirty pages
		 *    throttling so we could easily OOM just because too many
		 *    pages are in writeback and there is nothing else to
		 *    reclaim. Wait for the writeback to complete.
		 */
		if (PageWriteback(page)) {
			/* Case 1 above */
			if (current_is_kswapd() &&
			    PageReclaim(page) &&
			    test_bit(ZONE_WRITEBACK, &zone->flags)) {
				nr_immediate++;
				goto keep_locked;

			/* Case 2 above */
			} else if (global_reclaim(sc) ||
			    !PageReclaim(page) || !(sc->gfp_mask & __GFP_IO)) {
				/*
				 * This is slightly racy - end_page_writeback()
				 * might have just cleared PageReclaim, then
				 * setting PageReclaim here end up interpreted
				 * as PageReadahead - but that does not matter
				 * enough to care.  What we do want is for this
				 * page to have PageReclaim set next time memcg
				 * reclaim reaches the tests above, so it will
				 * then wait_on_page_writeback() to avoid OOM;
				 * and it's also appropriate in global reclaim.
				 */
				SetPageReclaim(page);
				nr_writeback++;

				goto keep_locked;

			/* Case 3 above */
			} else {
				wait_on_page_writeback(page);
			}
		}

		if (!force_reclaim)
			references = page_check_references(page, sc);

		switch (references) {
		case PAGEREF_ACTIVATE:
			goto activate_locked;
		case PAGEREF_KEEP:
			goto keep_locked;
		case PAGEREF_RECLAIM:
		case PAGEREF_RECLAIM_CLEAN:
			; /* try to reclaim the page below */
		}

		/*
		 * Anonymous process memory has backing store?
		 * Try to allocate it some swap space here.
		 */
		if (PageAnon(page) && !PageSwapCache(page)) {
			if (!(sc->gfp_mask & __GFP_IO))
				goto keep_locked;
			if (!add_to_swap(page, page_list))
				goto activate_locked;
			may_enter_fs = 1;

			/* Adding to swap updated mapping */
			mapping = page_mapping(page);
		}

		/*
		 * The page is mapped into the page tables of one or more
		 * processes. Try to unmap it here.
		 */
		if (page_mapped(page) && mapping) {
			switch (try_to_unmap(page, ttu_flags)) {
			case SWAP_FAIL:
				goto activate_locked;
			case SWAP_AGAIN:
				goto keep_locked;
			case SWAP_MLOCK:
				goto cull_mlocked;
			case SWAP_SUCCESS:
				; /* try to free the page below */
			}
		}

		if (PageDirty(page)) {
			/*
			 * Only kswapd can writeback filesystem pages to
			 * avoid risk of stack overflow but only writeback
			 * if many dirty pages have been encountered.
			 */
			if (page_is_file_cache(page) &&
					(!current_is_kswapd() ||
					 !test_bit(ZONE_DIRTY, &zone->flags))) {
				/*
				 * Immediately reclaim when written back.
				 * Similar in principal to deactivate_page()
				 * except we already have the page isolated
				 * and know it's dirty
				 */
				inc_zone_page_state(page, NR_VMSCAN_IMMEDIATE);
				SetPageReclaim(page);

				goto keep_locked;
			}

			if (references == PAGEREF_RECLAIM_CLEAN)
				goto keep_locked;
			if (!may_enter_fs)
				goto keep_locked;
			if (!sc->may_writepage)
				goto keep_locked;

			/* Page is dirty, try to write it out here */
			switch (pageout(page, mapping, sc)) {
			case PAGE_KEEP:
				goto keep_locked;
			case PAGE_ACTIVATE:
				goto activate_locked;
			case PAGE_SUCCESS:
				if (PageWriteback(page))
					goto keep;
				if (PageDirty(page))
					goto keep;

				/*
				 * A synchronous write - probably a ramdisk.  Go
				 * ahead and try to reclaim the page.
				 */
				if (!trylock_page(page))
					goto keep;
				if (PageDirty(page) || PageWriteback(page))
					goto keep_locked;
				mapping = page_mapping(page);
			case PAGE_CLEAN:
				; /* try to free the page below */
			}
		}

		/*
		 * If the page has buffers, try to free the buffer mappings
		 * associated with this page. If we succeed we try to free
		 * the page as well.
		 *
		 * We do this even if the page is PageDirty().
		 * try_to_release_page() does not perform I/O, but it is
		 * possible for a page to have PageDirty set, but it is actually
		 * clean (all its buffers are clean).  This happens if the
		 * buffers were written out directly, with submit_bh(). ext3
		 * will do this, as well as the blockdev mapping.
		 * try_to_release_page() will discover that cleanness and will
		 * drop the buffers and mark the page clean - it can be freed.
		 *
		 * Rarely, pages can have buffers and no ->mapping.  These are
		 * the pages which were not successfully invalidated in
		 * truncate_complete_page().  We try to drop those buffers here
		 * and if that worked, and the page is no longer mapped into
		 * process address space (page_count == 1) it can be freed.
		 * Otherwise, leave the page on the LRU so it is swappable.
		 */
		if (page_has_private(page)) {
			if (!try_to_release_page(page, sc->gfp_mask))
				goto activate_locked;
			if (!mapping && page_count(page) == 1) {
				unlock_page(page);
				if (put_page_testzero(page))
					goto free_it;
				else {
					/*
					 * rare race with speculative reference.
					 * the speculative reference will free
					 * this page shortly, so we may
					 * increment nr_reclaimed here (and
					 * leave it off the LRU).
					 */
					nr_reclaimed++;
					continue;
				}
			}
		}

		if (!mapping || !__remove_mapping(mapping, page, true))
			goto keep_locked;

		/*
		 * At this point, we have no other references and there is
		 * no way to pick any more up (removed from LRU, removed
		 * from pagecache). Can use non-atomic bitops now (and
		 * we obviously don't have to worry about waking up a process
		 * waiting on the page lock, because there are no references.
		 */
		__clear_page_locked(page);
free_it:
		nr_reclaimed++;

		/*
		 * Is there need to periodically free_page_list? It would
		 * appear not as the counts should be low
		 */
		list_add(&page->lru, &free_pages);
		continue;

cull_mlocked:
		if (PageSwapCache(page))
			try_to_free_swap(page);
		unlock_page(page);
		putback_lru_page(page);
		continue;

activate_locked:
		/* Not a candidate for swapping, so reclaim swap space. */
		if (PageSwapCache(page) && vm_swap_full())
			try_to_free_swap(page);
		VM_BUG_ON_PAGE(PageActive(page), page);
		SetPageActive(page);
		pgactivate++;
keep_locked:
		unlock_page(page);
keep:
		list_add(&page->lru, &ret_pages);
		VM_BUG_ON_PAGE(PageLRU(page) || PageUnevictable(page), page);
	}

	mem_cgroup_uncharge_list(&free_pages);
	free_hot_cold_page_list(&free_pages, true);

	list_splice(&ret_pages, page_list);
	count_vm_events(PGACTIVATE, pgactivate);

	*ret_nr_dirty += nr_dirty;
	*ret_nr_congested += nr_congested;
	*ret_nr_unqueued_dirty += nr_unqueued_dirty;
	*ret_nr_writeback += nr_writeback;
	*ret_nr_immediate += nr_immediate;
	return nr_reclaimed;
}

unsigned long reclaim_clean_pages_from_list(struct zone *zone,
					    struct list_head *page_list)
{
	struct scan_control sc = {
		.gfp_mask = GFP_KERNEL,
		.priority = DEF_PRIORITY,
		.may_unmap = 1,
	};
	unsigned long ret, dummy1, dummy2, dummy3, dummy4, dummy5;
	struct page *page, *next;
	LIST_HEAD(clean_pages);

	list_for_each_entry_safe(page, next, page_list, lru) {
		if (page_is_file_cache(page) && !PageDirty(page) &&
		    !isolated_balloon_page(page)) {
			ClearPageActive(page);
			list_move(&page->lru, &clean_pages);
		}
	}

	ret = shrink_page_list(&clean_pages, zone, &sc,
			TTU_UNMAP|TTU_IGNORE_ACCESS,
			&dummy1, &dummy2, &dummy3, &dummy4, &dummy5, true);
	list_splice(&clean_pages, page_list);
	mod_zone_page_state(zone, NR_ISOLATED_FILE, -ret);
	return ret;
}

/*
 * Attempt to remove the specified page from its LRU.  Only take this page
 * if it is of the appropriate PageActive status.  Pages which are being
 * freed elsewhere are also ignored.
 *
 * page:	page to consider
 * mode:	one of the LRU isolation modes defined above
 *
 * returns 0 on success, -ve errno on failure.
 */
int __isolate_lru_page(struct page *page, isolate_mode_t mode)
{
	int ret = -EINVAL;

	/* Only take pages on the LRU. */
	if (!PageLRU(page))
		return ret;

	/* Compaction should not handle unevictable pages but CMA can do so */
	if (PageUnevictable(page) && !(mode & ISOLATE_UNEVICTABLE))
		return ret;

	ret = -EBUSY;

	/*
	 * To minimise LRU disruption, the caller can indicate that it only
	 * wants to isolate pages it will be able to operate on without
	 * blocking - clean pages for the most part.
	 *
	 * ISOLATE_CLEAN means that only clean pages should be isolated. This
	 * is used by reclaim when it is cannot write to backing storage
	 *
	 * ISOLATE_ASYNC_MIGRATE is used to indicate that it only wants to pages
	 * that it is possible to migrate without blocking
	 */
	if (mode & (ISOLATE_CLEAN|ISOLATE_ASYNC_MIGRATE)) {
		/* All the caller can do on PageWriteback is block */
		if (PageWriteback(page))
			return ret;

		if (PageDirty(page)) {
			struct address_space *mapping;

			/* ISOLATE_CLEAN means only clean pages */
			if (mode & ISOLATE_CLEAN)
				return ret;

			/*
			 * Only pages without mappings or that have a
			 * ->migratepage callback are possible to migrate
			 * without blocking
			 */
			mapping = page_mapping(page);
			if (mapping && !mapping->a_ops->migratepage)
				return ret;
		}
	}

	if ((mode & ISOLATE_UNMAPPED) && page_mapped(page))
		return ret;

	if (likely(get_page_unless_zero(page))) {
		/*
		 * Be careful not to clear PageLRU until after we're
		 * sure the page is not being freed elsewhere -- the
		 * page release code relies on it.
		 */
		ClearPageLRU(page);
		ret = 0;
	}

	return ret;
}

/*
 * zone->lru_lock is heavily contended.  Some of the functions that
 * shrink the lists perform better by taking out a batch of pages
 * and working on them outside the LRU lock.
 *
 * For pagecache intensive workloads, this function is the hottest
 * spot in the kernel (apart from copy_*_user functions).
 *
 * Appropriate locks must be held before calling this function.
 *
 * @nr_to_scan:	The number of pages to look through on the list.
 * @lruvec:	The LRU vector to pull pages from.
 * @dst:	The temp list to put pages on to.
 * @nr_scanned:	The number of pages that were scanned.
 * @sc:		The scan_control struct for this reclaim session
 * @mode:	One of the LRU isolation modes
 * @lru:	LRU list id for isolating
 *
 * returns how many pages were moved onto *@dst.
 */
static unsigned long isolate_lru_pages(unsigned long nr_to_scan,
		struct lruvec *lruvec, struct list_head *dst,
		unsigned long *nr_scanned, struct scan_control *sc,
		isolate_mode_t mode, enum lru_list lru)
{
	struct list_head *src = &lruvec->lists[lru];
	unsigned long nr_taken = 0;
	unsigned long scan;

	for (scan = 0; scan < nr_to_scan && !list_empty(src); scan++) {
		struct page *page;
		int nr_pages;

		page = lru_to_page(src);
		prefetchw_prev_lru_page(page, src, flags);

		VM_BUG_ON_PAGE(!PageLRU(page), page);

		switch (__isolate_lru_page(page, mode)) {
		case 0:
			nr_pages = hpage_nr_pages(page);
			mem_cgroup_update_lru_size(lruvec, lru, -nr_pages);
			list_move(&page->lru, dst);
			nr_taken += nr_pages;
			break;

		case -EBUSY:
			/* else it is being freed elsewhere */
			list_move(&page->lru, src);
			continue;

		default:
			BUG();
		}
	}

	*nr_scanned = scan;
	trace_mm_vmscan_lru_isolate(sc->order, nr_to_scan, scan,
				    nr_taken, mode, is_file_lru(lru));
	return nr_taken;
}

/**
 * isolate_lru_page - tries to isolate a page from its LRU list
 * @page: page to isolate from its LRU list
 *
 * Isolates a @page from an LRU list, clears PageLRU and adjusts the
 * vmstat statistic corresponding to whatever LRU list the page was on.
 *
 * Returns 0 if the page was removed from an LRU list.
 * Returns -EBUSY if the page was not on an LRU list.
 *
 * The returned page will have PageLRU() cleared.  If it was found on
 * the active list, it will have PageActive set.  If it was found on
 * the unevictable list, it will have the PageUnevictable bit set. That flag
 * may need to be cleared by the caller before letting the page go.
 *
 * The vmstat statistic corresponding to the list on which the page was
 * found will be decremented.
 *
 * Restrictions:
 * (1) Must be called with an elevated refcount on the page. This is a
 *     fundamentnal difference from isolate_lru_pages (which is called
 *     without a stable reference).
 * (2) the lru_lock must not be held.
 * (3) interrupts must be enabled.
 */
int isolate_lru_page(struct page *page)
{
	int ret = -EBUSY;

	VM_BUG_ON_PAGE(!page_count(page), page);

	if (PageLRU(page)) {
		struct zone *zone = page_zone(page);
		struct lruvec *lruvec;

		spin_lock_irq(&zone->lru_lock);
		lruvec = mem_cgroup_page_lruvec(page, zone);
		if (PageLRU(page)) {
			int lru = page_lru(page);
			get_page(page);
			ClearPageLRU(page);
			del_page_from_lru_list(page, lruvec, lru);
			ret = 0;
		}
		spin_unlock_irq(&zone->lru_lock);
	}
	return ret;
}

/*
 * A direct reclaimer may isolate SWAP_CLUSTER_MAX pages from the LRU list and
 * then get resheduled. When there are massive number of tasks doing page
 * allocation, such sleeping direct reclaimers may keep piling up on each CPU,
 * the LRU list will go small and be scanned faster than necessary, leading to
 * unnecessary swapping, thrashing and OOM.
 */
static int too_many_isolated(struct zone *zone, int file,
		struct scan_control *sc)
{
	unsigned long inactive, isolated;

	if (current_is_kswapd())
		return 0;

	if (!global_reclaim(sc))
		return 0;

	if (file) {
		inactive = zone_page_state(zone, NR_INACTIVE_FILE);
		isolated = zone_page_state(zone, NR_ISOLATED_FILE);
	} else {
		inactive = zone_page_state(zone, NR_INACTIVE_ANON);
		isolated = zone_page_state(zone, NR_ISOLATED_ANON);
	}

	/*
	 * GFP_NOIO/GFP_NOFS callers are allowed to isolate more pages, so they
	 * won't get blocked by normal direct-reclaimers, forming a circular
	 * deadlock.
	 */
	if ((sc->gfp_mask & GFP_IOFS) == GFP_IOFS)
		inactive >>= 3;

	return isolated > inactive;
}

static noinline_for_stack void
putback_inactive_pages(struct lruvec *lruvec, struct list_head *page_list)
{
	struct zone_reclaim_stat *reclaim_stat = &lruvec->reclaim_stat;
	struct zone *zone = lruvec_zone(lruvec);
	LIST_HEAD(pages_to_free);

	/*
	 * Put back any unfreeable pages.
	 */
	while (!list_empty(page_list)) {
		struct page *page = lru_to_page(page_list);
		int lru;

		VM_BUG_ON_PAGE(PageLRU(page), page);
		list_del(&page->lru);
		if (unlikely(!page_evictable(page))) {
			spin_unlock_irq(&zone->lru_lock);
			putback_lru_page(page);
			spin_lock_irq(&zone->lru_lock);
			continue;
		}

		lruvec = mem_cgroup_page_lruvec(page, zone);

		SetPageLRU(page);
		lru = page_lru(page);
		add_page_to_lru_list(page, lruvec, lru);

		if (is_active_lru(lru)) {
			int file = is_file_lru(lru);
			int numpages = hpage_nr_pages(page);
			reclaim_stat->recent_rotated[file] += numpages;
		}
		if (put_page_testzero(page)) {
			__ClearPageLRU(page);
			__ClearPageActive(page);
			del_page_from_lru_list(page, lruvec, lru);

			if (unlikely(PageCompound(page))) {
				spin_unlock_irq(&zone->lru_lock);
				mem_cgroup_uncharge(page);
				(*get_compound_page_dtor(page))(page);
				spin_lock_irq(&zone->lru_lock);
			} else
				list_add(&page->lru, &pages_to_free);
		}
	}

	/*
	 * To save our caller's stack, now use input list for pages to free.
	 */
	list_splice(&pages_to_free, page_list);
}

/*
 * If a kernel thread (such as nfsd for loop-back mounts) services
 * a backing device by writing to the page cache it sets PF_LESS_THROTTLE.
 * In that case we should only throttle if the backing device it is
 * writing to is congested.  In other cases it is safe to throttle.
 */
static int current_may_throttle(void)
{
	return !(current->flags & PF_LESS_THROTTLE) ||
		current->backing_dev_info == NULL ||
		bdi_write_congested(current->backing_dev_info);
}

/*
 * shrink_inactive_list() is a helper for shrink_zone().  It returns the number
 * of reclaimed pages
 */
static noinline_for_stack unsigned long
shrink_inactive_list(unsigned long nr_to_scan, struct lruvec *lruvec,
		     struct scan_control *sc, enum lru_list lru)
{
	LIST_HEAD(page_list);
	unsigned long nr_scanned;
	unsigned long nr_reclaimed = 0;
	unsigned long nr_taken;
	unsigned long nr_dirty = 0;
	unsigned long nr_congested = 0;
	unsigned long nr_unqueued_dirty = 0;
	unsigned long nr_writeback = 0;
	unsigned long nr_immediate = 0;
	isolate_mode_t isolate_mode = 0;
	int file = is_file_lru(lru);
	struct zone *zone = lruvec_zone(lruvec);
	struct zone_reclaim_stat *reclaim_stat = &lruvec->reclaim_stat;

	while (unlikely(too_many_isolated(zone, file, sc))) {
		congestion_wait(BLK_RW_ASYNC, HZ/10);

		/* We are about to die and free our memory. Return now. */
		if (fatal_signal_pending(current))
			return SWAP_CLUSTER_MAX;
	}

	lru_add_drain();

	if (!sc->may_unmap)
		isolate_mode |= ISOLATE_UNMAPPED;
	if (!sc->may_writepage)
		isolate_mode |= ISOLATE_CLEAN;

	spin_lock_irq(&zone->lru_lock);

	nr_taken = isolate_lru_pages(nr_to_scan, lruvec, &page_list,
				     &nr_scanned, sc, isolate_mode, lru);

	__mod_zone_page_state(zone, NR_LRU_BASE + lru, -nr_taken);
	__mod_zone_page_state(zone, NR_ISOLATED_ANON + file, nr_taken);

	if (global_reclaim(sc)) {
		__mod_zone_page_state(zone, NR_PAGES_SCANNED, nr_scanned);
		if (current_is_kswapd())
			__count_zone_vm_events(PGSCAN_KSWAPD, zone, nr_scanned);
		else
			__count_zone_vm_events(PGSCAN_DIRECT, zone, nr_scanned);
	}
	spin_unlock_irq(&zone->lru_lock);

	if (nr_taken == 0)
		return 0;

	nr_reclaimed = shrink_page_list(&page_list, zone, sc, TTU_UNMAP,
				&nr_dirty, &nr_unqueued_dirty, &nr_congested,
				&nr_writeback, &nr_immediate,
				false);

	spin_lock_irq(&zone->lru_lock);

	reclaim_stat->recent_scanned[file] += nr_taken;

	if (global_reclaim(sc)) {
		if (current_is_kswapd())
			__count_zone_vm_events(PGSTEAL_KSWAPD, zone,
					       nr_reclaimed);
		else
			__count_zone_vm_events(PGSTEAL_DIRECT, zone,
					       nr_reclaimed);
	}

	putback_inactive_pages(lruvec, &page_list);

	__mod_zone_page_state(zone, NR_ISOLATED_ANON + file, -nr_taken);

	spin_unlock_irq(&zone->lru_lock);

	mem_cgroup_uncharge_list(&page_list);
	free_hot_cold_page_list(&page_list, true);

	/*
	 * If reclaim is isolating dirty pages under writeback, it implies
	 * that the long-lived page allocation rate is exceeding the page
	 * laundering rate. Either the global limits are not being effective
	 * at throttling processes due to the page distribution throughout
	 * zones or there is heavy usage of a slow backing device. The
	 * only option is to throttle from reclaim context which is not ideal
	 * as there is no guarantee the dirtying process is throttled in the
	 * same way balance_dirty_pages() manages.
	 *
	 * Once a zone is flagged ZONE_WRITEBACK, kswapd will count the number
	 * of pages under pages flagged for immediate reclaim and stall if any
	 * are encountered in the nr_immediate check below.
	 */
	if (nr_writeback && nr_writeback == nr_taken)
		set_bit(ZONE_WRITEBACK, &zone->flags);

	/*
	 * memcg will stall in page writeback so only consider forcibly
	 * stalling for global reclaim
	 */
	if (global_reclaim(sc)) {
		/*
		 * Tag a zone as congested if all the dirty pages scanned were
		 * backed by a congested BDI and wait_iff_congested will stall.
		 */
		if (nr_dirty && nr_dirty == nr_congested)
			set_bit(ZONE_CONGESTED, &zone->flags);

		/*
		 * If dirty pages are scanned that are not queued for IO, it
		 * implies that flushers are not keeping up. In this case, flag
		 * the zone ZONE_DIRTY and kswapd will start writing pages from
		 * reclaim context.
		 */
		if (nr_unqueued_dirty == nr_taken)
			set_bit(ZONE_DIRTY, &zone->flags);

		/*
		 * If kswapd scans pages marked marked for immediate
		 * reclaim and under writeback (nr_immediate), it implies
		 * that pages are cycling through the LRU faster than
		 * they are written so also forcibly stall.
		 */
		if (nr_immediate && current_may_throttle())
			congestion_wait(BLK_RW_ASYNC, HZ/10);
	}

	/*
	 * Stall direct reclaim for IO completions if underlying BDIs or zone
	 * is congested. Allow kswapd to continue until it starts encountering
	 * unqueued dirty pages or cycling through the LRU too quickly.
	 */
	if (!sc->hibernation_mode && !current_is_kswapd() &&
	    current_may_throttle())
		wait_iff_congested(zone, BLK_RW_ASYNC, HZ/10);

	trace_mm_vmscan_lru_shrink_inactive(zone->zone_pgdat->node_id,
		zone_idx(zone),
		nr_scanned, nr_reclaimed,
		sc->priority,
		trace_shrink_flags(file));
	return nr_reclaimed;
}

/*
 * This moves pages from the active list to the inactive list.
 *
 * We move them the other way if the page is referenced by one or more
 * processes, from rmap.
 *
 * If the pages are mostly unmapped, the processing is fast and it is
 * appropriate to hold zone->lru_lock across the whole operation.  But if
 * the pages are mapped, the processing is slow (page_referenced()) so we
 * should drop zone->lru_lock around each page.  It's impossible to balance
 * this, so instead we remove the pages from the LRU while processing them.
 * It is safe to rely on PG_active against the non-LRU pages in here because
 * nobody will play with that bit on a non-LRU page.
 *
 * The downside is that we have to touch page->_count against each page.
 * But we had to alter page->flags anyway.
 */

static void move_active_pages_to_lru(struct lruvec *lruvec,
				     struct list_head *list,
				     struct list_head *pages_to_free,
				     enum lru_list lru)
{
	struct zone *zone = lruvec_zone(lruvec);
	unsigned long pgmoved = 0;
	struct page *page;
	int nr_pages;

	while (!list_empty(list)) {
		page = lru_to_page(list);
		lruvec = mem_cgroup_page_lruvec(page, zone);

		VM_BUG_ON_PAGE(PageLRU(page), page);
		SetPageLRU(page);

		nr_pages = hpage_nr_pages(page);
		mem_cgroup_update_lru_size(lruvec, lru, nr_pages);
		list_move(&page->lru, &lruvec->lists[lru]);
		pgmoved += nr_pages;

		if (put_page_testzero(page)) {
			__ClearPageLRU(page);
			__ClearPageActive(page);
			del_page_from_lru_list(page, lruvec, lru);

			if (unlikely(PageCompound(page))) {
				spin_unlock_irq(&zone->lru_lock);
				mem_cgroup_uncharge(page);
				(*get_compound_page_dtor(page))(page);
				spin_lock_irq(&zone->lru_lock);
			} else
				list_add(&page->lru, pages_to_free);
		}
	}
	__mod_zone_page_state(zone, NR_LRU_BASE + lru, pgmoved);
	if (!is_active_lru(lru))
		__count_vm_events(PGDEACTIVATE, pgmoved);
}

static void shrink_active_list(unsigned long nr_to_scan,
			       struct lruvec *lruvec,
			       struct scan_control *sc,
			       enum lru_list lru)
{
	unsigned long nr_taken;
	unsigned long nr_scanned;
	unsigned long vm_flags;
	LIST_HEAD(l_hold);	/* The pages which were snipped off */
	LIST_HEAD(l_active);
	LIST_HEAD(l_inactive);
	struct page *page;
	struct zone_reclaim_stat *reclaim_stat = &lruvec->reclaim_stat;
	unsigned long nr_rotated = 0;
	isolate_mode_t isolate_mode = 0;
	int file = is_file_lru(lru);
	struct zone *zone = lruvec_zone(lruvec);

	lru_add_drain();

	if (!sc->may_unmap)
		isolate_mode |= ISOLATE_UNMAPPED;
	if (!sc->may_writepage)
		isolate_mode |= ISOLATE_CLEAN;

	spin_lock_irq(&zone->lru_lock);

	nr_taken = isolate_lru_pages(nr_to_scan, lruvec, &l_hold,
				     &nr_scanned, sc, isolate_mode, lru);
	if (global_reclaim(sc))
		__mod_zone_page_state(zone, NR_PAGES_SCANNED, nr_scanned);

	reclaim_stat->recent_scanned[file] += nr_taken;

	__count_zone_vm_events(PGREFILL, zone, nr_scanned);
	__mod_zone_page_state(zone, NR_LRU_BASE + lru, -nr_taken);
	__mod_zone_page_state(zone, NR_ISOLATED_ANON + file, nr_taken);
	spin_unlock_irq(&zone->lru_lock);

	while (!list_empty(&l_hold)) {
		cond_resched();
		page = lru_to_page(&l_hold);
		list_del(&page->lru);

		if (unlikely(!page_evictable(page))) {
			putback_lru_page(page);
			continue;
		}

		if (unlikely(buffer_heads_over_limit)) {
			if (page_has_private(page) && trylock_page(page)) {
				if (page_has_private(page))
					try_to_release_page(page, 0);
				unlock_page(page);
			}
		}

		if (page_referenced(page, 0, sc->target_mem_cgroup,
				    &vm_flags)) {
			nr_rotated += hpage_nr_pages(page);
			/*
			 * Identify referenced, file-backed active pages and
			 * give them one more trip around the active list. So
			 * that executable code get better chances to stay in
			 * memory under moderate memory pressure.  Anon pages
			 * are not likely to be evicted by use-once streaming
			 * IO, plus JVM can create lots of anon VM_EXEC pages,
			 * so we ignore them here.
			 */
			if ((vm_flags & VM_EXEC) && page_is_file_cache(page)) {
				list_add(&page->lru, &l_active);
				continue;
			}
		}

		ClearPageActive(page);	/* we are de-activating */
		list_add(&page->lru, &l_inactive);
	}

	/*
	 * Move pages back to the lru list.
	 */
	spin_lock_irq(&zone->lru_lock);
	/*
	 * Count referenced pages from currently used mappings as rotated,
	 * even though only some of them are actually re-activated.  This
	 * helps balance scan pressure between file and anonymous pages in
	 * get_scan_count.
	 */
	reclaim_stat->recent_rotated[file] += nr_rotated;

	move_active_pages_to_lru(lruvec, &l_active, &l_hold, lru);
	move_active_pages_to_lru(lruvec, &l_inactive, &l_hold, lru - LRU_ACTIVE);
	__mod_zone_page_state(zone, NR_ISOLATED_ANON + file, -nr_taken);
	spin_unlock_irq(&zone->lru_lock);

	mem_cgroup_uncharge_list(&l_hold);
	free_hot_cold_page_list(&l_hold, true);
}

#ifdef CONFIG_SWAP
static int inactive_anon_is_low_global(struct zone *zone)
{
	unsigned long active, inactive;

	active = zone_page_state(zone, NR_ACTIVE_ANON);
	inactive = zone_page_state(zone, NR_INACTIVE_ANON);

	if (inactive * zone->inactive_ratio < active)
		return 1;

	return 0;
}

/**
 * inactive_anon_is_low - check if anonymous pages need to be deactivated
 * @lruvec: LRU vector to check
 *
 * Returns true if the zone does not have enough inactive anon pages,
 * meaning some active anon pages need to be deactivated.
 */
static int inactive_anon_is_low(struct lruvec *lruvec)
{
	/*
	 * If we don't have swap space, anonymous page deactivation
	 * is pointless.
	 */
	if (!total_swap_pages)
		return 0;

	if (!mem_cgroup_disabled())
		return mem_cgroup_inactive_anon_is_low(lruvec);

	return inactive_anon_is_low_global(lruvec_zone(lruvec));
}
#else
static inline int inactive_anon_is_low(struct lruvec *lruvec)
{
	return 0;
}
#endif

/**
 * inactive_file_is_low - check if file pages need to be deactivated
 * @lruvec: LRU vector to check
 *
 * When the system is doing streaming IO, memory pressure here
 * ensures that active file pages get deactivated, until more
 * than half of the file pages are on the inactive list.
 *
 * Once we get to that situation, protect the system's working
 * set from being evicted by disabling active file page aging.
 *
 * This uses a different ratio than the anonymous pages, because
 * the page cache uses a use-once replacement algorithm.
 */
static int inactive_file_is_low(struct lruvec *lruvec)
{
	unsigned long inactive;
	unsigned long active;

	inactive = get_lru_size(lruvec, LRU_INACTIVE_FILE);
	active = get_lru_size(lruvec, LRU_ACTIVE_FILE);

	return active > inactive;
}

static int inactive_list_is_low(struct lruvec *lruvec, enum lru_list lru)
{
	if (is_file_lru(lru))
		return inactive_file_is_low(lruvec);
	else
		return inactive_anon_is_low(lruvec);
}

static unsigned long shrink_list(enum lru_list lru, unsigned long nr_to_scan,
				 struct lruvec *lruvec, struct scan_control *sc)
{
	if (is_active_lru(lru)) {
		if (inactive_list_is_low(lruvec, lru))
			shrink_active_list(nr_to_scan, lruvec, sc, lru);
		return 0;
	}

	return shrink_inactive_list(nr_to_scan, lruvec, sc, lru);
}

enum scan_balance {
	SCAN_EQUAL,
	SCAN_FRACT,
	SCAN_ANON,
	SCAN_FILE,
};

/*
 * Determine how aggressively the anon and file LRU lists should be
 * scanned.  The relative value of each set of LRU lists is determined
 * by looking at the fraction of the pages scanned we did rotate back
 * onto the active list instead of evict.
 *
 * nr[0] = anon inactive pages to scan; nr[1] = anon active pages to scan
 * nr[2] = file inactive pages to scan; nr[3] = file active pages to scan
 */
static void get_scan_count(struct lruvec *lruvec, int swappiness,
			   struct scan_control *sc, unsigned long *nr)
{
	struct zone_reclaim_stat *reclaim_stat = &lruvec->reclaim_stat;
	u64 fraction[2];
	u64 denominator = 0;	/* gcc */
	struct zone *zone = lruvec_zone(lruvec);
	unsigned long anon_prio, file_prio;
	enum scan_balance scan_balance;
	unsigned long anon, file;
	bool force_scan = false;
	unsigned long ap, fp;
	enum lru_list lru;
	bool some_scanned;
	int pass;

	/*
	 * If the zone or memcg is small, nr[l] can be 0.  This
	 * results in no scanning on this priority and a potential
	 * priority drop.  Global direct reclaim can go to the next
	 * zone and tends to have no problems. Global kswapd is for
	 * zone balancing and it needs to scan a minimum amount. When
	 * reclaiming for a memcg, a priority drop can cause high
	 * latencies, so it's better to scan a minimum amount there as
	 * well.
	 */
	if (current_is_kswapd() && !zone_reclaimable(zone))
		force_scan = true;
	if (!global_reclaim(sc))
		force_scan = true;

	/* If we have no swap space, do not bother scanning anon pages. */
	if (!sc->may_swap || (get_nr_swap_pages() <= 0)) {
		scan_balance = SCAN_FILE;
		goto out;
	}

	/*
	 * Global reclaim will swap to prevent OOM even with no
	 * swappiness, but memcg users want to use this knob to
	 * disable swapping for individual groups completely when
	 * using the memory controller's swap limit feature would be
	 * too expensive.
	 */
	if (!global_reclaim(sc) && !swappiness) {
		scan_balance = SCAN_FILE;
		goto out;
	}

	/*
	 * Do not apply any pressure balancing cleverness when the
	 * system is close to OOM, scan both anon and file equally
	 * (unless the swappiness setting disagrees with swapping).
	 */
	if (!sc->priority && swappiness) {
		scan_balance = SCAN_EQUAL;
		goto out;
	}

	/*
	 * Prevent the reclaimer from falling into the cache trap: as
	 * cache pages start out inactive, every cache fault will tip
	 * the scan balance towards the file LRU.  And as the file LRU
	 * shrinks, so does the window for rotation from references.
	 * This means we have a runaway feedback loop where a tiny
	 * thrashing file LRU becomes infinitely more attractive than
	 * anon pages.  Try to detect this based on file LRU size.
	 */
	if (global_reclaim(sc)) {
		unsigned long zonefile;
		unsigned long zonefree;

		zonefree = zone_page_state(zone, NR_FREE_PAGES);
		zonefile = zone_page_state(zone, NR_ACTIVE_FILE) +
			   zone_page_state(zone, NR_INACTIVE_FILE);

		if (unlikely(zonefile + zonefree <= high_wmark_pages(zone))) {
			scan_balance = SCAN_ANON;
			goto out;
		}
	}

	/*
	 * There is enough inactive page cache, do not reclaim
	 * anything from the anonymous working set right now.
	 */
	if (!inactive_file_is_low(lruvec)) {
		scan_balance = SCAN_FILE;
		goto out;
	}

	scan_balance = SCAN_FRACT;

	/*
	 * With swappiness at 100, anonymous and file have the same priority.
	 * This scanning priority is essentially the inverse of IO cost.
	 */
	anon_prio = swappiness;
	file_prio = 200 - anon_prio;

	/*
	 * OK, so we have swap space and a fair amount of page cache
	 * pages.  We use the recently rotated / recently scanned
	 * ratios to determine how valuable each cache is.
	 *
	 * Because workloads change over time (and to avoid overflow)
	 * we keep these statistics as a floating average, which ends
	 * up weighing recent references more than old ones.
	 *
	 * anon in [0], file in [1]
	 */

	anon  = get_lru_size(lruvec, LRU_ACTIVE_ANON) +
		get_lru_size(lruvec, LRU_INACTIVE_ANON);
	file  = get_lru_size(lruvec, LRU_ACTIVE_FILE) +
		get_lru_size(lruvec, LRU_INACTIVE_FILE);

	spin_lock_irq(&zone->lru_lock);
	if (unlikely(reclaim_stat->recent_scanned[0] > anon / 4)) {
		reclaim_stat->recent_scanned[0] /= 2;
		reclaim_stat->recent_rotated[0] /= 2;
	}

	if (unlikely(reclaim_stat->recent_scanned[1] > file / 4)) {
		reclaim_stat->recent_scanned[1] /= 2;
		reclaim_stat->recent_rotated[1] /= 2;
	}

	/*
	 * The amount of pressure on anon vs file pages is inversely
	 * proportional to the fraction of recently scanned pages on
	 * each list that were recently referenced and in active use.
	 */
	ap = anon_prio * (reclaim_stat->recent_scanned[0] + 1);
	ap /= reclaim_stat->recent_rotated[0] + 1;

	fp = file_prio * (reclaim_stat->recent_scanned[1] + 1);
	fp /= reclaim_stat->recent_rotated[1] + 1;
	spin_unlock_irq(&zone->lru_lock);

	fraction[0] = ap;
	fraction[1] = fp;
	denominator = ap + fp + 1;
out:
	some_scanned = false;
	/* Only use force_scan on second pass. */
	for (pass = 0; !some_scanned && pass < 2; pass++) {
		for_each_evictable_lru(lru) {
			int file = is_file_lru(lru);
			unsigned long size;
			unsigned long scan;

			size = get_lru_size(lruvec, lru);
			scan = size >> sc->priority;

			if (!scan && pass && force_scan)
				scan = min(size, SWAP_CLUSTER_MAX);

			switch (scan_balance) {
			case SCAN_EQUAL:
				/* Scan lists relative to size */
				break;
			case SCAN_FRACT:
				/*
				 * Scan types proportional to swappiness and
				 * their relative recent reclaim efficiency.
				 */
				scan = div64_u64(scan * fraction[file],
							denominator);
				break;
			case SCAN_FILE:
			case SCAN_ANON:
				/* Scan one type exclusively */
				if ((scan_balance == SCAN_FILE) != file)
					scan = 0;
				break;
			default:
				/* Look ma, no brain */
				BUG();
			}
			nr[lru] = scan;
			/*
			 * Skip the second pass and don't force_scan,
			 * if we found something to scan.
			 */
			some_scanned |= !!scan;
		}
	}
}

/*
 * This is a basic per-zone page freer.  Used by both kswapd and direct reclaim.
 */
static void shrink_lruvec(struct lruvec *lruvec, int swappiness,
			  struct scan_control *sc)
{
	unsigned long nr[NR_LRU_LISTS];
	unsigned long targets[NR_LRU_LISTS];
	unsigned long nr_to_scan;
	enum lru_list lru;
	unsigned long nr_reclaimed = 0;
	unsigned long nr_to_reclaim = sc->nr_to_reclaim;
	struct blk_plug plug;
	bool scan_adjusted;

	get_scan_count(lruvec, swappiness, sc, nr);

	/* Record the original scan target for proportional adjustments later */
	memcpy(targets, nr, sizeof(nr));

	/*
	 * Global reclaiming within direct reclaim at DEF_PRIORITY is a normal
	 * event that can occur when there is little memory pressure e.g.
	 * multiple streaming readers/writers. Hence, we do not abort scanning
	 * when the requested number of pages are reclaimed when scanning at
	 * DEF_PRIORITY on the assumption that the fact we are direct
	 * reclaiming implies that kswapd is not keeping up and it is best to
	 * do a batch of work at once. For memcg reclaim one check is made to
	 * abort proportional reclaim if either the file or anon lru has already
	 * dropped to zero at the first pass.
	 */
	scan_adjusted = (global_reclaim(sc) && !current_is_kswapd() &&
			 sc->priority == DEF_PRIORITY);

	blk_start_plug(&plug);
	while (nr[LRU_INACTIVE_ANON] || nr[LRU_ACTIVE_FILE] ||
					nr[LRU_INACTIVE_FILE]) {
		unsigned long nr_anon, nr_file, percentage;
		unsigned long nr_scanned;

		for_each_evictable_lru(lru) {
			if (nr[lru]) {
				nr_to_scan = min(nr[lru], SWAP_CLUSTER_MAX);
				nr[lru] -= nr_to_scan;

				nr_reclaimed += shrink_list(lru, nr_to_scan,
							    lruvec, sc);
			}
		}

		if (nr_reclaimed < nr_to_reclaim || scan_adjusted)
			continue;

		/*
		 * For kswapd and memcg, reclaim at least the number of pages
		 * requested. Ensure that the anon and file LRUs are scanned
		 * proportionally what was requested by get_scan_count(). We
		 * stop reclaiming one LRU and reduce the amount scanning
		 * proportional to the original scan target.
		 */
		nr_file = nr[LRU_INACTIVE_FILE] + nr[LRU_ACTIVE_FILE];
		nr_anon = nr[LRU_INACTIVE_ANON] + nr[LRU_ACTIVE_ANON];

		/*
		 * It's just vindictive to attack the larger once the smaller
		 * has gone to zero.  And given the way we stop scanning the
		 * smaller below, this makes sure that we only make one nudge
		 * towards proportionality once we've got nr_to_reclaim.
		 */
		if (!nr_file || !nr_anon)
			break;

		if (nr_file > nr_anon) {
			unsigned long scan_target = targets[LRU_INACTIVE_ANON] +
						targets[LRU_ACTIVE_ANON] + 1;
			lru = LRU_BASE;
			percentage = nr_anon * 100 / scan_target;
		} else {
			unsigned long scan_target = targets[LRU_INACTIVE_FILE] +
						targets[LRU_ACTIVE_FILE] + 1;
			lru = LRU_FILE;
			percentage = nr_file * 100 / scan_target;
		}

		/* Stop scanning the smaller of the LRU */
		nr[lru] = 0;
		nr[lru + LRU_ACTIVE] = 0;

		/*
		 * Recalculate the other LRU scan count based on its original
		 * scan target and the percentage scanning already complete
		 */
		lru = (lru == LRU_FILE) ? LRU_BASE : LRU_FILE;
		nr_scanned = targets[lru] - nr[lru];
		nr[lru] = targets[lru] * (100 - percentage) / 100;
		nr[lru] -= min(nr[lru], nr_scanned);

		lru += LRU_ACTIVE;
		nr_scanned = targets[lru] - nr[lru];
		nr[lru] = targets[lru] * (100 - percentage) / 100;
		nr[lru] -= min(nr[lru], nr_scanned);

		scan_adjusted = true;
	}
	blk_finish_plug(&plug);
	sc->nr_reclaimed += nr_reclaimed;

	/*
	 * Even if we did not try to evict anon pages at all, we want to
	 * rebalance the anon lru active/inactive ratio.
	 */
	if (inactive_anon_is_low(lruvec))
		shrink_active_list(SWAP_CLUSTER_MAX, lruvec,
				   sc, LRU_ACTIVE_ANON);

	throttle_vm_writeout(sc->gfp_mask);
}

/* Use reclaim/compaction for costly allocs or under memory pressure */
static bool in_reclaim_compaction(struct scan_control *sc)
{
	if (IS_ENABLED(CONFIG_COMPACTION) && sc->order &&
			(sc->order > PAGE_ALLOC_COSTLY_ORDER ||
			 sc->priority < DEF_PRIORITY - 2))
		return true;

	return false;
}

/*
 * Reclaim/compaction is used for high-order allocation requests. It reclaims
 * order-0 pages before compacting the zone. should_continue_reclaim() returns
 * true if more pages should be reclaimed such that when the page allocator
 * calls try_to_compact_zone() that it will have enough free pages to succeed.
 * It will give up earlier than that if there is difficulty reclaiming pages.
 */
static inline bool should_continue_reclaim(struct zone *zone,
					unsigned long nr_reclaimed,
					unsigned long nr_scanned,
					struct scan_control *sc)
{
	unsigned long pages_for_compaction;
	unsigned long inactive_lru_pages;

	/* If not in reclaim/compaction mode, stop */
	if (!in_reclaim_compaction(sc))
		return false;

	/* Consider stopping depending on scan and reclaim activity */
	if (sc->gfp_mask & __GFP_REPEAT) {
		/*
		 * For __GFP_REPEAT allocations, stop reclaiming if the
		 * full LRU list has been scanned and we are still failing
		 * to reclaim pages. This full LRU scan is potentially
		 * expensive but a __GFP_REPEAT caller really wants to succeed
		 */
		if (!nr_reclaimed && !nr_scanned)
			return false;
	} else {
		/*
		 * For non-__GFP_REPEAT allocations which can presumably
		 * fail without consequence, stop if we failed to reclaim
		 * any pages from the last SWAP_CLUSTER_MAX number of
		 * pages that were scanned. This will return to the
		 * caller faster at the risk reclaim/compaction and
		 * the resulting allocation attempt fails
		 */
		if (!nr_reclaimed)
			return false;
	}

	/*
	 * If we have not reclaimed enough pages for compaction and the
	 * inactive lists are large enough, continue reclaiming
	 */
	pages_for_compaction = (2UL << sc->order);
	inactive_lru_pages = zone_page_state(zone, NR_INACTIVE_FILE);
	if (get_nr_swap_pages() > 0)
		inactive_lru_pages += zone_page_state(zone, NR_INACTIVE_ANON);
	if (sc->nr_reclaimed < pages_for_compaction &&
			inactive_lru_pages > pages_for_compaction)
		return true;

	/* If compaction would go ahead or the allocation would succeed, stop */
	switch (compaction_suitable(zone, sc->order)) {
	case COMPACT_PARTIAL:
	case COMPACT_CONTINUE:
		return false;
	default:
		return true;
	}
}

static bool shrink_zone(struct zone *zone, struct scan_control *sc)
{
	unsigned long nr_reclaimed, nr_scanned;
	bool reclaimable = false;

	do {
		struct mem_cgroup *root = sc->target_mem_cgroup;
		struct mem_cgroup_reclaim_cookie reclaim = {
			.zone = zone,
			.priority = sc->priority,
		};
		struct mem_cgroup *memcg;

		nr_reclaimed = sc->nr_reclaimed;
		nr_scanned = sc->nr_scanned;

		memcg = mem_cgroup_iter(root, NULL, &reclaim);
		do {
			struct lruvec *lruvec;
			int swappiness;

			lruvec = mem_cgroup_zone_lruvec(zone, memcg);
			swappiness = mem_cgroup_swappiness(memcg);

			shrink_lruvec(lruvec, swappiness, sc);

			/*
			 * Direct reclaim and kswapd have to scan all memory
			 * cgroups to fulfill the overall scan target for the
			 * zone.
			 *
			 * Limit reclaim, on the other hand, only cares about
			 * nr_to_reclaim pages to be reclaimed and it will
			 * retry with decreasing priority if one round over the
			 * whole hierarchy is not sufficient.
			 */
			if (!global_reclaim(sc) &&
					sc->nr_reclaimed >= sc->nr_to_reclaim) {
				mem_cgroup_iter_break(root, memcg);
				break;
			}
			memcg = mem_cgroup_iter(root, memcg, &reclaim);
		} while (memcg);

		vmpressure(sc->gfp_mask, sc->target_mem_cgroup,
			   sc->nr_scanned - nr_scanned,
			   sc->nr_reclaimed - nr_reclaimed);

		if (sc->nr_reclaimed - nr_reclaimed)
			reclaimable = true;

	} while (should_continue_reclaim(zone, sc->nr_reclaimed - nr_reclaimed,
					 sc->nr_scanned - nr_scanned, sc));

	return reclaimable;
}

/*
 * Returns true if compaction should go ahead for a high-order request, or
 * the high-order allocation would succeed without compaction.
 */
static inline bool compaction_ready(struct zone *zone, int order)
{
	unsigned long balance_gap, watermark;
	bool watermark_ok;

	/*
	 * Compaction takes time to run and there are potentially other
	 * callers using the pages just freed. Continue reclaiming until
	 * there is a buffer of free pages available to give compaction
	 * a reasonable chance of completing and allocating the page
	 */
	balance_gap = min(low_wmark_pages(zone), DIV_ROUND_UP(
			zone->managed_pages, KSWAPD_ZONE_BALANCE_GAP_RATIO));
	watermark = high_wmark_pages(zone) + balance_gap + (2UL << order);
	watermark_ok = zone_watermark_ok_safe(zone, 0, watermark, 0, 0);

	/*
	 * If compaction is deferred, reclaim up to a point where
	 * compaction will have a chance of success when re-enabled
	 */
	if (compaction_deferred(zone, order))
		return watermark_ok;

	/*
	 * If compaction is not ready to start and allocation is not likely
	 * to succeed without it, then keep reclaiming.
	 */
	if (compaction_suitable(zone, order) == COMPACT_SKIPPED)
		return false;

	return watermark_ok;
}

/*
 * This is the direct reclaim path, for page-allocating processes.  We only
 * try to reclaim pages from zones which will satisfy the caller's allocation
 * request.
 *
 * We reclaim from a zone even if that zone is over high_wmark_pages(zone).
 * Because:
 * a) The caller may be trying to free *extra* pages to satisfy a higher-order
 *    allocation or
 * b) The target zone may be at high_wmark_pages(zone) but the lower zones
 *    must go *over* high_wmark_pages(zone) to satisfy the `incremental min'
 *    zone defense algorithm.
 *
 * If a zone is deemed to be full of pinned pages then just give it a light
 * scan then give up on it.
 *
 * Returns true if a zone was reclaimable.
 */
static bool shrink_zones(struct zonelist *zonelist, struct scan_control *sc)
{
	struct zoneref *z;
	struct zone *zone;
	unsigned long nr_soft_reclaimed;
	unsigned long nr_soft_scanned;
	unsigned long lru_pages = 0;
	struct reclaim_state *reclaim_state = current->reclaim_state;
	gfp_t orig_mask;
	struct shrink_control shrink = {
		.gfp_mask = sc->gfp_mask,
	};
	enum zone_type requested_highidx = gfp_zone(sc->gfp_mask);
	bool reclaimable = false;

	/*
	 * If the number of buffer_heads in the machine exceeds the maximum
	 * allowed level, force direct reclaim to scan the highmem zone as
	 * highmem pages could be pinning lowmem pages storing buffer_heads
	 */
	orig_mask = sc->gfp_mask;
	if (buffer_heads_over_limit)
		sc->gfp_mask |= __GFP_HIGHMEM;

	nodes_clear(shrink.nodes_to_scan);

	for_each_zone_zonelist_nodemask(zone, z, zonelist,
					gfp_zone(sc->gfp_mask), sc->nodemask) {
		if (!populated_zone(zone))
			continue;
		/*
		 * Take care memory controller reclaiming has small influence
		 * to global LRU.
		 */
		if (global_reclaim(sc)) {
			if (!cpuset_zone_allowed_hardwall(zone, GFP_KERNEL))
				continue;

			lru_pages += zone_reclaimable_pages(zone);
			node_set(zone_to_nid(zone), shrink.nodes_to_scan);

			if (sc->priority != DEF_PRIORITY &&
			    !zone_reclaimable(zone))
				continue;	/* Let kswapd poll it */

			/*
			 * If we already have plenty of memory free for
			 * compaction in this zone, don't free any more.
			 * Even though compaction is invoked for any
			 * non-zero order, only frequent costly order
			 * reclamation is disruptive enough to become a
			 * noticeable problem, like transparent huge
			 * page allocations.
			 */
			if (IS_ENABLED(CONFIG_COMPACTION) &&
			    sc->order > PAGE_ALLOC_COSTLY_ORDER &&
			    zonelist_zone_idx(z) <= requested_highidx &&
			    compaction_ready(zone, sc->order)) {
				sc->compaction_ready = true;
				continue;
			}

			/*
			 * This steals pages from memory cgroups over softlimit
			 * and returns the number of reclaimed pages and
			 * scanned pages. This works for global memory pressure
			 * and balancing, not for a memcg's limit.
			 */
			nr_soft_scanned = 0;
			nr_soft_reclaimed = mem_cgroup_soft_limit_reclaim(zone,
						sc->order, sc->gfp_mask,
						&nr_soft_scanned);
			sc->nr_reclaimed += nr_soft_reclaimed;
			sc->nr_scanned += nr_soft_scanned;
			if (nr_soft_reclaimed)
				reclaimable = true;
			/* need some check for avoid more shrink_zone() */
		}

<<<<<<< HEAD
		shrink_zone(zone, sc);
	}

	return aborted_reclaim;
}

static unsigned long zone_reclaimable_pages(struct zone *zone)
{
	int nr;

	nr = zone_page_state(zone, NR_ACTIVE_FILE) +
	     zone_page_state(zone, NR_INACTIVE_FILE);

	if (get_nr_swap_pages() > 0)
		nr += zone_page_state(zone, NR_ACTIVE_ANON) +
		      zone_page_state(zone, NR_INACTIVE_ANON);

	return nr;
}

static bool zone_reclaimable(struct zone *zone)
{
	return zone->pages_scanned < zone_reclaimable_pages(zone) * 6;
}
=======
		if (shrink_zone(zone, sc))
			reclaimable = true;
>>>>>>> fc14f9c1

		if (global_reclaim(sc) &&
		    !reclaimable && zone_reclaimable(zone))
			reclaimable = true;
	}

	/*
	 * Don't shrink slabs when reclaiming memory from over limit cgroups
	 * but do shrink slab at least once when aborting reclaim for
	 * compaction to avoid unevenly scanning file/anon LRU pages over slab
	 * pages.
	 */
	if (global_reclaim(sc)) {
		shrink_slab(&shrink, sc->nr_scanned, lru_pages);
		if (reclaim_state) {
			sc->nr_reclaimed += reclaim_state->reclaimed_slab;
			reclaim_state->reclaimed_slab = 0;
		}
	}

	/*
	 * Restore to original mask to avoid the impact on the caller if we
	 * promoted it to __GFP_HIGHMEM.
	 */
	sc->gfp_mask = orig_mask;

	return reclaimable;
}

/*
 * This is the main entry point to direct page reclaim.
 *
 * If a full scan of the inactive list fails to free enough memory then we
 * are "out of memory" and something needs to be killed.
 *
 * If the caller is !__GFP_FS then the probability of a failure is reasonably
 * high - the zone may be full of dirty or under-writeback pages, which this
 * caller can't do much about.  We kick the writeback threads and take explicit
 * naps in the hope that some of these pages can be written.  But if the
 * allocating task holds filesystem locks which prevent writeout this might not
 * work, and the allocation attempt will fail.
 *
 * returns:	0, if no pages reclaimed
 * 		else, the number of pages reclaimed
 */
static unsigned long do_try_to_free_pages(struct zonelist *zonelist,
					  struct scan_control *sc)
{
	unsigned long total_scanned = 0;
	unsigned long writeback_threshold;
	bool zones_reclaimable;

	delayacct_freepages_start();

	if (global_reclaim(sc))
		count_vm_event(ALLOCSTALL);

	do {
		vmpressure_prio(sc->gfp_mask, sc->target_mem_cgroup,
				sc->priority);
		sc->nr_scanned = 0;
		zones_reclaimable = shrink_zones(zonelist, sc);

		total_scanned += sc->nr_scanned;
		if (sc->nr_reclaimed >= sc->nr_to_reclaim)
			break;

		if (sc->compaction_ready)
			break;

		/*
		 * If we're getting trouble reclaiming, start doing
		 * writepage even in laptop mode.
		 */
		if (sc->priority < DEF_PRIORITY - 2)
			sc->may_writepage = 1;

		/*
		 * Try to write back as many pages as we just scanned.  This
		 * tends to cause slow streaming writers to write data to the
		 * disk smoothly, at the dirtying rate, which is nice.   But
		 * that's undesirable in laptop mode, where we *want* lumpy
		 * writeout.  So in laptop mode, write out the whole world.
		 */
		writeback_threshold = sc->nr_to_reclaim + sc->nr_to_reclaim / 2;
		if (total_scanned > writeback_threshold) {
			wakeup_flusher_threads(laptop_mode ? 0 : total_scanned,
						WB_REASON_TRY_TO_FREE_PAGES);
			sc->may_writepage = 1;
		}
	} while (--sc->priority >= 0);

	delayacct_freepages_end();

	if (sc->nr_reclaimed)
		return sc->nr_reclaimed;

	/* Aborted reclaim to try compaction? don't OOM, then */
	if (sc->compaction_ready)
		return 1;

	/* Any of the zones still reclaimable?  Don't OOM. */
	if (zones_reclaimable)
		return 1;

	return 0;
}

static bool pfmemalloc_watermark_ok(pg_data_t *pgdat)
{
	struct zone *zone;
	unsigned long pfmemalloc_reserve = 0;
	unsigned long free_pages = 0;
	int i;
	bool wmark_ok;

	for (i = 0; i <= ZONE_NORMAL; i++) {
		zone = &pgdat->node_zones[i];
		if (!populated_zone(zone))
			continue;

		pfmemalloc_reserve += min_wmark_pages(zone);
		free_pages += zone_page_state(zone, NR_FREE_PAGES);
	}

	/* If there are no reserves (unexpected config) then do not throttle */
	if (!pfmemalloc_reserve)
		return true;

	wmark_ok = free_pages > pfmemalloc_reserve / 2;

	/* kswapd must be awake if processes are being throttled */
	if (!wmark_ok && waitqueue_active(&pgdat->kswapd_wait)) {
		pgdat->classzone_idx = min(pgdat->classzone_idx,
						(enum zone_type)ZONE_NORMAL);
		wake_up_interruptible(&pgdat->kswapd_wait);
	}

	return wmark_ok;
}

/*
 * Throttle direct reclaimers if backing storage is backed by the network
 * and the PFMEMALLOC reserve for the preferred node is getting dangerously
 * depleted. kswapd will continue to make progress and wake the processes
 * when the low watermark is reached.
 *
 * Returns true if a fatal signal was delivered during throttling. If this
 * happens, the page allocator should not consider triggering the OOM killer.
 */
static bool throttle_direct_reclaim(gfp_t gfp_mask, struct zonelist *zonelist,
					nodemask_t *nodemask)
{
	struct zoneref *z;
	struct zone *zone;
	pg_data_t *pgdat = NULL;

	/*
	 * Kernel threads should not be throttled as they may be indirectly
	 * responsible for cleaning pages necessary for reclaim to make forward
	 * progress. kjournald for example may enter direct reclaim while
	 * committing a transaction where throttling it could forcing other
	 * processes to block on log_wait_commit().
	 */
	if (current->flags & PF_KTHREAD)
		goto out;

	/*
	 * If a fatal signal is pending, this process should not throttle.
	 * It should return quickly so it can exit and free its memory
	 */
	if (fatal_signal_pending(current))
		goto out;

	/*
	 * Check if the pfmemalloc reserves are ok by finding the first node
	 * with a usable ZONE_NORMAL or lower zone. The expectation is that
	 * GFP_KERNEL will be required for allocating network buffers when
	 * swapping over the network so ZONE_HIGHMEM is unusable.
	 *
	 * Throttling is based on the first usable node and throttled processes
	 * wait on a queue until kswapd makes progress and wakes them. There
	 * is an affinity then between processes waking up and where reclaim
	 * progress has been made assuming the process wakes on the same node.
	 * More importantly, processes running on remote nodes will not compete
	 * for remote pfmemalloc reserves and processes on different nodes
	 * should make reasonable progress.
	 */
	for_each_zone_zonelist_nodemask(zone, z, zonelist,
					gfp_mask, nodemask) {
		if (zone_idx(zone) > ZONE_NORMAL)
			continue;

		/* Throttle based on the first usable node */
		pgdat = zone->zone_pgdat;
		if (pfmemalloc_watermark_ok(pgdat))
			goto out;
		break;
	}

	/* If no zone was usable by the allocation flags then do not throttle */
	if (!pgdat)
		goto out;

	/* Account for the throttling */
	count_vm_event(PGSCAN_DIRECT_THROTTLE);

	/*
	 * If the caller cannot enter the filesystem, it's possible that it
	 * is due to the caller holding an FS lock or performing a journal
	 * transaction in the case of a filesystem like ext[3|4]. In this case,
	 * it is not safe to block on pfmemalloc_wait as kswapd could be
	 * blocked waiting on the same lock. Instead, throttle for up to a
	 * second before continuing.
	 */
	if (!(gfp_mask & __GFP_FS)) {
		wait_event_interruptible_timeout(pgdat->pfmemalloc_wait,
			pfmemalloc_watermark_ok(pgdat), HZ);

		goto check_pending;
	}

	/* Throttle until kswapd wakes the process */
	wait_event_killable(zone->zone_pgdat->pfmemalloc_wait,
		pfmemalloc_watermark_ok(pgdat));

check_pending:
	if (fatal_signal_pending(current))
		return true;

out:
	return false;
}

unsigned long try_to_free_pages(struct zonelist *zonelist, int order,
				gfp_t gfp_mask, nodemask_t *nodemask)
{
	unsigned long nr_reclaimed;
	struct scan_control sc = {
		.nr_to_reclaim = SWAP_CLUSTER_MAX,
		.gfp_mask = (gfp_mask = memalloc_noio_flags(gfp_mask)),
		.order = order,
		.nodemask = nodemask,
		.priority = DEF_PRIORITY,
		.may_writepage = !laptop_mode,
		.may_unmap = 1,
		.may_swap = 1,
	};

	/*
	 * Do not enter reclaim if fatal signal was delivered while throttled.
	 * 1 is returned so that the page allocator does not OOM kill at this
	 * point.
	 */
	if (throttle_direct_reclaim(gfp_mask, zonelist, nodemask))
		return 1;

	trace_mm_vmscan_direct_reclaim_begin(order,
				sc.may_writepage,
				gfp_mask);

	nr_reclaimed = do_try_to_free_pages(zonelist, &sc);

	trace_mm_vmscan_direct_reclaim_end(nr_reclaimed);

	return nr_reclaimed;
}

#ifdef CONFIG_MEMCG

unsigned long mem_cgroup_shrink_node_zone(struct mem_cgroup *memcg,
						gfp_t gfp_mask, bool noswap,
						struct zone *zone,
						unsigned long *nr_scanned)
{
	struct scan_control sc = {
		.nr_to_reclaim = SWAP_CLUSTER_MAX,
		.target_mem_cgroup = memcg,
		.may_writepage = !laptop_mode,
		.may_unmap = 1,
		.may_swap = !noswap,
	};
	struct lruvec *lruvec = mem_cgroup_zone_lruvec(zone, memcg);
	int swappiness = mem_cgroup_swappiness(memcg);

	sc.gfp_mask = (gfp_mask & GFP_RECLAIM_MASK) |
			(GFP_HIGHUSER_MOVABLE & ~GFP_RECLAIM_MASK);

	trace_mm_vmscan_memcg_softlimit_reclaim_begin(sc.order,
						      sc.may_writepage,
						      sc.gfp_mask);

	/*
	 * NOTE: Although we can get the priority field, using it
	 * here is not a good idea, since it limits the pages we can scan.
	 * if we don't reclaim here, the shrink_zone from balance_pgdat
	 * will pick up pages from other mem cgroup's as well. We hack
	 * the priority and make it zero.
	 */
	shrink_lruvec(lruvec, swappiness, &sc);

	trace_mm_vmscan_memcg_softlimit_reclaim_end(sc.nr_reclaimed);

	*nr_scanned = sc.nr_scanned;
	return sc.nr_reclaimed;
}

unsigned long try_to_free_mem_cgroup_pages(struct mem_cgroup *memcg,
					   unsigned long nr_pages,
					   gfp_t gfp_mask,
					   bool may_swap)
{
	struct zonelist *zonelist;
	unsigned long nr_reclaimed;
	int nid;
	struct scan_control sc = {
		.nr_to_reclaim = max(nr_pages, SWAP_CLUSTER_MAX),
		.gfp_mask = (gfp_mask & GFP_RECLAIM_MASK) |
				(GFP_HIGHUSER_MOVABLE & ~GFP_RECLAIM_MASK),
		.target_mem_cgroup = memcg,
		.priority = DEF_PRIORITY,
		.may_writepage = !laptop_mode,
		.may_unmap = 1,
		.may_swap = may_swap,
	};

	/*
	 * Unlike direct reclaim via alloc_pages(), memcg's reclaim doesn't
	 * take care of from where we get pages. So the node where we start the
	 * scan does not need to be the current node.
	 */
	nid = mem_cgroup_select_victim_node(memcg);

	zonelist = NODE_DATA(nid)->node_zonelists;

	trace_mm_vmscan_memcg_reclaim_begin(0,
					    sc.may_writepage,
					    sc.gfp_mask);

	nr_reclaimed = do_try_to_free_pages(zonelist, &sc);

	trace_mm_vmscan_memcg_reclaim_end(nr_reclaimed);

	return nr_reclaimed;
}
#endif

static void age_active_anon(struct zone *zone, struct scan_control *sc)
{
	struct mem_cgroup *memcg;

	if (!total_swap_pages)
		return;

	memcg = mem_cgroup_iter(NULL, NULL, NULL);
	do {
		struct lruvec *lruvec = mem_cgroup_zone_lruvec(zone, memcg);

		if (inactive_anon_is_low(lruvec))
			shrink_active_list(SWAP_CLUSTER_MAX, lruvec,
					   sc, LRU_ACTIVE_ANON);

		memcg = mem_cgroup_iter(NULL, memcg, NULL);
	} while (memcg);
}

static bool zone_balanced(struct zone *zone, int order,
			  unsigned long balance_gap, int classzone_idx)
{
	if (!zone_watermark_ok_safe(zone, order, high_wmark_pages(zone) +
				    balance_gap, classzone_idx, 0))
		return false;

	if (IS_ENABLED(CONFIG_COMPACTION) && order &&
	    compaction_suitable(zone, order) == COMPACT_SKIPPED)
		return false;

	return true;
}

/*
 * pgdat_balanced() is used when checking if a node is balanced.
 *
 * For order-0, all zones must be balanced!
 *
 * For high-order allocations only zones that meet watermarks and are in a
 * zone allowed by the callers classzone_idx are added to balanced_pages. The
 * total of balanced pages must be at least 25% of the zones allowed by
 * classzone_idx for the node to be considered balanced. Forcing all zones to
 * be balanced for high orders can cause excessive reclaim when there are
 * imbalanced zones.
 * The choice of 25% is due to
 *   o a 16M DMA zone that is balanced will not balance a zone on any
 *     reasonable sized machine
 *   o On all other machines, the top zone must be at least a reasonable
 *     percentage of the middle zones. For example, on 32-bit x86, highmem
 *     would need to be at least 256M for it to be balance a whole node.
 *     Similarly, on x86-64 the Normal zone would need to be at least 1G
 *     to balance a node on its own. These seemed like reasonable ratios.
 */
static bool pgdat_balanced(pg_data_t *pgdat, int order, int classzone_idx)
{
	unsigned long managed_pages = 0;
	unsigned long balanced_pages = 0;
	int i;

	/* Check the watermark levels */
	for (i = 0; i <= classzone_idx; i++) {
		struct zone *zone = pgdat->node_zones + i;

		if (!populated_zone(zone))
			continue;

		managed_pages += zone->managed_pages;

		/*
		 * A special case here:
		 *
		 * balance_pgdat() skips over all_unreclaimable after
		 * DEF_PRIORITY. Effectively, it considers them balanced so
		 * they must be considered balanced here as well!
		 */
		if (!zone_reclaimable(zone)) {
			balanced_pages += zone->managed_pages;
			continue;
		}

		if (zone_balanced(zone, order, 0, i))
			balanced_pages += zone->managed_pages;
		else if (!order)
			return false;
	}

	if (order)
		return balanced_pages >= (managed_pages >> 2);
	else
		return true;
}

/*
 * Prepare kswapd for sleeping. This verifies that there are no processes
 * waiting in throttle_direct_reclaim() and that watermarks have been met.
 *
 * Returns true if kswapd is ready to sleep
 */
static bool prepare_kswapd_sleep(pg_data_t *pgdat, int order, long remaining,
					int classzone_idx)
{
	/* If a direct reclaimer woke kswapd within HZ/10, it's premature */
	if (remaining)
		return false;

	/*
	 * There is a potential race between when kswapd checks its watermarks
	 * and a process gets throttled. There is also a potential race if
	 * processes get throttled, kswapd wakes, a large process exits therby
	 * balancing the zones that causes kswapd to miss a wakeup. If kswapd
	 * is going to sleep, no process should be sleeping on pfmemalloc_wait
	 * so wake them now if necessary. If necessary, processes will wake
	 * kswapd and get throttled again
	 */
	if (waitqueue_active(&pgdat->pfmemalloc_wait)) {
		wake_up(&pgdat->pfmemalloc_wait);
		return false;
	}

	return pgdat_balanced(pgdat, order, classzone_idx);
}

/*
 * kswapd shrinks the zone by the number of pages required to reach
 * the high watermark.
 *
 * Returns true if kswapd scanned at least the requested number of pages to
 * reclaim or if the lack of progress was due to pages under writeback.
 * This is used to determine if the scanning priority needs to be raised.
 */
static bool kswapd_shrink_zone(struct zone *zone,
			       int classzone_idx,
			       struct scan_control *sc,
			       unsigned long lru_pages,
			       unsigned long *nr_attempted)
{
	int testorder = sc->order;
	unsigned long balance_gap;
	struct reclaim_state *reclaim_state = current->reclaim_state;
	struct shrink_control shrink = {
		.gfp_mask = sc->gfp_mask,
	};
	bool lowmem_pressure;

	/* Reclaim above the high watermark. */
	sc->nr_to_reclaim = max(SWAP_CLUSTER_MAX, high_wmark_pages(zone));

	/*
	 * Kswapd reclaims only single pages with compaction enabled. Trying
	 * too hard to reclaim until contiguous free pages have become
	 * available can hurt performance by evicting too much useful data
	 * from memory. Do not reclaim more than needed for compaction.
	 */
	if (IS_ENABLED(CONFIG_COMPACTION) && sc->order &&
			compaction_suitable(zone, sc->order) !=
				COMPACT_SKIPPED)
		testorder = 0;

	/*
	 * We put equal pressure on every zone, unless one zone has way too
	 * many pages free already. The "too many pages" is defined as the
	 * high wmark plus a "gap" where the gap is either the low
	 * watermark or 1% of the zone, whichever is smaller.
	 */
	balance_gap = min(low_wmark_pages(zone), DIV_ROUND_UP(
			zone->managed_pages, KSWAPD_ZONE_BALANCE_GAP_RATIO));

	/*
	 * If there is no low memory pressure or the zone is balanced then no
	 * reclaim is necessary
	 */
	lowmem_pressure = (buffer_heads_over_limit && is_highmem(zone));
	if (!lowmem_pressure && zone_balanced(zone, testorder,
						balance_gap, classzone_idx))
		return true;

	shrink_zone(zone, sc);
	nodes_clear(shrink.nodes_to_scan);
	node_set(zone_to_nid(zone), shrink.nodes_to_scan);

	reclaim_state->reclaimed_slab = 0;
	shrink_slab(&shrink, sc->nr_scanned, lru_pages);
	sc->nr_reclaimed += reclaim_state->reclaimed_slab;

	/* Account for the number of pages attempted to reclaim */
	*nr_attempted += sc->nr_to_reclaim;

	clear_bit(ZONE_WRITEBACK, &zone->flags);

	/*
	 * If a zone reaches its high watermark, consider it to be no longer
	 * congested. It's possible there are dirty pages backed by congested
	 * BDIs but as pressure is relieved, speculatively avoid congestion
	 * waits.
	 */
	if (zone_reclaimable(zone) &&
	    zone_balanced(zone, testorder, 0, classzone_idx)) {
		clear_bit(ZONE_CONGESTED, &zone->flags);
		clear_bit(ZONE_DIRTY, &zone->flags);
	}

	return sc->nr_scanned >= sc->nr_to_reclaim;
}

/*
 * For kswapd, balance_pgdat() will work across all this node's zones until
 * they are all at high_wmark_pages(zone).
 *
 * Returns the final order kswapd was reclaiming at
 *
 * There is special handling here for zones which are full of pinned pages.
 * This can happen if the pages are all mlocked, or if they are all used by
 * device drivers (say, ZONE_DMA).  Or if they are all in use by hugetlb.
 * What we do is to detect the case where all pages in the zone have been
 * scanned twice and there has been zero successful reclaim.  Mark the zone as
 * dead and from now on, only perform a short scan.  Basically we're polling
 * the zone for when the problem goes away.
 *
 * kswapd scans the zones in the highmem->normal->dma direction.  It skips
 * zones which have free_pages > high_wmark_pages(zone), but once a zone is
 * found to have free_pages <= high_wmark_pages(zone), we scan that zone and the
 * lower zones regardless of the number of free pages in the lower zones. This
 * interoperates with the page allocator fallback scheme to ensure that aging
 * of pages is balanced across the zones.
 */
static unsigned long balance_pgdat(pg_data_t *pgdat, int order,
							int *classzone_idx)
{
	int i;
	int end_zone = 0;	/* Inclusive.  0 = ZONE_DMA */
	unsigned long nr_soft_reclaimed;
	unsigned long nr_soft_scanned;
	struct scan_control sc = {
		.gfp_mask = GFP_KERNEL,
		.order = order,
		.priority = DEF_PRIORITY,
		.may_writepage = !laptop_mode,
		.may_unmap = 1,
		.may_swap = 1,
	};
	count_vm_event(PAGEOUTRUN);

	do {
		unsigned long lru_pages = 0;
		unsigned long nr_attempted = 0;
		bool raise_priority = true;
		bool pgdat_needs_compaction = (order > 0);

		sc.nr_reclaimed = 0;

		/*
		 * Scan in the highmem->dma direction for the highest
		 * zone which needs scanning
		 */
		for (i = pgdat->nr_zones - 1; i >= 0; i--) {
			struct zone *zone = pgdat->node_zones + i;

			if (!populated_zone(zone))
				continue;

			if (sc.priority != DEF_PRIORITY &&
			    !zone_reclaimable(zone))
				continue;

			/*
			 * Do some background aging of the anon list, to give
			 * pages a chance to be referenced before reclaiming.
			 */
			age_active_anon(zone, &sc);

			/*
			 * If the number of buffer_heads in the machine
			 * exceeds the maximum allowed level and this node
			 * has a highmem zone, force kswapd to reclaim from
			 * it to relieve lowmem pressure.
			 */
			if (buffer_heads_over_limit && is_highmem_idx(i)) {
				end_zone = i;
				break;
			}

			if (!zone_balanced(zone, order, 0, 0)) {
				end_zone = i;
				break;
			} else {
				/*
				 * If balanced, clear the dirty and congested
				 * flags
				 */
				clear_bit(ZONE_CONGESTED, &zone->flags);
				clear_bit(ZONE_DIRTY, &zone->flags);
			}
		}

		if (i < 0)
			goto out;

		for (i = 0; i <= end_zone; i++) {
			struct zone *zone = pgdat->node_zones + i;

			if (!populated_zone(zone))
				continue;

			lru_pages += zone_reclaimable_pages(zone);

			/*
			 * If any zone is currently balanced then kswapd will
			 * not call compaction as it is expected that the
			 * necessary pages are already available.
			 */
			if (pgdat_needs_compaction &&
					zone_watermark_ok(zone, order,
						low_wmark_pages(zone),
						*classzone_idx, 0))
				pgdat_needs_compaction = false;
		}

		/*
		 * If we're getting trouble reclaiming, start doing writepage
		 * even in laptop mode.
		 */
		if (sc.priority < DEF_PRIORITY - 2)
			sc.may_writepage = 1;

		/*
		 * Now scan the zone in the dma->highmem direction, stopping
		 * at the last zone which needs scanning.
		 *
		 * We do this because the page allocator works in the opposite
		 * direction.  This prevents the page allocator from allocating
		 * pages behind kswapd's direction of progress, which would
		 * cause too much scanning of the lower zones.
		 */
		for (i = 0; i <= end_zone; i++) {
			struct zone *zone = pgdat->node_zones + i;

			if (!populated_zone(zone))
				continue;

			if (sc.priority != DEF_PRIORITY &&
			    !zone_reclaimable(zone))
				continue;

			sc.nr_scanned = 0;

			nr_soft_scanned = 0;
			/*
			 * Call soft limit reclaim before calling shrink_zone.
			 */
			nr_soft_reclaimed = mem_cgroup_soft_limit_reclaim(zone,
							order, sc.gfp_mask,
							&nr_soft_scanned);
			sc.nr_reclaimed += nr_soft_reclaimed;

			/*
			 * There should be no need to raise the scanning
			 * priority if enough pages are already being scanned
			 * that that high watermark would be met at 100%
			 * efficiency.
			 */
			if (kswapd_shrink_zone(zone, end_zone, &sc,
					lru_pages, &nr_attempted))
				raise_priority = false;
		}

		/*
		 * If the low watermark is met there is no need for processes
		 * to be throttled on pfmemalloc_wait as they should not be
		 * able to safely make forward progress. Wake them
		 */
		if (waitqueue_active(&pgdat->pfmemalloc_wait) &&
				pfmemalloc_watermark_ok(pgdat))
			wake_up(&pgdat->pfmemalloc_wait);

		/*
		 * Fragmentation may mean that the system cannot be rebalanced
		 * for high-order allocations in all zones. If twice the
		 * allocation size has been reclaimed and the zones are still
		 * not balanced then recheck the watermarks at order-0 to
		 * prevent kswapd reclaiming excessively. Assume that a
		 * process requested a high-order can direct reclaim/compact.
		 */
		if (order && sc.nr_reclaimed >= 2UL << order)
			order = sc.order = 0;

		/* Check if kswapd should be suspending */
		if (try_to_freeze() || kthread_should_stop())
			break;

		/*
		 * Compact if necessary and kswapd is reclaiming at least the
		 * high watermark number of pages as requsted
		 */
		if (pgdat_needs_compaction && sc.nr_reclaimed > nr_attempted)
			compact_pgdat(pgdat, order);

		/*
		 * Raise priority if scanning rate is too low or there was no
		 * progress in reclaiming pages
		 */
		if (raise_priority || !sc.nr_reclaimed)
			sc.priority--;
	} while (sc.priority >= 1 &&
		 !pgdat_balanced(pgdat, order, *classzone_idx));

out:
	/*
	 * Return the order we were reclaiming at so prepare_kswapd_sleep()
	 * makes a decision on the order we were last reclaiming at. However,
	 * if another caller entered the allocator slow path while kswapd
	 * was awake, order will remain at the higher level
	 */
	*classzone_idx = end_zone;
	return order;
}

static void kswapd_try_to_sleep(pg_data_t *pgdat, int order, int classzone_idx)
{
	long remaining = 0;
	DEFINE_WAIT(wait);

	if (freezing(current) || kthread_should_stop())
		return;

	prepare_to_wait(&pgdat->kswapd_wait, &wait, TASK_INTERRUPTIBLE);

	/* Try to sleep for a short interval */
	if (prepare_kswapd_sleep(pgdat, order, remaining, classzone_idx)) {
		remaining = schedule_timeout(HZ/10);
		finish_wait(&pgdat->kswapd_wait, &wait);
		prepare_to_wait(&pgdat->kswapd_wait, &wait, TASK_INTERRUPTIBLE);
	}

	/*
	 * After a short sleep, check if it was a premature sleep. If not, then
	 * go fully to sleep until explicitly woken up.
	 */
	if (prepare_kswapd_sleep(pgdat, order, remaining, classzone_idx)) {
		trace_mm_vmscan_kswapd_sleep(pgdat->node_id);

		/*
		 * vmstat counters are not perfectly accurate and the estimated
		 * value for counters such as NR_FREE_PAGES can deviate from the
		 * true value by nr_online_cpus * threshold. To avoid the zone
		 * watermarks being breached while under pressure, we reduce the
		 * per-cpu vmstat threshold while kswapd is awake and restore
		 * them before going back to sleep.
		 */
		set_pgdat_percpu_threshold(pgdat, calculate_normal_threshold);

		/*
		 * Compaction records what page blocks it recently failed to
		 * isolate pages from and skips them in the future scanning.
		 * When kswapd is going to sleep, it is reasonable to assume
		 * that pages and compaction may succeed so reset the cache.
		 */
		reset_isolation_suitable(pgdat);

		if (!kthread_should_stop())
			schedule();

		set_pgdat_percpu_threshold(pgdat, calculate_pressure_threshold);
	} else {
		if (remaining)
			count_vm_event(KSWAPD_LOW_WMARK_HIT_QUICKLY);
		else
			count_vm_event(KSWAPD_HIGH_WMARK_HIT_QUICKLY);
	}
	finish_wait(&pgdat->kswapd_wait, &wait);
}

/*
 * The background pageout daemon, started as a kernel thread
 * from the init process.
 *
 * This basically trickles out pages so that we have _some_
 * free memory available even if there is no other activity
 * that frees anything up. This is needed for things like routing
 * etc, where we otherwise might have all activity going on in
 * asynchronous contexts that cannot page things out.
 *
 * If there are applications that are active memory-allocators
 * (most normal use), this basically shouldn't matter.
 */
static int kswapd(void *p)
{
	unsigned long order, new_order;
	unsigned balanced_order;
	int classzone_idx, new_classzone_idx;
	int balanced_classzone_idx;
	pg_data_t *pgdat = (pg_data_t*)p;
	struct task_struct *tsk = current;

	struct reclaim_state reclaim_state = {
		.reclaimed_slab = 0,
	};
	const struct cpumask *cpumask = cpumask_of_node(pgdat->node_id);

	lockdep_set_current_reclaim_state(GFP_KERNEL);

	if (!cpumask_empty(cpumask))
		set_cpus_allowed_ptr(tsk, cpumask);
	current->reclaim_state = &reclaim_state;

	/*
	 * Tell the memory management that we're a "memory allocator",
	 * and that if we need more memory we should get access to it
	 * regardless (see "__alloc_pages()"). "kswapd" should
	 * never get caught in the normal page freeing logic.
	 *
	 * (Kswapd normally doesn't need memory anyway, but sometimes
	 * you need a small amount of memory in order to be able to
	 * page out something else, and this flag essentially protects
	 * us from recursively trying to free more memory as we're
	 * trying to free the first piece of memory in the first place).
	 */
	tsk->flags |= PF_MEMALLOC | PF_SWAPWRITE | PF_KSWAPD;
	set_freezable();

	order = new_order = 0;
	balanced_order = 0;
	classzone_idx = new_classzone_idx = pgdat->nr_zones - 1;
	balanced_classzone_idx = classzone_idx;
	for ( ; ; ) {
		bool ret;

		/*
		 * If the last balance_pgdat was unsuccessful it's unlikely a
		 * new request of a similar or harder type will succeed soon
		 * so consider going to sleep on the basis we reclaimed at
		 */
		if (balanced_classzone_idx >= new_classzone_idx &&
					balanced_order == new_order) {
			new_order = pgdat->kswapd_max_order;
			new_classzone_idx = pgdat->classzone_idx;
			pgdat->kswapd_max_order =  0;
			pgdat->classzone_idx = pgdat->nr_zones - 1;
		}

		if (order < new_order || classzone_idx > new_classzone_idx) {
			/*
			 * Don't sleep if someone wants a larger 'order'
			 * allocation or has tigher zone constraints
			 */
			order = new_order;
			classzone_idx = new_classzone_idx;
		} else {
			kswapd_try_to_sleep(pgdat, balanced_order,
						balanced_classzone_idx);
			order = pgdat->kswapd_max_order;
			classzone_idx = pgdat->classzone_idx;
			new_order = order;
			new_classzone_idx = classzone_idx;
			pgdat->kswapd_max_order = 0;
			pgdat->classzone_idx = pgdat->nr_zones - 1;
		}

		ret = try_to_freeze();
		if (kthread_should_stop())
			break;

		/*
		 * We can speed up thawing tasks if we don't call balance_pgdat
		 * after returning from the refrigerator
		 */
		if (!ret) {
			trace_mm_vmscan_kswapd_wake(pgdat->node_id, order);
			balanced_classzone_idx = classzone_idx;
			balanced_order = balance_pgdat(pgdat, order,
						&balanced_classzone_idx);
		}
	}

	tsk->flags &= ~(PF_MEMALLOC | PF_SWAPWRITE | PF_KSWAPD);
	current->reclaim_state = NULL;
	lockdep_clear_current_reclaim_state();

	return 0;
}

/*
 * A zone is low on free memory, so wake its kswapd task to service it.
 */
void wakeup_kswapd(struct zone *zone, int order, enum zone_type classzone_idx)
{
	pg_data_t *pgdat;

	if (!populated_zone(zone))
		return;

	if (!cpuset_zone_allowed_hardwall(zone, GFP_KERNEL))
		return;
	pgdat = zone->zone_pgdat;
	if (pgdat->kswapd_max_order < order) {
		pgdat->kswapd_max_order = order;
		pgdat->classzone_idx = min(pgdat->classzone_idx, classzone_idx);
	}
	if (!waitqueue_active(&pgdat->kswapd_wait))
		return;
	if (zone_balanced(zone, order, 0, 0))
		return;

	trace_mm_vmscan_wakeup_kswapd(pgdat->node_id, zone_idx(zone), order);
	wake_up_interruptible(&pgdat->kswapd_wait);
}

#ifdef CONFIG_HIBERNATION
/*
 * Try to free `nr_to_reclaim' of memory, system-wide, and return the number of
 * freed pages.
 *
 * Rather than trying to age LRUs the aim is to preserve the overall
 * LRU order by reclaiming preferentially
 * inactive > active > active referenced > active mapped
 */
unsigned long shrink_all_memory(unsigned long nr_to_reclaim)
{
	struct reclaim_state reclaim_state;
	struct scan_control sc = {
		.nr_to_reclaim = nr_to_reclaim,
		.gfp_mask = GFP_HIGHUSER_MOVABLE,
		.priority = DEF_PRIORITY,
		.may_writepage = 1,
		.may_unmap = 1,
		.may_swap = 1,
		.hibernation_mode = 1,
	};
	struct zonelist *zonelist = node_zonelist(numa_node_id(), sc.gfp_mask);
	struct task_struct *p = current;
	unsigned long nr_reclaimed;

	p->flags |= PF_MEMALLOC;
	lockdep_set_current_reclaim_state(sc.gfp_mask);
	reclaim_state.reclaimed_slab = 0;
	p->reclaim_state = &reclaim_state;

	nr_reclaimed = do_try_to_free_pages(zonelist, &sc);

	p->reclaim_state = NULL;
	lockdep_clear_current_reclaim_state();
	p->flags &= ~PF_MEMALLOC;

	return nr_reclaimed;
}
#endif /* CONFIG_HIBERNATION */

/* It's optimal to keep kswapds on the same CPUs as their memory, but
   not required for correctness.  So if the last cpu in a node goes
   away, we get changed to run anywhere: as the first one comes back,
   restore their cpu bindings. */
static int cpu_callback(struct notifier_block *nfb, unsigned long action,
			void *hcpu)
{
	int nid;

	if (action == CPU_ONLINE || action == CPU_ONLINE_FROZEN) {
		for_each_node_state(nid, N_MEMORY) {
			pg_data_t *pgdat = NODE_DATA(nid);
			const struct cpumask *mask;

			mask = cpumask_of_node(pgdat->node_id);

			if (cpumask_any_and(cpu_online_mask, mask) < nr_cpu_ids)
				/* One of our CPUs online: restore mask */
				set_cpus_allowed_ptr(pgdat->kswapd, mask);
		}
	}
	return NOTIFY_OK;
}

/*
 * This kswapd start function will be called by init and node-hot-add.
 * On node-hot-add, kswapd will moved to proper cpus if cpus are hot-added.
 */
int kswapd_run(int nid)
{
	pg_data_t *pgdat = NODE_DATA(nid);
	int ret = 0;

	if (pgdat->kswapd)
		return 0;

	pgdat->kswapd = kthread_run(kswapd, pgdat, "kswapd%d", nid);
	if (IS_ERR(pgdat->kswapd)) {
		/* failure at boot is fatal */
		BUG_ON(system_state == SYSTEM_BOOTING);
		pr_err("Failed to start kswapd on node %d\n", nid);
		ret = PTR_ERR(pgdat->kswapd);
		pgdat->kswapd = NULL;
	}
	return ret;
}

/*
 * Called by memory hotplug when all memory in a node is offlined.  Caller must
 * hold mem_hotplug_begin/end().
 */
void kswapd_stop(int nid)
{
	struct task_struct *kswapd = NODE_DATA(nid)->kswapd;

	if (kswapd) {
		kthread_stop(kswapd);
		NODE_DATA(nid)->kswapd = NULL;
	}
}

static int __init kswapd_init(void)
{
	int nid;

	swap_setup();
	for_each_node_state(nid, N_MEMORY)
 		kswapd_run(nid);
	hotcpu_notifier(cpu_callback, 0);
	return 0;
}

module_init(kswapd_init)

#ifdef CONFIG_NUMA
/*
 * Zone reclaim mode
 *
 * If non-zero call zone_reclaim when the number of free pages falls below
 * the watermarks.
 */
int zone_reclaim_mode __read_mostly;

#define RECLAIM_OFF 0
#define RECLAIM_ZONE (1<<0)	/* Run shrink_inactive_list on the zone */
#define RECLAIM_WRITE (1<<1)	/* Writeout pages during reclaim */
#define RECLAIM_SWAP (1<<2)	/* Swap pages out during reclaim */

/*
 * Priority for ZONE_RECLAIM. This determines the fraction of pages
 * of a node considered for each zone_reclaim. 4 scans 1/16th of
 * a zone.
 */
#define ZONE_RECLAIM_PRIORITY 4

/*
 * Percentage of pages in a zone that must be unmapped for zone_reclaim to
 * occur.
 */
int sysctl_min_unmapped_ratio = 1;

/*
 * If the number of slab pages in a zone grows beyond this percentage then
 * slab reclaim needs to occur.
 */
int sysctl_min_slab_ratio = 5;

static inline unsigned long zone_unmapped_file_pages(struct zone *zone)
{
	unsigned long file_mapped = zone_page_state(zone, NR_FILE_MAPPED);
	unsigned long file_lru = zone_page_state(zone, NR_INACTIVE_FILE) +
		zone_page_state(zone, NR_ACTIVE_FILE);

	/*
	 * It's possible for there to be more file mapped pages than
	 * accounted for by the pages on the file LRU lists because
	 * tmpfs pages accounted for as ANON can also be FILE_MAPPED
	 */
	return (file_lru > file_mapped) ? (file_lru - file_mapped) : 0;
}

/* Work out how many page cache pages we can reclaim in this reclaim_mode */
static long zone_pagecache_reclaimable(struct zone *zone)
{
	long nr_pagecache_reclaimable;
	long delta = 0;

	/*
	 * If RECLAIM_SWAP is set, then all file pages are considered
	 * potentially reclaimable. Otherwise, we have to worry about
	 * pages like swapcache and zone_unmapped_file_pages() provides
	 * a better estimate
	 */
	if (zone_reclaim_mode & RECLAIM_SWAP)
		nr_pagecache_reclaimable = zone_page_state(zone, NR_FILE_PAGES);
	else
		nr_pagecache_reclaimable = zone_unmapped_file_pages(zone);

	/* If we can't clean pages, remove dirty pages from consideration */
	if (!(zone_reclaim_mode & RECLAIM_WRITE))
		delta += zone_page_state(zone, NR_FILE_DIRTY);

	/* Watch for any possible underflows due to delta */
	if (unlikely(delta > nr_pagecache_reclaimable))
		delta = nr_pagecache_reclaimable;

	return nr_pagecache_reclaimable - delta;
}

/*
 * Try to free up some pages from this zone through reclaim.
 */
static int __zone_reclaim(struct zone *zone, gfp_t gfp_mask, unsigned int order)
{
	/* Minimum pages needed in order to stay on node */
	const unsigned long nr_pages = 1 << order;
	struct task_struct *p = current;
	struct reclaim_state reclaim_state;
	struct scan_control sc = {
		.nr_to_reclaim = max(nr_pages, SWAP_CLUSTER_MAX),
		.gfp_mask = (gfp_mask = memalloc_noio_flags(gfp_mask)),
		.order = order,
		.priority = ZONE_RECLAIM_PRIORITY,
		.may_writepage = !!(zone_reclaim_mode & RECLAIM_WRITE),
		.may_unmap = !!(zone_reclaim_mode & RECLAIM_SWAP),
		.may_swap = 1,
	};
	struct shrink_control shrink = {
		.gfp_mask = sc.gfp_mask,
	};
	unsigned long nr_slab_pages0, nr_slab_pages1;

	cond_resched();
	/*
	 * We need to be able to allocate from the reserves for RECLAIM_SWAP
	 * and we also need to be able to write out pages for RECLAIM_WRITE
	 * and RECLAIM_SWAP.
	 */
	p->flags |= PF_MEMALLOC | PF_SWAPWRITE;
	lockdep_set_current_reclaim_state(gfp_mask);
	reclaim_state.reclaimed_slab = 0;
	p->reclaim_state = &reclaim_state;

	if (zone_pagecache_reclaimable(zone) > zone->min_unmapped_pages) {
		/*
		 * Free memory by calling shrink zone with increasing
		 * priorities until we have enough memory freed.
		 */
		do {
			shrink_zone(zone, &sc);
		} while (sc.nr_reclaimed < nr_pages && --sc.priority >= 0);
	}

	nr_slab_pages0 = zone_page_state(zone, NR_SLAB_RECLAIMABLE);
	if (nr_slab_pages0 > zone->min_slab_pages) {
		/*
		 * shrink_slab() does not currently allow us to determine how
		 * many pages were freed in this zone. So we take the current
		 * number of slab pages and shake the slab until it is reduced
		 * by the same nr_pages that we used for reclaiming unmapped
		 * pages.
		 */
		nodes_clear(shrink.nodes_to_scan);
		node_set(zone_to_nid(zone), shrink.nodes_to_scan);
		for (;;) {
			unsigned long lru_pages = zone_reclaimable_pages(zone);

			/* No reclaimable slab or very low memory pressure */
			if (!shrink_slab(&shrink, sc.nr_scanned, lru_pages))
				break;

			/* Freed enough memory */
			nr_slab_pages1 = zone_page_state(zone,
							NR_SLAB_RECLAIMABLE);
			if (nr_slab_pages1 + nr_pages <= nr_slab_pages0)
				break;
		}

		/*
		 * Update nr_reclaimed by the number of slab pages we
		 * reclaimed from this zone.
		 */
		nr_slab_pages1 = zone_page_state(zone, NR_SLAB_RECLAIMABLE);
		if (nr_slab_pages1 < nr_slab_pages0)
			sc.nr_reclaimed += nr_slab_pages0 - nr_slab_pages1;
	}

	p->reclaim_state = NULL;
	current->flags &= ~(PF_MEMALLOC | PF_SWAPWRITE);
	lockdep_clear_current_reclaim_state();
	return sc.nr_reclaimed >= nr_pages;
}

int zone_reclaim(struct zone *zone, gfp_t gfp_mask, unsigned int order)
{
	int node_id;
	int ret;

	/*
	 * Zone reclaim reclaims unmapped file backed pages and
	 * slab pages if we are over the defined limits.
	 *
	 * A small portion of unmapped file backed pages is needed for
	 * file I/O otherwise pages read by file I/O will be immediately
	 * thrown out if the zone is overallocated. So we do not reclaim
	 * if less than a specified percentage of the zone is used by
	 * unmapped file backed pages.
	 */
	if (zone_pagecache_reclaimable(zone) <= zone->min_unmapped_pages &&
	    zone_page_state(zone, NR_SLAB_RECLAIMABLE) <= zone->min_slab_pages)
		return ZONE_RECLAIM_FULL;

	if (!zone_reclaimable(zone))
		return ZONE_RECLAIM_FULL;

	/*
	 * Do not scan if the allocation should not be delayed.
	 */
	if (!(gfp_mask & __GFP_WAIT) || (current->flags & PF_MEMALLOC))
		return ZONE_RECLAIM_NOSCAN;

	/*
	 * Only run zone reclaim on the local zone or on zones that do not
	 * have associated processors. This will favor the local processor
	 * over remote processors and spread off node memory allocations
	 * as wide as possible.
	 */
	node_id = zone_to_nid(zone);
	if (node_state(node_id, N_CPU) && node_id != numa_node_id())
		return ZONE_RECLAIM_NOSCAN;

	if (test_and_set_bit(ZONE_RECLAIM_LOCKED, &zone->flags))
		return ZONE_RECLAIM_NOSCAN;

	ret = __zone_reclaim(zone, gfp_mask, order);
	clear_bit(ZONE_RECLAIM_LOCKED, &zone->flags);

	if (!ret)
		count_vm_event(PGSCAN_ZONE_RECLAIM_FAILED);

	return ret;
}
#endif

/*
 * page_evictable - test whether a page is evictable
 * @page: the page to test
 *
 * Test whether page is evictable--i.e., should be placed on active/inactive
 * lists vs unevictable list.
 *
 * Reasons page might not be evictable:
 * (1) page's mapping marked unevictable
 * (2) page is part of an mlocked VMA
 *
 */
int page_evictable(struct page *page)
{
	return !mapping_unevictable(page_mapping(page)) && !PageMlocked(page);
}

#ifdef CONFIG_SHMEM
/**
 * check_move_unevictable_pages - check pages for evictability and move to appropriate zone lru list
 * @pages:	array of pages to check
 * @nr_pages:	number of pages to check
 *
 * Checks pages for evictability and moves them to the appropriate lru list.
 *
 * This function is only used for SysV IPC SHM_UNLOCK.
 */
void check_move_unevictable_pages(struct page **pages, int nr_pages)
{
	struct lruvec *lruvec;
	struct zone *zone = NULL;
	int pgscanned = 0;
	int pgrescued = 0;
	int i;

	for (i = 0; i < nr_pages; i++) {
		struct page *page = pages[i];
		struct zone *pagezone;

		pgscanned++;
		pagezone = page_zone(page);
		if (pagezone != zone) {
			if (zone)
				spin_unlock_irq(&zone->lru_lock);
			zone = pagezone;
			spin_lock_irq(&zone->lru_lock);
		}
		lruvec = mem_cgroup_page_lruvec(page, zone);

		if (!PageLRU(page) || !PageUnevictable(page))
			continue;

		if (page_evictable(page)) {
			enum lru_list lru = page_lru_base_type(page);

			VM_BUG_ON_PAGE(PageActive(page), page);
			ClearPageUnevictable(page);
			del_page_from_lru_list(page, lruvec, LRU_UNEVICTABLE);
			add_page_to_lru_list(page, lruvec, lru);
			pgrescued++;
		}
	}

	if (zone) {
		__count_vm_events(UNEVICTABLE_PGRESCUED, pgrescued);
		__count_vm_events(UNEVICTABLE_PGSCANNED, pgscanned);
		spin_unlock_irq(&zone->lru_lock);
	}
}
#endif /* CONFIG_SHMEM */<|MERGE_RESOLUTION|>--- conflicted
+++ resolved
@@ -2449,35 +2449,8 @@
 			/* need some check for avoid more shrink_zone() */
 		}
 
-<<<<<<< HEAD
-		shrink_zone(zone, sc);
-	}
-
-	return aborted_reclaim;
-}
-
-static unsigned long zone_reclaimable_pages(struct zone *zone)
-{
-	int nr;
-
-	nr = zone_page_state(zone, NR_ACTIVE_FILE) +
-	     zone_page_state(zone, NR_INACTIVE_FILE);
-
-	if (get_nr_swap_pages() > 0)
-		nr += zone_page_state(zone, NR_ACTIVE_ANON) +
-		      zone_page_state(zone, NR_INACTIVE_ANON);
-
-	return nr;
-}
-
-static bool zone_reclaimable(struct zone *zone)
-{
-	return zone->pages_scanned < zone_reclaimable_pages(zone) * 6;
-}
-=======
 		if (shrink_zone(zone, sc))
 			reclaimable = true;
->>>>>>> fc14f9c1
 
 		if (global_reclaim(sc) &&
 		    !reclaimable && zone_reclaimable(zone))
