/*
 *  linux/mm/memory.c
 *
 *  Copyright (C) 1991, 1992, 1993, 1994  Linus Torvalds
 */

/*
 * demand-loading started 01.12.91 - seems it is high on the list of
 * things wanted, and it should be easy to implement. - Linus
 */

/*
 * Ok, demand-loading was easy, shared pages a little bit tricker. Shared
 * pages started 02.12.91, seems to work. - Linus.
 *
 * Tested sharing by executing about 30 /bin/sh: under the old kernel it
 * would have taken more than the 6M I have free, but it worked well as
 * far as I could see.
 *
 * Also corrected some "invalidate()"s - I wasn't doing enough of them.
 */

/*
 * Real VM (paging to/from disk) started 18.12.91. Much more work and
 * thought has to go into this. Oh, well..
 * 19.12.91  -  works, somewhat. Sometimes I get faults, don't know why.
 *		Found it. Everything seems to work now.
 * 20.12.91  -  Ok, making the swap-device changeable like the root.
 */

/*
 * 05.04.94  -  Multi-page memory management added for v1.1.
 * 		Idea by Alex Bligh (alex@cconcepts.co.uk)
 *
 * 16.07.99  -  Support of BIGMEM added by Gerhard Wichert, Siemens AG
 *		(Gerhard.Wichert@pdb.siemens.de)
 *
 * Aug/Sep 2004 Changed to four level page tables (Andi Kleen)
 */

#include <linux/kernel_stat.h>
#include <linux/mm.h>
#include <linux/hugetlb.h>
#include <linux/mman.h>
#include <linux/swap.h>
#include <linux/highmem.h>
#include <linux/pagemap.h>
#include <linux/ksm.h>
#include <linux/rmap.h>
#include <linux/export.h>
#include <linux/delayacct.h>
#include <linux/init.h>
#include <linux/writeback.h>
#include <linux/memcontrol.h>
#include <linux/mmu_notifier.h>
#include <linux/kallsyms.h>
#include <linux/swapops.h>
#include <linux/elf.h>
#include <linux/gfp.h>
#include <linux/migrate.h>
#include <linux/string.h>
#include <linux/dma-debug.h>
#include <linux/debugfs.h>
#include <linux/userfaultfd_k.h>

#include <asm/io.h>
#include <asm/pgalloc.h>
#include <asm/uaccess.h>
#include <asm/tlb.h>
#include <asm/tlbflush.h>
#include <asm/pgtable.h>

#include "internal.h"

#ifdef LAST_CPUPID_NOT_IN_PAGE_FLAGS
#warning Unfortunate NUMA and NUMA Balancing config, growing page-frame for last_cpupid.
#endif

#ifndef CONFIG_NEED_MULTIPLE_NODES
/* use the per-pgdat data instead for discontigmem - mbligh */
unsigned long max_mapnr;
struct page *mem_map;

EXPORT_SYMBOL(max_mapnr);
EXPORT_SYMBOL(mem_map);
#endif

/*
 * A number of key systems in x86 including ioremap() rely on the assumption
 * that high_memory defines the upper bound on direct map memory, then end
 * of ZONE_NORMAL.  Under CONFIG_DISCONTIG this means that max_low_pfn and
 * highstart_pfn must be the same; there must be no gap between ZONE_NORMAL
 * and ZONE_HIGHMEM.
 */
void * high_memory;

EXPORT_SYMBOL(high_memory);

/*
 * Randomize the address space (stacks, mmaps, brk, etc.).
 *
 * ( When CONFIG_COMPAT_BRK=y we exclude brk from randomization,
 *   as ancient (libc5 based) binaries can segfault. )
 */
int randomize_va_space __read_mostly =
#ifdef CONFIG_COMPAT_BRK
					1;
#else
					2;
#endif

static int __init disable_randmaps(char *s)
{
	randomize_va_space = 0;
	return 1;
}
__setup("norandmaps", disable_randmaps);

unsigned long zero_pfn __read_mostly;
unsigned long highest_memmap_pfn __read_mostly;

EXPORT_SYMBOL(zero_pfn);

/*
 * CONFIG_MMU architectures set up ZERO_PAGE in their paging_init()
 */
static int __init init_zero_pfn(void)
{
	zero_pfn = page_to_pfn(ZERO_PAGE(0));
	return 0;
}
core_initcall(init_zero_pfn);


#if defined(SPLIT_RSS_COUNTING)

void sync_mm_rss(struct mm_struct *mm)
{
	int i;

	for (i = 0; i < NR_MM_COUNTERS; i++) {
		if (current->rss_stat.count[i]) {
			add_mm_counter(mm, i, current->rss_stat.count[i]);
			current->rss_stat.count[i] = 0;
		}
	}
	current->rss_stat.events = 0;
}

static void add_mm_counter_fast(struct mm_struct *mm, int member, int val)
{
	struct task_struct *task = current;

	if (likely(task->mm == mm))
		task->rss_stat.count[member] += val;
	else
		add_mm_counter(mm, member, val);
}
#define inc_mm_counter_fast(mm, member) add_mm_counter_fast(mm, member, 1)
#define dec_mm_counter_fast(mm, member) add_mm_counter_fast(mm, member, -1)

/* sync counter once per 64 page faults */
#define TASK_RSS_EVENTS_THRESH	(64)
static void check_sync_rss_stat(struct task_struct *task)
{
	if (unlikely(task != current))
		return;
	if (unlikely(task->rss_stat.events++ > TASK_RSS_EVENTS_THRESH))
		sync_mm_rss(task->mm);
}
#else /* SPLIT_RSS_COUNTING */

#define inc_mm_counter_fast(mm, member) inc_mm_counter(mm, member)
#define dec_mm_counter_fast(mm, member) dec_mm_counter(mm, member)

static void check_sync_rss_stat(struct task_struct *task)
{
}

#endif /* SPLIT_RSS_COUNTING */

#ifdef HAVE_GENERIC_MMU_GATHER

static bool tlb_next_batch(struct mmu_gather *tlb)
{
	struct mmu_gather_batch *batch;

	batch = tlb->active;
	if (batch->next) {
		tlb->active = batch->next;
		return true;
	}

	if (tlb->batch_count == MAX_GATHER_BATCH_COUNT)
		return false;

	batch = (void *)__get_free_pages(GFP_NOWAIT | __GFP_NOWARN, 0);
	if (!batch)
		return false;

	tlb->batch_count++;
	batch->next = NULL;
	batch->nr   = 0;
	batch->max  = MAX_GATHER_BATCH;

	tlb->active->next = batch;
	tlb->active = batch;

	return true;
}

/* tlb_gather_mmu
 *	Called to initialize an (on-stack) mmu_gather structure for page-table
 *	tear-down from @mm. The @fullmm argument is used when @mm is without
 *	users and we're going to destroy the full address space (exit/execve).
 */
void tlb_gather_mmu(struct mmu_gather *tlb, struct mm_struct *mm, unsigned long start, unsigned long end)
{
	tlb->mm = mm;

	/* Is it from 0 to ~0? */
	tlb->fullmm     = !(start | (end+1));
	tlb->need_flush_all = 0;
	tlb->local.next = NULL;
	tlb->local.nr   = 0;
	tlb->local.max  = ARRAY_SIZE(tlb->__pages);
	tlb->active     = &tlb->local;
	tlb->batch_count = 0;

#ifdef CONFIG_HAVE_RCU_TABLE_FREE
	tlb->batch = NULL;
#endif

	__tlb_reset_range(tlb);
}

static void tlb_flush_mmu_tlbonly(struct mmu_gather *tlb)
{
	if (!tlb->end)
		return;

	tlb_flush(tlb);
	mmu_notifier_invalidate_range(tlb->mm, tlb->start, tlb->end);
#ifdef CONFIG_HAVE_RCU_TABLE_FREE
	tlb_table_flush(tlb);
#endif
	__tlb_reset_range(tlb);
}

static void tlb_flush_mmu_free(struct mmu_gather *tlb)
{
	struct mmu_gather_batch *batch;

	for (batch = &tlb->local; batch && batch->nr; batch = batch->next) {
		free_pages_and_swap_cache(batch->pages, batch->nr);
		batch->nr = 0;
	}
	tlb->active = &tlb->local;
}

void tlb_flush_mmu(struct mmu_gather *tlb)
{
	tlb_flush_mmu_tlbonly(tlb);
	tlb_flush_mmu_free(tlb);
}

/* tlb_finish_mmu
 *	Called at the end of the shootdown operation to free up any resources
 *	that were required.
 */
void tlb_finish_mmu(struct mmu_gather *tlb, unsigned long start, unsigned long end)
{
	struct mmu_gather_batch *batch, *next;

	tlb_flush_mmu(tlb);

	/* keep the page table cache within bounds */
	check_pgt_cache();

	for (batch = tlb->local.next; batch; batch = next) {
		next = batch->next;
		free_pages((unsigned long)batch, 0);
	}
	tlb->local.next = NULL;
}

/* __tlb_remove_page
 *	Must perform the equivalent to __free_pte(pte_get_and_clear(ptep)), while
 *	handling the additional races in SMP caused by other CPUs caching valid
 *	mappings in their TLBs. Returns the number of free page slots left.
 *	When out of page slots we must call tlb_flush_mmu().
 */
int __tlb_remove_page(struct mmu_gather *tlb, struct page *page)
{
	struct mmu_gather_batch *batch;

	VM_BUG_ON(!tlb->end);

	batch = tlb->active;
	batch->pages[batch->nr++] = page;
	if (batch->nr == batch->max) {
		if (!tlb_next_batch(tlb))
			return 0;
		batch = tlb->active;
	}
	VM_BUG_ON_PAGE(batch->nr > batch->max, page);

	return batch->max - batch->nr;
}

#endif /* HAVE_GENERIC_MMU_GATHER */

#ifdef CONFIG_HAVE_RCU_TABLE_FREE

/*
 * See the comment near struct mmu_table_batch.
 */

static void tlb_remove_table_smp_sync(void *arg)
{
	/* Simply deliver the interrupt */
}

static void tlb_remove_table_one(void *table)
{
	/*
	 * This isn't an RCU grace period and hence the page-tables cannot be
	 * assumed to be actually RCU-freed.
	 *
	 * It is however sufficient for software page-table walkers that rely on
	 * IRQ disabling. See the comment near struct mmu_table_batch.
	 */
	smp_call_function(tlb_remove_table_smp_sync, NULL, 1);
	__tlb_remove_table(table);
}

static void tlb_remove_table_rcu(struct rcu_head *head)
{
	struct mmu_table_batch *batch;
	int i;

	batch = container_of(head, struct mmu_table_batch, rcu);

	for (i = 0; i < batch->nr; i++)
		__tlb_remove_table(batch->tables[i]);

	free_page((unsigned long)batch);
}

void tlb_table_flush(struct mmu_gather *tlb)
{
	struct mmu_table_batch **batch = &tlb->batch;

	if (*batch) {
		call_rcu_sched(&(*batch)->rcu, tlb_remove_table_rcu);
		*batch = NULL;
	}
}

void tlb_remove_table(struct mmu_gather *tlb, void *table)
{
	struct mmu_table_batch **batch = &tlb->batch;

	/*
	 * When there's less then two users of this mm there cannot be a
	 * concurrent page-table walk.
	 */
	if (atomic_read(&tlb->mm->mm_users) < 2) {
		__tlb_remove_table(table);
		return;
	}

	if (*batch == NULL) {
		*batch = (struct mmu_table_batch *)__get_free_page(GFP_NOWAIT | __GFP_NOWARN);
		if (*batch == NULL) {
			tlb_remove_table_one(table);
			return;
		}
		(*batch)->nr = 0;
	}
	(*batch)->tables[(*batch)->nr++] = table;
	if ((*batch)->nr == MAX_TABLE_BATCH)
		tlb_table_flush(tlb);
}

#endif /* CONFIG_HAVE_RCU_TABLE_FREE */

/*
 * Note: this doesn't free the actual pages themselves. That
 * has been handled earlier when unmapping all the memory regions.
 */
static void free_pte_range(struct mmu_gather *tlb, pmd_t *pmd,
			   unsigned long addr)
{
	pgtable_t token = pmd_pgtable(*pmd);
	pmd_clear(pmd);
	pte_free_tlb(tlb, token, addr);
	atomic_long_dec(&tlb->mm->nr_ptes);
}

static inline void free_pmd_range(struct mmu_gather *tlb, pud_t *pud,
				unsigned long addr, unsigned long end,
				unsigned long floor, unsigned long ceiling)
{
	pmd_t *pmd;
	unsigned long next;
	unsigned long start;

	start = addr;
	pmd = pmd_offset(pud, addr);
	do {
		next = pmd_addr_end(addr, end);
		if (pmd_none_or_clear_bad(pmd))
			continue;
		free_pte_range(tlb, pmd, addr);
	} while (pmd++, addr = next, addr != end);

	start &= PUD_MASK;
	if (start < floor)
		return;
	if (ceiling) {
		ceiling &= PUD_MASK;
		if (!ceiling)
			return;
	}
	if (end - 1 > ceiling - 1)
		return;

	pmd = pmd_offset(pud, start);
	pud_clear(pud);
	pmd_free_tlb(tlb, pmd, start);
	mm_dec_nr_pmds(tlb->mm);
}

static inline void free_pud_range(struct mmu_gather *tlb, pgd_t *pgd,
				unsigned long addr, unsigned long end,
				unsigned long floor, unsigned long ceiling)
{
	pud_t *pud;
	unsigned long next;
	unsigned long start;

	start = addr;
	pud = pud_offset(pgd, addr);
	do {
		next = pud_addr_end(addr, end);
		if (pud_none_or_clear_bad(pud))
			continue;
		free_pmd_range(tlb, pud, addr, next, floor, ceiling);
	} while (pud++, addr = next, addr != end);

	start &= PGDIR_MASK;
	if (start < floor)
		return;
	if (ceiling) {
		ceiling &= PGDIR_MASK;
		if (!ceiling)
			return;
	}
	if (end - 1 > ceiling - 1)
		return;

	pud = pud_offset(pgd, start);
	pgd_clear(pgd);
	pud_free_tlb(tlb, pud, start);
}

/*
 * This function frees user-level page tables of a process.
 */
void free_pgd_range(struct mmu_gather *tlb,
			unsigned long addr, unsigned long end,
			unsigned long floor, unsigned long ceiling)
{
	pgd_t *pgd;
	unsigned long next;

	/*
	 * The next few lines have given us lots of grief...
	 *
	 * Why are we testing PMD* at this top level?  Because often
	 * there will be no work to do at all, and we'd prefer not to
	 * go all the way down to the bottom just to discover that.
	 *
	 * Why all these "- 1"s?  Because 0 represents both the bottom
	 * of the address space and the top of it (using -1 for the
	 * top wouldn't help much: the masks would do the wrong thing).
	 * The rule is that addr 0 and floor 0 refer to the bottom of
	 * the address space, but end 0 and ceiling 0 refer to the top
	 * Comparisons need to use "end - 1" and "ceiling - 1" (though
	 * that end 0 case should be mythical).
	 *
	 * Wherever addr is brought up or ceiling brought down, we must
	 * be careful to reject "the opposite 0" before it confuses the
	 * subsequent tests.  But what about where end is brought down
	 * by PMD_SIZE below? no, end can't go down to 0 there.
	 *
	 * Whereas we round start (addr) and ceiling down, by different
	 * masks at different levels, in order to test whether a table
	 * now has no other vmas using it, so can be freed, we don't
	 * bother to round floor or end up - the tests don't need that.
	 */

	addr &= PMD_MASK;
	if (addr < floor) {
		addr += PMD_SIZE;
		if (!addr)
			return;
	}
	if (ceiling) {
		ceiling &= PMD_MASK;
		if (!ceiling)
			return;
	}
	if (end - 1 > ceiling - 1)
		end -= PMD_SIZE;
	if (addr > end - 1)
		return;

	pgd = pgd_offset(tlb->mm, addr);
	do {
		next = pgd_addr_end(addr, end);
		if (pgd_none_or_clear_bad(pgd))
			continue;
		free_pud_range(tlb, pgd, addr, next, floor, ceiling);
	} while (pgd++, addr = next, addr != end);
}

void free_pgtables(struct mmu_gather *tlb, struct vm_area_struct *vma,
		unsigned long floor, unsigned long ceiling)
{
	while (vma) {
		struct vm_area_struct *next = vma->vm_next;
		unsigned long addr = vma->vm_start;

		/*
		 * Hide vma from rmap and truncate_pagecache before freeing
		 * pgtables
		 */
		unlink_anon_vmas(vma);
		unlink_file_vma(vma);

		if (is_vm_hugetlb_page(vma)) {
			hugetlb_free_pgd_range(tlb, addr, vma->vm_end,
				floor, next? next->vm_start: ceiling);
		} else {
			/*
			 * Optimization: gather nearby vmas into one call down
			 */
			while (next && next->vm_start <= vma->vm_end + PMD_SIZE
			       && !is_vm_hugetlb_page(next)) {
				vma = next;
				next = vma->vm_next;
				unlink_anon_vmas(vma);
				unlink_file_vma(vma);
			}
			free_pgd_range(tlb, addr, vma->vm_end,
				floor, next? next->vm_start: ceiling);
		}
		vma = next;
	}
}

int __pte_alloc(struct mm_struct *mm, struct vm_area_struct *vma,
		pmd_t *pmd, unsigned long address)
{
	spinlock_t *ptl;
	pgtable_t new = pte_alloc_one(mm, address);
	int wait_split_huge_page;
	if (!new)
		return -ENOMEM;

	/*
	 * Ensure all pte setup (eg. pte page lock and page clearing) are
	 * visible before the pte is made visible to other CPUs by being
	 * put into page tables.
	 *
	 * The other side of the story is the pointer chasing in the page
	 * table walking code (when walking the page table without locking;
	 * ie. most of the time). Fortunately, these data accesses consist
	 * of a chain of data-dependent loads, meaning most CPUs (alpha
	 * being the notable exception) will already guarantee loads are
	 * seen in-order. See the alpha page table accessors for the
	 * smp_read_barrier_depends() barriers in page table walking code.
	 */
	smp_wmb(); /* Could be smp_wmb__xxx(before|after)_spin_lock */

	ptl = pmd_lock(mm, pmd);
	wait_split_huge_page = 0;
	if (likely(pmd_none(*pmd))) {	/* Has another populated it ? */
		atomic_long_inc(&mm->nr_ptes);
		pmd_populate(mm, pmd, new);
		new = NULL;
	} else if (unlikely(pmd_trans_splitting(*pmd)))
		wait_split_huge_page = 1;
	spin_unlock(ptl);
	if (new)
		pte_free(mm, new);
	if (wait_split_huge_page)
		wait_split_huge_page(vma->anon_vma, pmd);
	return 0;
}

int __pte_alloc_kernel(pmd_t *pmd, unsigned long address)
{
	pte_t *new = pte_alloc_one_kernel(&init_mm, address);
	if (!new)
		return -ENOMEM;

	smp_wmb(); /* See comment in __pte_alloc */

	spin_lock(&init_mm.page_table_lock);
	if (likely(pmd_none(*pmd))) {	/* Has another populated it ? */
		pmd_populate_kernel(&init_mm, pmd, new);
		new = NULL;
	} else
		VM_BUG_ON(pmd_trans_splitting(*pmd));
	spin_unlock(&init_mm.page_table_lock);
	if (new)
		pte_free_kernel(&init_mm, new);
	return 0;
}

static inline void init_rss_vec(int *rss)
{
	memset(rss, 0, sizeof(int) * NR_MM_COUNTERS);
}

static inline void add_mm_rss_vec(struct mm_struct *mm, int *rss)
{
	int i;

	if (current->mm == mm)
		sync_mm_rss(mm);
	for (i = 0; i < NR_MM_COUNTERS; i++)
		if (rss[i])
			add_mm_counter(mm, i, rss[i]);
}

/*
 * This function is called to print an error when a bad pte
 * is found. For example, we might have a PFN-mapped pte in
 * a region that doesn't allow it.
 *
 * The calling function must still handle the error.
 */
static void print_bad_pte(struct vm_area_struct *vma, unsigned long addr,
			  pte_t pte, struct page *page)
{
	pgd_t *pgd = pgd_offset(vma->vm_mm, addr);
	pud_t *pud = pud_offset(pgd, addr);
	pmd_t *pmd = pmd_offset(pud, addr);
	struct address_space *mapping;
	pgoff_t index;
	static unsigned long resume;
	static unsigned long nr_shown;
	static unsigned long nr_unshown;

	/*
	 * Allow a burst of 60 reports, then keep quiet for that minute;
	 * or allow a steady drip of one report per second.
	 */
	if (nr_shown == 60) {
		if (time_before(jiffies, resume)) {
			nr_unshown++;
			return;
		}
		if (nr_unshown) {
			printk(KERN_ALERT
				"BUG: Bad page map: %lu messages suppressed\n",
				nr_unshown);
			nr_unshown = 0;
		}
		nr_shown = 0;
	}
	if (nr_shown++ == 0)
		resume = jiffies + 60 * HZ;

	mapping = vma->vm_file ? vma->vm_file->f_mapping : NULL;
	index = linear_page_index(vma, addr);

	printk(KERN_ALERT
		"BUG: Bad page map in process %s  pte:%08llx pmd:%08llx\n",
		current->comm,
		(long long)pte_val(pte), (long long)pmd_val(*pmd));
	if (page)
		dump_page(page, "bad pte");
	printk(KERN_ALERT
		"addr:%p vm_flags:%08lx anon_vma:%p mapping:%p index:%lx\n",
		(void *)addr, vma->vm_flags, vma->anon_vma, mapping, index);
	/*
	 * Choose text because data symbols depend on CONFIG_KALLSYMS_ALL=y
	 */
	pr_alert("file:%pD fault:%pf mmap:%pf readpage:%pf\n",
		 vma->vm_file,
		 vma->vm_ops ? vma->vm_ops->fault : NULL,
		 vma->vm_file ? vma->vm_file->f_op->mmap : NULL,
		 mapping ? mapping->a_ops->readpage : NULL);
	dump_stack();
	add_taint(TAINT_BAD_PAGE, LOCKDEP_NOW_UNRELIABLE);
}

/*
 * vm_normal_page -- This function gets the "struct page" associated with a pte.
 *
 * "Special" mappings do not wish to be associated with a "struct page" (either
 * it doesn't exist, or it exists but they don't want to touch it). In this
 * case, NULL is returned here. "Normal" mappings do have a struct page.
 *
 * There are 2 broad cases. Firstly, an architecture may define a pte_special()
 * pte bit, in which case this function is trivial. Secondly, an architecture
 * may not have a spare pte bit, which requires a more complicated scheme,
 * described below.
 *
 * A raw VM_PFNMAP mapping (ie. one that is not COWed) is always considered a
 * special mapping (even if there are underlying and valid "struct pages").
 * COWed pages of a VM_PFNMAP are always normal.
 *
 * The way we recognize COWed pages within VM_PFNMAP mappings is through the
 * rules set up by "remap_pfn_range()": the vma will have the VM_PFNMAP bit
 * set, and the vm_pgoff will point to the first PFN mapped: thus every special
 * mapping will always honor the rule
 *
 *	pfn_of_page == vma->vm_pgoff + ((addr - vma->vm_start) >> PAGE_SHIFT)
 *
 * And for normal mappings this is false.
 *
 * This restricts such mappings to be a linear translation from virtual address
 * to pfn. To get around this restriction, we allow arbitrary mappings so long
 * as the vma is not a COW mapping; in that case, we know that all ptes are
 * special (because none can have been COWed).
 *
 *
 * In order to support COW of arbitrary special mappings, we have VM_MIXEDMAP.
 *
 * VM_MIXEDMAP mappings can likewise contain memory with or without "struct
 * page" backing, however the difference is that _all_ pages with a struct
 * page (that is, those where pfn_valid is true) are refcounted and considered
 * normal pages by the VM. The disadvantage is that pages are refcounted
 * (which can be slower and simply not an option for some PFNMAP users). The
 * advantage is that we don't have to follow the strict linearity rule of
 * PFNMAP mappings in order to support COWable mappings.
 *
 */
#ifdef __HAVE_ARCH_PTE_SPECIAL
# define HAVE_PTE_SPECIAL 1
#else
# define HAVE_PTE_SPECIAL 0
#endif
struct page *vm_normal_page(struct vm_area_struct *vma, unsigned long addr,
				pte_t pte)
{
	unsigned long pfn = pte_pfn(pte);

	if (HAVE_PTE_SPECIAL) {
		if (likely(!pte_special(pte)))
			goto check_pfn;
		if (vma->vm_ops && vma->vm_ops->find_special_page)
			return vma->vm_ops->find_special_page(vma, addr);
		if (vma->vm_flags & (VM_PFNMAP | VM_MIXEDMAP))
			return NULL;
		if (!is_zero_pfn(pfn))
			print_bad_pte(vma, addr, pte, NULL);
		return NULL;
	}

	/* !HAVE_PTE_SPECIAL case follows: */

	if (unlikely(vma->vm_flags & (VM_PFNMAP|VM_MIXEDMAP))) {
		if (vma->vm_flags & VM_MIXEDMAP) {
			if (!pfn_valid(pfn))
				return NULL;
			goto out;
		} else {
			unsigned long off;
			off = (addr - vma->vm_start) >> PAGE_SHIFT;
			if (pfn == vma->vm_pgoff + off)
				return NULL;
			if (!is_cow_mapping(vma->vm_flags))
				return NULL;
		}
	}

	if (is_zero_pfn(pfn))
		return NULL;
check_pfn:
	if (unlikely(pfn > highest_memmap_pfn)) {
		print_bad_pte(vma, addr, pte, NULL);
		return NULL;
	}

	/*
	 * NOTE! We still have PageReserved() pages in the page tables.
	 * eg. VDSO mappings can cause them to exist.
	 */
out:
	return pfn_to_page(pfn);
}

/*
 * copy one vm_area from one task to the other. Assumes the page tables
 * already present in the new task to be cleared in the whole range
 * covered by this vma.
 */

static inline unsigned long
copy_one_pte(struct mm_struct *dst_mm, struct mm_struct *src_mm,
		pte_t *dst_pte, pte_t *src_pte, struct vm_area_struct *vma,
		unsigned long addr, int *rss)
{
	unsigned long vm_flags = vma->vm_flags;
	pte_t pte = *src_pte;
	struct page *page;

	/* pte contains position in swap or file, so copy. */
	if (unlikely(!pte_present(pte))) {
		swp_entry_t entry = pte_to_swp_entry(pte);

<<<<<<< HEAD
			if (likely(!non_swap_entry(entry))) {
				if (swap_duplicate(entry) < 0)
					return entry.val;

				/* make sure dst_mm is on swapoff's mmlist. */
				if (unlikely(list_empty(&dst_mm->mmlist))) {
					spin_lock(&mmlist_lock);
					if (list_empty(&dst_mm->mmlist))
						list_add(&dst_mm->mmlist,
							 &src_mm->mmlist);
					spin_unlock(&mmlist_lock);
				}
				rss[MM_SWAPENTS]++;
			} else if (is_migration_entry(entry)) {
				page = migration_entry_to_page(entry);

				if (PageAnon(page))
					rss[MM_ANONPAGES]++;
				else
					rss[MM_FILEPAGES]++;

				if (is_write_migration_entry(entry) &&
				    is_cow_mapping(vm_flags)) {
					/*
					 * COW mappings require pages in both
					 * parent and child to be set to read.
					 */
					make_migration_entry_read(&entry);
					pte = swp_entry_to_pte(entry);
					if (pte_swp_soft_dirty(*src_pte))
						pte = pte_swp_mksoft_dirty(pte);
					set_pte_at(src_mm, addr, src_pte, pte);
				}
=======
		if (likely(!non_swap_entry(entry))) {
			if (swap_duplicate(entry) < 0)
				return entry.val;

			/* make sure dst_mm is on swapoff's mmlist. */
			if (unlikely(list_empty(&dst_mm->mmlist))) {
				spin_lock(&mmlist_lock);
				if (list_empty(&dst_mm->mmlist))
					list_add(&dst_mm->mmlist,
							&src_mm->mmlist);
				spin_unlock(&mmlist_lock);
			}
			rss[MM_SWAPENTS]++;
		} else if (is_migration_entry(entry)) {
			page = migration_entry_to_page(entry);

			if (PageAnon(page))
				rss[MM_ANONPAGES]++;
			else
				rss[MM_FILEPAGES]++;

			if (is_write_migration_entry(entry) &&
					is_cow_mapping(vm_flags)) {
				/*
				 * COW mappings require pages in both
				 * parent and child to be set to read.
				 */
				make_migration_entry_read(&entry);
				pte = swp_entry_to_pte(entry);
				if (pte_swp_soft_dirty(*src_pte))
					pte = pte_swp_mksoft_dirty(pte);
				set_pte_at(src_mm, addr, src_pte, pte);
>>>>>>> afd2ff9b
			}
		}
		goto out_set_pte;
	}

	/*
	 * If it's a COW mapping, write protect it both
	 * in the parent and the child
	 */
	if (is_cow_mapping(vm_flags)) {
		ptep_set_wrprotect(src_mm, addr, src_pte);
		pte = pte_wrprotect(pte);
	}

	/*
	 * If it's a shared mapping, mark it clean in
	 * the child
	 */
	if (vm_flags & VM_SHARED)
		pte = pte_mkclean(pte);
	pte = pte_mkold(pte);

	page = vm_normal_page(vma, addr, pte);
	if (page) {
		get_page(page);
		page_dup_rmap(page);
		if (PageAnon(page))
			rss[MM_ANONPAGES]++;
		else
			rss[MM_FILEPAGES]++;
	}

out_set_pte:
	set_pte_at(dst_mm, addr, dst_pte, pte);
	return 0;
}

static int copy_pte_range(struct mm_struct *dst_mm, struct mm_struct *src_mm,
		   pmd_t *dst_pmd, pmd_t *src_pmd, struct vm_area_struct *vma,
		   unsigned long addr, unsigned long end)
{
	pte_t *orig_src_pte, *orig_dst_pte;
	pte_t *src_pte, *dst_pte;
	spinlock_t *src_ptl, *dst_ptl;
	int progress = 0;
	int rss[NR_MM_COUNTERS];
	swp_entry_t entry = (swp_entry_t){0};

again:
	init_rss_vec(rss);

	dst_pte = pte_alloc_map_lock(dst_mm, dst_pmd, addr, &dst_ptl);
	if (!dst_pte)
		return -ENOMEM;
	src_pte = pte_offset_map(src_pmd, addr);
	src_ptl = pte_lockptr(src_mm, src_pmd);
	spin_lock_nested(src_ptl, SINGLE_DEPTH_NESTING);
	orig_src_pte = src_pte;
	orig_dst_pte = dst_pte;
	arch_enter_lazy_mmu_mode();

	do {
		/*
		 * We are holding two locks at this point - either of them
		 * could generate latencies in another task on another CPU.
		 */
		if (progress >= 32) {
			progress = 0;
			if (need_resched() ||
			    spin_needbreak(src_ptl) || spin_needbreak(dst_ptl))
				break;
		}
		if (pte_none(*src_pte)) {
			progress++;
			continue;
		}
		entry.val = copy_one_pte(dst_mm, src_mm, dst_pte, src_pte,
							vma, addr, rss);
		if (entry.val)
			break;
		progress += 8;
	} while (dst_pte++, src_pte++, addr += PAGE_SIZE, addr != end);

	arch_leave_lazy_mmu_mode();
	spin_unlock(src_ptl);
	pte_unmap(orig_src_pte);
	add_mm_rss_vec(dst_mm, rss);
	pte_unmap_unlock(orig_dst_pte, dst_ptl);
	cond_resched();

	if (entry.val) {
		if (add_swap_count_continuation(entry, GFP_KERNEL) < 0)
			return -ENOMEM;
		progress = 0;
	}
	if (addr != end)
		goto again;
	return 0;
}

static inline int copy_pmd_range(struct mm_struct *dst_mm, struct mm_struct *src_mm,
		pud_t *dst_pud, pud_t *src_pud, struct vm_area_struct *vma,
		unsigned long addr, unsigned long end)
{
	pmd_t *src_pmd, *dst_pmd;
	unsigned long next;

	dst_pmd = pmd_alloc(dst_mm, dst_pud, addr);
	if (!dst_pmd)
		return -ENOMEM;
	src_pmd = pmd_offset(src_pud, addr);
	do {
		next = pmd_addr_end(addr, end);
		if (pmd_trans_huge(*src_pmd)) {
			int err;
			VM_BUG_ON(next-addr != HPAGE_PMD_SIZE);
			err = copy_huge_pmd(dst_mm, src_mm,
					    dst_pmd, src_pmd, addr, vma);
			if (err == -ENOMEM)
				return -ENOMEM;
			if (!err)
				continue;
			/* fall through */
		}
		if (pmd_none_or_clear_bad(src_pmd))
			continue;
		if (copy_pte_range(dst_mm, src_mm, dst_pmd, src_pmd,
						vma, addr, next))
			return -ENOMEM;
	} while (dst_pmd++, src_pmd++, addr = next, addr != end);
	return 0;
}

static inline int copy_pud_range(struct mm_struct *dst_mm, struct mm_struct *src_mm,
		pgd_t *dst_pgd, pgd_t *src_pgd, struct vm_area_struct *vma,
		unsigned long addr, unsigned long end)
{
	pud_t *src_pud, *dst_pud;
	unsigned long next;

	dst_pud = pud_alloc(dst_mm, dst_pgd, addr);
	if (!dst_pud)
		return -ENOMEM;
	src_pud = pud_offset(src_pgd, addr);
	do {
		next = pud_addr_end(addr, end);
		if (pud_none_or_clear_bad(src_pud))
			continue;
		if (copy_pmd_range(dst_mm, src_mm, dst_pud, src_pud,
						vma, addr, next))
			return -ENOMEM;
	} while (dst_pud++, src_pud++, addr = next, addr != end);
	return 0;
}

int copy_page_range(struct mm_struct *dst_mm, struct mm_struct *src_mm,
		struct vm_area_struct *vma)
{
	pgd_t *src_pgd, *dst_pgd;
	unsigned long next;
	unsigned long addr = vma->vm_start;
	unsigned long end = vma->vm_end;
	unsigned long mmun_start;	/* For mmu_notifiers */
	unsigned long mmun_end;		/* For mmu_notifiers */
	bool is_cow;
	int ret;

	/*
	 * Don't copy ptes where a page fault will fill them correctly.
	 * Fork becomes much lighter when there are big shared or private
	 * readonly mappings. The tradeoff is that copy_page_range is more
	 * efficient than faulting.
	 */
	if (!(vma->vm_flags & (VM_HUGETLB | VM_PFNMAP | VM_MIXEDMAP)) &&
			!vma->anon_vma)
		return 0;

	if (is_vm_hugetlb_page(vma))
		return copy_hugetlb_page_range(dst_mm, src_mm, vma);

	if (unlikely(vma->vm_flags & VM_PFNMAP)) {
		/*
		 * We do not free on error cases below as remove_vma
		 * gets called on error from higher level routine
		 */
		ret = track_pfn_copy(vma);
		if (ret)
			return ret;
	}

	/*
	 * We need to invalidate the secondary MMU mappings only when
	 * there could be a permission downgrade on the ptes of the
	 * parent mm. And a permission downgrade will only happen if
	 * is_cow_mapping() returns true.
	 */
	is_cow = is_cow_mapping(vma->vm_flags);
	mmun_start = addr;
	mmun_end   = end;
	if (is_cow)
		mmu_notifier_invalidate_range_start(src_mm, mmun_start,
						    mmun_end);

	ret = 0;
	dst_pgd = pgd_offset(dst_mm, addr);
	src_pgd = pgd_offset(src_mm, addr);
	do {
		next = pgd_addr_end(addr, end);
		if (pgd_none_or_clear_bad(src_pgd))
			continue;
		if (unlikely(copy_pud_range(dst_mm, src_mm, dst_pgd, src_pgd,
					    vma, addr, next))) {
			ret = -ENOMEM;
			break;
		}
	} while (dst_pgd++, src_pgd++, addr = next, addr != end);

	if (is_cow)
		mmu_notifier_invalidate_range_end(src_mm, mmun_start, mmun_end);
	return ret;
}

static unsigned long zap_pte_range(struct mmu_gather *tlb,
				struct vm_area_struct *vma, pmd_t *pmd,
				unsigned long addr, unsigned long end,
				struct zap_details *details)
{
	struct mm_struct *mm = tlb->mm;
	int force_flush = 0;
	int rss[NR_MM_COUNTERS];
	spinlock_t *ptl;
	pte_t *start_pte;
	pte_t *pte;
	swp_entry_t entry;

again:
	init_rss_vec(rss);
	start_pte = pte_offset_map_lock(mm, pmd, addr, &ptl);
	pte = start_pte;
	arch_enter_lazy_mmu_mode();
	do {
		pte_t ptent = *pte;
		if (pte_none(ptent)) {
			continue;
		}

		if (pte_present(ptent)) {
			struct page *page;

			page = vm_normal_page(vma, addr, ptent);
			if (unlikely(details) && page) {
				/*
				 * unmap_shared_mapping_pages() wants to
				 * invalidate cache without truncating:
				 * unmap shared but keep private pages.
				 */
				if (details->check_mapping &&
				    details->check_mapping != page->mapping)
					continue;
			}
			ptent = ptep_get_and_clear_full(mm, addr, pte,
							tlb->fullmm);
			tlb_remove_tlb_entry(tlb, pte, addr);
			if (unlikely(!page))
				continue;
			if (PageAnon(page))
				rss[MM_ANONPAGES]--;
			else {
				if (pte_dirty(ptent)) {
					force_flush = 1;
					set_page_dirty(page);
				}
				if (pte_young(ptent) &&
				    likely(!(vma->vm_flags & VM_SEQ_READ)))
					mark_page_accessed(page);
				rss[MM_FILEPAGES]--;
			}
			page_remove_rmap(page);
			if (unlikely(page_mapcount(page) < 0))
				print_bad_pte(vma, addr, ptent, page);
			if (unlikely(!__tlb_remove_page(tlb, page))) {
				force_flush = 1;
				addr += PAGE_SIZE;
				break;
			}
			continue;
		}
		/* If details->check_mapping, we leave swap entries. */
		if (unlikely(details))
			continue;

		entry = pte_to_swp_entry(ptent);
		if (!non_swap_entry(entry))
			rss[MM_SWAPENTS]--;
		else if (is_migration_entry(entry)) {
			struct page *page;

			page = migration_entry_to_page(entry);

			if (PageAnon(page))
				rss[MM_ANONPAGES]--;
			else
				rss[MM_FILEPAGES]--;
		}
		if (unlikely(!free_swap_and_cache(entry)))
			print_bad_pte(vma, addr, ptent, NULL);
		pte_clear_not_present_full(mm, addr, pte, tlb->fullmm);
	} while (pte++, addr += PAGE_SIZE, addr != end);

	add_mm_rss_vec(mm, rss);
	arch_leave_lazy_mmu_mode();

	/* Do the actual TLB flush before dropping ptl */
	if (force_flush)
		tlb_flush_mmu_tlbonly(tlb);
	pte_unmap_unlock(start_pte, ptl);

	/*
	 * If we forced a TLB flush (either due to running out of
	 * batch buffers or because we needed to flush dirty TLB
	 * entries before releasing the ptl), free the batched
	 * memory too. Restart if we didn't do everything.
	 */
	if (force_flush) {
		force_flush = 0;
		tlb_flush_mmu_free(tlb);

		if (addr != end)
			goto again;
	}

	return addr;
}

static inline unsigned long zap_pmd_range(struct mmu_gather *tlb,
				struct vm_area_struct *vma, pud_t *pud,
				unsigned long addr, unsigned long end,
				struct zap_details *details)
{
	pmd_t *pmd;
	unsigned long next;

	pmd = pmd_offset(pud, addr);
	do {
		next = pmd_addr_end(addr, end);
		if (pmd_trans_huge(*pmd)) {
			if (next - addr != HPAGE_PMD_SIZE) {
#ifdef CONFIG_DEBUG_VM
				if (!rwsem_is_locked(&tlb->mm->mmap_sem)) {
					pr_err("%s: mmap_sem is unlocked! addr=0x%lx end=0x%lx vma->vm_start=0x%lx vma->vm_end=0x%lx\n",
						__func__, addr, end,
						vma->vm_start,
						vma->vm_end);
					BUG();
				}
#endif
				split_huge_page_pmd(vma, addr, pmd);
			} else if (zap_huge_pmd(tlb, vma, pmd, addr))
				goto next;
			/* fall through */
		}
		/*
		 * Here there can be other concurrent MADV_DONTNEED or
		 * trans huge page faults running, and if the pmd is
		 * none or trans huge it can change under us. This is
		 * because MADV_DONTNEED holds the mmap_sem in read
		 * mode.
		 */
		if (pmd_none_or_trans_huge_or_clear_bad(pmd))
			goto next;
		next = zap_pte_range(tlb, vma, pmd, addr, next, details);
next:
		cond_resched();
	} while (pmd++, addr = next, addr != end);

	return addr;
}

static inline unsigned long zap_pud_range(struct mmu_gather *tlb,
				struct vm_area_struct *vma, pgd_t *pgd,
				unsigned long addr, unsigned long end,
				struct zap_details *details)
{
	pud_t *pud;
	unsigned long next;

	pud = pud_offset(pgd, addr);
	do {
		next = pud_addr_end(addr, end);
		if (pud_none_or_clear_bad(pud))
			continue;
		next = zap_pmd_range(tlb, vma, pud, addr, next, details);
	} while (pud++, addr = next, addr != end);

	return addr;
}

static void unmap_page_range(struct mmu_gather *tlb,
			     struct vm_area_struct *vma,
			     unsigned long addr, unsigned long end,
			     struct zap_details *details)
{
	pgd_t *pgd;
	unsigned long next;

	if (details && !details->check_mapping)
		details = NULL;

	BUG_ON(addr >= end);
	tlb_start_vma(tlb, vma);
	pgd = pgd_offset(vma->vm_mm, addr);
	do {
		next = pgd_addr_end(addr, end);
		if (pgd_none_or_clear_bad(pgd))
			continue;
		next = zap_pud_range(tlb, vma, pgd, addr, next, details);
	} while (pgd++, addr = next, addr != end);
	tlb_end_vma(tlb, vma);
}


static void unmap_single_vma(struct mmu_gather *tlb,
		struct vm_area_struct *vma, unsigned long start_addr,
		unsigned long end_addr,
		struct zap_details *details)
{
	unsigned long start = max(vma->vm_start, start_addr);
	unsigned long end;

	if (start >= vma->vm_end)
		return;
	end = min(vma->vm_end, end_addr);
	if (end <= vma->vm_start)
		return;

	if (vma->vm_file)
		uprobe_munmap(vma, start, end);

	if (unlikely(vma->vm_flags & VM_PFNMAP))
		untrack_pfn(vma, 0, 0);

	if (start != end) {
		if (unlikely(is_vm_hugetlb_page(vma))) {
			/*
			 * It is undesirable to test vma->vm_file as it
			 * should be non-null for valid hugetlb area.
			 * However, vm_file will be NULL in the error
			 * cleanup path of mmap_region. When
			 * hugetlbfs ->mmap method fails,
			 * mmap_region() nullifies vma->vm_file
			 * before calling this function to clean up.
			 * Since no pte has actually been setup, it is
			 * safe to do nothing in this case.
			 */
			if (vma->vm_file) {
				i_mmap_lock_write(vma->vm_file->f_mapping);
				__unmap_hugepage_range_final(tlb, vma, start, end, NULL);
				i_mmap_unlock_write(vma->vm_file->f_mapping);
			}
		} else
			unmap_page_range(tlb, vma, start, end, details);
	}
}

/**
 * unmap_vmas - unmap a range of memory covered by a list of vma's
 * @tlb: address of the caller's struct mmu_gather
 * @vma: the starting vma
 * @start_addr: virtual address at which to start unmapping
 * @end_addr: virtual address at which to end unmapping
 *
 * Unmap all pages in the vma list.
 *
 * Only addresses between `start' and `end' will be unmapped.
 *
 * The VMA list must be sorted in ascending virtual address order.
 *
 * unmap_vmas() assumes that the caller will flush the whole unmapped address
 * range after unmap_vmas() returns.  So the only responsibility here is to
 * ensure that any thus-far unmapped pages are flushed before unmap_vmas()
 * drops the lock and schedules.
 */
void unmap_vmas(struct mmu_gather *tlb,
		struct vm_area_struct *vma, unsigned long start_addr,
		unsigned long end_addr)
{
	struct mm_struct *mm = vma->vm_mm;

	mmu_notifier_invalidate_range_start(mm, start_addr, end_addr);
	for ( ; vma && vma->vm_start < end_addr; vma = vma->vm_next)
		unmap_single_vma(tlb, vma, start_addr, end_addr, NULL);
	mmu_notifier_invalidate_range_end(mm, start_addr, end_addr);
}

/**
 * zap_page_range - remove user pages in a given range
 * @vma: vm_area_struct holding the applicable pages
 * @start: starting address of pages to zap
 * @size: number of bytes to zap
 * @details: details of shared cache invalidation
 *
 * Caller must protect the VMA list
 */
void zap_page_range(struct vm_area_struct *vma, unsigned long start,
		unsigned long size, struct zap_details *details)
{
	struct mm_struct *mm = vma->vm_mm;
	struct mmu_gather tlb;
	unsigned long end = start + size;

	lru_add_drain();
	tlb_gather_mmu(&tlb, mm, start, end);
	update_hiwater_rss(mm);
	mmu_notifier_invalidate_range_start(mm, start, end);
	for ( ; vma && vma->vm_start < end; vma = vma->vm_next)
		unmap_single_vma(&tlb, vma, start, end, details);
	mmu_notifier_invalidate_range_end(mm, start, end);
	tlb_finish_mmu(&tlb, start, end);
}

/**
 * zap_page_range_single - remove user pages in a given range
 * @vma: vm_area_struct holding the applicable pages
 * @address: starting address of pages to zap
 * @size: number of bytes to zap
 * @details: details of shared cache invalidation
 *
 * The range must fit into one VMA.
 */
static void zap_page_range_single(struct vm_area_struct *vma, unsigned long address,
		unsigned long size, struct zap_details *details)
{
	struct mm_struct *mm = vma->vm_mm;
	struct mmu_gather tlb;
	unsigned long end = address + size;

	lru_add_drain();
	tlb_gather_mmu(&tlb, mm, address, end);
	update_hiwater_rss(mm);
	mmu_notifier_invalidate_range_start(mm, address, end);
	unmap_single_vma(&tlb, vma, address, end, details);
	mmu_notifier_invalidate_range_end(mm, address, end);
	tlb_finish_mmu(&tlb, address, end);
}

/**
 * zap_vma_ptes - remove ptes mapping the vma
 * @vma: vm_area_struct holding ptes to be zapped
 * @address: starting address of pages to zap
 * @size: number of bytes to zap
 *
 * This function only unmaps ptes assigned to VM_PFNMAP vmas.
 *
 * The entire address range must be fully contained within the vma.
 *
 * Returns 0 if successful.
 */
int zap_vma_ptes(struct vm_area_struct *vma, unsigned long address,
		unsigned long size)
{
	if (address < vma->vm_start || address + size > vma->vm_end ||
	    		!(vma->vm_flags & VM_PFNMAP))
		return -1;
	zap_page_range_single(vma, address, size, NULL);
	return 0;
}
EXPORT_SYMBOL_GPL(zap_vma_ptes);

pte_t *__get_locked_pte(struct mm_struct *mm, unsigned long addr,
			spinlock_t **ptl)
{
	pgd_t * pgd = pgd_offset(mm, addr);
	pud_t * pud = pud_alloc(mm, pgd, addr);
	if (pud) {
		pmd_t * pmd = pmd_alloc(mm, pud, addr);
		if (pmd) {
			VM_BUG_ON(pmd_trans_huge(*pmd));
			return pte_alloc_map_lock(mm, pmd, addr, ptl);
		}
	}
	return NULL;
}

/*
 * This is the old fallback for page remapping.
 *
 * For historical reasons, it only allows reserved pages. Only
 * old drivers should use this, and they needed to mark their
 * pages reserved for the old functions anyway.
 */
static int insert_page(struct vm_area_struct *vma, unsigned long addr,
			struct page *page, pgprot_t prot)
{
	struct mm_struct *mm = vma->vm_mm;
	int retval;
	pte_t *pte;
	spinlock_t *ptl;

	retval = -EINVAL;
	if (PageAnon(page))
		goto out;
	retval = -ENOMEM;
	flush_dcache_page(page);
	pte = get_locked_pte(mm, addr, &ptl);
	if (!pte)
		goto out;
	retval = -EBUSY;
	if (!pte_none(*pte))
		goto out_unlock;

	/* Ok, finally just insert the thing.. */
	get_page(page);
	inc_mm_counter_fast(mm, MM_FILEPAGES);
	page_add_file_rmap(page);
	set_pte_at(mm, addr, pte, mk_pte(page, prot));

	retval = 0;
	pte_unmap_unlock(pte, ptl);
	return retval;
out_unlock:
	pte_unmap_unlock(pte, ptl);
out:
	return retval;
}

/**
 * vm_insert_page - insert single page into user vma
 * @vma: user vma to map to
 * @addr: target user address of this page
 * @page: source kernel page
 *
 * This allows drivers to insert individual pages they've allocated
 * into a user vma.
 *
 * The page has to be a nice clean _individual_ kernel allocation.
 * If you allocate a compound page, you need to have marked it as
 * such (__GFP_COMP), or manually just split the page up yourself
 * (see split_page()).
 *
 * NOTE! Traditionally this was done with "remap_pfn_range()" which
 * took an arbitrary page protection parameter. This doesn't allow
 * that. Your vma protection will have to be set up correctly, which
 * means that if you want a shared writable mapping, you'd better
 * ask for a shared writable mapping!
 *
 * The page does not need to be reserved.
 *
 * Usually this function is called from f_op->mmap() handler
 * under mm->mmap_sem write-lock, so it can change vma->vm_flags.
 * Caller must set VM_MIXEDMAP on vma if it wants to call this
 * function from other places, for example from page-fault handler.
 */
int vm_insert_page(struct vm_area_struct *vma, unsigned long addr,
			struct page *page)
{
	if (addr < vma->vm_start || addr >= vma->vm_end)
		return -EFAULT;
	if (!page_count(page))
		return -EINVAL;
	if (!(vma->vm_flags & VM_MIXEDMAP)) {
		BUG_ON(down_read_trylock(&vma->vm_mm->mmap_sem));
		BUG_ON(vma->vm_flags & VM_PFNMAP);
		vma->vm_flags |= VM_MIXEDMAP;
	}
	return insert_page(vma, addr, page, vma->vm_page_prot);
}
EXPORT_SYMBOL(vm_insert_page);

static int insert_pfn(struct vm_area_struct *vma, unsigned long addr,
			unsigned long pfn, pgprot_t prot)
{
	struct mm_struct *mm = vma->vm_mm;
	int retval;
	pte_t *pte, entry;
	spinlock_t *ptl;

	retval = -ENOMEM;
	pte = get_locked_pte(mm, addr, &ptl);
	if (!pte)
		goto out;
	retval = -EBUSY;
	if (!pte_none(*pte))
		goto out_unlock;

	/* Ok, finally just insert the thing.. */
	entry = pte_mkspecial(pfn_pte(pfn, prot));
	set_pte_at(mm, addr, pte, entry);
	update_mmu_cache(vma, addr, pte); /* XXX: why not for insert_page? */

	retval = 0;
out_unlock:
	pte_unmap_unlock(pte, ptl);
out:
	return retval;
}

/**
 * vm_insert_pfn - insert single pfn into user vma
 * @vma: user vma to map to
 * @addr: target user address of this page
 * @pfn: source kernel pfn
 *
 * Similar to vm_insert_page, this allows drivers to insert individual pages
 * they've allocated into a user vma. Same comments apply.
 *
 * This function should only be called from a vm_ops->fault handler, and
 * in that case the handler should return NULL.
 *
 * vma cannot be a COW mapping.
 *
 * As this is called only for pages that do not currently exist, we
 * do not need to flush old virtual caches or the TLB.
 */
int vm_insert_pfn(struct vm_area_struct *vma, unsigned long addr,
			unsigned long pfn)
{
	int ret;
	pgprot_t pgprot = vma->vm_page_prot;
	/*
	 * Technically, architectures with pte_special can avoid all these
	 * restrictions (same for remap_pfn_range).  However we would like
	 * consistency in testing and feature parity among all, so we should
	 * try to keep these invariants in place for everybody.
	 */
	BUG_ON(!(vma->vm_flags & (VM_PFNMAP|VM_MIXEDMAP)));
	BUG_ON((vma->vm_flags & (VM_PFNMAP|VM_MIXEDMAP)) ==
						(VM_PFNMAP|VM_MIXEDMAP));
	BUG_ON((vma->vm_flags & VM_PFNMAP) && is_cow_mapping(vma->vm_flags));
	BUG_ON((vma->vm_flags & VM_MIXEDMAP) && pfn_valid(pfn));

	if (addr < vma->vm_start || addr >= vma->vm_end)
		return -EFAULT;
	if (track_pfn_insert(vma, &pgprot, pfn))
		return -EINVAL;

	ret = insert_pfn(vma, addr, pfn, pgprot);

	return ret;
}
EXPORT_SYMBOL(vm_insert_pfn);

int vm_insert_mixed(struct vm_area_struct *vma, unsigned long addr,
			unsigned long pfn)
{
	BUG_ON(!(vma->vm_flags & VM_MIXEDMAP));

	if (addr < vma->vm_start || addr >= vma->vm_end)
		return -EFAULT;

	/*
	 * If we don't have pte special, then we have to use the pfn_valid()
	 * based VM_MIXEDMAP scheme (see vm_normal_page), and thus we *must*
	 * refcount the page if pfn_valid is true (hence insert_page rather
	 * than insert_pfn).  If a zero_pfn were inserted into a VM_MIXEDMAP
	 * without pte special, it would there be refcounted as a normal page.
	 */
	if (!HAVE_PTE_SPECIAL && pfn_valid(pfn)) {
		struct page *page;

		page = pfn_to_page(pfn);
		return insert_page(vma, addr, page, vma->vm_page_prot);
	}
	return insert_pfn(vma, addr, pfn, vma->vm_page_prot);
}
EXPORT_SYMBOL(vm_insert_mixed);

/*
 * maps a range of physical memory into the requested pages. the old
 * mappings are removed. any references to nonexistent pages results
 * in null mappings (currently treated as "copy-on-access")
 */
static int remap_pte_range(struct mm_struct *mm, pmd_t *pmd,
			unsigned long addr, unsigned long end,
			unsigned long pfn, pgprot_t prot)
{
	pte_t *pte;
	spinlock_t *ptl;

	pte = pte_alloc_map_lock(mm, pmd, addr, &ptl);
	if (!pte)
		return -ENOMEM;
	arch_enter_lazy_mmu_mode();
	do {
		BUG_ON(!pte_none(*pte));
		set_pte_at(mm, addr, pte, pte_mkspecial(pfn_pte(pfn, prot)));
		pfn++;
	} while (pte++, addr += PAGE_SIZE, addr != end);
	arch_leave_lazy_mmu_mode();
	pte_unmap_unlock(pte - 1, ptl);
	return 0;
}

static inline int remap_pmd_range(struct mm_struct *mm, pud_t *pud,
			unsigned long addr, unsigned long end,
			unsigned long pfn, pgprot_t prot)
{
	pmd_t *pmd;
	unsigned long next;

	pfn -= addr >> PAGE_SHIFT;
	pmd = pmd_alloc(mm, pud, addr);
	if (!pmd)
		return -ENOMEM;
	VM_BUG_ON(pmd_trans_huge(*pmd));
	do {
		next = pmd_addr_end(addr, end);
		if (remap_pte_range(mm, pmd, addr, next,
				pfn + (addr >> PAGE_SHIFT), prot))
			return -ENOMEM;
	} while (pmd++, addr = next, addr != end);
	return 0;
}

static inline int remap_pud_range(struct mm_struct *mm, pgd_t *pgd,
			unsigned long addr, unsigned long end,
			unsigned long pfn, pgprot_t prot)
{
	pud_t *pud;
	unsigned long next;

	pfn -= addr >> PAGE_SHIFT;
	pud = pud_alloc(mm, pgd, addr);
	if (!pud)
		return -ENOMEM;
	do {
		next = pud_addr_end(addr, end);
		if (remap_pmd_range(mm, pud, addr, next,
				pfn + (addr >> PAGE_SHIFT), prot))
			return -ENOMEM;
	} while (pud++, addr = next, addr != end);
	return 0;
}

/**
 * remap_pfn_range - remap kernel memory to userspace
 * @vma: user vma to map to
 * @addr: target user address to start at
 * @pfn: physical address of kernel memory
 * @size: size of map area
 * @prot: page protection flags for this mapping
 *
 *  Note: this is only safe if the mm semaphore is held when called.
 */
int remap_pfn_range(struct vm_area_struct *vma, unsigned long addr,
		    unsigned long pfn, unsigned long size, pgprot_t prot)
{
	pgd_t *pgd;
	unsigned long next;
	unsigned long end = addr + PAGE_ALIGN(size);
	struct mm_struct *mm = vma->vm_mm;
	int err;

	/*
	 * Physically remapped pages are special. Tell the
	 * rest of the world about it:
	 *   VM_IO tells people not to look at these pages
	 *	(accesses can have side effects).
	 *   VM_PFNMAP tells the core MM that the base pages are just
	 *	raw PFN mappings, and do not have a "struct page" associated
	 *	with them.
	 *   VM_DONTEXPAND
	 *      Disable vma merging and expanding with mremap().
	 *   VM_DONTDUMP
	 *      Omit vma from core dump, even when VM_IO turned off.
	 *
	 * There's a horrible special case to handle copy-on-write
	 * behaviour that some programs depend on. We mark the "original"
	 * un-COW'ed pages by matching them up with "vma->vm_pgoff".
	 * See vm_normal_page() for details.
	 */
	if (is_cow_mapping(vma->vm_flags)) {
		if (addr != vma->vm_start || end != vma->vm_end)
			return -EINVAL;
		vma->vm_pgoff = pfn;
	}

	err = track_pfn_remap(vma, &prot, pfn, addr, PAGE_ALIGN(size));
	if (err)
		return -EINVAL;

	vma->vm_flags |= VM_IO | VM_PFNMAP | VM_DONTEXPAND | VM_DONTDUMP;

	BUG_ON(addr >= end);
	pfn -= addr >> PAGE_SHIFT;
	pgd = pgd_offset(mm, addr);
	flush_cache_range(vma, addr, end);
	do {
		next = pgd_addr_end(addr, end);
		err = remap_pud_range(mm, pgd, addr, next,
				pfn + (addr >> PAGE_SHIFT), prot);
		if (err)
			break;
	} while (pgd++, addr = next, addr != end);

	if (err)
		untrack_pfn(vma, pfn, PAGE_ALIGN(size));

	return err;
}
EXPORT_SYMBOL(remap_pfn_range);

/**
 * vm_iomap_memory - remap memory to userspace
 * @vma: user vma to map to
 * @start: start of area
 * @len: size of area
 *
 * This is a simplified io_remap_pfn_range() for common driver use. The
 * driver just needs to give us the physical memory range to be mapped,
 * we'll figure out the rest from the vma information.
 *
 * NOTE! Some drivers might want to tweak vma->vm_page_prot first to get
 * whatever write-combining details or similar.
 */
int vm_iomap_memory(struct vm_area_struct *vma, phys_addr_t start, unsigned long len)
{
	unsigned long vm_len, pfn, pages;

	/* Check that the physical memory area passed in looks valid */
	if (start + len < start)
		return -EINVAL;
	/*
	 * You *really* shouldn't map things that aren't page-aligned,
	 * but we've historically allowed it because IO memory might
	 * just have smaller alignment.
	 */
	len += start & ~PAGE_MASK;
	pfn = start >> PAGE_SHIFT;
	pages = (len + ~PAGE_MASK) >> PAGE_SHIFT;
	if (pfn + pages < pfn)
		return -EINVAL;

	/* We start the mapping 'vm_pgoff' pages into the area */
	if (vma->vm_pgoff > pages)
		return -EINVAL;
	pfn += vma->vm_pgoff;
	pages -= vma->vm_pgoff;

	/* Can we fit all of the mapping? */
	vm_len = vma->vm_end - vma->vm_start;
	if (vm_len >> PAGE_SHIFT > pages)
		return -EINVAL;

	/* Ok, let it rip */
	return io_remap_pfn_range(vma, vma->vm_start, pfn, vm_len, vma->vm_page_prot);
}
EXPORT_SYMBOL(vm_iomap_memory);

static int apply_to_pte_range(struct mm_struct *mm, pmd_t *pmd,
				     unsigned long addr, unsigned long end,
				     pte_fn_t fn, void *data)
{
	pte_t *pte;
	int err;
	pgtable_t token;
	spinlock_t *uninitialized_var(ptl);

	pte = (mm == &init_mm) ?
		pte_alloc_kernel(pmd, addr) :
		pte_alloc_map_lock(mm, pmd, addr, &ptl);
	if (!pte)
		return -ENOMEM;

	BUG_ON(pmd_huge(*pmd));

	arch_enter_lazy_mmu_mode();

	token = pmd_pgtable(*pmd);

	do {
		err = fn(pte++, token, addr, data);
		if (err)
			break;
	} while (addr += PAGE_SIZE, addr != end);

	arch_leave_lazy_mmu_mode();

	if (mm != &init_mm)
		pte_unmap_unlock(pte-1, ptl);
	return err;
}

static int apply_to_pmd_range(struct mm_struct *mm, pud_t *pud,
				     unsigned long addr, unsigned long end,
				     pte_fn_t fn, void *data)
{
	pmd_t *pmd;
	unsigned long next;
	int err;

	BUG_ON(pud_huge(*pud));

	pmd = pmd_alloc(mm, pud, addr);
	if (!pmd)
		return -ENOMEM;
	do {
		next = pmd_addr_end(addr, end);
		err = apply_to_pte_range(mm, pmd, addr, next, fn, data);
		if (err)
			break;
	} while (pmd++, addr = next, addr != end);
	return err;
}

static int apply_to_pud_range(struct mm_struct *mm, pgd_t *pgd,
				     unsigned long addr, unsigned long end,
				     pte_fn_t fn, void *data)
{
	pud_t *pud;
	unsigned long next;
	int err;

	pud = pud_alloc(mm, pgd, addr);
	if (!pud)
		return -ENOMEM;
	do {
		next = pud_addr_end(addr, end);
		err = apply_to_pmd_range(mm, pud, addr, next, fn, data);
		if (err)
			break;
	} while (pud++, addr = next, addr != end);
	return err;
}

/*
 * Scan a region of virtual memory, filling in page tables as necessary
 * and calling a provided function on each leaf page table.
 */
int apply_to_page_range(struct mm_struct *mm, unsigned long addr,
			unsigned long size, pte_fn_t fn, void *data)
{
	pgd_t *pgd;
	unsigned long next;
	unsigned long end = addr + size;
	int err;

	BUG_ON(addr >= end);
	pgd = pgd_offset(mm, addr);
	do {
		next = pgd_addr_end(addr, end);
		err = apply_to_pud_range(mm, pgd, addr, next, fn, data);
		if (err)
			break;
	} while (pgd++, addr = next, addr != end);

	return err;
}
EXPORT_SYMBOL_GPL(apply_to_page_range);

/*
 * handle_pte_fault chooses page fault handler according to an entry which was
 * read non-atomically.  Before making any commitment, on those architectures
 * or configurations (e.g. i386 with PAE) which might give a mix of unmatched
 * parts, do_swap_page must check under lock before unmapping the pte and
 * proceeding (but do_wp_page is only called after already making such a check;
 * and do_anonymous_page can safely check later on).
 */
static inline int pte_unmap_same(struct mm_struct *mm, pmd_t *pmd,
				pte_t *page_table, pte_t orig_pte)
{
	int same = 1;
#if defined(CONFIG_SMP) || defined(CONFIG_PREEMPT)
	if (sizeof(pte_t) > sizeof(unsigned long)) {
		spinlock_t *ptl = pte_lockptr(mm, pmd);
		spin_lock(ptl);
		same = pte_same(*page_table, orig_pte);
		spin_unlock(ptl);
	}
#endif
	pte_unmap(page_table);
	return same;
}

static inline void cow_user_page(struct page *dst, struct page *src, unsigned long va, struct vm_area_struct *vma)
{
	debug_dma_assert_idle(src);

	/*
	 * If the source page was a PFN mapping, we don't have
	 * a "struct page" for it. We do a best-effort copy by
	 * just copying from the original user address. If that
	 * fails, we just zero-fill it. Live with it.
	 */
	if (unlikely(!src)) {
		void *kaddr = kmap_atomic(dst);
		void __user *uaddr = (void __user *)(va & PAGE_MASK);

		/*
		 * This really shouldn't fail, because the page is there
		 * in the page tables. But it might just be unreadable,
		 * in which case we just give up and fill the result with
		 * zeroes.
		 */
		if (__copy_from_user_inatomic(kaddr, uaddr, PAGE_SIZE))
			clear_page(kaddr);
		kunmap_atomic(kaddr);
		flush_dcache_page(dst);
	} else
		copy_user_highpage(dst, src, va, vma);
}

/*
 * Notify the address space that the page is about to become writable so that
 * it can prohibit this or wait for the page to get into an appropriate state.
 *
 * We do this without the lock held, so that it can sleep if it needs to.
 */
static int do_page_mkwrite(struct vm_area_struct *vma, struct page *page,
	       unsigned long address)
{
	struct vm_fault vmf;
	int ret;

	vmf.virtual_address = (void __user *)(address & PAGE_MASK);
	vmf.pgoff = page->index;
	vmf.flags = FAULT_FLAG_WRITE|FAULT_FLAG_MKWRITE;
	vmf.page = page;
	vmf.cow_page = NULL;

	ret = vma->vm_ops->page_mkwrite(vma, &vmf);
	if (unlikely(ret & (VM_FAULT_ERROR | VM_FAULT_NOPAGE)))
		return ret;
	if (unlikely(!(ret & VM_FAULT_LOCKED))) {
		lock_page(page);
		if (!page->mapping) {
			unlock_page(page);
			return 0; /* retry */
		}
		ret |= VM_FAULT_LOCKED;
	} else
		VM_BUG_ON_PAGE(!PageLocked(page), page);
	return ret;
}

/*
 * Handle write page faults for pages that can be reused in the current vma
 *
 * This can happen either due to the mapping being with the VM_SHARED flag,
 * or due to us being the last reference standing to the page. In either
 * case, all we need to do here is to mark the page as writable and update
 * any related book-keeping.
 */
static inline int wp_page_reuse(struct mm_struct *mm,
			struct vm_area_struct *vma, unsigned long address,
			pte_t *page_table, spinlock_t *ptl, pte_t orig_pte,
			struct page *page, int page_mkwrite,
			int dirty_shared)
	__releases(ptl)
{
	pte_t entry;
	/*
	 * Clear the pages cpupid information as the existing
	 * information potentially belongs to a now completely
	 * unrelated process.
	 */
	if (page)
		page_cpupid_xchg_last(page, (1 << LAST_CPUPID_SHIFT) - 1);

	flush_cache_page(vma, address, pte_pfn(orig_pte));
	entry = pte_mkyoung(orig_pte);
	entry = maybe_mkwrite(pte_mkdirty(entry), vma);
	if (ptep_set_access_flags(vma, address, page_table, entry, 1))
		update_mmu_cache(vma, address, page_table);
	pte_unmap_unlock(page_table, ptl);

	if (dirty_shared) {
		struct address_space *mapping;
		int dirtied;

		if (!page_mkwrite)
			lock_page(page);

		dirtied = set_page_dirty(page);
		VM_BUG_ON_PAGE(PageAnon(page), page);
		mapping = page->mapping;
		unlock_page(page);
		page_cache_release(page);

		if ((dirtied || page_mkwrite) && mapping) {
			/*
			 * Some device drivers do not set page.mapping
			 * but still dirty their pages
			 */
			balance_dirty_pages_ratelimited(mapping);
		}

		if (!page_mkwrite)
			file_update_time(vma->vm_file);
	}

	return VM_FAULT_WRITE;
}

/*
 * Handle the case of a page which we actually need to copy to a new page.
 *
 * Called with mmap_sem locked and the old page referenced, but
 * without the ptl held.
 *
 * High level logic flow:
 *
 * - Allocate a page, copy the content of the old page to the new one.
 * - Handle book keeping and accounting - cgroups, mmu-notifiers, etc.
 * - Take the PTL. If the pte changed, bail out and release the allocated page
 * - If the pte is still the way we remember it, update the page table and all
 *   relevant references. This includes dropping the reference the page-table
 *   held to the old page, as well as updating the rmap.
 * - In any case, unlock the PTL and drop the reference we took to the old page.
 */
static int wp_page_copy(struct mm_struct *mm, struct vm_area_struct *vma,
			unsigned long address, pte_t *page_table, pmd_t *pmd,
			pte_t orig_pte, struct page *old_page)
{
	struct page *new_page = NULL;
	spinlock_t *ptl = NULL;
	pte_t entry;
	int page_copied = 0;
	const unsigned long mmun_start = address & PAGE_MASK;	/* For mmu_notifiers */
	const unsigned long mmun_end = mmun_start + PAGE_SIZE;	/* For mmu_notifiers */
	struct mem_cgroup *memcg;

	if (unlikely(anon_vma_prepare(vma)))
		goto oom;

	if (is_zero_pfn(pte_pfn(orig_pte))) {
		new_page = alloc_zeroed_user_highpage_movable(vma, address);
		if (!new_page)
			goto oom;
	} else {
		new_page = alloc_page_vma(GFP_HIGHUSER_MOVABLE, vma, address);
		if (!new_page)
			goto oom;
		cow_user_page(new_page, old_page, address, vma);
	}

	if (mem_cgroup_try_charge(new_page, mm, GFP_KERNEL, &memcg))
		goto oom_free_new;

	__SetPageUptodate(new_page);

	mmu_notifier_invalidate_range_start(mm, mmun_start, mmun_end);

	/*
	 * Re-check the pte - we dropped the lock
	 */
	page_table = pte_offset_map_lock(mm, pmd, address, &ptl);
	if (likely(pte_same(*page_table, orig_pte))) {
		if (old_page) {
			if (!PageAnon(old_page)) {
				dec_mm_counter_fast(mm, MM_FILEPAGES);
				inc_mm_counter_fast(mm, MM_ANONPAGES);
			}
		} else {
			inc_mm_counter_fast(mm, MM_ANONPAGES);
		}
		flush_cache_page(vma, address, pte_pfn(orig_pte));
		entry = mk_pte(new_page, vma->vm_page_prot);
		entry = maybe_mkwrite(pte_mkdirty(entry), vma);
		/*
		 * Clear the pte entry and flush it first, before updating the
		 * pte with the new entry. This will avoid a race condition
		 * seen in the presence of one thread doing SMC and another
		 * thread doing COW.
		 */
		ptep_clear_flush_notify(vma, address, page_table);
		page_add_new_anon_rmap(new_page, vma, address);
		mem_cgroup_commit_charge(new_page, memcg, false);
		lru_cache_add_active_or_unevictable(new_page, vma);
		/*
		 * We call the notify macro here because, when using secondary
		 * mmu page tables (such as kvm shadow page tables), we want the
		 * new page to be mapped directly into the secondary page table.
		 */
		set_pte_at_notify(mm, address, page_table, entry);
		update_mmu_cache(vma, address, page_table);
		if (old_page) {
			/*
			 * Only after switching the pte to the new page may
			 * we remove the mapcount here. Otherwise another
			 * process may come and find the rmap count decremented
			 * before the pte is switched to the new page, and
			 * "reuse" the old page writing into it while our pte
			 * here still points into it and can be read by other
			 * threads.
			 *
			 * The critical issue is to order this
			 * page_remove_rmap with the ptp_clear_flush above.
			 * Those stores are ordered by (if nothing else,)
			 * the barrier present in the atomic_add_negative
			 * in page_remove_rmap.
			 *
			 * Then the TLB flush in ptep_clear_flush ensures that
			 * no process can access the old page before the
			 * decremented mapcount is visible. And the old page
			 * cannot be reused until after the decremented
			 * mapcount is visible. So transitively, TLBs to
			 * old page will be flushed before it can be reused.
			 */
			page_remove_rmap(old_page);
		}

		/* Free the old page.. */
		new_page = old_page;
		page_copied = 1;
	} else {
		mem_cgroup_cancel_charge(new_page, memcg);
	}

	if (new_page)
		page_cache_release(new_page);

	pte_unmap_unlock(page_table, ptl);
	mmu_notifier_invalidate_range_end(mm, mmun_start, mmun_end);
	if (old_page) {
		/*
		 * Don't let another task, with possibly unlocked vma,
		 * keep the mlocked page.
		 */
		if (page_copied && (vma->vm_flags & VM_LOCKED)) {
			lock_page(old_page);	/* LRU manipulation */
			munlock_vma_page(old_page);
			unlock_page(old_page);
		}
		page_cache_release(old_page);
	}
	return page_copied ? VM_FAULT_WRITE : 0;
oom_free_new:
	page_cache_release(new_page);
oom:
	if (old_page)
		page_cache_release(old_page);
	return VM_FAULT_OOM;
}

/*
 * Handle write page faults for VM_MIXEDMAP or VM_PFNMAP for a VM_SHARED
 * mapping
 */
static int wp_pfn_shared(struct mm_struct *mm,
			struct vm_area_struct *vma, unsigned long address,
			pte_t *page_table, spinlock_t *ptl, pte_t orig_pte,
			pmd_t *pmd)
{
	if (vma->vm_ops && vma->vm_ops->pfn_mkwrite) {
		struct vm_fault vmf = {
			.page = NULL,
			.pgoff = linear_page_index(vma, address),
			.virtual_address = (void __user *)(address & PAGE_MASK),
			.flags = FAULT_FLAG_WRITE | FAULT_FLAG_MKWRITE,
		};
		int ret;

		pte_unmap_unlock(page_table, ptl);
		ret = vma->vm_ops->pfn_mkwrite(vma, &vmf);
		if (ret & VM_FAULT_ERROR)
			return ret;
		page_table = pte_offset_map_lock(mm, pmd, address, &ptl);
		/*
		 * We might have raced with another page fault while we
		 * released the pte_offset_map_lock.
		 */
		if (!pte_same(*page_table, orig_pte)) {
			pte_unmap_unlock(page_table, ptl);
			return 0;
		}
	}
	return wp_page_reuse(mm, vma, address, page_table, ptl, orig_pte,
			     NULL, 0, 0);
}

static int wp_page_shared(struct mm_struct *mm, struct vm_area_struct *vma,
			  unsigned long address, pte_t *page_table,
			  pmd_t *pmd, spinlock_t *ptl, pte_t orig_pte,
			  struct page *old_page)
	__releases(ptl)
{
	int page_mkwrite = 0;

	page_cache_get(old_page);

	/*
	 * Only catch write-faults on shared writable pages,
	 * read-only shared pages can get COWed by
	 * get_user_pages(.write=1, .force=1).
	 */
	if (vma->vm_ops && vma->vm_ops->page_mkwrite) {
		int tmp;

		pte_unmap_unlock(page_table, ptl);
		tmp = do_page_mkwrite(vma, old_page, address);
		if (unlikely(!tmp || (tmp &
				      (VM_FAULT_ERROR | VM_FAULT_NOPAGE)))) {
			page_cache_release(old_page);
			return tmp;
		}
		/*
		 * Since we dropped the lock we need to revalidate
		 * the PTE as someone else may have changed it.  If
		 * they did, we just return, as we can count on the
		 * MMU to tell us if they didn't also make it writable.
		 */
		page_table = pte_offset_map_lock(mm, pmd, address,
						 &ptl);
		if (!pte_same(*page_table, orig_pte)) {
			unlock_page(old_page);
			pte_unmap_unlock(page_table, ptl);
			page_cache_release(old_page);
			return 0;
		}
		page_mkwrite = 1;
	}

	return wp_page_reuse(mm, vma, address, page_table, ptl,
			     orig_pte, old_page, page_mkwrite, 1);
}

/*
 * This routine handles present pages, when users try to write
 * to a shared page. It is done by copying the page to a new address
 * and decrementing the shared-page counter for the old page.
 *
 * Note that this routine assumes that the protection checks have been
 * done by the caller (the low-level page fault routine in most cases).
 * Thus we can safely just mark it writable once we've done any necessary
 * COW.
 *
 * We also mark the page dirty at this point even though the page will
 * change only once the write actually happens. This avoids a few races,
 * and potentially makes it more efficient.
 *
 * We enter with non-exclusive mmap_sem (to exclude vma changes,
 * but allow concurrent faults), with pte both mapped and locked.
 * We return with mmap_sem still held, but pte unmapped and unlocked.
 */
static int do_wp_page(struct mm_struct *mm, struct vm_area_struct *vma,
		unsigned long address, pte_t *page_table, pmd_t *pmd,
		spinlock_t *ptl, pte_t orig_pte)
	__releases(ptl)
{
	struct page *old_page;

	old_page = vm_normal_page(vma, address, orig_pte);
	if (!old_page) {
		/*
		 * VM_MIXEDMAP !pfn_valid() case, or VM_SOFTDIRTY clear on a
		 * VM_PFNMAP VMA.
		 *
		 * We should not cow pages in a shared writeable mapping.
		 * Just mark the pages writable and/or call ops->pfn_mkwrite.
		 */
		if ((vma->vm_flags & (VM_WRITE|VM_SHARED)) ==
				     (VM_WRITE|VM_SHARED))
			return wp_pfn_shared(mm, vma, address, page_table, ptl,
					     orig_pte, pmd);

		pte_unmap_unlock(page_table, ptl);
		return wp_page_copy(mm, vma, address, page_table, pmd,
				    orig_pte, old_page);
	}

	/*
	 * Take out anonymous pages first, anonymous shared vmas are
	 * not dirty accountable.
	 */
	if (PageAnon(old_page) && !PageKsm(old_page)) {
		if (!trylock_page(old_page)) {
			page_cache_get(old_page);
			pte_unmap_unlock(page_table, ptl);
			lock_page(old_page);
			page_table = pte_offset_map_lock(mm, pmd, address,
							 &ptl);
			if (!pte_same(*page_table, orig_pte)) {
				unlock_page(old_page);
				pte_unmap_unlock(page_table, ptl);
				page_cache_release(old_page);
				return 0;
			}
			page_cache_release(old_page);
		}
		if (reuse_swap_page(old_page)) {
			/*
			 * The page is all ours.  Move it to our anon_vma so
			 * the rmap code will not search our parent or siblings.
			 * Protected against the rmap code by the page lock.
			 */
			page_move_anon_rmap(old_page, vma, address);
			unlock_page(old_page);
			return wp_page_reuse(mm, vma, address, page_table, ptl,
					     orig_pte, old_page, 0, 0);
		}
		unlock_page(old_page);
	} else if (unlikely((vma->vm_flags & (VM_WRITE|VM_SHARED)) ==
					(VM_WRITE|VM_SHARED))) {
		return wp_page_shared(mm, vma, address, page_table, pmd,
				      ptl, orig_pte, old_page);
	}

	/*
	 * Ok, we need to copy. Oh, well..
	 */
	page_cache_get(old_page);

	pte_unmap_unlock(page_table, ptl);
	return wp_page_copy(mm, vma, address, page_table, pmd,
			    orig_pte, old_page);
}

static void unmap_mapping_range_vma(struct vm_area_struct *vma,
		unsigned long start_addr, unsigned long end_addr,
		struct zap_details *details)
{
	zap_page_range_single(vma, start_addr, end_addr - start_addr, details);
}

static inline void unmap_mapping_range_tree(struct rb_root *root,
					    struct zap_details *details)
{
	struct vm_area_struct *vma;
	pgoff_t vba, vea, zba, zea;

	vma_interval_tree_foreach(vma, root,
			details->first_index, details->last_index) {

		vba = vma->vm_pgoff;
		vea = vba + vma_pages(vma) - 1;
		/* Assume for now that PAGE_CACHE_SHIFT == PAGE_SHIFT */
		zba = details->first_index;
		if (zba < vba)
			zba = vba;
		zea = details->last_index;
		if (zea > vea)
			zea = vea;

		unmap_mapping_range_vma(vma,
			((zba - vba) << PAGE_SHIFT) + vma->vm_start,
			((zea - vba + 1) << PAGE_SHIFT) + vma->vm_start,
				details);
	}
}

/**
 * unmap_mapping_range - unmap the portion of all mmaps in the specified
 * address_space corresponding to the specified page range in the underlying
 * file.
 *
 * @mapping: the address space containing mmaps to be unmapped.
 * @holebegin: byte in first page to unmap, relative to the start of
 * the underlying file.  This will be rounded down to a PAGE_SIZE
 * boundary.  Note that this is different from truncate_pagecache(), which
 * must keep the partial page.  In contrast, we must get rid of
 * partial pages.
 * @holelen: size of prospective hole in bytes.  This will be rounded
 * up to a PAGE_SIZE boundary.  A holelen of zero truncates to the
 * end of the file.
 * @even_cows: 1 when truncating a file, unmap even private COWed pages;
 * but 0 when invalidating pagecache, don't throw away private data.
 */
void unmap_mapping_range(struct address_space *mapping,
		loff_t const holebegin, loff_t const holelen, int even_cows)
{
	struct zap_details details;
	pgoff_t hba = holebegin >> PAGE_SHIFT;
	pgoff_t hlen = (holelen + PAGE_SIZE - 1) >> PAGE_SHIFT;

	/* Check for overflow. */
	if (sizeof(holelen) > sizeof(hlen)) {
		long long holeend =
			(holebegin + holelen + PAGE_SIZE - 1) >> PAGE_SHIFT;
		if (holeend & ~(long long)ULONG_MAX)
			hlen = ULONG_MAX - hba + 1;
	}

	details.check_mapping = even_cows? NULL: mapping;
	details.first_index = hba;
	details.last_index = hba + hlen - 1;
	if (details.last_index < details.first_index)
		details.last_index = ULONG_MAX;


	/* DAX uses i_mmap_lock to serialise file truncate vs page fault */
	i_mmap_lock_write(mapping);
	if (unlikely(!RB_EMPTY_ROOT(&mapping->i_mmap)))
		unmap_mapping_range_tree(&mapping->i_mmap, &details);
	i_mmap_unlock_write(mapping);
}
EXPORT_SYMBOL(unmap_mapping_range);

/*
 * We enter with non-exclusive mmap_sem (to exclude vma changes,
 * but allow concurrent faults), and pte mapped but not yet locked.
 * We return with pte unmapped and unlocked.
 *
 * We return with the mmap_sem locked or unlocked in the same cases
 * as does filemap_fault().
 */
static int do_swap_page(struct mm_struct *mm, struct vm_area_struct *vma,
		unsigned long address, pte_t *page_table, pmd_t *pmd,
		unsigned int flags, pte_t orig_pte)
{
	spinlock_t *ptl;
	struct page *page, *swapcache;
	struct mem_cgroup *memcg;
	swp_entry_t entry;
	pte_t pte;
	int locked;
	int exclusive = 0;
	int ret = 0;

	if (!pte_unmap_same(mm, pmd, page_table, orig_pte))
		goto out;

	entry = pte_to_swp_entry(orig_pte);
	if (unlikely(non_swap_entry(entry))) {
		if (is_migration_entry(entry)) {
			migration_entry_wait(mm, pmd, address);
		} else if (is_hwpoison_entry(entry)) {
			ret = VM_FAULT_HWPOISON;
		} else {
			print_bad_pte(vma, address, orig_pte, NULL);
			ret = VM_FAULT_SIGBUS;
		}
		goto out;
	}
	delayacct_set_flag(DELAYACCT_PF_SWAPIN);
	page = lookup_swap_cache(entry);
	if (!page) {
		page = swapin_readahead(entry,
					GFP_HIGHUSER_MOVABLE, vma, address);
		if (!page) {
			/*
			 * Back out if somebody else faulted in this pte
			 * while we released the pte lock.
			 */
			page_table = pte_offset_map_lock(mm, pmd, address, &ptl);
			if (likely(pte_same(*page_table, orig_pte)))
				ret = VM_FAULT_OOM;
			delayacct_clear_flag(DELAYACCT_PF_SWAPIN);
			goto unlock;
		}

		/* Had to read the page from swap area: Major fault */
		ret = VM_FAULT_MAJOR;
		count_vm_event(PGMAJFAULT);
		mem_cgroup_count_vm_event(mm, PGMAJFAULT);
	} else if (PageHWPoison(page)) {
		/*
		 * hwpoisoned dirty swapcache pages are kept for killing
		 * owner processes (which may be unknown at hwpoison time)
		 */
		ret = VM_FAULT_HWPOISON;
		delayacct_clear_flag(DELAYACCT_PF_SWAPIN);
		swapcache = page;
		goto out_release;
	}

	swapcache = page;
	locked = lock_page_or_retry(page, mm, flags);

	delayacct_clear_flag(DELAYACCT_PF_SWAPIN);
	if (!locked) {
		ret |= VM_FAULT_RETRY;
		goto out_release;
	}

	/*
	 * Make sure try_to_free_swap or reuse_swap_page or swapoff did not
	 * release the swapcache from under us.  The page pin, and pte_same
	 * test below, are not enough to exclude that.  Even if it is still
	 * swapcache, we need to check that the page's swap has not changed.
	 */
	if (unlikely(!PageSwapCache(page) || page_private(page) != entry.val))
		goto out_page;

	page = ksm_might_need_to_copy(page, vma, address);
	if (unlikely(!page)) {
		ret = VM_FAULT_OOM;
		page = swapcache;
		goto out_page;
	}

	if (mem_cgroup_try_charge(page, mm, GFP_KERNEL, &memcg)) {
		ret = VM_FAULT_OOM;
		goto out_page;
	}

	/*
	 * Back out if somebody else already faulted in this pte.
	 */
	page_table = pte_offset_map_lock(mm, pmd, address, &ptl);
	if (unlikely(!pte_same(*page_table, orig_pte)))
		goto out_nomap;

	if (unlikely(!PageUptodate(page))) {
		ret = VM_FAULT_SIGBUS;
		goto out_nomap;
	}

	/*
	 * The page isn't present yet, go ahead with the fault.
	 *
	 * Be careful about the sequence of operations here.
	 * To get its accounting right, reuse_swap_page() must be called
	 * while the page is counted on swap but not yet in mapcount i.e.
	 * before page_add_anon_rmap() and swap_free(); try_to_free_swap()
	 * must be called after the swap_free(), or it will never succeed.
	 */

	inc_mm_counter_fast(mm, MM_ANONPAGES);
	dec_mm_counter_fast(mm, MM_SWAPENTS);
	pte = mk_pte(page, vma->vm_page_prot);
	if ((flags & FAULT_FLAG_WRITE) && reuse_swap_page(page)) {
		pte = maybe_mkwrite(pte_mkdirty(pte), vma);
		flags &= ~FAULT_FLAG_WRITE;
		ret |= VM_FAULT_WRITE;
		exclusive = 1;
	}
	flush_icache_page(vma, page);
	if (pte_swp_soft_dirty(orig_pte))
		pte = pte_mksoft_dirty(pte);
	set_pte_at(mm, address, page_table, pte);
	if (page == swapcache) {
		do_page_add_anon_rmap(page, vma, address, exclusive);
		mem_cgroup_commit_charge(page, memcg, true);
	} else { /* ksm created a completely new copy */
		page_add_new_anon_rmap(page, vma, address);
		mem_cgroup_commit_charge(page, memcg, false);
		lru_cache_add_active_or_unevictable(page, vma);
	}

	swap_free(entry);
	if (vm_swap_full() || (vma->vm_flags & VM_LOCKED) || PageMlocked(page))
		try_to_free_swap(page);
	unlock_page(page);
	if (page != swapcache) {
		/*
		 * Hold the lock to avoid the swap entry to be reused
		 * until we take the PT lock for the pte_same() check
		 * (to avoid false positives from pte_same). For
		 * further safety release the lock after the swap_free
		 * so that the swap count won't change under a
		 * parallel locked swapcache.
		 */
		unlock_page(swapcache);
		page_cache_release(swapcache);
	}

	if (flags & FAULT_FLAG_WRITE) {
		ret |= do_wp_page(mm, vma, address, page_table, pmd, ptl, pte);
		if (ret & VM_FAULT_ERROR)
			ret &= VM_FAULT_ERROR;
		goto out;
	}

	/* No need to invalidate - it was non-present before */
	update_mmu_cache(vma, address, page_table);
unlock:
	pte_unmap_unlock(page_table, ptl);
out:
	return ret;
out_nomap:
	mem_cgroup_cancel_charge(page, memcg);
	pte_unmap_unlock(page_table, ptl);
out_page:
	unlock_page(page);
out_release:
	page_cache_release(page);
	if (page != swapcache) {
		unlock_page(swapcache);
		page_cache_release(swapcache);
	}
	return ret;
}

/*
 * This is like a special single-page "expand_{down|up}wards()",
 * except we must first make sure that 'address{-|+}PAGE_SIZE'
 * doesn't hit another vma.
 */
static inline int check_stack_guard_page(struct vm_area_struct *vma, unsigned long address)
{
	address &= PAGE_MASK;
	if ((vma->vm_flags & VM_GROWSDOWN) && address == vma->vm_start) {
		struct vm_area_struct *prev = vma->vm_prev;

		/*
		 * Is there a mapping abutting this one below?
		 *
		 * That's only ok if it's the same stack mapping
		 * that has gotten split..
		 */
		if (prev && prev->vm_end == address)
			return prev->vm_flags & VM_GROWSDOWN ? 0 : -ENOMEM;

		return expand_downwards(vma, address - PAGE_SIZE);
	}
	if ((vma->vm_flags & VM_GROWSUP) && address + PAGE_SIZE == vma->vm_end) {
		struct vm_area_struct *next = vma->vm_next;

		/* As VM_GROWSDOWN but s/below/above/ */
		if (next && next->vm_start == address + PAGE_SIZE)
			return next->vm_flags & VM_GROWSUP ? 0 : -ENOMEM;

		return expand_upwards(vma, address + PAGE_SIZE);
	}
	return 0;
}

/*
 * We enter with non-exclusive mmap_sem (to exclude vma changes,
 * but allow concurrent faults), and pte mapped but not yet locked.
 * We return with mmap_sem still held, but pte unmapped and unlocked.
 */
static int do_anonymous_page(struct mm_struct *mm, struct vm_area_struct *vma,
		unsigned long address, pte_t *page_table, pmd_t *pmd,
		unsigned int flags)
{
	struct mem_cgroup *memcg;
	struct page *page;
	spinlock_t *ptl;
	pte_t entry;

	pte_unmap(page_table);

	/* File mapping without ->vm_ops ? */
	if (vma->vm_flags & VM_SHARED)
		return VM_FAULT_SIGBUS;

	/* Check if we need to add a guard page to the stack */
	if (check_stack_guard_page(vma, address) < 0)
		return VM_FAULT_SIGSEGV;

	/* Use the zero-page for reads */
	if (!(flags & FAULT_FLAG_WRITE) && !mm_forbids_zeropage(mm)) {
		entry = pte_mkspecial(pfn_pte(my_zero_pfn(address),
						vma->vm_page_prot));
		page_table = pte_offset_map_lock(mm, pmd, address, &ptl);
		if (!pte_none(*page_table))
			goto unlock;
		/* Deliver the page fault to userland, check inside PT lock */
		if (userfaultfd_missing(vma)) {
			pte_unmap_unlock(page_table, ptl);
			return handle_userfault(vma, address, flags,
						VM_UFFD_MISSING);
		}
		goto setpte;
	}

	/* Allocate our own private page. */
	if (unlikely(anon_vma_prepare(vma)))
		goto oom;
	page = alloc_zeroed_user_highpage_movable(vma, address);
	if (!page)
		goto oom;

	if (mem_cgroup_try_charge(page, mm, GFP_KERNEL, &memcg))
		goto oom_free_page;

	/*
	 * The memory barrier inside __SetPageUptodate makes sure that
	 * preceeding stores to the page contents become visible before
	 * the set_pte_at() write.
	 */
	__SetPageUptodate(page);

	entry = mk_pte(page, vma->vm_page_prot);
	if (vma->vm_flags & VM_WRITE)
		entry = pte_mkwrite(pte_mkdirty(entry));

	page_table = pte_offset_map_lock(mm, pmd, address, &ptl);
	if (!pte_none(*page_table))
		goto release;

	/* Deliver the page fault to userland, check inside PT lock */
	if (userfaultfd_missing(vma)) {
		pte_unmap_unlock(page_table, ptl);
		mem_cgroup_cancel_charge(page, memcg);
		page_cache_release(page);
		return handle_userfault(vma, address, flags,
					VM_UFFD_MISSING);
	}

	inc_mm_counter_fast(mm, MM_ANONPAGES);
	page_add_new_anon_rmap(page, vma, address);
	mem_cgroup_commit_charge(page, memcg, false);
	lru_cache_add_active_or_unevictable(page, vma);
setpte:
	set_pte_at(mm, address, page_table, entry);

	/* No need to invalidate - it was non-present before */
	update_mmu_cache(vma, address, page_table);
unlock:
	pte_unmap_unlock(page_table, ptl);
	return 0;
release:
	mem_cgroup_cancel_charge(page, memcg);
	page_cache_release(page);
	goto unlock;
oom_free_page:
	page_cache_release(page);
oom:
	return VM_FAULT_OOM;
}

/*
 * The mmap_sem must have been held on entry, and may have been
 * released depending on flags and vma->vm_ops->fault() return value.
 * See filemap_fault() and __lock_page_retry().
 */
static int __do_fault(struct vm_area_struct *vma, unsigned long address,
			pgoff_t pgoff, unsigned int flags,
			struct page *cow_page, struct page **page)
{
	struct vm_fault vmf;
	int ret;

	vmf.virtual_address = (void __user *)(address & PAGE_MASK);
	vmf.pgoff = pgoff;
	vmf.flags = flags;
	vmf.page = NULL;
	vmf.cow_page = cow_page;

	ret = vma->vm_ops->fault(vma, &vmf);
	if (unlikely(ret & (VM_FAULT_ERROR | VM_FAULT_NOPAGE | VM_FAULT_RETRY)))
		return ret;
	if (!vmf.page)
		goto out;

	if (unlikely(PageHWPoison(vmf.page))) {
		if (ret & VM_FAULT_LOCKED)
			unlock_page(vmf.page);
		page_cache_release(vmf.page);
		return VM_FAULT_HWPOISON;
	}

	if (unlikely(!(ret & VM_FAULT_LOCKED)))
		lock_page(vmf.page);
	else
		VM_BUG_ON_PAGE(!PageLocked(vmf.page), vmf.page);

 out:
	*page = vmf.page;
	return ret;
}

/**
 * do_set_pte - setup new PTE entry for given page and add reverse page mapping.
 *
 * @vma: virtual memory area
 * @address: user virtual address
 * @page: page to map
 * @pte: pointer to target page table entry
 * @write: true, if new entry is writable
 * @anon: true, if it's anonymous page
 *
 * Caller must hold page table lock relevant for @pte.
 *
 * Target users are page handler itself and implementations of
 * vm_ops->map_pages.
 */
void do_set_pte(struct vm_area_struct *vma, unsigned long address,
		struct page *page, pte_t *pte, bool write, bool anon)
{
	pte_t entry;

	flush_icache_page(vma, page);
	entry = mk_pte(page, vma->vm_page_prot);
	if (write)
		entry = maybe_mkwrite(pte_mkdirty(entry), vma);
	if (anon) {
		inc_mm_counter_fast(vma->vm_mm, MM_ANONPAGES);
		page_add_new_anon_rmap(page, vma, address);
	} else {
		inc_mm_counter_fast(vma->vm_mm, MM_FILEPAGES);
		page_add_file_rmap(page);
	}
	set_pte_at(vma->vm_mm, address, pte, entry);

	/* no need to invalidate: a not-present page won't be cached */
	update_mmu_cache(vma, address, pte);
}

static unsigned long fault_around_bytes __read_mostly =
	rounddown_pow_of_two(65536);

#ifdef CONFIG_DEBUG_FS
static int fault_around_bytes_get(void *data, u64 *val)
{
	*val = fault_around_bytes;
	return 0;
}

/*
 * fault_around_pages() and fault_around_mask() expects fault_around_bytes
 * rounded down to nearest page order. It's what do_fault_around() expects to
 * see.
 */
static int fault_around_bytes_set(void *data, u64 val)
{
	if (val / PAGE_SIZE > PTRS_PER_PTE)
		return -EINVAL;
	if (val > PAGE_SIZE)
		fault_around_bytes = rounddown_pow_of_two(val);
	else
		fault_around_bytes = PAGE_SIZE; /* rounddown_pow_of_two(0) is undefined */
	return 0;
}
DEFINE_SIMPLE_ATTRIBUTE(fault_around_bytes_fops,
		fault_around_bytes_get, fault_around_bytes_set, "%llu\n");

static int __init fault_around_debugfs(void)
{
	void *ret;

	ret = debugfs_create_file("fault_around_bytes", 0644, NULL, NULL,
			&fault_around_bytes_fops);
	if (!ret)
		pr_warn("Failed to create fault_around_bytes in debugfs");
	return 0;
}
late_initcall(fault_around_debugfs);
#endif

/*
 * do_fault_around() tries to map few pages around the fault address. The hope
 * is that the pages will be needed soon and this will lower the number of
 * faults to handle.
 *
 * It uses vm_ops->map_pages() to map the pages, which skips the page if it's
 * not ready to be mapped: not up-to-date, locked, etc.
 *
 * This function is called with the page table lock taken. In the split ptlock
 * case the page table lock only protects only those entries which belong to
 * the page table corresponding to the fault address.
 *
 * This function doesn't cross the VMA boundaries, in order to call map_pages()
 * only once.
 *
 * fault_around_pages() defines how many pages we'll try to map.
 * do_fault_around() expects it to return a power of two less than or equal to
 * PTRS_PER_PTE.
 *
 * The virtual address of the area that we map is naturally aligned to the
 * fault_around_pages() value (and therefore to page order).  This way it's
 * easier to guarantee that we don't cross page table boundaries.
 */
static void do_fault_around(struct vm_area_struct *vma, unsigned long address,
		pte_t *pte, pgoff_t pgoff, unsigned int flags)
{
	unsigned long start_addr, nr_pages, mask;
	pgoff_t max_pgoff;
	struct vm_fault vmf;
	int off;

	nr_pages = READ_ONCE(fault_around_bytes) >> PAGE_SHIFT;
	mask = ~(nr_pages * PAGE_SIZE - 1) & PAGE_MASK;

	start_addr = max(address & mask, vma->vm_start);
	off = ((address - start_addr) >> PAGE_SHIFT) & (PTRS_PER_PTE - 1);
	pte -= off;
	pgoff -= off;

	/*
	 *  max_pgoff is either end of page table or end of vma
	 *  or fault_around_pages() from pgoff, depending what is nearest.
	 */
	max_pgoff = pgoff - ((start_addr >> PAGE_SHIFT) & (PTRS_PER_PTE - 1)) +
		PTRS_PER_PTE - 1;
	max_pgoff = min3(max_pgoff, vma_pages(vma) + vma->vm_pgoff - 1,
			pgoff + nr_pages - 1);

	/* Check if it makes any sense to call ->map_pages */
	while (!pte_none(*pte)) {
		if (++pgoff > max_pgoff)
			return;
		start_addr += PAGE_SIZE;
		if (start_addr >= vma->vm_end)
			return;
		pte++;
	}

	vmf.virtual_address = (void __user *) start_addr;
	vmf.pte = pte;
	vmf.pgoff = pgoff;
	vmf.max_pgoff = max_pgoff;
	vmf.flags = flags;
	vma->vm_ops->map_pages(vma, &vmf);
}

static int do_read_fault(struct mm_struct *mm, struct vm_area_struct *vma,
		unsigned long address, pmd_t *pmd,
		pgoff_t pgoff, unsigned int flags, pte_t orig_pte)
{
	struct page *fault_page;
	spinlock_t *ptl;
	pte_t *pte;
	int ret = 0;

	/*
	 * Let's call ->map_pages() first and use ->fault() as fallback
	 * if page by the offset is not ready to be mapped (cold cache or
	 * something).
	 */
	if (vma->vm_ops->map_pages && fault_around_bytes >> PAGE_SHIFT > 1) {
		pte = pte_offset_map_lock(mm, pmd, address, &ptl);
		do_fault_around(vma, address, pte, pgoff, flags);
		if (!pte_same(*pte, orig_pte))
			goto unlock_out;
		pte_unmap_unlock(pte, ptl);
	}

	ret = __do_fault(vma, address, pgoff, flags, NULL, &fault_page);
	if (unlikely(ret & (VM_FAULT_ERROR | VM_FAULT_NOPAGE | VM_FAULT_RETRY)))
		return ret;

	pte = pte_offset_map_lock(mm, pmd, address, &ptl);
	if (unlikely(!pte_same(*pte, orig_pte))) {
		pte_unmap_unlock(pte, ptl);
		unlock_page(fault_page);
		page_cache_release(fault_page);
		return ret;
	}
	do_set_pte(vma, address, fault_page, pte, false, false);
	unlock_page(fault_page);
unlock_out:
	pte_unmap_unlock(pte, ptl);
	return ret;
}

static int do_cow_fault(struct mm_struct *mm, struct vm_area_struct *vma,
		unsigned long address, pmd_t *pmd,
		pgoff_t pgoff, unsigned int flags, pte_t orig_pte)
{
	struct page *fault_page, *new_page;
	struct mem_cgroup *memcg;
	spinlock_t *ptl;
	pte_t *pte;
	int ret;

	if (unlikely(anon_vma_prepare(vma)))
		return VM_FAULT_OOM;

	new_page = alloc_page_vma(GFP_HIGHUSER_MOVABLE, vma, address);
	if (!new_page)
		return VM_FAULT_OOM;

	if (mem_cgroup_try_charge(new_page, mm, GFP_KERNEL, &memcg)) {
		page_cache_release(new_page);
		return VM_FAULT_OOM;
	}

	ret = __do_fault(vma, address, pgoff, flags, new_page, &fault_page);
	if (unlikely(ret & (VM_FAULT_ERROR | VM_FAULT_NOPAGE | VM_FAULT_RETRY)))
		goto uncharge_out;

	if (fault_page)
		copy_user_highpage(new_page, fault_page, address, vma);
	__SetPageUptodate(new_page);

	pte = pte_offset_map_lock(mm, pmd, address, &ptl);
	if (unlikely(!pte_same(*pte, orig_pte))) {
		pte_unmap_unlock(pte, ptl);
		if (fault_page) {
			unlock_page(fault_page);
			page_cache_release(fault_page);
		} else {
			/*
			 * The fault handler has no page to lock, so it holds
			 * i_mmap_lock for read to protect against truncate.
			 */
			i_mmap_unlock_read(vma->vm_file->f_mapping);
		}
		goto uncharge_out;
	}
	do_set_pte(vma, address, new_page, pte, true, true);
	mem_cgroup_commit_charge(new_page, memcg, false);
	lru_cache_add_active_or_unevictable(new_page, vma);
	pte_unmap_unlock(pte, ptl);
	if (fault_page) {
		unlock_page(fault_page);
		page_cache_release(fault_page);
	} else {
		/*
		 * The fault handler has no page to lock, so it holds
		 * i_mmap_lock for read to protect against truncate.
		 */
		i_mmap_unlock_read(vma->vm_file->f_mapping);
	}
	return ret;
uncharge_out:
	mem_cgroup_cancel_charge(new_page, memcg);
	page_cache_release(new_page);
	return ret;
}

static int do_shared_fault(struct mm_struct *mm, struct vm_area_struct *vma,
		unsigned long address, pmd_t *pmd,
		pgoff_t pgoff, unsigned int flags, pte_t orig_pte)
{
	struct page *fault_page;
	struct address_space *mapping;
	spinlock_t *ptl;
	pte_t *pte;
	int dirtied = 0;
	int ret, tmp;

	ret = __do_fault(vma, address, pgoff, flags, NULL, &fault_page);
	if (unlikely(ret & (VM_FAULT_ERROR | VM_FAULT_NOPAGE | VM_FAULT_RETRY)))
		return ret;

	/*
	 * Check if the backing address space wants to know that the page is
	 * about to become writable
	 */
	if (vma->vm_ops->page_mkwrite) {
		unlock_page(fault_page);
		tmp = do_page_mkwrite(vma, fault_page, address);
		if (unlikely(!tmp ||
				(tmp & (VM_FAULT_ERROR | VM_FAULT_NOPAGE)))) {
			page_cache_release(fault_page);
			return tmp;
		}
	}

	pte = pte_offset_map_lock(mm, pmd, address, &ptl);
	if (unlikely(!pte_same(*pte, orig_pte))) {
		pte_unmap_unlock(pte, ptl);
		unlock_page(fault_page);
		page_cache_release(fault_page);
		return ret;
	}
	do_set_pte(vma, address, fault_page, pte, true, false);
	pte_unmap_unlock(pte, ptl);

	if (set_page_dirty(fault_page))
		dirtied = 1;
	/*
	 * Take a local copy of the address_space - page.mapping may be zeroed
	 * by truncate after unlock_page().   The address_space itself remains
	 * pinned by vma->vm_file's reference.  We rely on unlock_page()'s
	 * release semantics to prevent the compiler from undoing this copying.
	 */
	mapping = fault_page->mapping;
	unlock_page(fault_page);
	if ((dirtied || vma->vm_ops->page_mkwrite) && mapping) {
		/*
		 * Some device drivers do not set page.mapping but still
		 * dirty their pages
		 */
		balance_dirty_pages_ratelimited(mapping);
	}

	if (!vma->vm_ops->page_mkwrite)
		file_update_time(vma->vm_file);

	return ret;
}

/*
 * We enter with non-exclusive mmap_sem (to exclude vma changes,
 * but allow concurrent faults).
 * The mmap_sem may have been released depending on flags and our
 * return value.  See filemap_fault() and __lock_page_or_retry().
 */
static int do_fault(struct mm_struct *mm, struct vm_area_struct *vma,
		unsigned long address, pte_t *page_table, pmd_t *pmd,
		unsigned int flags, pte_t orig_pte)
{
	pgoff_t pgoff = (((address & PAGE_MASK)
			- vma->vm_start) >> PAGE_SHIFT) + vma->vm_pgoff;

	pte_unmap(page_table);
	/* The VMA was not fully populated on mmap() or missing VM_DONTEXPAND */
	if (!vma->vm_ops->fault)
		return VM_FAULT_SIGBUS;
	if (!(flags & FAULT_FLAG_WRITE))
		return do_read_fault(mm, vma, address, pmd, pgoff, flags,
				orig_pte);
	if (!(vma->vm_flags & VM_SHARED))
		return do_cow_fault(mm, vma, address, pmd, pgoff, flags,
				orig_pte);
	return do_shared_fault(mm, vma, address, pmd, pgoff, flags, orig_pte);
}

static int numa_migrate_prep(struct page *page, struct vm_area_struct *vma,
				unsigned long addr, int page_nid,
				int *flags)
{
	get_page(page);

	count_vm_numa_event(NUMA_HINT_FAULTS);
	if (page_nid == numa_node_id()) {
		count_vm_numa_event(NUMA_HINT_FAULTS_LOCAL);
		*flags |= TNF_FAULT_LOCAL;
	}

	return mpol_misplaced(page, vma, addr);
}

static int do_numa_page(struct mm_struct *mm, struct vm_area_struct *vma,
		   unsigned long addr, pte_t pte, pte_t *ptep, pmd_t *pmd)
{
	struct page *page = NULL;
	spinlock_t *ptl;
	int page_nid = -1;
	int last_cpupid;
	int target_nid;
	bool migrated = false;
	bool was_writable = pte_write(pte);
	int flags = 0;

	/* A PROT_NONE fault should not end up here */
	BUG_ON(!(vma->vm_flags & (VM_READ | VM_EXEC | VM_WRITE)));

	/*
	* The "pte" at this point cannot be used safely without
	* validation through pte_unmap_same(). It's of NUMA type but
	* the pfn may be screwed if the read is non atomic.
	*
	* We can safely just do a "set_pte_at()", because the old
	* page table entry is not accessible, so there would be no
	* concurrent hardware modifications to the PTE.
	*/
	ptl = pte_lockptr(mm, pmd);
	spin_lock(ptl);
	if (unlikely(!pte_same(*ptep, pte))) {
		pte_unmap_unlock(ptep, ptl);
		goto out;
	}

	/* Make it present again */
	pte = pte_modify(pte, vma->vm_page_prot);
	pte = pte_mkyoung(pte);
	if (was_writable)
		pte = pte_mkwrite(pte);
	set_pte_at(mm, addr, ptep, pte);
	update_mmu_cache(vma, addr, ptep);

	page = vm_normal_page(vma, addr, pte);
	if (!page) {
		pte_unmap_unlock(ptep, ptl);
		return 0;
	}

	/*
	 * Avoid grouping on RO pages in general. RO pages shouldn't hurt as
	 * much anyway since they can be in shared cache state. This misses
	 * the case where a mapping is writable but the process never writes
	 * to it but pte_write gets cleared during protection updates and
	 * pte_dirty has unpredictable behaviour between PTE scan updates,
	 * background writeback, dirty balancing and application behaviour.
	 */
	if (!(vma->vm_flags & VM_WRITE))
		flags |= TNF_NO_GROUP;

	/*
	 * Flag if the page is shared between multiple address spaces. This
	 * is later used when determining whether to group tasks together
	 */
	if (page_mapcount(page) > 1 && (vma->vm_flags & VM_SHARED))
		flags |= TNF_SHARED;

	last_cpupid = page_cpupid_last(page);
	page_nid = page_to_nid(page);
	target_nid = numa_migrate_prep(page, vma, addr, page_nid, &flags);
	pte_unmap_unlock(ptep, ptl);
	if (target_nid == -1) {
		put_page(page);
		goto out;
	}

	/* Migrate to the requested node */
	migrated = migrate_misplaced_page(page, vma, target_nid);
	if (migrated) {
		page_nid = target_nid;
		flags |= TNF_MIGRATED;
	} else
		flags |= TNF_MIGRATE_FAIL;

out:
	if (page_nid != -1)
		task_numa_fault(last_cpupid, page_nid, 1, flags);
	return 0;
}

static int create_huge_pmd(struct mm_struct *mm, struct vm_area_struct *vma,
			unsigned long address, pmd_t *pmd, unsigned int flags)
{
	if (vma_is_anonymous(vma))
		return do_huge_pmd_anonymous_page(mm, vma, address, pmd, flags);
	if (vma->vm_ops->pmd_fault)
		return vma->vm_ops->pmd_fault(vma, address, pmd, flags);
	return VM_FAULT_FALLBACK;
}

static int wp_huge_pmd(struct mm_struct *mm, struct vm_area_struct *vma,
			unsigned long address, pmd_t *pmd, pmd_t orig_pmd,
			unsigned int flags)
{
	if (vma_is_anonymous(vma))
		return do_huge_pmd_wp_page(mm, vma, address, pmd, orig_pmd);
	if (vma->vm_ops->pmd_fault)
		return vma->vm_ops->pmd_fault(vma, address, pmd, flags);
	return VM_FAULT_FALLBACK;
}

/*
 * These routines also need to handle stuff like marking pages dirty
 * and/or accessed for architectures that don't do it in hardware (most
 * RISC architectures).  The early dirtying is also good on the i386.
 *
 * There is also a hook called "update_mmu_cache()" that architectures
 * with external mmu caches can use to update those (ie the Sparc or
 * PowerPC hashed page tables that act as extended TLBs).
 *
 * We enter with non-exclusive mmap_sem (to exclude vma changes,
 * but allow concurrent faults), and pte mapped but not yet locked.
 * We return with pte unmapped and unlocked.
 *
 * The mmap_sem may have been released depending on flags and our
 * return value.  See filemap_fault() and __lock_page_or_retry().
 */
static int handle_pte_fault(struct mm_struct *mm,
		     struct vm_area_struct *vma, unsigned long address,
		     pte_t *pte, pmd_t *pmd, unsigned int flags)
{
	pte_t entry;
	spinlock_t *ptl;

	/*
	 * some architectures can have larger ptes than wordsize,
	 * e.g.ppc44x-defconfig has CONFIG_PTE_64BIT=y and CONFIG_32BIT=y,
	 * so READ_ONCE or ACCESS_ONCE cannot guarantee atomic accesses.
	 * The code below just needs a consistent view for the ifs and
	 * we later double check anyway with the ptl lock held. So here
	 * a barrier will do.
	 */
	entry = *pte;
	barrier();
	if (!pte_present(entry)) {
		if (pte_none(entry)) {
			if (vma_is_anonymous(vma))
				return do_anonymous_page(mm, vma, address,
							 pte, pmd, flags);
			else
				return do_fault(mm, vma, address, pte, pmd,
						flags, entry);
		}
		return do_swap_page(mm, vma, address,
					pte, pmd, flags, entry);
	}

	if (pte_protnone(entry))
		return do_numa_page(mm, vma, address, entry, pte, pmd);

	ptl = pte_lockptr(mm, pmd);
	spin_lock(ptl);
	if (unlikely(!pte_same(*pte, entry)))
		goto unlock;
	if (flags & FAULT_FLAG_WRITE) {
		if (!pte_write(entry))
			return do_wp_page(mm, vma, address,
					pte, pmd, ptl, entry);
		entry = pte_mkdirty(entry);
	}
	entry = pte_mkyoung(entry);
	if (ptep_set_access_flags(vma, address, pte, entry, flags & FAULT_FLAG_WRITE)) {
		update_mmu_cache(vma, address, pte);
	} else {
		/*
		 * This is needed only for protection faults but the arch code
		 * is not yet telling us if this is a protection fault or not.
		 * This still avoids useless tlb flushes for .text page faults
		 * with threads.
		 */
		if (flags & FAULT_FLAG_WRITE)
			flush_tlb_fix_spurious_fault(vma, address);
	}
unlock:
	pte_unmap_unlock(pte, ptl);
	return 0;
}

/*
 * By the time we get here, we already hold the mm semaphore
 *
 * The mmap_sem may have been released depending on flags and our
 * return value.  See filemap_fault() and __lock_page_or_retry().
 */
static int __handle_mm_fault(struct mm_struct *mm, struct vm_area_struct *vma,
			     unsigned long address, unsigned int flags)
{
	pgd_t *pgd;
	pud_t *pud;
	pmd_t *pmd;
	pte_t *pte;

	if (unlikely(is_vm_hugetlb_page(vma)))
		return hugetlb_fault(mm, vma, address, flags);

	pgd = pgd_offset(mm, address);
	pud = pud_alloc(mm, pgd, address);
	if (!pud)
		return VM_FAULT_OOM;
	pmd = pmd_alloc(mm, pud, address);
	if (!pmd)
		return VM_FAULT_OOM;
	if (pmd_none(*pmd) && transparent_hugepage_enabled(vma)) {
		int ret = create_huge_pmd(mm, vma, address, pmd, flags);
		if (!(ret & VM_FAULT_FALLBACK))
			return ret;
	} else {
		pmd_t orig_pmd = *pmd;
		int ret;

		barrier();
		if (pmd_trans_huge(orig_pmd)) {
			unsigned int dirty = flags & FAULT_FLAG_WRITE;

			/*
			 * If the pmd is splitting, return and retry the
			 * the fault.  Alternative: wait until the split
			 * is done, and goto retry.
			 */
			if (pmd_trans_splitting(orig_pmd))
				return 0;

			if (pmd_protnone(orig_pmd))
				return do_huge_pmd_numa_page(mm, vma, address,
							     orig_pmd, pmd);

			if (dirty && !pmd_write(orig_pmd)) {
				ret = wp_huge_pmd(mm, vma, address, pmd,
							orig_pmd, flags);
				if (!(ret & VM_FAULT_FALLBACK))
					return ret;
			} else {
				huge_pmd_set_accessed(mm, vma, address, pmd,
						      orig_pmd, dirty);
				return 0;
			}
		}
	}

	/*
	 * Use __pte_alloc instead of pte_alloc_map, because we can't
	 * run pte_offset_map on the pmd, if an huge pmd could
	 * materialize from under us from a different thread.
	 */
	if (unlikely(pmd_none(*pmd)) &&
	    unlikely(__pte_alloc(mm, vma, pmd, address)))
		return VM_FAULT_OOM;
	/* if an huge pmd materialized from under us just retry later */
	if (unlikely(pmd_trans_huge(*pmd)))
		return 0;
	/*
	 * A regular pmd is established and it can't morph into a huge pmd
	 * from under us anymore at this point because we hold the mmap_sem
	 * read mode and khugepaged takes it in write mode. So now it's
	 * safe to run pte_offset_map().
	 */
	pte = pte_offset_map(pmd, address);

	return handle_pte_fault(mm, vma, address, pte, pmd, flags);
}

/*
 * By the time we get here, we already hold the mm semaphore
 *
 * The mmap_sem may have been released depending on flags and our
 * return value.  See filemap_fault() and __lock_page_or_retry().
 */
int handle_mm_fault(struct mm_struct *mm, struct vm_area_struct *vma,
		    unsigned long address, unsigned int flags)
{
	int ret;

	__set_current_state(TASK_RUNNING);

	count_vm_event(PGFAULT);
	mem_cgroup_count_vm_event(mm, PGFAULT);

	/* do counter updates before entering really critical section. */
	check_sync_rss_stat(current);

	/*
	 * Enable the memcg OOM handling for faults triggered in user
	 * space.  Kernel faults are handled more gracefully.
	 */
	if (flags & FAULT_FLAG_USER)
		mem_cgroup_oom_enable();

	ret = __handle_mm_fault(mm, vma, address, flags);

	if (flags & FAULT_FLAG_USER) {
		mem_cgroup_oom_disable();
                /*
                 * The task may have entered a memcg OOM situation but
                 * if the allocation error was handled gracefully (no
                 * VM_FAULT_OOM), there is no need to kill anything.
                 * Just clean up the OOM state peacefully.
                 */
                if (task_in_memcg_oom(current) && !(ret & VM_FAULT_OOM))
                        mem_cgroup_oom_synchronize(false);
	}

	return ret;
}
EXPORT_SYMBOL_GPL(handle_mm_fault);

#ifndef __PAGETABLE_PUD_FOLDED
/*
 * Allocate page upper directory.
 * We've already handled the fast-path in-line.
 */
int __pud_alloc(struct mm_struct *mm, pgd_t *pgd, unsigned long address)
{
	pud_t *new = pud_alloc_one(mm, address);
	if (!new)
		return -ENOMEM;

	smp_wmb(); /* See comment in __pte_alloc */

	spin_lock(&mm->page_table_lock);
	if (pgd_present(*pgd))		/* Another has populated it */
		pud_free(mm, new);
	else
		pgd_populate(mm, pgd, new);
	spin_unlock(&mm->page_table_lock);
	return 0;
}
#endif /* __PAGETABLE_PUD_FOLDED */

#ifndef __PAGETABLE_PMD_FOLDED
/*
 * Allocate page middle directory.
 * We've already handled the fast-path in-line.
 */
int __pmd_alloc(struct mm_struct *mm, pud_t *pud, unsigned long address)
{
	pmd_t *new = pmd_alloc_one(mm, address);
	if (!new)
		return -ENOMEM;

	smp_wmb(); /* See comment in __pte_alloc */

	spin_lock(&mm->page_table_lock);
#ifndef __ARCH_HAS_4LEVEL_HACK
	if (!pud_present(*pud)) {
		mm_inc_nr_pmds(mm);
		pud_populate(mm, pud, new);
	} else	/* Another has populated it */
		pmd_free(mm, new);
#else
	if (!pgd_present(*pud)) {
		mm_inc_nr_pmds(mm);
		pgd_populate(mm, pud, new);
	} else /* Another has populated it */
		pmd_free(mm, new);
#endif /* __ARCH_HAS_4LEVEL_HACK */
	spin_unlock(&mm->page_table_lock);
	return 0;
}
#endif /* __PAGETABLE_PMD_FOLDED */

static int __follow_pte(struct mm_struct *mm, unsigned long address,
		pte_t **ptepp, spinlock_t **ptlp)
{
	pgd_t *pgd;
	pud_t *pud;
	pmd_t *pmd;
	pte_t *ptep;

	pgd = pgd_offset(mm, address);
	if (pgd_none(*pgd) || unlikely(pgd_bad(*pgd)))
		goto out;

	pud = pud_offset(pgd, address);
	if (pud_none(*pud) || unlikely(pud_bad(*pud)))
		goto out;

	pmd = pmd_offset(pud, address);
	VM_BUG_ON(pmd_trans_huge(*pmd));
	if (pmd_none(*pmd) || unlikely(pmd_bad(*pmd)))
		goto out;

	/* We cannot handle huge page PFN maps. Luckily they don't exist. */
	if (pmd_huge(*pmd))
		goto out;

	ptep = pte_offset_map_lock(mm, pmd, address, ptlp);
	if (!ptep)
		goto out;
	if (!pte_present(*ptep))
		goto unlock;
	*ptepp = ptep;
	return 0;
unlock:
	pte_unmap_unlock(ptep, *ptlp);
out:
	return -EINVAL;
}

static inline int follow_pte(struct mm_struct *mm, unsigned long address,
			     pte_t **ptepp, spinlock_t **ptlp)
{
	int res;

	/* (void) is needed to make gcc happy */
	(void) __cond_lock(*ptlp,
			   !(res = __follow_pte(mm, address, ptepp, ptlp)));
	return res;
}

/**
 * follow_pfn - look up PFN at a user virtual address
 * @vma: memory mapping
 * @address: user virtual address
 * @pfn: location to store found PFN
 *
 * Only IO mappings and raw PFN mappings are allowed.
 *
 * Returns zero and the pfn at @pfn on success, -ve otherwise.
 */
int follow_pfn(struct vm_area_struct *vma, unsigned long address,
	unsigned long *pfn)
{
	int ret = -EINVAL;
	spinlock_t *ptl;
	pte_t *ptep;

	if (!(vma->vm_flags & (VM_IO | VM_PFNMAP)))
		return ret;

	ret = follow_pte(vma->vm_mm, address, &ptep, &ptl);
	if (ret)
		return ret;
	*pfn = pte_pfn(*ptep);
	pte_unmap_unlock(ptep, ptl);
	return 0;
}
EXPORT_SYMBOL(follow_pfn);

#ifdef CONFIG_HAVE_IOREMAP_PROT
int follow_phys(struct vm_area_struct *vma,
		unsigned long address, unsigned int flags,
		unsigned long *prot, resource_size_t *phys)
{
	int ret = -EINVAL;
	pte_t *ptep, pte;
	spinlock_t *ptl;

	if (!(vma->vm_flags & (VM_IO | VM_PFNMAP)))
		goto out;

	if (follow_pte(vma->vm_mm, address, &ptep, &ptl))
		goto out;
	pte = *ptep;

	if ((flags & FOLL_WRITE) && !pte_write(pte))
		goto unlock;

	*prot = pgprot_val(pte_pgprot(pte));
	*phys = (resource_size_t)pte_pfn(pte) << PAGE_SHIFT;

	ret = 0;
unlock:
	pte_unmap_unlock(ptep, ptl);
out:
	return ret;
}

int generic_access_phys(struct vm_area_struct *vma, unsigned long addr,
			void *buf, int len, int write)
{
	resource_size_t phys_addr;
	unsigned long prot = 0;
	void __iomem *maddr;
	int offset = addr & (PAGE_SIZE-1);

	if (follow_phys(vma, addr, write, &prot, &phys_addr))
		return -EINVAL;

	maddr = ioremap_prot(phys_addr, PAGE_ALIGN(len + offset), prot);
	if (write)
		memcpy_toio(maddr + offset, buf, len);
	else
		memcpy_fromio(buf, maddr + offset, len);
	iounmap(maddr);

	return len;
}
EXPORT_SYMBOL_GPL(generic_access_phys);
#endif

/*
 * Access another process' address space as given in mm.  If non-NULL, use the
 * given task for page fault accounting.
 */
static int __access_remote_vm(struct task_struct *tsk, struct mm_struct *mm,
		unsigned long addr, void *buf, int len, int write)
{
	struct vm_area_struct *vma;
	void *old_buf = buf;

	down_read(&mm->mmap_sem);
	/* ignore errors, just check how much was successfully transferred */
	while (len) {
		int bytes, ret, offset;
		void *maddr;
		struct page *page = NULL;

		ret = get_user_pages(tsk, mm, addr, 1,
				write, 1, &page, &vma);
		if (ret <= 0) {
#ifndef CONFIG_HAVE_IOREMAP_PROT
			break;
#else
			/*
			 * Check if this is a VM_IO | VM_PFNMAP VMA, which
			 * we can access using slightly different code.
			 */
			vma = find_vma(mm, addr);
			if (!vma || vma->vm_start > addr)
				break;
			if (vma->vm_ops && vma->vm_ops->access)
				ret = vma->vm_ops->access(vma, addr, buf,
							  len, write);
			if (ret <= 0)
				break;
			bytes = ret;
#endif
		} else {
			bytes = len;
			offset = addr & (PAGE_SIZE-1);
			if (bytes > PAGE_SIZE-offset)
				bytes = PAGE_SIZE-offset;

			maddr = kmap(page);
			if (write) {
				copy_to_user_page(vma, page, addr,
						  maddr + offset, buf, bytes);
				set_page_dirty_lock(page);
			} else {
				copy_from_user_page(vma, page, addr,
						    buf, maddr + offset, bytes);
			}
			kunmap(page);
			page_cache_release(page);
		}
		len -= bytes;
		buf += bytes;
		addr += bytes;
	}
	up_read(&mm->mmap_sem);

	return buf - old_buf;
}

/**
 * access_remote_vm - access another process' address space
 * @mm:		the mm_struct of the target address space
 * @addr:	start address to access
 * @buf:	source or destination buffer
 * @len:	number of bytes to transfer
 * @write:	whether the access is a write
 *
 * The caller must hold a reference on @mm.
 */
int access_remote_vm(struct mm_struct *mm, unsigned long addr,
		void *buf, int len, int write)
{
	return __access_remote_vm(NULL, mm, addr, buf, len, write);
}

/*
 * Access another process' address space.
 * Source/target buffer must be kernel space,
 * Do not walk the page table directly, use get_user_pages
 */
int access_process_vm(struct task_struct *tsk, unsigned long addr,
		void *buf, int len, int write)
{
	struct mm_struct *mm;
	int ret;

	mm = get_task_mm(tsk);
	if (!mm)
		return 0;

	ret = __access_remote_vm(tsk, mm, addr, buf, len, write);
	mmput(mm);

	return ret;
}

/*
 * Print the name of a VMA.
 */
void print_vma_addr(char *prefix, unsigned long ip)
{
	struct mm_struct *mm = current->mm;
	struct vm_area_struct *vma;

	/*
	 * Do not print if we are in atomic
	 * contexts (in exception stacks, etc.):
	 */
	if (preempt_count())
		return;

	down_read(&mm->mmap_sem);
	vma = find_vma(mm, ip);
	if (vma && vma->vm_file) {
		struct file *f = vma->vm_file;
		char *buf = (char *)__get_free_page(GFP_KERNEL);
		if (buf) {
			char *p;

			p = file_path(f, buf, PAGE_SIZE);
			if (IS_ERR(p))
				p = "?";
			printk("%s%s[%lx+%lx]", prefix, kbasename(p),
					vma->vm_start,
					vma->vm_end - vma->vm_start);
			free_page((unsigned long)buf);
		}
	}
	up_read(&mm->mmap_sem);
}

#if defined(CONFIG_PROVE_LOCKING) || defined(CONFIG_DEBUG_ATOMIC_SLEEP)
void __might_fault(const char *file, int line)
{
	/*
	 * Some code (nfs/sunrpc) uses socket ops on kernel memory while
	 * holding the mmap_sem, this is safe because kernel memory doesn't
	 * get paged out, therefore we'll never actually fault, and the
	 * below annotations will generate false positives.
	 */
	if (segment_eq(get_fs(), KERNEL_DS))
		return;
	if (pagefault_disabled())
		return;
	__might_sleep(file, line, 0);
#if defined(CONFIG_DEBUG_ATOMIC_SLEEP)
	if (current->mm)
		might_lock_read(&current->mm->mmap_sem);
#endif
}
EXPORT_SYMBOL(__might_fault);
#endif

#if defined(CONFIG_TRANSPARENT_HUGEPAGE) || defined(CONFIG_HUGETLBFS)
static void clear_gigantic_page(struct page *page,
				unsigned long addr,
				unsigned int pages_per_huge_page)
{
	int i;
	struct page *p = page;

	might_sleep();
	for (i = 0; i < pages_per_huge_page;
	     i++, p = mem_map_next(p, page, i)) {
		cond_resched();
		clear_user_highpage(p, addr + i * PAGE_SIZE);
	}
}
void clear_huge_page(struct page *page,
		     unsigned long addr, unsigned int pages_per_huge_page)
{
	int i;

	if (unlikely(pages_per_huge_page > MAX_ORDER_NR_PAGES)) {
		clear_gigantic_page(page, addr, pages_per_huge_page);
		return;
	}

	might_sleep();
	for (i = 0; i < pages_per_huge_page; i++) {
		cond_resched();
		clear_user_highpage(page + i, addr + i * PAGE_SIZE);
	}
}

static void copy_user_gigantic_page(struct page *dst, struct page *src,
				    unsigned long addr,
				    struct vm_area_struct *vma,
				    unsigned int pages_per_huge_page)
{
	int i;
	struct page *dst_base = dst;
	struct page *src_base = src;

	for (i = 0; i < pages_per_huge_page; ) {
		cond_resched();
		copy_user_highpage(dst, src, addr + i*PAGE_SIZE, vma);

		i++;
		dst = mem_map_next(dst, dst_base, i);
		src = mem_map_next(src, src_base, i);
	}
}

void copy_user_huge_page(struct page *dst, struct page *src,
			 unsigned long addr, struct vm_area_struct *vma,
			 unsigned int pages_per_huge_page)
{
	int i;

	if (unlikely(pages_per_huge_page > MAX_ORDER_NR_PAGES)) {
		copy_user_gigantic_page(dst, src, addr, vma,
					pages_per_huge_page);
		return;
	}

	might_sleep();
	for (i = 0; i < pages_per_huge_page; i++) {
		cond_resched();
		copy_user_highpage(dst + i, src + i, addr + i*PAGE_SIZE, vma);
	}
}
#endif /* CONFIG_TRANSPARENT_HUGEPAGE || CONFIG_HUGETLBFS */

#if USE_SPLIT_PTE_PTLOCKS && ALLOC_SPLIT_PTLOCKS

static struct kmem_cache *page_ptl_cachep;

void __init ptlock_cache_init(void)
{
	page_ptl_cachep = kmem_cache_create("page->ptl", sizeof(spinlock_t), 0,
			SLAB_PANIC, NULL);
}

bool ptlock_alloc(struct page *page)
{
	spinlock_t *ptl;

	ptl = kmem_cache_alloc(page_ptl_cachep, GFP_KERNEL);
	if (!ptl)
		return false;
	page->ptl = ptl;
	return true;
}

void ptlock_free(struct page *page)
{
	kmem_cache_free(page_ptl_cachep, page->ptl);
}
#endif<|MERGE_RESOLUTION|>--- conflicted
+++ resolved
@@ -816,41 +816,6 @@
 	if (unlikely(!pte_present(pte))) {
 		swp_entry_t entry = pte_to_swp_entry(pte);
 
-<<<<<<< HEAD
-			if (likely(!non_swap_entry(entry))) {
-				if (swap_duplicate(entry) < 0)
-					return entry.val;
-
-				/* make sure dst_mm is on swapoff's mmlist. */
-				if (unlikely(list_empty(&dst_mm->mmlist))) {
-					spin_lock(&mmlist_lock);
-					if (list_empty(&dst_mm->mmlist))
-						list_add(&dst_mm->mmlist,
-							 &src_mm->mmlist);
-					spin_unlock(&mmlist_lock);
-				}
-				rss[MM_SWAPENTS]++;
-			} else if (is_migration_entry(entry)) {
-				page = migration_entry_to_page(entry);
-
-				if (PageAnon(page))
-					rss[MM_ANONPAGES]++;
-				else
-					rss[MM_FILEPAGES]++;
-
-				if (is_write_migration_entry(entry) &&
-				    is_cow_mapping(vm_flags)) {
-					/*
-					 * COW mappings require pages in both
-					 * parent and child to be set to read.
-					 */
-					make_migration_entry_read(&entry);
-					pte = swp_entry_to_pte(entry);
-					if (pte_swp_soft_dirty(*src_pte))
-						pte = pte_swp_mksoft_dirty(pte);
-					set_pte_at(src_mm, addr, src_pte, pte);
-				}
-=======
 		if (likely(!non_swap_entry(entry))) {
 			if (swap_duplicate(entry) < 0)
 				return entry.val;
@@ -883,7 +848,6 @@
 				if (pte_swp_soft_dirty(*src_pte))
 					pte = pte_swp_mksoft_dirty(pte);
 				set_pte_at(src_mm, addr, src_pte, pte);
->>>>>>> afd2ff9b
 			}
 		}
 		goto out_set_pte;
