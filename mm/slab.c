/*
 * linux/mm/slab.c
 * Written by Mark Hemment, 1996/97.
 * (markhe@nextd.demon.co.uk)
 *
 * kmem_cache_destroy() + some cleanup - 1999 Andrea Arcangeli
 *
 * Major cleanup, different bufctl logic, per-cpu arrays
 *	(c) 2000 Manfred Spraul
 *
 * Cleanup, make the head arrays unconditional, preparation for NUMA
 * 	(c) 2002 Manfred Spraul
 *
 * An implementation of the Slab Allocator as described in outline in;
 *	UNIX Internals: The New Frontiers by Uresh Vahalia
 *	Pub: Prentice Hall	ISBN 0-13-101908-2
 * or with a little more detail in;
 *	The Slab Allocator: An Object-Caching Kernel Memory Allocator
 *	Jeff Bonwick (Sun Microsystems).
 *	Presented at: USENIX Summer 1994 Technical Conference
 *
 * The memory is organized in caches, one cache for each object type.
 * (e.g. inode_cache, dentry_cache, buffer_head, vm_area_struct)
 * Each cache consists out of many slabs (they are small (usually one
 * page long) and always contiguous), and each slab contains multiple
 * initialized objects.
 *
 * This means, that your constructor is used only for newly allocated
 * slabs and you must pass objects with the same initializations to
 * kmem_cache_free.
 *
 * Each cache can only support one memory type (GFP_DMA, GFP_HIGHMEM,
 * normal). If you need a special memory type, then must create a new
 * cache for that memory type.
 *
 * In order to reduce fragmentation, the slabs are sorted in 3 groups:
 *   full slabs with 0 free objects
 *   partial slabs
 *   empty slabs with no allocated objects
 *
 * If partial slabs exist, then new allocations come from these slabs,
 * otherwise from empty slabs or new slabs are allocated.
 *
 * kmem_cache_destroy() CAN CRASH if you try to allocate from the cache
 * during kmem_cache_destroy(). The caller must prevent concurrent allocs.
 *
 * Each cache has a short per-cpu head array, most allocs
 * and frees go into that array, and if that array overflows, then 1/2
 * of the entries in the array are given back into the global cache.
 * The head array is strictly LIFO and should improve the cache hit rates.
 * On SMP, it additionally reduces the spinlock operations.
 *
 * The c_cpuarray may not be read with enabled local interrupts -
 * it's changed with a smp_call_function().
 *
 * SMP synchronization:
 *  constructors and destructors are called without any locking.
 *  Several members in struct kmem_cache and struct slab never change, they
 *	are accessed without any locking.
 *  The per-cpu arrays are never accessed from the wrong cpu, no locking,
 *  	and local interrupts are disabled so slab code is preempt-safe.
 *  The non-constant members are protected with a per-cache irq spinlock.
 *
 * Many thanks to Mark Hemment, who wrote another per-cpu slab patch
 * in 2000 - many ideas in the current implementation are derived from
 * his patch.
 *
 * Further notes from the original documentation:
 *
 * 11 April '97.  Started multi-threading - markhe
 *	The global cache-chain is protected by the mutex 'slab_mutex'.
 *	The sem is only needed when accessing/extending the cache-chain, which
 *	can never happen inside an interrupt (kmem_cache_create(),
 *	kmem_cache_shrink() and kmem_cache_reap()).
 *
 *	At present, each engine can be growing a cache.  This should be blocked.
 *
 * 15 March 2005. NUMA slab allocator.
 *	Shai Fultheim <shai@scalex86.org>.
 *	Shobhit Dayal <shobhit@calsoftinc.com>
 *	Alok N Kataria <alokk@calsoftinc.com>
 *	Christoph Lameter <christoph@lameter.com>
 *
 *	Modified the slab allocator to be node aware on NUMA systems.
 *	Each node has its own list of partial, free and full slabs.
 *	All object allocations for a node occur from node specific slab lists.
 */

#include	<linux/slab.h>
#include	<linux/mm.h>
#include	<linux/poison.h>
#include	<linux/swap.h>
#include	<linux/cache.h>
#include	<linux/interrupt.h>
#include	<linux/init.h>
#include	<linux/compiler.h>
#include	<linux/cpuset.h>
#include	<linux/proc_fs.h>
#include	<linux/seq_file.h>
#include	<linux/notifier.h>
#include	<linux/kallsyms.h>
#include	<linux/cpu.h>
#include	<linux/sysctl.h>
#include	<linux/module.h>
#include	<linux/rcupdate.h>
#include	<linux/string.h>
#include	<linux/uaccess.h>
#include	<linux/nodemask.h>
#include	<linux/kmemleak.h>
#include	<linux/mempolicy.h>
#include	<linux/mutex.h>
#include	<linux/fault-inject.h>
#include	<linux/rtmutex.h>
#include	<linux/reciprocal_div.h>
#include	<linux/debugobjects.h>
#include	<linux/kmemcheck.h>
#include	<linux/memory.h>
#include	<linux/prefetch.h>

#include	<net/sock.h>

#include	<asm/cacheflush.h>
#include	<asm/tlbflush.h>
#include	<asm/page.h>

#include <trace/events/kmem.h>

#include	"internal.h"

#include	"slab.h"

/*
 * DEBUG	- 1 for kmem_cache_create() to honour; SLAB_RED_ZONE & SLAB_POISON.
 *		  0 for faster, smaller code (especially in the critical paths).
 *
 * STATS	- 1 to collect stats for /proc/slabinfo.
 *		  0 for faster, smaller code (especially in the critical paths).
 *
 * FORCED_DEBUG	- 1 enables SLAB_RED_ZONE and SLAB_POISON (if possible)
 */

#ifdef CONFIG_DEBUG_SLAB
#define	DEBUG		1
#define	STATS		1
#define	FORCED_DEBUG	1
#else
#define	DEBUG		0
#define	STATS		0
#define	FORCED_DEBUG	0
#endif

/* Shouldn't this be in a header file somewhere? */
#define	BYTES_PER_WORD		sizeof(void *)
#define	REDZONE_ALIGN		max(BYTES_PER_WORD, __alignof__(unsigned long long))

#ifndef ARCH_KMALLOC_FLAGS
#define ARCH_KMALLOC_FLAGS SLAB_HWCACHE_ALIGN
#endif

#define FREELIST_BYTE_INDEX (((PAGE_SIZE >> BITS_PER_BYTE) \
				<= SLAB_OBJ_MIN_SIZE) ? 1 : 0)

#if FREELIST_BYTE_INDEX
typedef unsigned char freelist_idx_t;
#else
typedef unsigned short freelist_idx_t;
#endif

#define SLAB_OBJ_MAX_NUM ((1 << sizeof(freelist_idx_t) * BITS_PER_BYTE) - 1)

/*
 * true if a page was allocated from pfmemalloc reserves for network-based
 * swap
 */
static bool pfmemalloc_active __read_mostly;

/*
 * struct array_cache
 *
 * Purpose:
 * - LIFO ordering, to hand out cache-warm objects from _alloc
 * - reduce the number of linked list operations
 * - reduce spinlock operations
 *
 * The limit is stored in the per-cpu structure to reduce the data cache
 * footprint.
 *
 */
struct array_cache {
	unsigned int avail;
	unsigned int limit;
	unsigned int batchcount;
	unsigned int touched;
	void *entry[];	/*
			 * Must have this definition in here for the proper
			 * alignment of array_cache. Also simplifies accessing
			 * the entries.
			 *
			 * Entries should not be directly dereferenced as
			 * entries belonging to slabs marked pfmemalloc will
			 * have the lower bits set SLAB_OBJ_PFMEMALLOC
			 */
};

struct alien_cache {
	spinlock_t lock;
	struct array_cache ac;
};

#define SLAB_OBJ_PFMEMALLOC	1
static inline bool is_obj_pfmemalloc(void *objp)
{
	return (unsigned long)objp & SLAB_OBJ_PFMEMALLOC;
}

static inline void set_obj_pfmemalloc(void **objp)
{
	*objp = (void *)((unsigned long)*objp | SLAB_OBJ_PFMEMALLOC);
	return;
}

static inline void clear_obj_pfmemalloc(void **objp)
{
	*objp = (void *)((unsigned long)*objp & ~SLAB_OBJ_PFMEMALLOC);
}

/*
 * bootstrap: The caches do not work without cpuarrays anymore, but the
 * cpuarrays are allocated from the generic caches...
 */
#define BOOT_CPUCACHE_ENTRIES	1
struct arraycache_init {
	struct array_cache cache;
	void *entries[BOOT_CPUCACHE_ENTRIES];
};

/*
 * Need this for bootstrapping a per node allocator.
 */
#define NUM_INIT_LISTS (2 * MAX_NUMNODES)
static struct kmem_cache_node __initdata init_kmem_cache_node[NUM_INIT_LISTS];
#define	CACHE_CACHE 0
#define	SIZE_NODE (MAX_NUMNODES)

static int drain_freelist(struct kmem_cache *cache,
			struct kmem_cache_node *n, int tofree);
static void free_block(struct kmem_cache *cachep, void **objpp, int len,
			int node, struct list_head *list);
static void slabs_destroy(struct kmem_cache *cachep, struct list_head *list);
static int enable_cpucache(struct kmem_cache *cachep, gfp_t gfp);
static void cache_reap(struct work_struct *unused);

static int slab_early_init = 1;

#define INDEX_NODE kmalloc_index(sizeof(struct kmem_cache_node))

static void kmem_cache_node_init(struct kmem_cache_node *parent)
{
	INIT_LIST_HEAD(&parent->slabs_full);
	INIT_LIST_HEAD(&parent->slabs_partial);
	INIT_LIST_HEAD(&parent->slabs_free);
	parent->shared = NULL;
	parent->alien = NULL;
	parent->colour_next = 0;
	spin_lock_init(&parent->list_lock);
	parent->free_objects = 0;
	parent->free_touched = 0;
}

#define MAKE_LIST(cachep, listp, slab, nodeid)				\
	do {								\
		INIT_LIST_HEAD(listp);					\
		list_splice(&get_node(cachep, nodeid)->slab, listp);	\
	} while (0)

#define	MAKE_ALL_LISTS(cachep, ptr, nodeid)				\
	do {								\
	MAKE_LIST((cachep), (&(ptr)->slabs_full), slabs_full, nodeid);	\
	MAKE_LIST((cachep), (&(ptr)->slabs_partial), slabs_partial, nodeid); \
	MAKE_LIST((cachep), (&(ptr)->slabs_free), slabs_free, nodeid);	\
	} while (0)

#define CFLGS_OFF_SLAB		(0x80000000UL)
#define	OFF_SLAB(x)	((x)->flags & CFLGS_OFF_SLAB)

#define BATCHREFILL_LIMIT	16
/*
 * Optimization question: fewer reaps means less probability for unnessary
 * cpucache drain/refill cycles.
 *
 * OTOH the cpuarrays can contain lots of objects,
 * which could lock up otherwise freeable slabs.
 */
#define REAPTIMEOUT_AC		(2*HZ)
#define REAPTIMEOUT_NODE	(4*HZ)

#if STATS
#define	STATS_INC_ACTIVE(x)	((x)->num_active++)
#define	STATS_DEC_ACTIVE(x)	((x)->num_active--)
#define	STATS_INC_ALLOCED(x)	((x)->num_allocations++)
#define	STATS_INC_GROWN(x)	((x)->grown++)
#define	STATS_ADD_REAPED(x,y)	((x)->reaped += (y))
#define	STATS_SET_HIGH(x)						\
	do {								\
		if ((x)->num_active > (x)->high_mark)			\
			(x)->high_mark = (x)->num_active;		\
	} while (0)
#define	STATS_INC_ERR(x)	((x)->errors++)
#define	STATS_INC_NODEALLOCS(x)	((x)->node_allocs++)
#define	STATS_INC_NODEFREES(x)	((x)->node_frees++)
#define STATS_INC_ACOVERFLOW(x)   ((x)->node_overflow++)
#define	STATS_SET_FREEABLE(x, i)					\
	do {								\
		if ((x)->max_freeable < i)				\
			(x)->max_freeable = i;				\
	} while (0)
#define STATS_INC_ALLOCHIT(x)	atomic_inc(&(x)->allochit)
#define STATS_INC_ALLOCMISS(x)	atomic_inc(&(x)->allocmiss)
#define STATS_INC_FREEHIT(x)	atomic_inc(&(x)->freehit)
#define STATS_INC_FREEMISS(x)	atomic_inc(&(x)->freemiss)
#else
#define	STATS_INC_ACTIVE(x)	do { } while (0)
#define	STATS_DEC_ACTIVE(x)	do { } while (0)
#define	STATS_INC_ALLOCED(x)	do { } while (0)
#define	STATS_INC_GROWN(x)	do { } while (0)
#define	STATS_ADD_REAPED(x,y)	do { (void)(y); } while (0)
#define	STATS_SET_HIGH(x)	do { } while (0)
#define	STATS_INC_ERR(x)	do { } while (0)
#define	STATS_INC_NODEALLOCS(x)	do { } while (0)
#define	STATS_INC_NODEFREES(x)	do { } while (0)
#define STATS_INC_ACOVERFLOW(x)   do { } while (0)
#define	STATS_SET_FREEABLE(x, i) do { } while (0)
#define STATS_INC_ALLOCHIT(x)	do { } while (0)
#define STATS_INC_ALLOCMISS(x)	do { } while (0)
#define STATS_INC_FREEHIT(x)	do { } while (0)
#define STATS_INC_FREEMISS(x)	do { } while (0)
#endif

#if DEBUG

/*
 * memory layout of objects:
 * 0		: objp
 * 0 .. cachep->obj_offset - BYTES_PER_WORD - 1: padding. This ensures that
 * 		the end of an object is aligned with the end of the real
 * 		allocation. Catches writes behind the end of the allocation.
 * cachep->obj_offset - BYTES_PER_WORD .. cachep->obj_offset - 1:
 * 		redzone word.
 * cachep->obj_offset: The real object.
 * cachep->size - 2* BYTES_PER_WORD: redzone word [BYTES_PER_WORD long]
 * cachep->size - 1* BYTES_PER_WORD: last caller address
 *					[BYTES_PER_WORD long]
 */
static int obj_offset(struct kmem_cache *cachep)
{
	return cachep->obj_offset;
}

static unsigned long long *dbg_redzone1(struct kmem_cache *cachep, void *objp)
{
	BUG_ON(!(cachep->flags & SLAB_RED_ZONE));
	return (unsigned long long*) (objp + obj_offset(cachep) -
				      sizeof(unsigned long long));
}

static unsigned long long *dbg_redzone2(struct kmem_cache *cachep, void *objp)
{
	BUG_ON(!(cachep->flags & SLAB_RED_ZONE));
	if (cachep->flags & SLAB_STORE_USER)
		return (unsigned long long *)(objp + cachep->size -
					      sizeof(unsigned long long) -
					      REDZONE_ALIGN);
	return (unsigned long long *) (objp + cachep->size -
				       sizeof(unsigned long long));
}

static void **dbg_userword(struct kmem_cache *cachep, void *objp)
{
	BUG_ON(!(cachep->flags & SLAB_STORE_USER));
	return (void **)(objp + cachep->size - BYTES_PER_WORD);
}

#else

#define obj_offset(x)			0
#define dbg_redzone1(cachep, objp)	({BUG(); (unsigned long long *)NULL;})
#define dbg_redzone2(cachep, objp)	({BUG(); (unsigned long long *)NULL;})
#define dbg_userword(cachep, objp)	({BUG(); (void **)NULL;})

#endif

#define OBJECT_FREE (0)
#define OBJECT_ACTIVE (1)

#ifdef CONFIG_DEBUG_SLAB_LEAK

static void set_obj_status(struct page *page, int idx, int val)
{
	int freelist_size;
	char *status;
	struct kmem_cache *cachep = page->slab_cache;

	freelist_size = cachep->num * sizeof(freelist_idx_t);
	status = (char *)page->freelist + freelist_size;
	status[idx] = val;
}

static inline unsigned int get_obj_status(struct page *page, int idx)
{
	int freelist_size;
	char *status;
	struct kmem_cache *cachep = page->slab_cache;

	freelist_size = cachep->num * sizeof(freelist_idx_t);
	status = (char *)page->freelist + freelist_size;

	return status[idx];
}

#else
static inline void set_obj_status(struct page *page, int idx, int val) {}

#endif

/*
 * Do not go above this order unless 0 objects fit into the slab or
 * overridden on the command line.
 */
#define	SLAB_MAX_ORDER_HI	1
#define	SLAB_MAX_ORDER_LO	0
static int slab_max_order = SLAB_MAX_ORDER_LO;
static bool slab_max_order_set __initdata;

static inline struct kmem_cache *virt_to_cache(const void *obj)
{
	struct page *page = virt_to_head_page(obj);
	return page->slab_cache;
}

static inline void *index_to_obj(struct kmem_cache *cache, struct page *page,
				 unsigned int idx)
{
	return page->s_mem + cache->size * idx;
}

/*
 * We want to avoid an expensive divide : (offset / cache->size)
 *   Using the fact that size is a constant for a particular cache,
 *   we can replace (offset / cache->size) by
 *   reciprocal_divide(offset, cache->reciprocal_buffer_size)
 */
static inline unsigned int obj_to_index(const struct kmem_cache *cache,
					const struct page *page, void *obj)
{
	u32 offset = (obj - page->s_mem);
	return reciprocal_divide(offset, cache->reciprocal_buffer_size);
}

/* internal cache of cache description objs */
static struct kmem_cache kmem_cache_boot = {
	.batchcount = 1,
	.limit = BOOT_CPUCACHE_ENTRIES,
	.shared = 1,
	.size = sizeof(struct kmem_cache),
	.name = "kmem_cache",
};

#define BAD_ALIEN_MAGIC 0x01020304ul

<<<<<<< HEAD
#ifdef CONFIG_LOCKDEP

/*
 * Slab sometimes uses the kmalloc slabs to store the slab headers
 * for other slabs "off slab".
 * The locking for this is tricky in that it nests within the locks
 * of all other slabs in a few places; to deal with this special
 * locking we put on-slab caches into a separate lock-class.
 *
 * We set lock class for alien array caches which are up during init.
 * The lock annotation will be lost if all cpus of a node goes down and
 * then comes back up during hotplug
 */
static struct lock_class_key on_slab_l3_key;
static struct lock_class_key on_slab_alc_key;

static struct lock_class_key debugobj_l3_key;
static struct lock_class_key debugobj_alc_key;

static void slab_set_lock_classes(struct kmem_cache *cachep,
		struct lock_class_key *l3_key, struct lock_class_key *alc_key,
		int q)
{
	struct array_cache **alc;
	struct kmem_cache_node *n;
	int r;

	n = cachep->node[q];
	if (!n)
		return;

	lockdep_set_class(&n->list_lock, l3_key);
	alc = n->alien;
	/*
	 * FIXME: This check for BAD_ALIEN_MAGIC
	 * should go away when common slab code is taught to
	 * work even without alien caches.
	 * Currently, non NUMA code returns BAD_ALIEN_MAGIC
	 * for alloc_alien_cache,
	 */
	if (!alc || (unsigned long)alc == BAD_ALIEN_MAGIC)
		return;
	for_each_node(r) {
		if (alc[r])
			lockdep_set_class(&alc[r]->lock, alc_key);
	}
}

static void slab_set_debugobj_lock_classes_node(struct kmem_cache *cachep, int node)
{
	slab_set_lock_classes(cachep, &debugobj_l3_key, &debugobj_alc_key, node);
}

static void slab_set_debugobj_lock_classes(struct kmem_cache *cachep)
{
	int node;

	for_each_online_node(node)
		slab_set_debugobj_lock_classes_node(cachep, node);
}

static void init_node_lock_keys(int q)
{
	int i;

	if (slab_state < UP)
		return;

	for (i = 1; i <= KMALLOC_SHIFT_HIGH; i++) {
		struct kmem_cache_node *n;
		struct kmem_cache *cache = kmalloc_caches[i];

		if (!cache)
			continue;

		n = cache->node[q];
		if (!n || OFF_SLAB(cache))
			continue;

		slab_set_lock_classes(cache, &on_slab_l3_key,
				&on_slab_alc_key, q);
	}
}

static void on_slab_lock_classes_node(struct kmem_cache *cachep, int q)
{
	if (!cachep->node[q])
		return;

	slab_set_lock_classes(cachep, &on_slab_l3_key,
			&on_slab_alc_key, q);
}

static inline void on_slab_lock_classes(struct kmem_cache *cachep)
{
	int node;

	VM_BUG_ON(OFF_SLAB(cachep));
	for_each_node(node)
		on_slab_lock_classes_node(cachep, node);
}

static inline void init_lock_keys(void)
{
	int node;
=======
static DEFINE_PER_CPU(struct delayed_work, slab_reap_work);
>>>>>>> fc14f9c1

static inline struct array_cache *cpu_cache_get(struct kmem_cache *cachep)
{
	return this_cpu_ptr(cachep->cpu_cache);
}

static size_t calculate_freelist_size(int nr_objs, size_t align)
{
	size_t freelist_size;

	freelist_size = nr_objs * sizeof(freelist_idx_t);
	if (IS_ENABLED(CONFIG_DEBUG_SLAB_LEAK))
		freelist_size += nr_objs * sizeof(char);

	if (align)
		freelist_size = ALIGN(freelist_size, align);

	return freelist_size;
}

static int calculate_nr_objs(size_t slab_size, size_t buffer_size,
				size_t idx_size, size_t align)
{
	int nr_objs;
	size_t remained_size;
	size_t freelist_size;
	int extra_space = 0;

	if (IS_ENABLED(CONFIG_DEBUG_SLAB_LEAK))
		extra_space = sizeof(char);
	/*
	 * Ignore padding for the initial guess. The padding
	 * is at most @align-1 bytes, and @buffer_size is at
	 * least @align. In the worst case, this result will
	 * be one greater than the number of objects that fit
	 * into the memory allocation when taking the padding
	 * into account.
	 */
	nr_objs = slab_size / (buffer_size + idx_size + extra_space);

	/*
	 * This calculated number will be either the right
	 * amount, or one greater than what we want.
	 */
	remained_size = slab_size - nr_objs * buffer_size;
	freelist_size = calculate_freelist_size(nr_objs, align);
	if (remained_size < freelist_size)
		nr_objs--;

	return nr_objs;
}

/*
 * Calculate the number of objects and left-over bytes for a given buffer size.
 */
static void cache_estimate(unsigned long gfporder, size_t buffer_size,
			   size_t align, int flags, size_t *left_over,
			   unsigned int *num)
{
	int nr_objs;
	size_t mgmt_size;
	size_t slab_size = PAGE_SIZE << gfporder;

	/*
	 * The slab management structure can be either off the slab or
	 * on it. For the latter case, the memory allocated for a
	 * slab is used for:
	 *
	 * - One unsigned int for each object
	 * - Padding to respect alignment of @align
	 * - @buffer_size bytes for each object
	 *
	 * If the slab management structure is off the slab, then the
	 * alignment will already be calculated into the size. Because
	 * the slabs are all pages aligned, the objects will be at the
	 * correct alignment when allocated.
	 */
	if (flags & CFLGS_OFF_SLAB) {
		mgmt_size = 0;
		nr_objs = slab_size / buffer_size;

	} else {
		nr_objs = calculate_nr_objs(slab_size, buffer_size,
					sizeof(freelist_idx_t), align);
		mgmt_size = calculate_freelist_size(nr_objs, align);
	}
	*num = nr_objs;
	*left_over = slab_size - nr_objs*buffer_size - mgmt_size;
}

#if DEBUG
#define slab_error(cachep, msg) __slab_error(__func__, cachep, msg)

static void __slab_error(const char *function, struct kmem_cache *cachep,
			char *msg)
{
	printk(KERN_ERR "slab error in %s(): cache `%s': %s\n",
	       function, cachep->name, msg);
	dump_stack();
	add_taint(TAINT_BAD_PAGE, LOCKDEP_NOW_UNRELIABLE);
}
#endif

/*
 * By default on NUMA we use alien caches to stage the freeing of
 * objects allocated from other nodes. This causes massive memory
 * inefficiencies when using fake NUMA setup to split memory into a
 * large number of small nodes, so it can be disabled on the command
 * line
  */

static int use_alien_caches __read_mostly = 1;
static int __init noaliencache_setup(char *s)
{
	use_alien_caches = 0;
	return 1;
}
__setup("noaliencache", noaliencache_setup);

static int __init slab_max_order_setup(char *str)
{
	get_option(&str, &slab_max_order);
	slab_max_order = slab_max_order < 0 ? 0 :
				min(slab_max_order, MAX_ORDER - 1);
	slab_max_order_set = true;

	return 1;
}
__setup("slab_max_order=", slab_max_order_setup);

#ifdef CONFIG_NUMA
/*
 * Special reaping functions for NUMA systems called from cache_reap().
 * These take care of doing round robin flushing of alien caches (containing
 * objects freed on different nodes from which they were allocated) and the
 * flushing of remote pcps by calling drain_node_pages.
 */
static DEFINE_PER_CPU(unsigned long, slab_reap_node);

static void init_reap_node(int cpu)
{
	int node;

	node = next_node(cpu_to_mem(cpu), node_online_map);
	if (node == MAX_NUMNODES)
		node = first_node(node_online_map);

	per_cpu(slab_reap_node, cpu) = node;
}

static void next_reap_node(void)
{
	int node = __this_cpu_read(slab_reap_node);

	node = next_node(node, node_online_map);
	if (unlikely(node >= MAX_NUMNODES))
		node = first_node(node_online_map);
	__this_cpu_write(slab_reap_node, node);
}

#else
#define init_reap_node(cpu) do { } while (0)
#define next_reap_node(void) do { } while (0)
#endif

/*
 * Initiate the reap timer running on the target CPU.  We run at around 1 to 2Hz
 * via the workqueue/eventd.
 * Add the CPU number into the expiration time to minimize the possibility of
 * the CPUs getting into lockstep and contending for the global cache chain
 * lock.
 */
static void start_cpu_timer(int cpu)
{
	struct delayed_work *reap_work = &per_cpu(slab_reap_work, cpu);

	/*
	 * When this gets called from do_initcalls via cpucache_init(),
	 * init_workqueues() has already run, so keventd will be setup
	 * at that time.
	 */
	if (keventd_up() && reap_work->work.func == NULL) {
		init_reap_node(cpu);
		INIT_DEFERRABLE_WORK(reap_work, cache_reap);
		schedule_delayed_work_on(cpu, reap_work,
					__round_jiffies_relative(HZ, cpu));
	}
}

static void init_arraycache(struct array_cache *ac, int limit, int batch)
{
	/*
	 * The array_cache structures contain pointers to free object.
	 * However, when such objects are allocated or transferred to another
	 * cache the pointers are not cleared and they could be counted as
	 * valid references during a kmemleak scan. Therefore, kmemleak must
	 * not scan such objects.
	 */
	kmemleak_no_scan(ac);
	if (ac) {
		ac->avail = 0;
		ac->limit = limit;
		ac->batchcount = batch;
		ac->touched = 0;
	}
}

static struct array_cache *alloc_arraycache(int node, int entries,
					    int batchcount, gfp_t gfp)
{
	size_t memsize = sizeof(void *) * entries + sizeof(struct array_cache);
	struct array_cache *ac = NULL;

	ac = kmalloc_node(memsize, gfp, node);
	init_arraycache(ac, entries, batchcount);
	return ac;
}

static inline bool is_slab_pfmemalloc(struct page *page)
{
	return PageSlabPfmemalloc(page);
}

/* Clears pfmemalloc_active if no slabs have pfmalloc set */
static void recheck_pfmemalloc_active(struct kmem_cache *cachep,
						struct array_cache *ac)
{
	struct kmem_cache_node *n = get_node(cachep, numa_mem_id());
	struct page *page;
	unsigned long flags;

	if (!pfmemalloc_active)
		return;

	spin_lock_irqsave(&n->list_lock, flags);
	list_for_each_entry(page, &n->slabs_full, lru)
		if (is_slab_pfmemalloc(page))
			goto out;

	list_for_each_entry(page, &n->slabs_partial, lru)
		if (is_slab_pfmemalloc(page))
			goto out;

	list_for_each_entry(page, &n->slabs_free, lru)
		if (is_slab_pfmemalloc(page))
			goto out;

	pfmemalloc_active = false;
out:
	spin_unlock_irqrestore(&n->list_lock, flags);
}

static void *__ac_get_obj(struct kmem_cache *cachep, struct array_cache *ac,
						gfp_t flags, bool force_refill)
{
	int i;
	void *objp = ac->entry[--ac->avail];

	/* Ensure the caller is allowed to use objects from PFMEMALLOC slab */
	if (unlikely(is_obj_pfmemalloc(objp))) {
		struct kmem_cache_node *n;

		if (gfp_pfmemalloc_allowed(flags)) {
			clear_obj_pfmemalloc(&objp);
			return objp;
		}

		/* The caller cannot use PFMEMALLOC objects, find another one */
		for (i = 0; i < ac->avail; i++) {
			/* If a !PFMEMALLOC object is found, swap them */
			if (!is_obj_pfmemalloc(ac->entry[i])) {
				objp = ac->entry[i];
				ac->entry[i] = ac->entry[ac->avail];
				ac->entry[ac->avail] = objp;
				return objp;
			}
		}

		/*
		 * If there are empty slabs on the slabs_free list and we are
		 * being forced to refill the cache, mark this one !pfmemalloc.
		 */
		n = get_node(cachep, numa_mem_id());
		if (!list_empty(&n->slabs_free) && force_refill) {
			struct page *page = virt_to_head_page(objp);
			ClearPageSlabPfmemalloc(page);
			clear_obj_pfmemalloc(&objp);
			recheck_pfmemalloc_active(cachep, ac);
			return objp;
		}

		/* No !PFMEMALLOC objects available */
		ac->avail++;
		objp = NULL;
	}

	return objp;
}

static inline void *ac_get_obj(struct kmem_cache *cachep,
			struct array_cache *ac, gfp_t flags, bool force_refill)
{
	void *objp;

	if (unlikely(sk_memalloc_socks()))
		objp = __ac_get_obj(cachep, ac, flags, force_refill);
	else
		objp = ac->entry[--ac->avail];

	return objp;
}

static noinline void *__ac_put_obj(struct kmem_cache *cachep,
			struct array_cache *ac, void *objp)
{
	if (unlikely(pfmemalloc_active)) {
		/* Some pfmemalloc slabs exist, check if this is one */
		struct page *page = virt_to_head_page(objp);
		if (PageSlabPfmemalloc(page))
			set_obj_pfmemalloc(&objp);
	}

	return objp;
}

static inline void ac_put_obj(struct kmem_cache *cachep, struct array_cache *ac,
								void *objp)
{
	if (unlikely(sk_memalloc_socks()))
		objp = __ac_put_obj(cachep, ac, objp);

	ac->entry[ac->avail++] = objp;
}

/*
 * Transfer objects in one arraycache to another.
 * Locking must be handled by the caller.
 *
 * Return the number of entries transferred.
 */
static int transfer_objects(struct array_cache *to,
		struct array_cache *from, unsigned int max)
{
	/* Figure out how many entries to transfer */
	int nr = min3(from->avail, max, to->limit - to->avail);

	if (!nr)
		return 0;

	memcpy(to->entry + to->avail, from->entry + from->avail -nr,
			sizeof(void *) *nr);

	from->avail -= nr;
	to->avail += nr;
	return nr;
}

#ifndef CONFIG_NUMA

#define drain_alien_cache(cachep, alien) do { } while (0)
#define reap_alien(cachep, n) do { } while (0)

static inline struct alien_cache **alloc_alien_cache(int node,
						int limit, gfp_t gfp)
{
	return (struct alien_cache **)BAD_ALIEN_MAGIC;
}

static inline void free_alien_cache(struct alien_cache **ac_ptr)
{
}

static inline int cache_free_alien(struct kmem_cache *cachep, void *objp)
{
	return 0;
}

static inline void *alternate_node_alloc(struct kmem_cache *cachep,
		gfp_t flags)
{
	return NULL;
}

static inline void *____cache_alloc_node(struct kmem_cache *cachep,
		 gfp_t flags, int nodeid)
{
	return NULL;
}

#else	/* CONFIG_NUMA */

static void *____cache_alloc_node(struct kmem_cache *, gfp_t, int);
static void *alternate_node_alloc(struct kmem_cache *, gfp_t);

static struct alien_cache *__alloc_alien_cache(int node, int entries,
						int batch, gfp_t gfp)
{
	size_t memsize = sizeof(void *) * entries + sizeof(struct alien_cache);
	struct alien_cache *alc = NULL;

	alc = kmalloc_node(memsize, gfp, node);
	init_arraycache(&alc->ac, entries, batch);
	spin_lock_init(&alc->lock);
	return alc;
}

static struct alien_cache **alloc_alien_cache(int node, int limit, gfp_t gfp)
{
	struct alien_cache **alc_ptr;
	size_t memsize = sizeof(void *) * nr_node_ids;
	int i;

	if (limit > 1)
		limit = 12;
	alc_ptr = kzalloc_node(memsize, gfp, node);
	if (!alc_ptr)
		return NULL;

	for_each_node(i) {
		if (i == node || !node_online(i))
			continue;
		alc_ptr[i] = __alloc_alien_cache(node, limit, 0xbaadf00d, gfp);
		if (!alc_ptr[i]) {
			for (i--; i >= 0; i--)
				kfree(alc_ptr[i]);
			kfree(alc_ptr);
			return NULL;
		}
	}
	return alc_ptr;
}

static void free_alien_cache(struct alien_cache **alc_ptr)
{
	int i;

	if (!alc_ptr)
		return;
	for_each_node(i)
	    kfree(alc_ptr[i]);
	kfree(alc_ptr);
}

static void __drain_alien_cache(struct kmem_cache *cachep,
				struct array_cache *ac, int node,
				struct list_head *list)
{
	struct kmem_cache_node *n = get_node(cachep, node);

	if (ac->avail) {
		spin_lock(&n->list_lock);
		/*
		 * Stuff objects into the remote nodes shared array first.
		 * That way we could avoid the overhead of putting the objects
		 * into the free lists and getting them back later.
		 */
		if (n->shared)
			transfer_objects(n->shared, ac, ac->limit);

		free_block(cachep, ac->entry, ac->avail, node, list);
		ac->avail = 0;
		spin_unlock(&n->list_lock);
	}
}

/*
 * Called from cache_reap() to regularly drain alien caches round robin.
 */
static void reap_alien(struct kmem_cache *cachep, struct kmem_cache_node *n)
{
	int node = __this_cpu_read(slab_reap_node);

	if (n->alien) {
		struct alien_cache *alc = n->alien[node];
		struct array_cache *ac;

		if (alc) {
			ac = &alc->ac;
			if (ac->avail && spin_trylock_irq(&alc->lock)) {
				LIST_HEAD(list);

				__drain_alien_cache(cachep, ac, node, &list);
				spin_unlock_irq(&alc->lock);
				slabs_destroy(cachep, &list);
			}
		}
	}
}

static void drain_alien_cache(struct kmem_cache *cachep,
				struct alien_cache **alien)
{
	int i = 0;
	struct alien_cache *alc;
	struct array_cache *ac;
	unsigned long flags;

	for_each_online_node(i) {
		alc = alien[i];
		if (alc) {
			LIST_HEAD(list);

			ac = &alc->ac;
			spin_lock_irqsave(&alc->lock, flags);
			__drain_alien_cache(cachep, ac, i, &list);
			spin_unlock_irqrestore(&alc->lock, flags);
			slabs_destroy(cachep, &list);
		}
	}
}

static int __cache_free_alien(struct kmem_cache *cachep, void *objp,
				int node, int page_node)
{
	struct kmem_cache_node *n;
	struct alien_cache *alien = NULL;
	struct array_cache *ac;
	LIST_HEAD(list);

	n = get_node(cachep, node);
	STATS_INC_NODEFREES(cachep);
	if (n->alien && n->alien[page_node]) {
		alien = n->alien[page_node];
		ac = &alien->ac;
		spin_lock(&alien->lock);
		if (unlikely(ac->avail == ac->limit)) {
			STATS_INC_ACOVERFLOW(cachep);
			__drain_alien_cache(cachep, ac, page_node, &list);
		}
		ac_put_obj(cachep, ac, objp);
		spin_unlock(&alien->lock);
		slabs_destroy(cachep, &list);
	} else {
		n = get_node(cachep, page_node);
		spin_lock(&n->list_lock);
		free_block(cachep, &objp, 1, page_node, &list);
		spin_unlock(&n->list_lock);
		slabs_destroy(cachep, &list);
	}
	return 1;
}

static inline int cache_free_alien(struct kmem_cache *cachep, void *objp)
{
	int page_node = page_to_nid(virt_to_page(objp));
	int node = numa_mem_id();
	/*
	 * Make sure we are not freeing a object from another node to the array
	 * cache on this cpu.
	 */
	if (likely(node == page_node))
		return 0;

	return __cache_free_alien(cachep, objp, node, page_node);
}
#endif

/*
 * Allocates and initializes node for a node on each slab cache, used for
 * either memory or cpu hotplug.  If memory is being hot-added, the kmem_cache_node
 * will be allocated off-node since memory is not yet online for the new node.
 * When hotplugging memory or a cpu, existing node are not replaced if
 * already in use.
 *
 * Must hold slab_mutex.
 */
static int init_cache_node_node(int node)
{
	struct kmem_cache *cachep;
	struct kmem_cache_node *n;
	const size_t memsize = sizeof(struct kmem_cache_node);

	list_for_each_entry(cachep, &slab_caches, list) {
		/*
		 * Set up the kmem_cache_node for cpu before we can
		 * begin anything. Make sure some other cpu on this
		 * node has not already allocated this
		 */
		n = get_node(cachep, node);
		if (!n) {
			n = kmalloc_node(memsize, GFP_KERNEL, node);
			if (!n)
				return -ENOMEM;
			kmem_cache_node_init(n);
			n->next_reap = jiffies + REAPTIMEOUT_NODE +
			    ((unsigned long)cachep) % REAPTIMEOUT_NODE;

			/*
			 * The kmem_cache_nodes don't come and go as CPUs
			 * come and go.  slab_mutex is sufficient
			 * protection here.
			 */
			cachep->node[node] = n;
		}

		spin_lock_irq(&n->list_lock);
		n->free_limit =
			(1 + nr_cpus_node(node)) *
			cachep->batchcount + cachep->num;
		spin_unlock_irq(&n->list_lock);
	}
	return 0;
}

static inline int slabs_tofree(struct kmem_cache *cachep,
						struct kmem_cache_node *n)
{
	return (n->free_objects + cachep->num - 1) / cachep->num;
}

static void cpuup_canceled(long cpu)
{
	struct kmem_cache *cachep;
	struct kmem_cache_node *n = NULL;
	int node = cpu_to_mem(cpu);
	const struct cpumask *mask = cpumask_of_node(node);

	list_for_each_entry(cachep, &slab_caches, list) {
		struct array_cache *nc;
		struct array_cache *shared;
		struct alien_cache **alien;
		LIST_HEAD(list);

		n = get_node(cachep, node);
		if (!n)
			continue;

		spin_lock_irq(&n->list_lock);

		/* Free limit for this kmem_cache_node */
		n->free_limit -= cachep->batchcount;

		/* cpu is dead; no one can alloc from it. */
		nc = per_cpu_ptr(cachep->cpu_cache, cpu);
		if (nc) {
			free_block(cachep, nc->entry, nc->avail, node, &list);
			nc->avail = 0;
		}

		if (!cpumask_empty(mask)) {
			spin_unlock_irq(&n->list_lock);
			goto free_slab;
		}

		shared = n->shared;
		if (shared) {
			free_block(cachep, shared->entry,
				   shared->avail, node, &list);
			n->shared = NULL;
		}

		alien = n->alien;
		n->alien = NULL;

		spin_unlock_irq(&n->list_lock);

		kfree(shared);
		if (alien) {
			drain_alien_cache(cachep, alien);
			free_alien_cache(alien);
		}

free_slab:
		slabs_destroy(cachep, &list);
	}
	/*
	 * In the previous loop, all the objects were freed to
	 * the respective cache's slabs,  now we can go ahead and
	 * shrink each nodelist to its limit.
	 */
	list_for_each_entry(cachep, &slab_caches, list) {
		n = get_node(cachep, node);
		if (!n)
			continue;
		drain_freelist(cachep, n, slabs_tofree(cachep, n));
	}
}

static int cpuup_prepare(long cpu)
{
	struct kmem_cache *cachep;
	struct kmem_cache_node *n = NULL;
	int node = cpu_to_mem(cpu);
	int err;

	/*
	 * We need to do this right in the beginning since
	 * alloc_arraycache's are going to use this list.
	 * kmalloc_node allows us to add the slab to the right
	 * kmem_cache_node and not this cpu's kmem_cache_node
	 */
	err = init_cache_node_node(node);
	if (err < 0)
		goto bad;

	/*
	 * Now we can go ahead with allocating the shared arrays and
	 * array caches
	 */
	list_for_each_entry(cachep, &slab_caches, list) {
		struct array_cache *shared = NULL;
		struct alien_cache **alien = NULL;

		if (cachep->shared) {
			shared = alloc_arraycache(node,
				cachep->shared * cachep->batchcount,
				0xbaadf00d, GFP_KERNEL);
			if (!shared)
				goto bad;
		}
		if (use_alien_caches) {
			alien = alloc_alien_cache(node, cachep->limit, GFP_KERNEL);
			if (!alien) {
				kfree(shared);
				goto bad;
			}
		}
		n = get_node(cachep, node);
		BUG_ON(!n);

		spin_lock_irq(&n->list_lock);
		if (!n->shared) {
			/*
			 * We are serialised from CPU_DEAD or
			 * CPU_UP_CANCELLED by the cpucontrol lock
			 */
			n->shared = shared;
			shared = NULL;
		}
#ifdef CONFIG_NUMA
		if (!n->alien) {
			n->alien = alien;
			alien = NULL;
		}
#endif
		spin_unlock_irq(&n->list_lock);
		kfree(shared);
		free_alien_cache(alien);
	}

	return 0;
bad:
	cpuup_canceled(cpu);
	return -ENOMEM;
}

static int cpuup_callback(struct notifier_block *nfb,
				    unsigned long action, void *hcpu)
{
	long cpu = (long)hcpu;
	int err = 0;

	switch (action) {
	case CPU_UP_PREPARE:
	case CPU_UP_PREPARE_FROZEN:
		mutex_lock(&slab_mutex);
		err = cpuup_prepare(cpu);
		mutex_unlock(&slab_mutex);
		break;
	case CPU_ONLINE:
	case CPU_ONLINE_FROZEN:
		start_cpu_timer(cpu);
		break;
#ifdef CONFIG_HOTPLUG_CPU
  	case CPU_DOWN_PREPARE:
  	case CPU_DOWN_PREPARE_FROZEN:
		/*
		 * Shutdown cache reaper. Note that the slab_mutex is
		 * held so that if cache_reap() is invoked it cannot do
		 * anything expensive but will only modify reap_work
		 * and reschedule the timer.
		*/
		cancel_delayed_work_sync(&per_cpu(slab_reap_work, cpu));
		/* Now the cache_reaper is guaranteed to be not running. */
		per_cpu(slab_reap_work, cpu).work.func = NULL;
  		break;
  	case CPU_DOWN_FAILED:
  	case CPU_DOWN_FAILED_FROZEN:
		start_cpu_timer(cpu);
  		break;
	case CPU_DEAD:
	case CPU_DEAD_FROZEN:
		/*
		 * Even if all the cpus of a node are down, we don't free the
		 * kmem_cache_node of any cache. This to avoid a race between
		 * cpu_down, and a kmalloc allocation from another cpu for
		 * memory from the node of the cpu going down.  The node
		 * structure is usually allocated from kmem_cache_create() and
		 * gets destroyed at kmem_cache_destroy().
		 */
		/* fall through */
#endif
	case CPU_UP_CANCELED:
	case CPU_UP_CANCELED_FROZEN:
		mutex_lock(&slab_mutex);
		cpuup_canceled(cpu);
		mutex_unlock(&slab_mutex);
		break;
	}
	return notifier_from_errno(err);
}

static struct notifier_block cpucache_notifier = {
	&cpuup_callback, NULL, 0
};

#if defined(CONFIG_NUMA) && defined(CONFIG_MEMORY_HOTPLUG)
/*
 * Drains freelist for a node on each slab cache, used for memory hot-remove.
 * Returns -EBUSY if all objects cannot be drained so that the node is not
 * removed.
 *
 * Must hold slab_mutex.
 */
static int __meminit drain_cache_node_node(int node)
{
	struct kmem_cache *cachep;
	int ret = 0;

	list_for_each_entry(cachep, &slab_caches, list) {
		struct kmem_cache_node *n;

		n = get_node(cachep, node);
		if (!n)
			continue;

		drain_freelist(cachep, n, slabs_tofree(cachep, n));

		if (!list_empty(&n->slabs_full) ||
		    !list_empty(&n->slabs_partial)) {
			ret = -EBUSY;
			break;
		}
	}
	return ret;
}

static int __meminit slab_memory_callback(struct notifier_block *self,
					unsigned long action, void *arg)
{
	struct memory_notify *mnb = arg;
	int ret = 0;
	int nid;

	nid = mnb->status_change_nid;
	if (nid < 0)
		goto out;

	switch (action) {
	case MEM_GOING_ONLINE:
		mutex_lock(&slab_mutex);
		ret = init_cache_node_node(nid);
		mutex_unlock(&slab_mutex);
		break;
	case MEM_GOING_OFFLINE:
		mutex_lock(&slab_mutex);
		ret = drain_cache_node_node(nid);
		mutex_unlock(&slab_mutex);
		break;
	case MEM_ONLINE:
	case MEM_OFFLINE:
	case MEM_CANCEL_ONLINE:
	case MEM_CANCEL_OFFLINE:
		break;
	}
out:
	return notifier_from_errno(ret);
}
#endif /* CONFIG_NUMA && CONFIG_MEMORY_HOTPLUG */

/*
 * swap the static kmem_cache_node with kmalloced memory
 */
static void __init init_list(struct kmem_cache *cachep, struct kmem_cache_node *list,
				int nodeid)
{
	struct kmem_cache_node *ptr;

	ptr = kmalloc_node(sizeof(struct kmem_cache_node), GFP_NOWAIT, nodeid);
	BUG_ON(!ptr);

	memcpy(ptr, list, sizeof(struct kmem_cache_node));
	/*
	 * Do not assume that spinlocks can be initialized via memcpy:
	 */
	spin_lock_init(&ptr->list_lock);

	MAKE_ALL_LISTS(cachep, ptr, nodeid);
	cachep->node[nodeid] = ptr;
}

/*
 * For setting up all the kmem_cache_node for cache whose buffer_size is same as
 * size of kmem_cache_node.
 */
static void __init set_up_node(struct kmem_cache *cachep, int index)
{
	int node;

	for_each_online_node(node) {
		cachep->node[node] = &init_kmem_cache_node[index + node];
		cachep->node[node]->next_reap = jiffies +
		    REAPTIMEOUT_NODE +
		    ((unsigned long)cachep) % REAPTIMEOUT_NODE;
	}
}

/*
 * Initialisation.  Called after the page allocator have been initialised and
 * before smp_init().
 */
void __init kmem_cache_init(void)
{
	int i;

	BUILD_BUG_ON(sizeof(((struct page *)NULL)->lru) <
					sizeof(struct rcu_head));
	kmem_cache = &kmem_cache_boot;

	if (num_possible_nodes() == 1)
		use_alien_caches = 0;

	for (i = 0; i < NUM_INIT_LISTS; i++)
		kmem_cache_node_init(&init_kmem_cache_node[i]);

	/*
	 * Fragmentation resistance on low memory - only use bigger
	 * page orders on machines with more than 32MB of memory if
	 * not overridden on the command line.
	 */
	if (!slab_max_order_set && totalram_pages > (32 << 20) >> PAGE_SHIFT)
		slab_max_order = SLAB_MAX_ORDER_HI;

	/* Bootstrap is tricky, because several objects are allocated
	 * from caches that do not exist yet:
	 * 1) initialize the kmem_cache cache: it contains the struct
	 *    kmem_cache structures of all caches, except kmem_cache itself:
	 *    kmem_cache is statically allocated.
	 *    Initially an __init data area is used for the head array and the
	 *    kmem_cache_node structures, it's replaced with a kmalloc allocated
	 *    array at the end of the bootstrap.
	 * 2) Create the first kmalloc cache.
	 *    The struct kmem_cache for the new cache is allocated normally.
	 *    An __init data area is used for the head array.
	 * 3) Create the remaining kmalloc caches, with minimally sized
	 *    head arrays.
	 * 4) Replace the __init data head arrays for kmem_cache and the first
	 *    kmalloc cache with kmalloc allocated arrays.
	 * 5) Replace the __init data for kmem_cache_node for kmem_cache and
	 *    the other cache's with kmalloc allocated memory.
	 * 6) Resize the head arrays of the kmalloc caches to their final sizes.
	 */

	/* 1) create the kmem_cache */

	/*
	 * struct kmem_cache size depends on nr_node_ids & nr_cpu_ids
	 */
	create_boot_cache(kmem_cache, "kmem_cache",
		offsetof(struct kmem_cache, node) +
				  nr_node_ids * sizeof(struct kmem_cache_node *),
				  SLAB_HWCACHE_ALIGN);
	list_add(&kmem_cache->list, &slab_caches);
	slab_state = PARTIAL;

	/*
	 * Initialize the caches that provide memory for the  kmem_cache_node
	 * structures first.  Without this, further allocations will bug.
	 */
	kmalloc_caches[INDEX_NODE] = create_kmalloc_cache("kmalloc-node",
				kmalloc_size(INDEX_NODE), ARCH_KMALLOC_FLAGS);
	slab_state = PARTIAL_NODE;

	slab_early_init = 0;

	/* 5) Replace the bootstrap kmem_cache_node */
	{
		int nid;

		for_each_online_node(nid) {
			init_list(kmem_cache, &init_kmem_cache_node[CACHE_CACHE + nid], nid);

			init_list(kmalloc_caches[INDEX_NODE],
					  &init_kmem_cache_node[SIZE_NODE + nid], nid);
		}
	}

	create_kmalloc_caches(ARCH_KMALLOC_FLAGS);
}

void __init kmem_cache_init_late(void)
{
	struct kmem_cache *cachep;

	slab_state = UP;

	/* 6) resize the head arrays to their final sizes */
	mutex_lock(&slab_mutex);
	list_for_each_entry(cachep, &slab_caches, list)
		if (enable_cpucache(cachep, GFP_NOWAIT))
			BUG();
	mutex_unlock(&slab_mutex);

	/* Done! */
	slab_state = FULL;

	/*
	 * Register a cpu startup notifier callback that initializes
	 * cpu_cache_get for all new cpus
	 */
	register_cpu_notifier(&cpucache_notifier);

#ifdef CONFIG_NUMA
	/*
	 * Register a memory hotplug callback that initializes and frees
	 * node.
	 */
	hotplug_memory_notifier(slab_memory_callback, SLAB_CALLBACK_PRI);
#endif

	/*
	 * The reap timers are started later, with a module init call: That part
	 * of the kernel is not yet operational.
	 */
}

static int __init cpucache_init(void)
{
	int cpu;

	/*
	 * Register the timers that return unneeded pages to the page allocator
	 */
	for_each_online_cpu(cpu)
		start_cpu_timer(cpu);

	/* Done! */
	slab_state = FULL;
	return 0;
}
__initcall(cpucache_init);

static noinline void
slab_out_of_memory(struct kmem_cache *cachep, gfp_t gfpflags, int nodeid)
{
#if DEBUG
	struct kmem_cache_node *n;
	struct page *page;
	unsigned long flags;
	int node;
	static DEFINE_RATELIMIT_STATE(slab_oom_rs, DEFAULT_RATELIMIT_INTERVAL,
				      DEFAULT_RATELIMIT_BURST);

	if ((gfpflags & __GFP_NOWARN) || !__ratelimit(&slab_oom_rs))
		return;

	printk(KERN_WARNING
		"SLAB: Unable to allocate memory on node %d (gfp=0x%x)\n",
		nodeid, gfpflags);
	printk(KERN_WARNING "  cache: %s, object size: %d, order: %d\n",
		cachep->name, cachep->size, cachep->gfporder);

	for_each_kmem_cache_node(cachep, node, n) {
		unsigned long active_objs = 0, num_objs = 0, free_objects = 0;
		unsigned long active_slabs = 0, num_slabs = 0;

		spin_lock_irqsave(&n->list_lock, flags);
		list_for_each_entry(page, &n->slabs_full, lru) {
			active_objs += cachep->num;
			active_slabs++;
		}
		list_for_each_entry(page, &n->slabs_partial, lru) {
			active_objs += page->active;
			active_slabs++;
		}
		list_for_each_entry(page, &n->slabs_free, lru)
			num_slabs++;

		free_objects += n->free_objects;
		spin_unlock_irqrestore(&n->list_lock, flags);

		num_slabs += active_slabs;
		num_objs = num_slabs * cachep->num;
		printk(KERN_WARNING
			"  node %d: slabs: %ld/%ld, objs: %ld/%ld, free: %ld\n",
			node, active_slabs, num_slabs, active_objs, num_objs,
			free_objects);
	}
#endif
}

/*
 * Interface to system's page allocator. No need to hold the
 * kmem_cache_node ->list_lock.
 *
 * If we requested dmaable memory, we will get it. Even if we
 * did not request dmaable memory, we might get it, but that
 * would be relatively rare and ignorable.
 */
static struct page *kmem_getpages(struct kmem_cache *cachep, gfp_t flags,
								int nodeid)
{
	struct page *page;
	int nr_pages;

	flags |= cachep->allocflags;
	if (cachep->flags & SLAB_RECLAIM_ACCOUNT)
		flags |= __GFP_RECLAIMABLE;

	if (memcg_charge_slab(cachep, flags, cachep->gfporder))
		return NULL;

	page = alloc_pages_exact_node(nodeid, flags | __GFP_NOTRACK, cachep->gfporder);
	if (!page) {
		memcg_uncharge_slab(cachep, cachep->gfporder);
		slab_out_of_memory(cachep, flags, nodeid);
		return NULL;
	}

	/* Record if ALLOC_NO_WATERMARKS was set when allocating the slab */
	if (unlikely(page->pfmemalloc))
		pfmemalloc_active = true;

	nr_pages = (1 << cachep->gfporder);
	if (cachep->flags & SLAB_RECLAIM_ACCOUNT)
		add_zone_page_state(page_zone(page),
			NR_SLAB_RECLAIMABLE, nr_pages);
	else
		add_zone_page_state(page_zone(page),
			NR_SLAB_UNRECLAIMABLE, nr_pages);
	__SetPageSlab(page);
	if (page->pfmemalloc)
		SetPageSlabPfmemalloc(page);

	if (kmemcheck_enabled && !(cachep->flags & SLAB_NOTRACK)) {
		kmemcheck_alloc_shadow(page, cachep->gfporder, flags, nodeid);

		if (cachep->ctor)
			kmemcheck_mark_uninitialized_pages(page, nr_pages);
		else
			kmemcheck_mark_unallocated_pages(page, nr_pages);
	}

	return page;
}

/*
 * Interface to system's page release.
 */
static void kmem_freepages(struct kmem_cache *cachep, struct page *page)
{
	const unsigned long nr_freed = (1 << cachep->gfporder);

	kmemcheck_free_shadow(page, cachep->gfporder);

	if (cachep->flags & SLAB_RECLAIM_ACCOUNT)
		sub_zone_page_state(page_zone(page),
				NR_SLAB_RECLAIMABLE, nr_freed);
	else
		sub_zone_page_state(page_zone(page),
				NR_SLAB_UNRECLAIMABLE, nr_freed);

	BUG_ON(!PageSlab(page));
	__ClearPageSlabPfmemalloc(page);
	__ClearPageSlab(page);
	page_mapcount_reset(page);
	page->mapping = NULL;

	if (current->reclaim_state)
		current->reclaim_state->reclaimed_slab += nr_freed;
	__free_pages(page, cachep->gfporder);
	memcg_uncharge_slab(cachep, cachep->gfporder);
}

static void kmem_rcu_free(struct rcu_head *head)
{
	struct kmem_cache *cachep;
	struct page *page;

	page = container_of(head, struct page, rcu_head);
	cachep = page->slab_cache;

	kmem_freepages(cachep, page);
}

#if DEBUG

#ifdef CONFIG_DEBUG_PAGEALLOC
static void store_stackinfo(struct kmem_cache *cachep, unsigned long *addr,
			    unsigned long caller)
{
	int size = cachep->object_size;

	addr = (unsigned long *)&((char *)addr)[obj_offset(cachep)];

	if (size < 5 * sizeof(unsigned long))
		return;

	*addr++ = 0x12345678;
	*addr++ = caller;
	*addr++ = smp_processor_id();
	size -= 3 * sizeof(unsigned long);
	{
		unsigned long *sptr = &caller;
		unsigned long svalue;

		while (!kstack_end(sptr)) {
			svalue = *sptr++;
			if (kernel_text_address(svalue)) {
				*addr++ = svalue;
				size -= sizeof(unsigned long);
				if (size <= sizeof(unsigned long))
					break;
			}
		}

	}
	*addr++ = 0x87654321;
}
#endif

static void poison_obj(struct kmem_cache *cachep, void *addr, unsigned char val)
{
	int size = cachep->object_size;
	addr = &((char *)addr)[obj_offset(cachep)];

	memset(addr, val, size);
	*(unsigned char *)(addr + size - 1) = POISON_END;
}

static void dump_line(char *data, int offset, int limit)
{
	int i;
	unsigned char error = 0;
	int bad_count = 0;

	printk(KERN_ERR "%03x: ", offset);
	for (i = 0; i < limit; i++) {
		if (data[offset + i] != POISON_FREE) {
			error = data[offset + i];
			bad_count++;
		}
	}
	print_hex_dump(KERN_CONT, "", 0, 16, 1,
			&data[offset], limit, 1);

	if (bad_count == 1) {
		error ^= POISON_FREE;
		if (!(error & (error - 1))) {
			printk(KERN_ERR "Single bit error detected. Probably "
					"bad RAM.\n");
#ifdef CONFIG_X86
			printk(KERN_ERR "Run memtest86+ or a similar memory "
					"test tool.\n");
#else
			printk(KERN_ERR "Run a memory test tool.\n");
#endif
		}
	}
}
#endif

#if DEBUG

static void print_objinfo(struct kmem_cache *cachep, void *objp, int lines)
{
	int i, size;
	char *realobj;

	if (cachep->flags & SLAB_RED_ZONE) {
		printk(KERN_ERR "Redzone: 0x%llx/0x%llx.\n",
			*dbg_redzone1(cachep, objp),
			*dbg_redzone2(cachep, objp));
	}

	if (cachep->flags & SLAB_STORE_USER) {
		printk(KERN_ERR "Last user: [<%p>](%pSR)\n",
		       *dbg_userword(cachep, objp),
		       *dbg_userword(cachep, objp));
	}
	realobj = (char *)objp + obj_offset(cachep);
	size = cachep->object_size;
	for (i = 0; i < size && lines; i += 16, lines--) {
		int limit;
		limit = 16;
		if (i + limit > size)
			limit = size - i;
		dump_line(realobj, i, limit);
	}
}

static void check_poison_obj(struct kmem_cache *cachep, void *objp)
{
	char *realobj;
	int size, i;
	int lines = 0;

	realobj = (char *)objp + obj_offset(cachep);
	size = cachep->object_size;

	for (i = 0; i < size; i++) {
		char exp = POISON_FREE;
		if (i == size - 1)
			exp = POISON_END;
		if (realobj[i] != exp) {
			int limit;
			/* Mismatch ! */
			/* Print header */
			if (lines == 0) {
				printk(KERN_ERR
					"Slab corruption (%s): %s start=%p, len=%d\n",
					print_tainted(), cachep->name, realobj, size);
				print_objinfo(cachep, objp, 0);
			}
			/* Hexdump the affected line */
			i = (i / 16) * 16;
			limit = 16;
			if (i + limit > size)
				limit = size - i;
			dump_line(realobj, i, limit);
			i += 16;
			lines++;
			/* Limit to 5 lines */
			if (lines > 5)
				break;
		}
	}
	if (lines != 0) {
		/* Print some data about the neighboring objects, if they
		 * exist:
		 */
		struct page *page = virt_to_head_page(objp);
		unsigned int objnr;

		objnr = obj_to_index(cachep, page, objp);
		if (objnr) {
			objp = index_to_obj(cachep, page, objnr - 1);
			realobj = (char *)objp + obj_offset(cachep);
			printk(KERN_ERR "Prev obj: start=%p, len=%d\n",
			       realobj, size);
			print_objinfo(cachep, objp, 2);
		}
		if (objnr + 1 < cachep->num) {
			objp = index_to_obj(cachep, page, objnr + 1);
			realobj = (char *)objp + obj_offset(cachep);
			printk(KERN_ERR "Next obj: start=%p, len=%d\n",
			       realobj, size);
			print_objinfo(cachep, objp, 2);
		}
	}
}
#endif

#if DEBUG
static void slab_destroy_debugcheck(struct kmem_cache *cachep,
						struct page *page)
{
	int i;
	for (i = 0; i < cachep->num; i++) {
		void *objp = index_to_obj(cachep, page, i);

		if (cachep->flags & SLAB_POISON) {
#ifdef CONFIG_DEBUG_PAGEALLOC
			if (cachep->size % PAGE_SIZE == 0 &&
					OFF_SLAB(cachep))
				kernel_map_pages(virt_to_page(objp),
					cachep->size / PAGE_SIZE, 1);
			else
				check_poison_obj(cachep, objp);
#else
			check_poison_obj(cachep, objp);
#endif
		}
		if (cachep->flags & SLAB_RED_ZONE) {
			if (*dbg_redzone1(cachep, objp) != RED_INACTIVE)
				slab_error(cachep, "start of a freed object "
					   "was overwritten");
			if (*dbg_redzone2(cachep, objp) != RED_INACTIVE)
				slab_error(cachep, "end of a freed object "
					   "was overwritten");
		}
	}
}
#else
static void slab_destroy_debugcheck(struct kmem_cache *cachep,
						struct page *page)
{
}
#endif

/**
 * slab_destroy - destroy and release all objects in a slab
 * @cachep: cache pointer being destroyed
 * @page: page pointer being destroyed
 *
 * Destroy all the objs in a slab page, and release the mem back to the system.
 * Before calling the slab page must have been unlinked from the cache. The
 * kmem_cache_node ->list_lock is not held/needed.
 */
static void slab_destroy(struct kmem_cache *cachep, struct page *page)
{
	void *freelist;

	freelist = page->freelist;
	slab_destroy_debugcheck(cachep, page);
	if (unlikely(cachep->flags & SLAB_DESTROY_BY_RCU)) {
		struct rcu_head *head;

		/*
		 * RCU free overloads the RCU head over the LRU.
		 * slab_page has been overloeaded over the LRU,
		 * however it is not used from now on so that
		 * we can use it safely.
		 */
		head = (void *)&page->rcu_head;
		call_rcu(head, kmem_rcu_free);

	} else {
		kmem_freepages(cachep, page);
	}

	/*
	 * From now on, we don't use freelist
	 * although actual page can be freed in rcu context
	 */
	if (OFF_SLAB(cachep))
		kmem_cache_free(cachep->freelist_cache, freelist);
}

static void slabs_destroy(struct kmem_cache *cachep, struct list_head *list)
{
	struct page *page, *n;

	list_for_each_entry_safe(page, n, list, lru) {
		list_del(&page->lru);
		slab_destroy(cachep, page);
	}
}

/**
 * calculate_slab_order - calculate size (page order) of slabs
 * @cachep: pointer to the cache that is being created
 * @size: size of objects to be created in this cache.
 * @align: required alignment for the objects.
 * @flags: slab allocation flags
 *
 * Also calculates the number of objects per slab.
 *
 * This could be made much more intelligent.  For now, try to avoid using
 * high order pages for slabs.  When the gfp() functions are more friendly
 * towards high-order requests, this should be changed.
 */
static size_t calculate_slab_order(struct kmem_cache *cachep,
			size_t size, size_t align, unsigned long flags)
{
	unsigned long offslab_limit;
	size_t left_over = 0;
	int gfporder;

	for (gfporder = 0; gfporder <= KMALLOC_MAX_ORDER; gfporder++) {
		unsigned int num;
		size_t remainder;

		cache_estimate(gfporder, size, align, flags, &remainder, &num);
		if (!num)
			continue;

		/* Can't handle number of objects more than SLAB_OBJ_MAX_NUM */
		if (num > SLAB_OBJ_MAX_NUM)
			break;

		if (flags & CFLGS_OFF_SLAB) {
			size_t freelist_size_per_obj = sizeof(freelist_idx_t);
			/*
			 * Max number of objs-per-slab for caches which
			 * use off-slab slabs. Needed to avoid a possible
			 * looping condition in cache_grow().
			 */
			if (IS_ENABLED(CONFIG_DEBUG_SLAB_LEAK))
				freelist_size_per_obj += sizeof(char);
			offslab_limit = size;
			offslab_limit /= freelist_size_per_obj;

 			if (num > offslab_limit)
				break;
		}

		/* Found something acceptable - save it away */
		cachep->num = num;
		cachep->gfporder = gfporder;
		left_over = remainder;

		/*
		 * A VFS-reclaimable slab tends to have most allocations
		 * as GFP_NOFS and we really don't want to have to be allocating
		 * higher-order pages when we are unable to shrink dcache.
		 */
		if (flags & SLAB_RECLAIM_ACCOUNT)
			break;

		/*
		 * Large number of objects is good, but very large slabs are
		 * currently bad for the gfp()s.
		 */
		if (gfporder >= slab_max_order)
			break;

		/*
		 * Acceptable internal fragmentation?
		 */
		if (left_over * 8 <= (PAGE_SIZE << gfporder))
			break;
	}
	return left_over;
}

static struct array_cache __percpu *alloc_kmem_cache_cpus(
		struct kmem_cache *cachep, int entries, int batchcount)
{
	int cpu;
	size_t size;
	struct array_cache __percpu *cpu_cache;

	size = sizeof(void *) * entries + sizeof(struct array_cache);
	cpu_cache = __alloc_percpu(size, sizeof(void *));

	if (!cpu_cache)
		return NULL;

	for_each_possible_cpu(cpu) {
		init_arraycache(per_cpu_ptr(cpu_cache, cpu),
				entries, batchcount);
	}

	return cpu_cache;
}

static int __init_refok setup_cpu_cache(struct kmem_cache *cachep, gfp_t gfp)
{
	if (slab_state >= FULL)
		return enable_cpucache(cachep, gfp);

	cachep->cpu_cache = alloc_kmem_cache_cpus(cachep, 1, 1);
	if (!cachep->cpu_cache)
		return 1;

	if (slab_state == DOWN) {
		/* Creation of first cache (kmem_cache). */
		set_up_node(kmem_cache, CACHE_CACHE);
	} else if (slab_state == PARTIAL) {
		/* For kmem_cache_node */
		set_up_node(cachep, SIZE_NODE);
	} else {
		int node;

		for_each_online_node(node) {
			cachep->node[node] = kmalloc_node(
				sizeof(struct kmem_cache_node), gfp, node);
			BUG_ON(!cachep->node[node]);
			kmem_cache_node_init(cachep->node[node]);
		}
	}

	cachep->node[numa_mem_id()]->next_reap =
			jiffies + REAPTIMEOUT_NODE +
			((unsigned long)cachep) % REAPTIMEOUT_NODE;

	cpu_cache_get(cachep)->avail = 0;
	cpu_cache_get(cachep)->limit = BOOT_CPUCACHE_ENTRIES;
	cpu_cache_get(cachep)->batchcount = 1;
	cpu_cache_get(cachep)->touched = 0;
	cachep->batchcount = 1;
	cachep->limit = BOOT_CPUCACHE_ENTRIES;
	return 0;
}

unsigned long kmem_cache_flags(unsigned long object_size,
	unsigned long flags, const char *name,
	void (*ctor)(void *))
{
	return flags;
}

struct kmem_cache *
__kmem_cache_alias(const char *name, size_t size, size_t align,
		   unsigned long flags, void (*ctor)(void *))
{
	struct kmem_cache *cachep;

	cachep = find_mergeable(size, align, flags, name, ctor);
	if (cachep) {
		cachep->refcount++;

		/*
		 * Adjust the object sizes so that we clear
		 * the complete object on kzalloc.
		 */
		cachep->object_size = max_t(int, cachep->object_size, size);
	}
	return cachep;
}

/**
 * __kmem_cache_create - Create a cache.
 * @cachep: cache management descriptor
 * @flags: SLAB flags
 *
 * Returns a ptr to the cache on success, NULL on failure.
 * Cannot be called within a int, but can be interrupted.
 * The @ctor is run when new pages are allocated by the cache.
 *
 * The flags are
 *
 * %SLAB_POISON - Poison the slab with a known test pattern (a5a5a5a5)
 * to catch references to uninitialised memory.
 *
 * %SLAB_RED_ZONE - Insert `Red' zones around the allocated memory to check
 * for buffer overruns.
 *
 * %SLAB_HWCACHE_ALIGN - Align the objects in this cache to a hardware
 * cacheline.  This can be beneficial if you're counting cycles as closely
 * as davem.
 */
int
__kmem_cache_create (struct kmem_cache *cachep, unsigned long flags)
{
	size_t left_over, freelist_size;
	size_t ralign = BYTES_PER_WORD;
	gfp_t gfp;
	int err;
	size_t size = cachep->size;

#if DEBUG
#if FORCED_DEBUG
	/*
	 * Enable redzoning and last user accounting, except for caches with
	 * large objects, if the increased size would increase the object size
	 * above the next power of two: caches with object sizes just above a
	 * power of two have a significant amount of internal fragmentation.
	 */
	if (size < 4096 || fls(size - 1) == fls(size-1 + REDZONE_ALIGN +
						2 * sizeof(unsigned long long)))
		flags |= SLAB_RED_ZONE | SLAB_STORE_USER;
	if (!(flags & SLAB_DESTROY_BY_RCU))
		flags |= SLAB_POISON;
#endif
	if (flags & SLAB_DESTROY_BY_RCU)
		BUG_ON(flags & SLAB_POISON);
#endif

	/*
	 * Check that size is in terms of words.  This is needed to avoid
	 * unaligned accesses for some archs when redzoning is used, and makes
	 * sure any on-slab bufctl's are also correctly aligned.
	 */
	if (size & (BYTES_PER_WORD - 1)) {
		size += (BYTES_PER_WORD - 1);
		size &= ~(BYTES_PER_WORD - 1);
	}

	if (flags & SLAB_RED_ZONE) {
		ralign = REDZONE_ALIGN;
		/* If redzoning, ensure that the second redzone is suitably
		 * aligned, by adjusting the object size accordingly. */
		size += REDZONE_ALIGN - 1;
		size &= ~(REDZONE_ALIGN - 1);
	}

	/* 3) caller mandated alignment */
	if (ralign < cachep->align) {
		ralign = cachep->align;
	}
	/* disable debug if necessary */
	if (ralign > __alignof__(unsigned long long))
		flags &= ~(SLAB_RED_ZONE | SLAB_STORE_USER);
	/*
	 * 4) Store it.
	 */
	cachep->align = ralign;

	if (slab_is_available())
		gfp = GFP_KERNEL;
	else
		gfp = GFP_NOWAIT;

#if DEBUG

	/*
	 * Both debugging options require word-alignment which is calculated
	 * into align above.
	 */
	if (flags & SLAB_RED_ZONE) {
		/* add space for red zone words */
		cachep->obj_offset += sizeof(unsigned long long);
		size += 2 * sizeof(unsigned long long);
	}
	if (flags & SLAB_STORE_USER) {
		/* user store requires one word storage behind the end of
		 * the real object. But if the second red zone needs to be
		 * aligned to 64 bits, we must allow that much space.
		 */
		if (flags & SLAB_RED_ZONE)
			size += REDZONE_ALIGN;
		else
			size += BYTES_PER_WORD;
	}
#if FORCED_DEBUG && defined(CONFIG_DEBUG_PAGEALLOC)
	if (size >= kmalloc_size(INDEX_NODE + 1)
	    && cachep->object_size > cache_line_size()
	    && ALIGN(size, cachep->align) < PAGE_SIZE) {
		cachep->obj_offset += PAGE_SIZE - ALIGN(size, cachep->align);
		size = PAGE_SIZE;
	}
#endif
#endif

	/*
	 * Determine if the slab management is 'on' or 'off' slab.
	 * (bootstrapping cannot cope with offslab caches so don't do
	 * it too early on. Always use on-slab management when
	 * SLAB_NOLEAKTRACE to avoid recursive calls into kmemleak)
	 */
	if ((size >= (PAGE_SIZE >> 5)) && !slab_early_init &&
	    !(flags & SLAB_NOLEAKTRACE))
		/*
		 * Size is large, assume best to place the slab management obj
		 * off-slab (should allow better packing of objs).
		 */
		flags |= CFLGS_OFF_SLAB;

	size = ALIGN(size, cachep->align);
	/*
	 * We should restrict the number of objects in a slab to implement
	 * byte sized index. Refer comment on SLAB_OBJ_MIN_SIZE definition.
	 */
	if (FREELIST_BYTE_INDEX && size < SLAB_OBJ_MIN_SIZE)
		size = ALIGN(SLAB_OBJ_MIN_SIZE, cachep->align);

	left_over = calculate_slab_order(cachep, size, cachep->align, flags);

	if (!cachep->num)
		return -E2BIG;

	freelist_size = calculate_freelist_size(cachep->num, cachep->align);

	/*
	 * If the slab has been placed off-slab, and we have enough space then
	 * move it on-slab. This is at the expense of any extra colouring.
	 */
	if (flags & CFLGS_OFF_SLAB && left_over >= freelist_size) {
		flags &= ~CFLGS_OFF_SLAB;
		left_over -= freelist_size;
	}

	if (flags & CFLGS_OFF_SLAB) {
		/* really off slab. No need for manual alignment */
		freelist_size = calculate_freelist_size(cachep->num, 0);

#ifdef CONFIG_PAGE_POISONING
		/* If we're going to use the generic kernel_map_pages()
		 * poisoning, then it's going to smash the contents of
		 * the redzone and userword anyhow, so switch them off.
		 */
		if (size % PAGE_SIZE == 0 && flags & SLAB_POISON)
			flags &= ~(SLAB_RED_ZONE | SLAB_STORE_USER);
#endif
	}

	cachep->colour_off = cache_line_size();
	/* Offset must be a multiple of the alignment. */
	if (cachep->colour_off < cachep->align)
		cachep->colour_off = cachep->align;
	cachep->colour = left_over / cachep->colour_off;
	cachep->freelist_size = freelist_size;
	cachep->flags = flags;
	cachep->allocflags = __GFP_COMP;
	if (CONFIG_ZONE_DMA_FLAG && (flags & SLAB_CACHE_DMA))
		cachep->allocflags |= GFP_DMA;
	cachep->size = size;
	cachep->reciprocal_buffer_size = reciprocal_value(size);

	if (flags & CFLGS_OFF_SLAB) {
		cachep->freelist_cache = kmalloc_slab(freelist_size, 0u);
		/*
		 * This is a possibility for one of the kmalloc_{dma,}_caches.
		 * But since we go off slab only for object size greater than
		 * PAGE_SIZE/8, and kmalloc_{dma,}_caches get created
		 * in ascending order,this should not happen at all.
		 * But leave a BUG_ON for some lucky dude.
		 */
		BUG_ON(ZERO_OR_NULL_PTR(cachep->freelist_cache));
	}

	err = setup_cpu_cache(cachep, gfp);
	if (err) {
		__kmem_cache_shutdown(cachep);
		return err;
	}

	return 0;
}

#if DEBUG
static void check_irq_off(void)
{
	BUG_ON(!irqs_disabled());
}

static void check_irq_on(void)
{
	BUG_ON(irqs_disabled());
}

static void check_spinlock_acquired(struct kmem_cache *cachep)
{
#ifdef CONFIG_SMP
	check_irq_off();
	assert_spin_locked(&get_node(cachep, numa_mem_id())->list_lock);
#endif
}

static void check_spinlock_acquired_node(struct kmem_cache *cachep, int node)
{
#ifdef CONFIG_SMP
	check_irq_off();
	assert_spin_locked(&get_node(cachep, node)->list_lock);
#endif
}

#else
#define check_irq_off()	do { } while(0)
#define check_irq_on()	do { } while(0)
#define check_spinlock_acquired(x) do { } while(0)
#define check_spinlock_acquired_node(x, y) do { } while(0)
#endif

static void drain_array(struct kmem_cache *cachep, struct kmem_cache_node *n,
			struct array_cache *ac,
			int force, int node);

static void do_drain(void *arg)
{
	struct kmem_cache *cachep = arg;
	struct array_cache *ac;
	int node = numa_mem_id();
	struct kmem_cache_node *n;
	LIST_HEAD(list);

	check_irq_off();
	ac = cpu_cache_get(cachep);
	n = get_node(cachep, node);
	spin_lock(&n->list_lock);
	free_block(cachep, ac->entry, ac->avail, node, &list);
	spin_unlock(&n->list_lock);
	slabs_destroy(cachep, &list);
	ac->avail = 0;
}

static void drain_cpu_caches(struct kmem_cache *cachep)
{
	struct kmem_cache_node *n;
	int node;

	on_each_cpu(do_drain, cachep, 1);
	check_irq_on();
	for_each_kmem_cache_node(cachep, node, n)
		if (n->alien)
			drain_alien_cache(cachep, n->alien);

	for_each_kmem_cache_node(cachep, node, n)
		drain_array(cachep, n, n->shared, 1, node);
}

/*
 * Remove slabs from the list of free slabs.
 * Specify the number of slabs to drain in tofree.
 *
 * Returns the actual number of slabs released.
 */
static int drain_freelist(struct kmem_cache *cache,
			struct kmem_cache_node *n, int tofree)
{
	struct list_head *p;
	int nr_freed;
	struct page *page;

	nr_freed = 0;
	while (nr_freed < tofree && !list_empty(&n->slabs_free)) {

		spin_lock_irq(&n->list_lock);
		p = n->slabs_free.prev;
		if (p == &n->slabs_free) {
			spin_unlock_irq(&n->list_lock);
			goto out;
		}

		page = list_entry(p, struct page, lru);
#if DEBUG
		BUG_ON(page->active);
#endif
		list_del(&page->lru);
		/*
		 * Safe to drop the lock. The slab is no longer linked
		 * to the cache.
		 */
		n->free_objects -= cache->num;
		spin_unlock_irq(&n->list_lock);
		slab_destroy(cache, page);
		nr_freed++;
	}
out:
	return nr_freed;
}

int __kmem_cache_shrink(struct kmem_cache *cachep)
{
	int ret = 0;
	int node;
	struct kmem_cache_node *n;

	drain_cpu_caches(cachep);

	check_irq_on();
	for_each_kmem_cache_node(cachep, node, n) {
		drain_freelist(cachep, n, slabs_tofree(cachep, n));

		ret += !list_empty(&n->slabs_full) ||
			!list_empty(&n->slabs_partial);
	}
	return (ret ? 1 : 0);
}

int __kmem_cache_shutdown(struct kmem_cache *cachep)
{
	int i;
	struct kmem_cache_node *n;
	int rc = __kmem_cache_shrink(cachep);

	if (rc)
		return rc;

	free_percpu(cachep->cpu_cache);

	/* NUMA: free the node structures */
	for_each_kmem_cache_node(cachep, i, n) {
		kfree(n->shared);
		free_alien_cache(n->alien);
		kfree(n);
		cachep->node[i] = NULL;
	}
	return 0;
}

/*
 * Get the memory for a slab management obj.
 *
 * For a slab cache when the slab descriptor is off-slab, the
 * slab descriptor can't come from the same cache which is being created,
 * Because if it is the case, that means we defer the creation of
 * the kmalloc_{dma,}_cache of size sizeof(slab descriptor) to this point.
 * And we eventually call down to __kmem_cache_create(), which
 * in turn looks up in the kmalloc_{dma,}_caches for the disired-size one.
 * This is a "chicken-and-egg" problem.
 *
 * So the off-slab slab descriptor shall come from the kmalloc_{dma,}_caches,
 * which are all initialized during kmem_cache_init().
 */
static void *alloc_slabmgmt(struct kmem_cache *cachep,
				   struct page *page, int colour_off,
				   gfp_t local_flags, int nodeid)
{
	void *freelist;
	void *addr = page_address(page);

	if (OFF_SLAB(cachep)) {
		/* Slab management obj is off-slab. */
		freelist = kmem_cache_alloc_node(cachep->freelist_cache,
					      local_flags, nodeid);
		if (!freelist)
			return NULL;
	} else {
		freelist = addr + colour_off;
		colour_off += cachep->freelist_size;
	}
	page->active = 0;
	page->s_mem = addr + colour_off;
	return freelist;
}

static inline freelist_idx_t get_free_obj(struct page *page, unsigned int idx)
{
	return ((freelist_idx_t *)page->freelist)[idx];
}

static inline void set_free_obj(struct page *page,
					unsigned int idx, freelist_idx_t val)
{
	((freelist_idx_t *)(page->freelist))[idx] = val;
}

static void cache_init_objs(struct kmem_cache *cachep,
			    struct page *page)
{
	int i;

	for (i = 0; i < cachep->num; i++) {
		void *objp = index_to_obj(cachep, page, i);
#if DEBUG
		/* need to poison the objs? */
		if (cachep->flags & SLAB_POISON)
			poison_obj(cachep, objp, POISON_FREE);
		if (cachep->flags & SLAB_STORE_USER)
			*dbg_userword(cachep, objp) = NULL;

		if (cachep->flags & SLAB_RED_ZONE) {
			*dbg_redzone1(cachep, objp) = RED_INACTIVE;
			*dbg_redzone2(cachep, objp) = RED_INACTIVE;
		}
		/*
		 * Constructors are not allowed to allocate memory from the same
		 * cache which they are a constructor for.  Otherwise, deadlock.
		 * They must also be threaded.
		 */
		if (cachep->ctor && !(cachep->flags & SLAB_POISON))
			cachep->ctor(objp + obj_offset(cachep));

		if (cachep->flags & SLAB_RED_ZONE) {
			if (*dbg_redzone2(cachep, objp) != RED_INACTIVE)
				slab_error(cachep, "constructor overwrote the"
					   " end of an object");
			if (*dbg_redzone1(cachep, objp) != RED_INACTIVE)
				slab_error(cachep, "constructor overwrote the"
					   " start of an object");
		}
		if ((cachep->size % PAGE_SIZE) == 0 &&
			    OFF_SLAB(cachep) && cachep->flags & SLAB_POISON)
			kernel_map_pages(virt_to_page(objp),
					 cachep->size / PAGE_SIZE, 0);
#else
		if (cachep->ctor)
			cachep->ctor(objp);
#endif
		set_obj_status(page, i, OBJECT_FREE);
		set_free_obj(page, i, i);
	}
}

static void kmem_flagcheck(struct kmem_cache *cachep, gfp_t flags)
{
	if (CONFIG_ZONE_DMA_FLAG) {
		if (flags & GFP_DMA)
			BUG_ON(!(cachep->allocflags & GFP_DMA));
		else
			BUG_ON(cachep->allocflags & GFP_DMA);
	}
}

static void *slab_get_obj(struct kmem_cache *cachep, struct page *page,
				int nodeid)
{
	void *objp;

	objp = index_to_obj(cachep, page, get_free_obj(page, page->active));
	page->active++;
#if DEBUG
	WARN_ON(page_to_nid(virt_to_page(objp)) != nodeid);
#endif

	return objp;
}

static void slab_put_obj(struct kmem_cache *cachep, struct page *page,
				void *objp, int nodeid)
{
	unsigned int objnr = obj_to_index(cachep, page, objp);
#if DEBUG
	unsigned int i;

	/* Verify that the slab belongs to the intended node */
	WARN_ON(page_to_nid(virt_to_page(objp)) != nodeid);

	/* Verify double free bug */
	for (i = page->active; i < cachep->num; i++) {
		if (get_free_obj(page, i) == objnr) {
			printk(KERN_ERR "slab: double free detected in cache "
					"'%s', objp %p\n", cachep->name, objp);
			BUG();
		}
	}
#endif
	page->active--;
	set_free_obj(page, page->active, objnr);
}

/*
 * Map pages beginning at addr to the given cache and slab. This is required
 * for the slab allocator to be able to lookup the cache and slab of a
 * virtual address for kfree, ksize, and slab debugging.
 */
static void slab_map_pages(struct kmem_cache *cache, struct page *page,
			   void *freelist)
{
	page->slab_cache = cache;
	page->freelist = freelist;
}

/*
 * Grow (by 1) the number of slabs within a cache.  This is called by
 * kmem_cache_alloc() when there are no active objs left in a cache.
 */
static int cache_grow(struct kmem_cache *cachep,
		gfp_t flags, int nodeid, struct page *page)
{
	void *freelist;
	size_t offset;
	gfp_t local_flags;
	struct kmem_cache_node *n;

	/*
	 * Be lazy and only check for valid flags here,  keeping it out of the
	 * critical path in kmem_cache_alloc().
	 */
	BUG_ON(flags & GFP_SLAB_BUG_MASK);
	local_flags = flags & (GFP_CONSTRAINT_MASK|GFP_RECLAIM_MASK);

	/* Take the node list lock to change the colour_next on this node */
	check_irq_off();
	n = get_node(cachep, nodeid);
	spin_lock(&n->list_lock);

	/* Get colour for the slab, and cal the next value. */
	offset = n->colour_next;
	n->colour_next++;
	if (n->colour_next >= cachep->colour)
		n->colour_next = 0;
	spin_unlock(&n->list_lock);

	offset *= cachep->colour_off;

	if (local_flags & __GFP_WAIT)
		local_irq_enable();

	/*
	 * The test for missing atomic flag is performed here, rather than
	 * the more obvious place, simply to reduce the critical path length
	 * in kmem_cache_alloc(). If a caller is seriously mis-behaving they
	 * will eventually be caught here (where it matters).
	 */
	kmem_flagcheck(cachep, flags);

	/*
	 * Get mem for the objs.  Attempt to allocate a physical page from
	 * 'nodeid'.
	 */
	if (!page)
		page = kmem_getpages(cachep, local_flags, nodeid);
	if (!page)
		goto failed;

	/* Get slab management. */
	freelist = alloc_slabmgmt(cachep, page, offset,
			local_flags & ~GFP_CONSTRAINT_MASK, nodeid);
	if (!freelist)
		goto opps1;

	slab_map_pages(cachep, page, freelist);

	cache_init_objs(cachep, page);

	if (local_flags & __GFP_WAIT)
		local_irq_disable();
	check_irq_off();
	spin_lock(&n->list_lock);

	/* Make slab active. */
	list_add_tail(&page->lru, &(n->slabs_free));
	STATS_INC_GROWN(cachep);
	n->free_objects += cachep->num;
	spin_unlock(&n->list_lock);
	return 1;
opps1:
	kmem_freepages(cachep, page);
failed:
	if (local_flags & __GFP_WAIT)
		local_irq_disable();
	return 0;
}

#if DEBUG

/*
 * Perform extra freeing checks:
 * - detect bad pointers.
 * - POISON/RED_ZONE checking
 */
static void kfree_debugcheck(const void *objp)
{
	if (!virt_addr_valid(objp)) {
		printk(KERN_ERR "kfree_debugcheck: out of range ptr %lxh.\n",
		       (unsigned long)objp);
		BUG();
	}
}

static inline void verify_redzone_free(struct kmem_cache *cache, void *obj)
{
	unsigned long long redzone1, redzone2;

	redzone1 = *dbg_redzone1(cache, obj);
	redzone2 = *dbg_redzone2(cache, obj);

	/*
	 * Redzone is ok.
	 */
	if (redzone1 == RED_ACTIVE && redzone2 == RED_ACTIVE)
		return;

	if (redzone1 == RED_INACTIVE && redzone2 == RED_INACTIVE)
		slab_error(cache, "double free detected");
	else
		slab_error(cache, "memory outside object was overwritten");

	printk(KERN_ERR "%p: redzone 1:0x%llx, redzone 2:0x%llx.\n",
			obj, redzone1, redzone2);
}

static void *cache_free_debugcheck(struct kmem_cache *cachep, void *objp,
				   unsigned long caller)
{
	unsigned int objnr;
	struct page *page;

	BUG_ON(virt_to_cache(objp) != cachep);

	objp -= obj_offset(cachep);
	kfree_debugcheck(objp);
	page = virt_to_head_page(objp);

	if (cachep->flags & SLAB_RED_ZONE) {
		verify_redzone_free(cachep, objp);
		*dbg_redzone1(cachep, objp) = RED_INACTIVE;
		*dbg_redzone2(cachep, objp) = RED_INACTIVE;
	}
	if (cachep->flags & SLAB_STORE_USER)
		*dbg_userword(cachep, objp) = (void *)caller;

	objnr = obj_to_index(cachep, page, objp);

	BUG_ON(objnr >= cachep->num);
	BUG_ON(objp != index_to_obj(cachep, page, objnr));

	set_obj_status(page, objnr, OBJECT_FREE);
	if (cachep->flags & SLAB_POISON) {
#ifdef CONFIG_DEBUG_PAGEALLOC
		if ((cachep->size % PAGE_SIZE)==0 && OFF_SLAB(cachep)) {
			store_stackinfo(cachep, objp, caller);
			kernel_map_pages(virt_to_page(objp),
					 cachep->size / PAGE_SIZE, 0);
		} else {
			poison_obj(cachep, objp, POISON_FREE);
		}
#else
		poison_obj(cachep, objp, POISON_FREE);
#endif
	}
	return objp;
}

#else
#define kfree_debugcheck(x) do { } while(0)
#define cache_free_debugcheck(x,objp,z) (objp)
#endif

static void *cache_alloc_refill(struct kmem_cache *cachep, gfp_t flags,
							bool force_refill)
{
	int batchcount;
	struct kmem_cache_node *n;
	struct array_cache *ac;
	int node;

	check_irq_off();
	node = numa_mem_id();
	if (unlikely(force_refill))
		goto force_grow;
retry:
	ac = cpu_cache_get(cachep);
	batchcount = ac->batchcount;
	if (!ac->touched && batchcount > BATCHREFILL_LIMIT) {
		/*
		 * If there was little recent activity on this cache, then
		 * perform only a partial refill.  Otherwise we could generate
		 * refill bouncing.
		 */
		batchcount = BATCHREFILL_LIMIT;
	}
	n = get_node(cachep, node);

	BUG_ON(ac->avail > 0 || !n);
	spin_lock(&n->list_lock);

	/* See if we can refill from the shared array */
	if (n->shared && transfer_objects(ac, n->shared, batchcount)) {
		n->shared->touched = 1;
		goto alloc_done;
	}

	while (batchcount > 0) {
		struct list_head *entry;
		struct page *page;
		/* Get slab alloc is to come from. */
		entry = n->slabs_partial.next;
		if (entry == &n->slabs_partial) {
			n->free_touched = 1;
			entry = n->slabs_free.next;
			if (entry == &n->slabs_free)
				goto must_grow;
		}

		page = list_entry(entry, struct page, lru);
		check_spinlock_acquired(cachep);

		/*
		 * The slab was either on partial or free list so
		 * there must be at least one object available for
		 * allocation.
		 */
		BUG_ON(page->active >= cachep->num);

		while (page->active < cachep->num && batchcount--) {
			STATS_INC_ALLOCED(cachep);
			STATS_INC_ACTIVE(cachep);
			STATS_SET_HIGH(cachep);

			ac_put_obj(cachep, ac, slab_get_obj(cachep, page,
									node));
		}

		/* move slabp to correct slabp list: */
		list_del(&page->lru);
		if (page->active == cachep->num)
			list_add(&page->lru, &n->slabs_full);
		else
			list_add(&page->lru, &n->slabs_partial);
	}

must_grow:
	n->free_objects -= ac->avail;
alloc_done:
	spin_unlock(&n->list_lock);

	if (unlikely(!ac->avail)) {
		int x;
force_grow:
		x = cache_grow(cachep, flags | GFP_THISNODE, node, NULL);

		/* cache_grow can reenable interrupts, then ac could change. */
		ac = cpu_cache_get(cachep);
		node = numa_mem_id();

		/* no objects in sight? abort */
		if (!x && (ac->avail == 0 || force_refill))
			return NULL;

		if (!ac->avail)		/* objects refilled by interrupt? */
			goto retry;
	}
	ac->touched = 1;

	return ac_get_obj(cachep, ac, flags, force_refill);
}

static inline void cache_alloc_debugcheck_before(struct kmem_cache *cachep,
						gfp_t flags)
{
	might_sleep_if(flags & __GFP_WAIT);
#if DEBUG
	kmem_flagcheck(cachep, flags);
#endif
}

#if DEBUG
static void *cache_alloc_debugcheck_after(struct kmem_cache *cachep,
				gfp_t flags, void *objp, unsigned long caller)
{
	struct page *page;

	if (!objp)
		return objp;
	if (cachep->flags & SLAB_POISON) {
#ifdef CONFIG_DEBUG_PAGEALLOC
		if ((cachep->size % PAGE_SIZE) == 0 && OFF_SLAB(cachep))
			kernel_map_pages(virt_to_page(objp),
					 cachep->size / PAGE_SIZE, 1);
		else
			check_poison_obj(cachep, objp);
#else
		check_poison_obj(cachep, objp);
#endif
		poison_obj(cachep, objp, POISON_INUSE);
	}
	if (cachep->flags & SLAB_STORE_USER)
		*dbg_userword(cachep, objp) = (void *)caller;

	if (cachep->flags & SLAB_RED_ZONE) {
		if (*dbg_redzone1(cachep, objp) != RED_INACTIVE ||
				*dbg_redzone2(cachep, objp) != RED_INACTIVE) {
			slab_error(cachep, "double free, or memory outside"
						" object was overwritten");
			printk(KERN_ERR
				"%p: redzone 1:0x%llx, redzone 2:0x%llx\n",
				objp, *dbg_redzone1(cachep, objp),
				*dbg_redzone2(cachep, objp));
		}
		*dbg_redzone1(cachep, objp) = RED_ACTIVE;
		*dbg_redzone2(cachep, objp) = RED_ACTIVE;
	}

	page = virt_to_head_page(objp);
	set_obj_status(page, obj_to_index(cachep, page, objp), OBJECT_ACTIVE);
	objp += obj_offset(cachep);
	if (cachep->ctor && cachep->flags & SLAB_POISON)
		cachep->ctor(objp);
	if (ARCH_SLAB_MINALIGN &&
	    ((unsigned long)objp & (ARCH_SLAB_MINALIGN-1))) {
		printk(KERN_ERR "0x%p: not aligned to ARCH_SLAB_MINALIGN=%d\n",
		       objp, (int)ARCH_SLAB_MINALIGN);
	}
	return objp;
}
#else
#define cache_alloc_debugcheck_after(a,b,objp,d) (objp)
#endif

static bool slab_should_failslab(struct kmem_cache *cachep, gfp_t flags)
{
	if (unlikely(cachep == kmem_cache))
		return false;

	return should_failslab(cachep->object_size, flags, cachep->flags);
}

static inline void *____cache_alloc(struct kmem_cache *cachep, gfp_t flags)
{
	void *objp;
	struct array_cache *ac;
	bool force_refill = false;

	check_irq_off();

	ac = cpu_cache_get(cachep);
	if (likely(ac->avail)) {
		ac->touched = 1;
		objp = ac_get_obj(cachep, ac, flags, false);

		/*
		 * Allow for the possibility all avail objects are not allowed
		 * by the current flags
		 */
		if (objp) {
			STATS_INC_ALLOCHIT(cachep);
			goto out;
		}
		force_refill = true;
	}

	STATS_INC_ALLOCMISS(cachep);
	objp = cache_alloc_refill(cachep, flags, force_refill);
	/*
	 * the 'ac' may be updated by cache_alloc_refill(),
	 * and kmemleak_erase() requires its correct value.
	 */
	ac = cpu_cache_get(cachep);

out:
	/*
	 * To avoid a false negative, if an object that is in one of the
	 * per-CPU caches is leaked, we need to make sure kmemleak doesn't
	 * treat the array pointers as a reference to the object.
	 */
	if (objp)
		kmemleak_erase(&ac->entry[ac->avail]);
	return objp;
}

#ifdef CONFIG_NUMA
/*
 * Try allocating on another node if PFA_SPREAD_SLAB is a mempolicy is set.
 *
 * If we are in_interrupt, then process context, including cpusets and
 * mempolicy, may not apply and should not be used for allocation policy.
 */
static void *alternate_node_alloc(struct kmem_cache *cachep, gfp_t flags)
{
	int nid_alloc, nid_here;

	if (in_interrupt() || (flags & __GFP_THISNODE))
		return NULL;
	nid_alloc = nid_here = numa_mem_id();
	if (cpuset_do_slab_mem_spread() && (cachep->flags & SLAB_MEM_SPREAD))
		nid_alloc = cpuset_slab_spread_node();
	else if (current->mempolicy)
		nid_alloc = mempolicy_slab_node();
	if (nid_alloc != nid_here)
		return ____cache_alloc_node(cachep, flags, nid_alloc);
	return NULL;
}

/*
 * Fallback function if there was no memory available and no objects on a
 * certain node and fall back is permitted. First we scan all the
 * available node for available objects. If that fails then we
 * perform an allocation without specifying a node. This allows the page
 * allocator to do its reclaim / fallback magic. We then insert the
 * slab into the proper nodelist and then allocate from it.
 */
static void *fallback_alloc(struct kmem_cache *cache, gfp_t flags)
{
	struct zonelist *zonelist;
	gfp_t local_flags;
	struct zoneref *z;
	struct zone *zone;
	enum zone_type high_zoneidx = gfp_zone(flags);
	void *obj = NULL;
	int nid;
	unsigned int cpuset_mems_cookie;

	if (flags & __GFP_THISNODE)
		return NULL;

	local_flags = flags & (GFP_CONSTRAINT_MASK|GFP_RECLAIM_MASK);

retry_cpuset:
	cpuset_mems_cookie = read_mems_allowed_begin();
	zonelist = node_zonelist(mempolicy_slab_node(), flags);

retry:
	/*
	 * Look through allowed nodes for objects available
	 * from existing per node queues.
	 */
	for_each_zone_zonelist(zone, z, zonelist, high_zoneidx) {
		nid = zone_to_nid(zone);

		if (cpuset_zone_allowed_hardwall(zone, flags) &&
			get_node(cache, nid) &&
			get_node(cache, nid)->free_objects) {
				obj = ____cache_alloc_node(cache,
					flags | GFP_THISNODE, nid);
				if (obj)
					break;
		}
	}

	if (!obj) {
		/*
		 * This allocation will be performed within the constraints
		 * of the current cpuset / memory policy requirements.
		 * We may trigger various forms of reclaim on the allowed
		 * set and go into memory reserves if necessary.
		 */
		struct page *page;

		if (local_flags & __GFP_WAIT)
			local_irq_enable();
		kmem_flagcheck(cache, flags);
		page = kmem_getpages(cache, local_flags, numa_mem_id());
		if (local_flags & __GFP_WAIT)
			local_irq_disable();
		if (page) {
			/*
			 * Insert into the appropriate per node queues
			 */
			nid = page_to_nid(page);
			if (cache_grow(cache, flags, nid, page)) {
				obj = ____cache_alloc_node(cache,
					flags | GFP_THISNODE, nid);
				if (!obj)
					/*
					 * Another processor may allocate the
					 * objects in the slab since we are
					 * not holding any locks.
					 */
					goto retry;
			} else {
				/* cache_grow already freed obj */
				obj = NULL;
			}
		}
	}

	if (unlikely(!obj && read_mems_allowed_retry(cpuset_mems_cookie)))
		goto retry_cpuset;
	return obj;
}

/*
 * A interface to enable slab creation on nodeid
 */
static void *____cache_alloc_node(struct kmem_cache *cachep, gfp_t flags,
				int nodeid)
{
	struct list_head *entry;
	struct page *page;
	struct kmem_cache_node *n;
	void *obj;
	int x;

	VM_BUG_ON(nodeid > num_online_nodes());
	n = get_node(cachep, nodeid);
	BUG_ON(!n);

retry:
	check_irq_off();
	spin_lock(&n->list_lock);
	entry = n->slabs_partial.next;
	if (entry == &n->slabs_partial) {
		n->free_touched = 1;
		entry = n->slabs_free.next;
		if (entry == &n->slabs_free)
			goto must_grow;
	}

	page = list_entry(entry, struct page, lru);
	check_spinlock_acquired_node(cachep, nodeid);

	STATS_INC_NODEALLOCS(cachep);
	STATS_INC_ACTIVE(cachep);
	STATS_SET_HIGH(cachep);

	BUG_ON(page->active == cachep->num);

	obj = slab_get_obj(cachep, page, nodeid);
	n->free_objects--;
	/* move slabp to correct slabp list: */
	list_del(&page->lru);

	if (page->active == cachep->num)
		list_add(&page->lru, &n->slabs_full);
	else
		list_add(&page->lru, &n->slabs_partial);

	spin_unlock(&n->list_lock);
	goto done;

must_grow:
	spin_unlock(&n->list_lock);
	x = cache_grow(cachep, flags | GFP_THISNODE, nodeid, NULL);
	if (x)
		goto retry;

	return fallback_alloc(cachep, flags);

done:
	return obj;
}

static __always_inline void *
slab_alloc_node(struct kmem_cache *cachep, gfp_t flags, int nodeid,
		   unsigned long caller)
{
	unsigned long save_flags;
	void *ptr;
	int slab_node = numa_mem_id();

	flags &= gfp_allowed_mask;

	lockdep_trace_alloc(flags);

	if (slab_should_failslab(cachep, flags))
		return NULL;

	cachep = memcg_kmem_get_cache(cachep, flags);

	cache_alloc_debugcheck_before(cachep, flags);
	local_irq_save(save_flags);

	if (nodeid == NUMA_NO_NODE)
		nodeid = slab_node;

	if (unlikely(!get_node(cachep, nodeid))) {
		/* Node not bootstrapped yet */
		ptr = fallback_alloc(cachep, flags);
		goto out;
	}

	if (nodeid == slab_node) {
		/*
		 * Use the locally cached objects if possible.
		 * However ____cache_alloc does not allow fallback
		 * to other nodes. It may fail while we still have
		 * objects on other nodes available.
		 */
		ptr = ____cache_alloc(cachep, flags);
		if (ptr)
			goto out;
	}
	/* ___cache_alloc_node can fall back to other nodes */
	ptr = ____cache_alloc_node(cachep, flags, nodeid);
  out:
	local_irq_restore(save_flags);
	ptr = cache_alloc_debugcheck_after(cachep, flags, ptr, caller);
	kmemleak_alloc_recursive(ptr, cachep->object_size, 1, cachep->flags,
				 flags);

	if (likely(ptr)) {
		kmemcheck_slab_alloc(cachep, flags, ptr, cachep->object_size);
		if (unlikely(flags & __GFP_ZERO))
			memset(ptr, 0, cachep->object_size);
	}

	return ptr;
}

static __always_inline void *
__do_cache_alloc(struct kmem_cache *cache, gfp_t flags)
{
	void *objp;

	if (current->mempolicy || cpuset_do_slab_mem_spread()) {
		objp = alternate_node_alloc(cache, flags);
		if (objp)
			goto out;
	}
	objp = ____cache_alloc(cache, flags);

	/*
	 * We may just have run out of memory on the local node.
	 * ____cache_alloc_node() knows how to locate memory on other nodes
	 */
	if (!objp)
		objp = ____cache_alloc_node(cache, flags, numa_mem_id());

  out:
	return objp;
}
#else

static __always_inline void *
__do_cache_alloc(struct kmem_cache *cachep, gfp_t flags)
{
	return ____cache_alloc(cachep, flags);
}

#endif /* CONFIG_NUMA */

static __always_inline void *
slab_alloc(struct kmem_cache *cachep, gfp_t flags, unsigned long caller)
{
	unsigned long save_flags;
	void *objp;

	flags &= gfp_allowed_mask;

	lockdep_trace_alloc(flags);

	if (slab_should_failslab(cachep, flags))
		return NULL;

	cachep = memcg_kmem_get_cache(cachep, flags);

	cache_alloc_debugcheck_before(cachep, flags);
	local_irq_save(save_flags);
	objp = __do_cache_alloc(cachep, flags);
	local_irq_restore(save_flags);
	objp = cache_alloc_debugcheck_after(cachep, flags, objp, caller);
	kmemleak_alloc_recursive(objp, cachep->object_size, 1, cachep->flags,
				 flags);
	prefetchw(objp);

	if (likely(objp)) {
		kmemcheck_slab_alloc(cachep, flags, objp, cachep->object_size);
		if (unlikely(flags & __GFP_ZERO))
			memset(objp, 0, cachep->object_size);
	}

	return objp;
}

/*
 * Caller needs to acquire correct kmem_cache_node's list_lock
 * @list: List of detached free slabs should be freed by caller
 */
static void free_block(struct kmem_cache *cachep, void **objpp,
			int nr_objects, int node, struct list_head *list)
{
	int i;
	struct kmem_cache_node *n = get_node(cachep, node);

	for (i = 0; i < nr_objects; i++) {
		void *objp;
		struct page *page;

		clear_obj_pfmemalloc(&objpp[i]);
		objp = objpp[i];

		page = virt_to_head_page(objp);
		list_del(&page->lru);
		check_spinlock_acquired_node(cachep, node);
		slab_put_obj(cachep, page, objp, node);
		STATS_DEC_ACTIVE(cachep);
		n->free_objects++;

		/* fixup slab chains */
		if (page->active == 0) {
			if (n->free_objects > n->free_limit) {
				n->free_objects -= cachep->num;
				list_add_tail(&page->lru, list);
			} else {
				list_add(&page->lru, &n->slabs_free);
			}
		} else {
			/* Unconditionally move a slab to the end of the
			 * partial list on free - maximum time for the
			 * other objects to be freed, too.
			 */
			list_add_tail(&page->lru, &n->slabs_partial);
		}
	}
}

static void cache_flusharray(struct kmem_cache *cachep, struct array_cache *ac)
{
	int batchcount;
	struct kmem_cache_node *n;
	int node = numa_mem_id();
	LIST_HEAD(list);

	batchcount = ac->batchcount;
#if DEBUG
	BUG_ON(!batchcount || batchcount > ac->avail);
#endif
	check_irq_off();
	n = get_node(cachep, node);
	spin_lock(&n->list_lock);
	if (n->shared) {
		struct array_cache *shared_array = n->shared;
		int max = shared_array->limit - shared_array->avail;
		if (max) {
			if (batchcount > max)
				batchcount = max;
			memcpy(&(shared_array->entry[shared_array->avail]),
			       ac->entry, sizeof(void *) * batchcount);
			shared_array->avail += batchcount;
			goto free_done;
		}
	}

	free_block(cachep, ac->entry, batchcount, node, &list);
free_done:
#if STATS
	{
		int i = 0;
		struct list_head *p;

		p = n->slabs_free.next;
		while (p != &(n->slabs_free)) {
			struct page *page;

			page = list_entry(p, struct page, lru);
			BUG_ON(page->active);

			i++;
			p = p->next;
		}
		STATS_SET_FREEABLE(cachep, i);
	}
#endif
	spin_unlock(&n->list_lock);
	slabs_destroy(cachep, &list);
	ac->avail -= batchcount;
	memmove(ac->entry, &(ac->entry[batchcount]), sizeof(void *)*ac->avail);
}

/*
 * Release an obj back to its cache. If the obj has a constructed state, it must
 * be in this state _before_ it is released.  Called with disabled ints.
 */
static inline void __cache_free(struct kmem_cache *cachep, void *objp,
				unsigned long caller)
{
	struct array_cache *ac = cpu_cache_get(cachep);

	check_irq_off();
	kmemleak_free_recursive(objp, cachep->flags);
	objp = cache_free_debugcheck(cachep, objp, caller);

	kmemcheck_slab_free(cachep, objp, cachep->object_size);

	/*
	 * Skip calling cache_free_alien() when the platform is not numa.
	 * This will avoid cache misses that happen while accessing slabp (which
	 * is per page memory  reference) to get nodeid. Instead use a global
	 * variable to skip the call, which is mostly likely to be present in
	 * the cache.
	 */
	if (nr_online_nodes > 1 && cache_free_alien(cachep, objp))
		return;

	if (ac->avail < ac->limit) {
		STATS_INC_FREEHIT(cachep);
	} else {
		STATS_INC_FREEMISS(cachep);
		cache_flusharray(cachep, ac);
	}

	ac_put_obj(cachep, ac, objp);
}

/**
 * kmem_cache_alloc - Allocate an object
 * @cachep: The cache to allocate from.
 * @flags: See kmalloc().
 *
 * Allocate an object from this cache.  The flags are only relevant
 * if the cache has no available objects.
 */
void *kmem_cache_alloc(struct kmem_cache *cachep, gfp_t flags)
{
	void *ret = slab_alloc(cachep, flags, _RET_IP_);

	trace_kmem_cache_alloc(_RET_IP_, ret,
			       cachep->object_size, cachep->size, flags);

	return ret;
}
EXPORT_SYMBOL(kmem_cache_alloc);

#ifdef CONFIG_TRACING
void *
kmem_cache_alloc_trace(struct kmem_cache *cachep, gfp_t flags, size_t size)
{
	void *ret;

	ret = slab_alloc(cachep, flags, _RET_IP_);

	trace_kmalloc(_RET_IP_, ret,
		      size, cachep->size, flags);
	return ret;
}
EXPORT_SYMBOL(kmem_cache_alloc_trace);
#endif

#ifdef CONFIG_NUMA
/**
 * kmem_cache_alloc_node - Allocate an object on the specified node
 * @cachep: The cache to allocate from.
 * @flags: See kmalloc().
 * @nodeid: node number of the target node.
 *
 * Identical to kmem_cache_alloc but it will allocate memory on the given
 * node, which can improve the performance for cpu bound structures.
 *
 * Fallback to other node is possible if __GFP_THISNODE is not set.
 */
void *kmem_cache_alloc_node(struct kmem_cache *cachep, gfp_t flags, int nodeid)
{
	void *ret = slab_alloc_node(cachep, flags, nodeid, _RET_IP_);

	trace_kmem_cache_alloc_node(_RET_IP_, ret,
				    cachep->object_size, cachep->size,
				    flags, nodeid);

	return ret;
}
EXPORT_SYMBOL(kmem_cache_alloc_node);

#ifdef CONFIG_TRACING
void *kmem_cache_alloc_node_trace(struct kmem_cache *cachep,
				  gfp_t flags,
				  int nodeid,
				  size_t size)
{
	void *ret;

	ret = slab_alloc_node(cachep, flags, nodeid, _RET_IP_);

	trace_kmalloc_node(_RET_IP_, ret,
			   size, cachep->size,
			   flags, nodeid);
	return ret;
}
EXPORT_SYMBOL(kmem_cache_alloc_node_trace);
#endif

static __always_inline void *
__do_kmalloc_node(size_t size, gfp_t flags, int node, unsigned long caller)
{
	struct kmem_cache *cachep;

	cachep = kmalloc_slab(size, flags);
	if (unlikely(ZERO_OR_NULL_PTR(cachep)))
		return cachep;
	return kmem_cache_alloc_node_trace(cachep, flags, node, size);
}

void *__kmalloc_node(size_t size, gfp_t flags, int node)
{
	return __do_kmalloc_node(size, flags, node, _RET_IP_);
}
EXPORT_SYMBOL(__kmalloc_node);

void *__kmalloc_node_track_caller(size_t size, gfp_t flags,
		int node, unsigned long caller)
{
	return __do_kmalloc_node(size, flags, node, caller);
}
EXPORT_SYMBOL(__kmalloc_node_track_caller);
#endif /* CONFIG_NUMA */

/**
 * __do_kmalloc - allocate memory
 * @size: how many bytes of memory are required.
 * @flags: the type of memory to allocate (see kmalloc).
 * @caller: function caller for debug tracking of the caller
 */
static __always_inline void *__do_kmalloc(size_t size, gfp_t flags,
					  unsigned long caller)
{
	struct kmem_cache *cachep;
	void *ret;

	cachep = kmalloc_slab(size, flags);
	if (unlikely(ZERO_OR_NULL_PTR(cachep)))
		return cachep;
	ret = slab_alloc(cachep, flags, caller);

	trace_kmalloc(caller, ret,
		      size, cachep->size, flags);

	return ret;
}

void *__kmalloc(size_t size, gfp_t flags)
{
	return __do_kmalloc(size, flags, _RET_IP_);
}
EXPORT_SYMBOL(__kmalloc);

void *__kmalloc_track_caller(size_t size, gfp_t flags, unsigned long caller)
{
	return __do_kmalloc(size, flags, caller);
}
EXPORT_SYMBOL(__kmalloc_track_caller);

/**
 * kmem_cache_free - Deallocate an object
 * @cachep: The cache the allocation was from.
 * @objp: The previously allocated object.
 *
 * Free an object which was previously allocated from this
 * cache.
 */
void kmem_cache_free(struct kmem_cache *cachep, void *objp)
{
	unsigned long flags;
	cachep = cache_from_obj(cachep, objp);
	if (!cachep)
		return;

	local_irq_save(flags);
	debug_check_no_locks_freed(objp, cachep->object_size);
	if (!(cachep->flags & SLAB_DEBUG_OBJECTS))
		debug_check_no_obj_freed(objp, cachep->object_size);
	__cache_free(cachep, objp, _RET_IP_);
	local_irq_restore(flags);

	trace_kmem_cache_free(_RET_IP_, objp);
}
EXPORT_SYMBOL(kmem_cache_free);

/**
 * kfree - free previously allocated memory
 * @objp: pointer returned by kmalloc.
 *
 * If @objp is NULL, no operation is performed.
 *
 * Don't free memory not originally allocated by kmalloc()
 * or you will run into trouble.
 */
void kfree(const void *objp)
{
	struct kmem_cache *c;
	unsigned long flags;

	trace_kfree(_RET_IP_, objp);

	if (unlikely(ZERO_OR_NULL_PTR(objp)))
		return;
	local_irq_save(flags);
	kfree_debugcheck(objp);
	c = virt_to_cache(objp);
	debug_check_no_locks_freed(objp, c->object_size);

	debug_check_no_obj_freed(objp, c->object_size);
	__cache_free(c, (void *)objp, _RET_IP_);
	local_irq_restore(flags);
}
EXPORT_SYMBOL(kfree);

/*
 * This initializes kmem_cache_node or resizes various caches for all nodes.
 */
static int alloc_kmem_cache_node(struct kmem_cache *cachep, gfp_t gfp)
{
	int node;
	struct kmem_cache_node *n;
	struct array_cache *new_shared;
	struct alien_cache **new_alien = NULL;

	for_each_online_node(node) {

                if (use_alien_caches) {
                        new_alien = alloc_alien_cache(node, cachep->limit, gfp);
                        if (!new_alien)
                                goto fail;
                }

		new_shared = NULL;
		if (cachep->shared) {
			new_shared = alloc_arraycache(node,
				cachep->shared*cachep->batchcount,
					0xbaadf00d, gfp);
			if (!new_shared) {
				free_alien_cache(new_alien);
				goto fail;
			}
		}

		n = get_node(cachep, node);
		if (n) {
			struct array_cache *shared = n->shared;
			LIST_HEAD(list);

			spin_lock_irq(&n->list_lock);

			if (shared)
				free_block(cachep, shared->entry,
						shared->avail, node, &list);

			n->shared = new_shared;
			if (!n->alien) {
				n->alien = new_alien;
				new_alien = NULL;
			}
			n->free_limit = (1 + nr_cpus_node(node)) *
					cachep->batchcount + cachep->num;
			spin_unlock_irq(&n->list_lock);
			slabs_destroy(cachep, &list);
			kfree(shared);
			free_alien_cache(new_alien);
			continue;
		}
		n = kmalloc_node(sizeof(struct kmem_cache_node), gfp, node);
		if (!n) {
			free_alien_cache(new_alien);
			kfree(new_shared);
			goto fail;
		}

		kmem_cache_node_init(n);
		n->next_reap = jiffies + REAPTIMEOUT_NODE +
				((unsigned long)cachep) % REAPTIMEOUT_NODE;
		n->shared = new_shared;
		n->alien = new_alien;
		n->free_limit = (1 + nr_cpus_node(node)) *
					cachep->batchcount + cachep->num;
		cachep->node[node] = n;
	}
	return 0;

fail:
	if (!cachep->list.next) {
		/* Cache is not active yet. Roll back what we did */
		node--;
		while (node >= 0) {
			n = get_node(cachep, node);
			if (n) {
				kfree(n->shared);
				free_alien_cache(n->alien);
				kfree(n);
				cachep->node[node] = NULL;
			}
			node--;
		}
	}
	return -ENOMEM;
}

/* Always called with the slab_mutex held */
static int __do_tune_cpucache(struct kmem_cache *cachep, int limit,
				int batchcount, int shared, gfp_t gfp)
{
	struct array_cache __percpu *cpu_cache, *prev;
	int cpu;

	cpu_cache = alloc_kmem_cache_cpus(cachep, limit, batchcount);
	if (!cpu_cache)
		return -ENOMEM;

	prev = cachep->cpu_cache;
	cachep->cpu_cache = cpu_cache;
	kick_all_cpus_sync();

	check_irq_on();
	cachep->batchcount = batchcount;
	cachep->limit = limit;
	cachep->shared = shared;

	if (!prev)
		goto alloc_node;

	for_each_online_cpu(cpu) {
		LIST_HEAD(list);
		int node;
		struct kmem_cache_node *n;
		struct array_cache *ac = per_cpu_ptr(prev, cpu);

		node = cpu_to_mem(cpu);
		n = get_node(cachep, node);
		spin_lock_irq(&n->list_lock);
		free_block(cachep, ac->entry, ac->avail, node, &list);
		spin_unlock_irq(&n->list_lock);
		slabs_destroy(cachep, &list);
	}
	free_percpu(prev);

alloc_node:
	return alloc_kmem_cache_node(cachep, gfp);
}

static int do_tune_cpucache(struct kmem_cache *cachep, int limit,
				int batchcount, int shared, gfp_t gfp)
{
	int ret;
	struct kmem_cache *c = NULL;
	int i = 0;

	ret = __do_tune_cpucache(cachep, limit, batchcount, shared, gfp);

	if (slab_state < FULL)
		return ret;

	if ((ret < 0) || !is_root_cache(cachep))
		return ret;

	VM_BUG_ON(!mutex_is_locked(&slab_mutex));
	for_each_memcg_cache_index(i) {
		c = cache_from_memcg_idx(cachep, i);
		if (c)
			/* return value determined by the parent cache only */
			__do_tune_cpucache(c, limit, batchcount, shared, gfp);
	}

	return ret;
}

/* Called with slab_mutex held always */
static int enable_cpucache(struct kmem_cache *cachep, gfp_t gfp)
{
	int err;
	int limit = 0;
	int shared = 0;
	int batchcount = 0;

	if (!is_root_cache(cachep)) {
		struct kmem_cache *root = memcg_root_cache(cachep);
		limit = root->limit;
		shared = root->shared;
		batchcount = root->batchcount;
	}

	if (limit && shared && batchcount)
		goto skip_setup;
	/*
	 * The head array serves three purposes:
	 * - create a LIFO ordering, i.e. return objects that are cache-warm
	 * - reduce the number of spinlock operations.
	 * - reduce the number of linked list operations on the slab and
	 *   bufctl chains: array operations are cheaper.
	 * The numbers are guessed, we should auto-tune as described by
	 * Bonwick.
	 */
	if (cachep->size > 131072)
		limit = 1;
	else if (cachep->size > PAGE_SIZE)
		limit = 8;
	else if (cachep->size > 1024)
		limit = 24;
	else if (cachep->size > 256)
		limit = 54;
	else
		limit = 120;

	/*
	 * CPU bound tasks (e.g. network routing) can exhibit cpu bound
	 * allocation behaviour: Most allocs on one cpu, most free operations
	 * on another cpu. For these cases, an efficient object passing between
	 * cpus is necessary. This is provided by a shared array. The array
	 * replaces Bonwick's magazine layer.
	 * On uniprocessor, it's functionally equivalent (but less efficient)
	 * to a larger limit. Thus disabled by default.
	 */
	shared = 0;
	if (cachep->size <= PAGE_SIZE && num_possible_cpus() > 1)
		shared = 8;

#if DEBUG
	/*
	 * With debugging enabled, large batchcount lead to excessively long
	 * periods with disabled local interrupts. Limit the batchcount
	 */
	if (limit > 32)
		limit = 32;
#endif
	batchcount = (limit + 1) / 2;
skip_setup:
	err = do_tune_cpucache(cachep, limit, batchcount, shared, gfp);
	if (err)
		printk(KERN_ERR "enable_cpucache failed for %s, error %d.\n",
		       cachep->name, -err);
	return err;
}

/*
 * Drain an array if it contains any elements taking the node lock only if
 * necessary. Note that the node listlock also protects the array_cache
 * if drain_array() is used on the shared array.
 */
static void drain_array(struct kmem_cache *cachep, struct kmem_cache_node *n,
			 struct array_cache *ac, int force, int node)
{
	LIST_HEAD(list);
	int tofree;

	if (!ac || !ac->avail)
		return;
	if (ac->touched && !force) {
		ac->touched = 0;
	} else {
		spin_lock_irq(&n->list_lock);
		if (ac->avail) {
			tofree = force ? ac->avail : (ac->limit + 4) / 5;
			if (tofree > ac->avail)
				tofree = (ac->avail + 1) / 2;
			free_block(cachep, ac->entry, tofree, node, &list);
			ac->avail -= tofree;
			memmove(ac->entry, &(ac->entry[tofree]),
				sizeof(void *) * ac->avail);
		}
		spin_unlock_irq(&n->list_lock);
		slabs_destroy(cachep, &list);
	}
}

/**
 * cache_reap - Reclaim memory from caches.
 * @w: work descriptor
 *
 * Called from workqueue/eventd every few seconds.
 * Purpose:
 * - clear the per-cpu caches for this CPU.
 * - return freeable pages to the main free memory pool.
 *
 * If we cannot acquire the cache chain mutex then just give up - we'll try
 * again on the next iteration.
 */
static void cache_reap(struct work_struct *w)
{
	struct kmem_cache *searchp;
	struct kmem_cache_node *n;
	int node = numa_mem_id();
	struct delayed_work *work = to_delayed_work(w);

	if (!mutex_trylock(&slab_mutex))
		/* Give up. Setup the next iteration. */
		goto out;

	list_for_each_entry(searchp, &slab_caches, list) {
		check_irq_on();

		/*
		 * We only take the node lock if absolutely necessary and we
		 * have established with reasonable certainty that
		 * we can do some work if the lock was obtained.
		 */
		n = get_node(searchp, node);

		reap_alien(searchp, n);

		drain_array(searchp, n, cpu_cache_get(searchp), 0, node);

		/*
		 * These are racy checks but it does not matter
		 * if we skip one check or scan twice.
		 */
		if (time_after(n->next_reap, jiffies))
			goto next;

		n->next_reap = jiffies + REAPTIMEOUT_NODE;

		drain_array(searchp, n, n->shared, 0, node);

		if (n->free_touched)
			n->free_touched = 0;
		else {
			int freed;

			freed = drain_freelist(searchp, n, (n->free_limit +
				5 * searchp->num - 1) / (5 * searchp->num));
			STATS_ADD_REAPED(searchp, freed);
		}
next:
		cond_resched();
	}
	check_irq_on();
	mutex_unlock(&slab_mutex);
	next_reap_node();
out:
	/* Set up the next iteration */
	schedule_delayed_work(work, round_jiffies_relative(REAPTIMEOUT_AC));
}

#ifdef CONFIG_SLABINFO
void get_slabinfo(struct kmem_cache *cachep, struct slabinfo *sinfo)
{
	struct page *page;
	unsigned long active_objs;
	unsigned long num_objs;
	unsigned long active_slabs = 0;
	unsigned long num_slabs, free_objects = 0, shared_avail = 0;
	const char *name;
	char *error = NULL;
	int node;
	struct kmem_cache_node *n;

	active_objs = 0;
	num_slabs = 0;
	for_each_kmem_cache_node(cachep, node, n) {

		check_irq_on();
		spin_lock_irq(&n->list_lock);

		list_for_each_entry(page, &n->slabs_full, lru) {
			if (page->active != cachep->num && !error)
				error = "slabs_full accounting error";
			active_objs += cachep->num;
			active_slabs++;
		}
		list_for_each_entry(page, &n->slabs_partial, lru) {
			if (page->active == cachep->num && !error)
				error = "slabs_partial accounting error";
			if (!page->active && !error)
				error = "slabs_partial accounting error";
			active_objs += page->active;
			active_slabs++;
		}
		list_for_each_entry(page, &n->slabs_free, lru) {
			if (page->active && !error)
				error = "slabs_free accounting error";
			num_slabs++;
		}
		free_objects += n->free_objects;
		if (n->shared)
			shared_avail += n->shared->avail;

		spin_unlock_irq(&n->list_lock);
	}
	num_slabs += active_slabs;
	num_objs = num_slabs * cachep->num;
	if (num_objs - active_objs != free_objects && !error)
		error = "free_objects accounting error";

	name = cachep->name;
	if (error)
		printk(KERN_ERR "slab: cache %s error: %s\n", name, error);

	sinfo->active_objs = active_objs;
	sinfo->num_objs = num_objs;
	sinfo->active_slabs = active_slabs;
	sinfo->num_slabs = num_slabs;
	sinfo->shared_avail = shared_avail;
	sinfo->limit = cachep->limit;
	sinfo->batchcount = cachep->batchcount;
	sinfo->shared = cachep->shared;
	sinfo->objects_per_slab = cachep->num;
	sinfo->cache_order = cachep->gfporder;
}

void slabinfo_show_stats(struct seq_file *m, struct kmem_cache *cachep)
{
#if STATS
	{			/* node stats */
		unsigned long high = cachep->high_mark;
		unsigned long allocs = cachep->num_allocations;
		unsigned long grown = cachep->grown;
		unsigned long reaped = cachep->reaped;
		unsigned long errors = cachep->errors;
		unsigned long max_freeable = cachep->max_freeable;
		unsigned long node_allocs = cachep->node_allocs;
		unsigned long node_frees = cachep->node_frees;
		unsigned long overflows = cachep->node_overflow;

		seq_printf(m, " : globalstat %7lu %6lu %5lu %4lu "
			   "%4lu %4lu %4lu %4lu %4lu",
			   allocs, high, grown,
			   reaped, errors, max_freeable, node_allocs,
			   node_frees, overflows);
	}
	/* cpu stats */
	{
		unsigned long allochit = atomic_read(&cachep->allochit);
		unsigned long allocmiss = atomic_read(&cachep->allocmiss);
		unsigned long freehit = atomic_read(&cachep->freehit);
		unsigned long freemiss = atomic_read(&cachep->freemiss);

		seq_printf(m, " : cpustat %6lu %6lu %6lu %6lu",
			   allochit, allocmiss, freehit, freemiss);
	}
#endif
}

#define MAX_SLABINFO_WRITE 128
/**
 * slabinfo_write - Tuning for the slab allocator
 * @file: unused
 * @buffer: user buffer
 * @count: data length
 * @ppos: unused
 */
ssize_t slabinfo_write(struct file *file, const char __user *buffer,
		       size_t count, loff_t *ppos)
{
	char kbuf[MAX_SLABINFO_WRITE + 1], *tmp;
	int limit, batchcount, shared, res;
	struct kmem_cache *cachep;

	if (count > MAX_SLABINFO_WRITE)
		return -EINVAL;
	if (copy_from_user(&kbuf, buffer, count))
		return -EFAULT;
	kbuf[MAX_SLABINFO_WRITE] = '\0';

	tmp = strchr(kbuf, ' ');
	if (!tmp)
		return -EINVAL;
	*tmp = '\0';
	tmp++;
	if (sscanf(tmp, " %d %d %d", &limit, &batchcount, &shared) != 3)
		return -EINVAL;

	/* Find the cache in the chain of caches. */
	mutex_lock(&slab_mutex);
	res = -EINVAL;
	list_for_each_entry(cachep, &slab_caches, list) {
		if (!strcmp(cachep->name, kbuf)) {
			if (limit < 1 || batchcount < 1 ||
					batchcount > limit || shared < 0) {
				res = 0;
			} else {
				res = do_tune_cpucache(cachep, limit,
						       batchcount, shared,
						       GFP_KERNEL);
			}
			break;
		}
	}
	mutex_unlock(&slab_mutex);
	if (res >= 0)
		res = count;
	return res;
}

#ifdef CONFIG_DEBUG_SLAB_LEAK

static void *leaks_start(struct seq_file *m, loff_t *pos)
{
	mutex_lock(&slab_mutex);
	return seq_list_start(&slab_caches, *pos);
}

static inline int add_caller(unsigned long *n, unsigned long v)
{
	unsigned long *p;
	int l;
	if (!v)
		return 1;
	l = n[1];
	p = n + 2;
	while (l) {
		int i = l/2;
		unsigned long *q = p + 2 * i;
		if (*q == v) {
			q[1]++;
			return 1;
		}
		if (*q > v) {
			l = i;
		} else {
			p = q + 2;
			l -= i + 1;
		}
	}
	if (++n[1] == n[0])
		return 0;
	memmove(p + 2, p, n[1] * 2 * sizeof(unsigned long) - ((void *)p - (void *)n));
	p[0] = v;
	p[1] = 1;
	return 1;
}

static void handle_slab(unsigned long *n, struct kmem_cache *c,
						struct page *page)
{
	void *p;
	int i;

	if (n[0] == n[1])
		return;
	for (i = 0, p = page->s_mem; i < c->num; i++, p += c->size) {
		if (get_obj_status(page, i) != OBJECT_ACTIVE)
			continue;

		if (!add_caller(n, (unsigned long)*dbg_userword(c, p)))
			return;
	}
}

static void show_symbol(struct seq_file *m, unsigned long address)
{
#ifdef CONFIG_KALLSYMS
	unsigned long offset, size;
	char modname[MODULE_NAME_LEN], name[KSYM_NAME_LEN];

	if (lookup_symbol_attrs(address, &size, &offset, modname, name) == 0) {
		seq_printf(m, "%s+%#lx/%#lx", name, offset, size);
		if (modname[0])
			seq_printf(m, " [%s]", modname);
		return;
	}
#endif
	seq_printf(m, "%p", (void *)address);
}

static int leaks_show(struct seq_file *m, void *p)
{
	struct kmem_cache *cachep = list_entry(p, struct kmem_cache, list);
	struct page *page;
	struct kmem_cache_node *n;
	const char *name;
	unsigned long *x = m->private;
	int node;
	int i;

	if (!(cachep->flags & SLAB_STORE_USER))
		return 0;
	if (!(cachep->flags & SLAB_RED_ZONE))
		return 0;

	/* OK, we can do it */

	x[1] = 0;

	for_each_kmem_cache_node(cachep, node, n) {

		check_irq_on();
		spin_lock_irq(&n->list_lock);

		list_for_each_entry(page, &n->slabs_full, lru)
			handle_slab(x, cachep, page);
		list_for_each_entry(page, &n->slabs_partial, lru)
			handle_slab(x, cachep, page);
		spin_unlock_irq(&n->list_lock);
	}
	name = cachep->name;
	if (x[0] == x[1]) {
		/* Increase the buffer size */
		mutex_unlock(&slab_mutex);
		m->private = kzalloc(x[0] * 4 * sizeof(unsigned long), GFP_KERNEL);
		if (!m->private) {
			/* Too bad, we are really out */
			m->private = x;
			mutex_lock(&slab_mutex);
			return -ENOMEM;
		}
		*(unsigned long *)m->private = x[0] * 2;
		kfree(x);
		mutex_lock(&slab_mutex);
		/* Now make sure this entry will be retried */
		m->count = m->size;
		return 0;
	}
	for (i = 0; i < x[1]; i++) {
		seq_printf(m, "%s: %lu ", name, x[2*i+3]);
		show_symbol(m, x[2*i+2]);
		seq_putc(m, '\n');
	}

	return 0;
}

static const struct seq_operations slabstats_op = {
	.start = leaks_start,
	.next = slab_next,
	.stop = slab_stop,
	.show = leaks_show,
};

static int slabstats_open(struct inode *inode, struct file *file)
{
	unsigned long *n;

	n = __seq_open_private(file, &slabstats_op, PAGE_SIZE);
	if (!n)
		return -ENOMEM;

	*n = PAGE_SIZE / (2 * sizeof(unsigned long));

	return 0;
}

static const struct file_operations proc_slabstats_operations = {
	.open		= slabstats_open,
	.read		= seq_read,
	.llseek		= seq_lseek,
	.release	= seq_release_private,
};
#endif

static int __init slab_proc_init(void)
{
#ifdef CONFIG_DEBUG_SLAB_LEAK
	proc_create("slab_allocators", 0, NULL, &proc_slabstats_operations);
#endif
	return 0;
}
module_init(slab_proc_init);
#endif

/**
 * ksize - get the actual amount of memory allocated for a given object
 * @objp: Pointer to the object
 *
 * kmalloc may internally round up allocations and return more memory
 * than requested. ksize() can be used to determine the actual amount of
 * memory allocated. The caller may use this additional memory, even though
 * a smaller amount of memory was initially specified with the kmalloc call.
 * The caller must guarantee that objp points to a valid object previously
 * allocated with either kmalloc() or kmem_cache_alloc(). The object
 * must not be freed during the duration of the call.
 */
size_t ksize(const void *objp)
{
	BUG_ON(!objp);
	if (unlikely(objp == ZERO_SIZE_PTR))
		return 0;

	return virt_to_cache(objp)->object_size;
}
EXPORT_SYMBOL(ksize);<|MERGE_RESOLUTION|>--- conflicted
+++ resolved
@@ -467,115 +467,7 @@
 
 #define BAD_ALIEN_MAGIC 0x01020304ul
 
-<<<<<<< HEAD
-#ifdef CONFIG_LOCKDEP
-
-/*
- * Slab sometimes uses the kmalloc slabs to store the slab headers
- * for other slabs "off slab".
- * The locking for this is tricky in that it nests within the locks
- * of all other slabs in a few places; to deal with this special
- * locking we put on-slab caches into a separate lock-class.
- *
- * We set lock class for alien array caches which are up during init.
- * The lock annotation will be lost if all cpus of a node goes down and
- * then comes back up during hotplug
- */
-static struct lock_class_key on_slab_l3_key;
-static struct lock_class_key on_slab_alc_key;
-
-static struct lock_class_key debugobj_l3_key;
-static struct lock_class_key debugobj_alc_key;
-
-static void slab_set_lock_classes(struct kmem_cache *cachep,
-		struct lock_class_key *l3_key, struct lock_class_key *alc_key,
-		int q)
-{
-	struct array_cache **alc;
-	struct kmem_cache_node *n;
-	int r;
-
-	n = cachep->node[q];
-	if (!n)
-		return;
-
-	lockdep_set_class(&n->list_lock, l3_key);
-	alc = n->alien;
-	/*
-	 * FIXME: This check for BAD_ALIEN_MAGIC
-	 * should go away when common slab code is taught to
-	 * work even without alien caches.
-	 * Currently, non NUMA code returns BAD_ALIEN_MAGIC
-	 * for alloc_alien_cache,
-	 */
-	if (!alc || (unsigned long)alc == BAD_ALIEN_MAGIC)
-		return;
-	for_each_node(r) {
-		if (alc[r])
-			lockdep_set_class(&alc[r]->lock, alc_key);
-	}
-}
-
-static void slab_set_debugobj_lock_classes_node(struct kmem_cache *cachep, int node)
-{
-	slab_set_lock_classes(cachep, &debugobj_l3_key, &debugobj_alc_key, node);
-}
-
-static void slab_set_debugobj_lock_classes(struct kmem_cache *cachep)
-{
-	int node;
-
-	for_each_online_node(node)
-		slab_set_debugobj_lock_classes_node(cachep, node);
-}
-
-static void init_node_lock_keys(int q)
-{
-	int i;
-
-	if (slab_state < UP)
-		return;
-
-	for (i = 1; i <= KMALLOC_SHIFT_HIGH; i++) {
-		struct kmem_cache_node *n;
-		struct kmem_cache *cache = kmalloc_caches[i];
-
-		if (!cache)
-			continue;
-
-		n = cache->node[q];
-		if (!n || OFF_SLAB(cache))
-			continue;
-
-		slab_set_lock_classes(cache, &on_slab_l3_key,
-				&on_slab_alc_key, q);
-	}
-}
-
-static void on_slab_lock_classes_node(struct kmem_cache *cachep, int q)
-{
-	if (!cachep->node[q])
-		return;
-
-	slab_set_lock_classes(cachep, &on_slab_l3_key,
-			&on_slab_alc_key, q);
-}
-
-static inline void on_slab_lock_classes(struct kmem_cache *cachep)
-{
-	int node;
-
-	VM_BUG_ON(OFF_SLAB(cachep));
-	for_each_node(node)
-		on_slab_lock_classes_node(cachep, node);
-}
-
-static inline void init_lock_keys(void)
-{
-	int node;
-=======
 static DEFINE_PER_CPU(struct delayed_work, slab_reap_work);
->>>>>>> fc14f9c1
 
 static inline struct array_cache *cpu_cache_get(struct kmem_cache *cachep)
 {
