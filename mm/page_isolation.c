--- conflicted
+++ resolved
@@ -102,15 +102,10 @@
 			buddy_idx = __find_buddy_index(page_idx, order);
 			buddy = page + (buddy_idx - page_idx);
 
-<<<<<<< HEAD
-			if (!is_migrate_isolate_page(buddy)) {
-				__isolate_free_page(page, order);
-=======
 			if (pfn_valid_within(page_to_pfn(buddy)) &&
 			    !is_migrate_isolate_page(buddy)) {
 				__isolate_free_page(page, order);
 				kernel_map_pages(page, (1 << order), 1);
->>>>>>> afd2ff9b
 				set_page_refcounted(page);
 				isolated_page = page;
 			}
