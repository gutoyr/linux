--- conflicted
+++ resolved
@@ -1867,15 +1867,8 @@
 		goto fail_putback;
 	}
 
-<<<<<<< HEAD
-	pmdp_clear_flush(vma, haddr, pmd);
-	set_pmd_at(mm, haddr, pmd, entry);
-	page_add_new_anon_rmap(new_page, vma, haddr);
-	update_mmu_cache_pmd(vma, address, &entry);
-=======
 	mem_cgroup_migrate(page, new_page, false);
 
->>>>>>> fc14f9c1
 	page_remove_rmap(page);
 
 	spin_unlock(ptl);
@@ -1901,11 +1894,6 @@
 out_fail:
 	count_vm_events(PGMIGRATE_FAIL, HPAGE_PMD_NR);
 out_dropref:
-<<<<<<< HEAD
-	entry = pmd_mknonnuma(entry);
-	set_pmd_at(mm, haddr, pmd, entry);
-	update_mmu_cache_pmd(vma, address, &entry);
-=======
 	ptl = pmd_lock(mm, pmd);
 	if (pmd_same(*pmd, entry)) {
 		entry = pmd_mknonnuma(entry);
@@ -1913,7 +1901,6 @@
 		update_mmu_cache_pmd(vma, address, &entry);
 	}
 	spin_unlock(ptl);
->>>>>>> fc14f9c1
 
 out_unlock:
 	unlock_page(page);
