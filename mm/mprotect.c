--- conflicted
+++ resolved
@@ -139,11 +139,7 @@
 	unsigned long next;
 	unsigned long pages = 0;
 	unsigned long nr_huge_updates = 0;
-<<<<<<< HEAD
-	bool all_same_node;
-=======
 	unsigned long mni_start = 0;
->>>>>>> fc14f9c1
 
 	pmd = pmd_offset(pud, addr);
 	do {
@@ -162,13 +158,6 @@
 		if (pmd_trans_huge(*pmd)) {
 			if (next - addr != HPAGE_PMD_SIZE)
 				split_huge_page_pmd(vma, addr, pmd);
-<<<<<<< HEAD
-			else if (change_huge_pmd(vma, pmd, addr, newprot,
-						 prot_numa)) {
-				pages += HPAGE_PMD_NR;
-				nr_huge_updates++;
-				continue;
-=======
 			else {
 				int nr_ptes = change_huge_pmd(vma, pmd, addr,
 						newprot, prot_numa);
@@ -182,7 +171,6 @@
 					/* huge pmd was handled */
 					continue;
 				}
->>>>>>> fc14f9c1
 			}
 			/* fall through, the trans huge pmd just split */
 		}
@@ -191,17 +179,11 @@
 		pages += this_pages;
 	} while (pmd++, addr = next, addr != end);
 
-<<<<<<< HEAD
+	if (mni_start)
+		mmu_notifier_invalidate_range_end(mm, mni_start, end);
+
 	if (nr_huge_updates)
 		count_vm_numa_events(NUMA_HUGE_PTE_UPDATES, nr_huge_updates);
-
-=======
-	if (mni_start)
-		mmu_notifier_invalidate_range_end(mm, mni_start, end);
-
-	if (nr_huge_updates)
-		count_vm_numa_events(NUMA_HUGE_PTE_UPDATES, nr_huge_updates);
->>>>>>> fc14f9c1
 	return pages;
 }
 
