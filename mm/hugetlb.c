/*
 * Generic hugetlb support.
 * (C) Nadia Yvette Chambers, April 2004
 */
#include <linux/list.h>
#include <linux/init.h>
#include <linux/module.h>
#include <linux/mm.h>
#include <linux/seq_file.h>
#include <linux/sysctl.h>
#include <linux/highmem.h>
#include <linux/mmu_notifier.h>
#include <linux/nodemask.h>
#include <linux/pagemap.h>
#include <linux/mempolicy.h>
#include <linux/compiler.h>
#include <linux/cpuset.h>
#include <linux/mutex.h>
#include <linux/bootmem.h>
#include <linux/sysfs.h>
#include <linux/slab.h>
#include <linux/rmap.h>
#include <linux/swap.h>
#include <linux/swapops.h>
#include <linux/page-isolation.h>
<<<<<<< HEAD
=======
#include <linux/jhash.h>
>>>>>>> fc14f9c1

#include <asm/page.h>
#include <asm/pgtable.h>
#include <asm/tlb.h>

#include <linux/io.h>
#include <linux/hugetlb.h>
#include <linux/hugetlb_cgroup.h>
#include <linux/node.h>
#include "internal.h"

unsigned long hugepages_treat_as_movable;

int hugetlb_max_hstate __read_mostly;
unsigned int default_hstate_idx;
struct hstate hstates[HUGE_MAX_HSTATE];

__initdata LIST_HEAD(huge_boot_pages);

/* for command line parsing */
static struct hstate * __initdata parsed_hstate;
static unsigned long __initdata default_hstate_max_huge_pages;
static unsigned long __initdata default_hstate_size;

/*
 * Protects updates to hugepage_freelists, hugepage_activelist, nr_huge_pages,
 * free_huge_pages, and surplus_huge_pages.
 */
DEFINE_SPINLOCK(hugetlb_lock);

/*
 * Serializes faults on the same logical page.  This is used to
 * prevent spurious OOMs when the hugepage pool is fully utilized.
 */
static int num_fault_mutexes;
static struct mutex *htlb_fault_mutex_table ____cacheline_aligned_in_smp;

static inline void unlock_or_release_subpool(struct hugepage_subpool *spool)
{
	bool free = (spool->count == 0) && (spool->used_hpages == 0);

	spin_unlock(&spool->lock);

	/* If no pages are used, and no other handles to the subpool
	 * remain, free the subpool the subpool remain */
	if (free)
		kfree(spool);
}

struct hugepage_subpool *hugepage_new_subpool(long nr_blocks)
{
	struct hugepage_subpool *spool;

	spool = kmalloc(sizeof(*spool), GFP_KERNEL);
	if (!spool)
		return NULL;

	spin_lock_init(&spool->lock);
	spool->count = 1;
	spool->max_hpages = nr_blocks;
	spool->used_hpages = 0;

	return spool;
}

void hugepage_put_subpool(struct hugepage_subpool *spool)
{
	spin_lock(&spool->lock);
	BUG_ON(!spool->count);
	spool->count--;
	unlock_or_release_subpool(spool);
}

static int hugepage_subpool_get_pages(struct hugepage_subpool *spool,
				      long delta)
{
	int ret = 0;

	if (!spool)
		return 0;

	spin_lock(&spool->lock);
	if ((spool->used_hpages + delta) <= spool->max_hpages) {
		spool->used_hpages += delta;
	} else {
		ret = -ENOMEM;
	}
	spin_unlock(&spool->lock);

	return ret;
}

static void hugepage_subpool_put_pages(struct hugepage_subpool *spool,
				       long delta)
{
	if (!spool)
		return;

	spin_lock(&spool->lock);
	spool->used_hpages -= delta;
	/* If hugetlbfs_put_super couldn't free spool due to
	* an outstanding quota reference, free it now. */
	unlock_or_release_subpool(spool);
}

static inline struct hugepage_subpool *subpool_inode(struct inode *inode)
{
	return HUGETLBFS_SB(inode->i_sb)->spool;
}

static inline struct hugepage_subpool *subpool_vma(struct vm_area_struct *vma)
{
	return subpool_inode(file_inode(vma->vm_file));
}

/*
 * Region tracking -- allows tracking of reservations and instantiated pages
 *                    across the pages in a mapping.
 *
 * The region data structures are embedded into a resv_map and
 * protected by a resv_map's lock
 */
struct file_region {
	struct list_head link;
	long from;
	long to;
};

static long region_add(struct resv_map *resv, long f, long t)
{
	struct list_head *head = &resv->regions;
	struct file_region *rg, *nrg, *trg;

	spin_lock(&resv->lock);
	/* Locate the region we are either in or before. */
	list_for_each_entry(rg, head, link)
		if (f <= rg->to)
			break;

	/* Round our left edge to the current segment if it encloses us. */
	if (f > rg->from)
		f = rg->from;

	/* Check for and consume any regions we now overlap with. */
	nrg = rg;
	list_for_each_entry_safe(rg, trg, rg->link.prev, link) {
		if (&rg->link == head)
			break;
		if (rg->from > t)
			break;

		/* If this area reaches higher then extend our area to
		 * include it completely.  If this is not the first area
		 * which we intend to reuse, free it. */
		if (rg->to > t)
			t = rg->to;
		if (rg != nrg) {
			list_del(&rg->link);
			kfree(rg);
		}
	}
	nrg->from = f;
	nrg->to = t;
	spin_unlock(&resv->lock);
	return 0;
}

static long region_chg(struct resv_map *resv, long f, long t)
{
	struct list_head *head = &resv->regions;
	struct file_region *rg, *nrg = NULL;
	long chg = 0;

retry:
	spin_lock(&resv->lock);
	/* Locate the region we are before or in. */
	list_for_each_entry(rg, head, link)
		if (f <= rg->to)
			break;

	/* If we are below the current region then a new region is required.
	 * Subtle, allocate a new region at the position but make it zero
	 * size such that we can guarantee to record the reservation. */
	if (&rg->link == head || t < rg->from) {
		if (!nrg) {
			spin_unlock(&resv->lock);
			nrg = kmalloc(sizeof(*nrg), GFP_KERNEL);
			if (!nrg)
				return -ENOMEM;

			nrg->from = f;
			nrg->to   = f;
			INIT_LIST_HEAD(&nrg->link);
			goto retry;
		}

		list_add(&nrg->link, rg->link.prev);
		chg = t - f;
		goto out_nrg;
	}

	/* Round our left edge to the current segment if it encloses us. */
	if (f > rg->from)
		f = rg->from;
	chg = t - f;

	/* Check for and consume any regions we now overlap with. */
	list_for_each_entry(rg, rg->link.prev, link) {
		if (&rg->link == head)
			break;
		if (rg->from > t)
			goto out;

		/* We overlap with this area, if it extends further than
		 * us then we must extend ourselves.  Account for its
		 * existing reservation. */
		if (rg->to > t) {
			chg += rg->to - t;
			t = rg->to;
		}
		chg -= rg->to - rg->from;
	}

out:
	spin_unlock(&resv->lock);
	/*  We already know we raced and no longer need the new region */
	kfree(nrg);
	return chg;
out_nrg:
	spin_unlock(&resv->lock);
	return chg;
}

static long region_truncate(struct resv_map *resv, long end)
{
	struct list_head *head = &resv->regions;
	struct file_region *rg, *trg;
	long chg = 0;

	spin_lock(&resv->lock);
	/* Locate the region we are either in or before. */
	list_for_each_entry(rg, head, link)
		if (end <= rg->to)
			break;
	if (&rg->link == head)
		goto out;

	/* If we are in the middle of a region then adjust it. */
	if (end > rg->from) {
		chg = rg->to - end;
		rg->to = end;
		rg = list_entry(rg->link.next, typeof(*rg), link);
	}

	/* Drop any remaining regions. */
	list_for_each_entry_safe(rg, trg, rg->link.prev, link) {
		if (&rg->link == head)
			break;
		chg += rg->to - rg->from;
		list_del(&rg->link);
		kfree(rg);
	}

out:
	spin_unlock(&resv->lock);
	return chg;
}

static long region_count(struct resv_map *resv, long f, long t)
{
	struct list_head *head = &resv->regions;
	struct file_region *rg;
	long chg = 0;

	spin_lock(&resv->lock);
	/* Locate each segment we overlap with, and count that overlap. */
	list_for_each_entry(rg, head, link) {
		long seg_from;
		long seg_to;

		if (rg->to <= f)
			continue;
		if (rg->from >= t)
			break;

		seg_from = max(rg->from, f);
		seg_to = min(rg->to, t);

		chg += seg_to - seg_from;
	}
	spin_unlock(&resv->lock);

	return chg;
}

/*
 * Convert the address within this vma to the page offset within
 * the mapping, in pagecache page units; huge pages here.
 */
static pgoff_t vma_hugecache_offset(struct hstate *h,
			struct vm_area_struct *vma, unsigned long address)
{
	return ((address - vma->vm_start) >> huge_page_shift(h)) +
			(vma->vm_pgoff >> huge_page_order(h));
}

pgoff_t linear_hugepage_index(struct vm_area_struct *vma,
				     unsigned long address)
{
	return vma_hugecache_offset(hstate_vma(vma), vma, address);
}

/*
 * Return the size of the pages allocated when backing a VMA. In the majority
 * cases this will be same size as used by the page table entries.
 */
unsigned long vma_kernel_pagesize(struct vm_area_struct *vma)
{
	struct hstate *hstate;

	if (!is_vm_hugetlb_page(vma))
		return PAGE_SIZE;

	hstate = hstate_vma(vma);

	return 1UL << huge_page_shift(hstate);
}
EXPORT_SYMBOL_GPL(vma_kernel_pagesize);

/*
 * Return the page size being used by the MMU to back a VMA. In the majority
 * of cases, the page size used by the kernel matches the MMU size. On
 * architectures where it differs, an architecture-specific version of this
 * function is required.
 */
#ifndef vma_mmu_pagesize
unsigned long vma_mmu_pagesize(struct vm_area_struct *vma)
{
	return vma_kernel_pagesize(vma);
}
#endif

/*
 * Flags for MAP_PRIVATE reservations.  These are stored in the bottom
 * bits of the reservation map pointer, which are always clear due to
 * alignment.
 */
#define HPAGE_RESV_OWNER    (1UL << 0)
#define HPAGE_RESV_UNMAPPED (1UL << 1)
#define HPAGE_RESV_MASK (HPAGE_RESV_OWNER | HPAGE_RESV_UNMAPPED)

/*
 * These helpers are used to track how many pages are reserved for
 * faults in a MAP_PRIVATE mapping. Only the process that called mmap()
 * is guaranteed to have their future faults succeed.
 *
 * With the exception of reset_vma_resv_huge_pages() which is called at fork(),
 * the reserve counters are updated with the hugetlb_lock held. It is safe
 * to reset the VMA at fork() time as it is not in use yet and there is no
 * chance of the global counters getting corrupted as a result of the values.
 *
 * The private mapping reservation is represented in a subtly different
 * manner to a shared mapping.  A shared mapping has a region map associated
 * with the underlying file, this region map represents the backing file
 * pages which have ever had a reservation assigned which this persists even
 * after the page is instantiated.  A private mapping has a region map
 * associated with the original mmap which is attached to all VMAs which
 * reference it, this region map represents those offsets which have consumed
 * reservation ie. where pages have been instantiated.
 */
static unsigned long get_vma_private_data(struct vm_area_struct *vma)
{
	return (unsigned long)vma->vm_private_data;
}

static void set_vma_private_data(struct vm_area_struct *vma,
							unsigned long value)
{
	vma->vm_private_data = (void *)value;
}

struct resv_map *resv_map_alloc(void)
{
	struct resv_map *resv_map = kmalloc(sizeof(*resv_map), GFP_KERNEL);
	if (!resv_map)
		return NULL;

	kref_init(&resv_map->refs);
	spin_lock_init(&resv_map->lock);
	INIT_LIST_HEAD(&resv_map->regions);

	return resv_map;
}

void resv_map_release(struct kref *ref)
{
	struct resv_map *resv_map = container_of(ref, struct resv_map, refs);

	/* Clear out any active regions before we release the map. */
	region_truncate(resv_map, 0);
	kfree(resv_map);
}

static inline struct resv_map *inode_resv_map(struct inode *inode)
{
	return inode->i_mapping->private_data;
}

static struct resv_map *vma_resv_map(struct vm_area_struct *vma)
{
	VM_BUG_ON_VMA(!is_vm_hugetlb_page(vma), vma);
	if (vma->vm_flags & VM_MAYSHARE) {
		struct address_space *mapping = vma->vm_file->f_mapping;
		struct inode *inode = mapping->host;

		return inode_resv_map(inode);

	} else {
		return (struct resv_map *)(get_vma_private_data(vma) &
							~HPAGE_RESV_MASK);
	}
}

static void set_vma_resv_map(struct vm_area_struct *vma, struct resv_map *map)
{
	VM_BUG_ON_VMA(!is_vm_hugetlb_page(vma), vma);
	VM_BUG_ON_VMA(vma->vm_flags & VM_MAYSHARE, vma);

	set_vma_private_data(vma, (get_vma_private_data(vma) &
				HPAGE_RESV_MASK) | (unsigned long)map);
}

static void set_vma_resv_flags(struct vm_area_struct *vma, unsigned long flags)
{
	VM_BUG_ON_VMA(!is_vm_hugetlb_page(vma), vma);
	VM_BUG_ON_VMA(vma->vm_flags & VM_MAYSHARE, vma);

	set_vma_private_data(vma, get_vma_private_data(vma) | flags);
}

static int is_vma_resv_set(struct vm_area_struct *vma, unsigned long flag)
{
	VM_BUG_ON_VMA(!is_vm_hugetlb_page(vma), vma);

	return (get_vma_private_data(vma) & flag) != 0;
}

/* Reset counters to 0 and clear all HPAGE_RESV_* flags */
void reset_vma_resv_huge_pages(struct vm_area_struct *vma)
{
	VM_BUG_ON_VMA(!is_vm_hugetlb_page(vma), vma);
	if (!(vma->vm_flags & VM_MAYSHARE))
		vma->vm_private_data = (void *)0;
}

/* Returns true if the VMA has associated reserve pages */
static int vma_has_reserves(struct vm_area_struct *vma, long chg)
{
	if (vma->vm_flags & VM_NORESERVE) {
		/*
		 * This address is already reserved by other process(chg == 0),
		 * so, we should decrement reserved count. Without decrementing,
		 * reserve count remains after releasing inode, because this
		 * allocated page will go into page cache and is regarded as
		 * coming from reserved pool in releasing step.  Currently, we
		 * don't have any other solution to deal with this situation
		 * properly, so add work-around here.
		 */
		if (vma->vm_flags & VM_MAYSHARE && chg == 0)
			return 1;
		else
			return 0;
	}

	/* Shared mappings always use reserves */
	if (vma->vm_flags & VM_MAYSHARE)
		return 1;

	/*
	 * Only the process that called mmap() has reserves for
	 * private mappings.
	 */
	if (is_vma_resv_set(vma, HPAGE_RESV_OWNER))
		return 1;

	return 0;
}

static void enqueue_huge_page(struct hstate *h, struct page *page)
{
	int nid = page_to_nid(page);
	list_move(&page->lru, &h->hugepage_freelists[nid]);
	h->free_huge_pages++;
	h->free_huge_pages_node[nid]++;
}

static struct page *dequeue_huge_page_node(struct hstate *h, int nid)
{
	struct page *page;

	list_for_each_entry(page, &h->hugepage_freelists[nid], lru)
		if (!is_migrate_isolate_page(page))
			break;
	/*
	 * if 'non-isolated free hugepage' not found on the list,
	 * the allocation fails.
	 */
	if (&h->hugepage_freelists[nid] == &page->lru)
		return NULL;
	list_move(&page->lru, &h->hugepage_activelist);
	set_page_refcounted(page);
	h->free_huge_pages--;
	h->free_huge_pages_node[nid]--;
	return page;
}

/* Movability of hugepages depends on migration support. */
static inline gfp_t htlb_alloc_mask(struct hstate *h)
{
	if (hugepages_treat_as_movable || hugepage_migration_supported(h))
		return GFP_HIGHUSER_MOVABLE;
	else
		return GFP_HIGHUSER;
}

static struct page *dequeue_huge_page_vma(struct hstate *h,
				struct vm_area_struct *vma,
				unsigned long address, int avoid_reserve,
				long chg)
{
	struct page *page = NULL;
	struct mempolicy *mpol;
	nodemask_t *nodemask;
	struct zonelist *zonelist;
	struct zone *zone;
	struct zoneref *z;
	unsigned int cpuset_mems_cookie;

	/*
	 * A child process with MAP_PRIVATE mappings created by their parent
	 * have no page reserves. This check ensures that reservations are
	 * not "stolen". The child may still get SIGKILLed
	 */
	if (!vma_has_reserves(vma, chg) &&
			h->free_huge_pages - h->resv_huge_pages == 0)
		goto err;

	/* If reserves cannot be used, ensure enough pages are in the pool */
	if (avoid_reserve && h->free_huge_pages - h->resv_huge_pages == 0)
		goto err;

retry_cpuset:
	cpuset_mems_cookie = read_mems_allowed_begin();
	zonelist = huge_zonelist(vma, address,
					htlb_alloc_mask(h), &mpol, &nodemask);

	for_each_zone_zonelist_nodemask(zone, z, zonelist,
						MAX_NR_ZONES - 1, nodemask) {
		if (cpuset_zone_allowed_softwall(zone, htlb_alloc_mask(h))) {
			page = dequeue_huge_page_node(h, zone_to_nid(zone));
			if (page) {
				if (avoid_reserve)
					break;
				if (!vma_has_reserves(vma, chg))
					break;

				SetPagePrivate(page);
				h->resv_huge_pages--;
				break;
			}
		}
	}

	mpol_cond_put(mpol);
	if (unlikely(!page && read_mems_allowed_retry(cpuset_mems_cookie)))
		goto retry_cpuset;
	return page;

err:
	return NULL;
}

/*
 * common helper functions for hstate_next_node_to_{alloc|free}.
 * We may have allocated or freed a huge page based on a different
 * nodes_allowed previously, so h->next_node_to_{alloc|free} might
 * be outside of *nodes_allowed.  Ensure that we use an allowed
 * node for alloc or free.
 */
static int next_node_allowed(int nid, nodemask_t *nodes_allowed)
{
	nid = next_node(nid, *nodes_allowed);
	if (nid == MAX_NUMNODES)
		nid = first_node(*nodes_allowed);
	VM_BUG_ON(nid >= MAX_NUMNODES);

	return nid;
}

static int get_valid_node_allowed(int nid, nodemask_t *nodes_allowed)
{
	if (!node_isset(nid, *nodes_allowed))
		nid = next_node_allowed(nid, nodes_allowed);
	return nid;
}

/*
 * returns the previously saved node ["this node"] from which to
 * allocate a persistent huge page for the pool and advance the
 * next node from which to allocate, handling wrap at end of node
 * mask.
 */
static int hstate_next_node_to_alloc(struct hstate *h,
					nodemask_t *nodes_allowed)
{
	int nid;

	VM_BUG_ON(!nodes_allowed);

	nid = get_valid_node_allowed(h->next_nid_to_alloc, nodes_allowed);
	h->next_nid_to_alloc = next_node_allowed(nid, nodes_allowed);

	return nid;
}

/*
 * helper for free_pool_huge_page() - return the previously saved
 * node ["this node"] from which to free a huge page.  Advance the
 * next node id whether or not we find a free huge page to free so
 * that the next attempt to free addresses the next node.
 */
static int hstate_next_node_to_free(struct hstate *h, nodemask_t *nodes_allowed)
{
	int nid;

	VM_BUG_ON(!nodes_allowed);

	nid = get_valid_node_allowed(h->next_nid_to_free, nodes_allowed);
	h->next_nid_to_free = next_node_allowed(nid, nodes_allowed);

	return nid;
}

#define for_each_node_mask_to_alloc(hs, nr_nodes, node, mask)		\
	for (nr_nodes = nodes_weight(*mask);				\
		nr_nodes > 0 &&						\
		((node = hstate_next_node_to_alloc(hs, mask)) || 1);	\
		nr_nodes--)

#define for_each_node_mask_to_free(hs, nr_nodes, node, mask)		\
	for (nr_nodes = nodes_weight(*mask);				\
		nr_nodes > 0 &&						\
		((node = hstate_next_node_to_free(hs, mask)) || 1);	\
		nr_nodes--)

#if defined(CONFIG_CMA) && defined(CONFIG_X86_64)
static void destroy_compound_gigantic_page(struct page *page,
					unsigned long order)
{
	int i;
	int nr_pages = 1 << order;
	struct page *p = page + 1;

	for (i = 1; i < nr_pages; i++, p = mem_map_next(p, page, i)) {
		__ClearPageTail(p);
		set_page_refcounted(p);
		p->first_page = NULL;
	}

	set_compound_order(page, 0);
	__ClearPageHead(page);
}

static void free_gigantic_page(struct page *page, unsigned order)
{
	free_contig_range(page_to_pfn(page), 1 << order);
}

static int __alloc_gigantic_page(unsigned long start_pfn,
				unsigned long nr_pages)
{
	unsigned long end_pfn = start_pfn + nr_pages;
	return alloc_contig_range(start_pfn, end_pfn, MIGRATE_MOVABLE);
}

static bool pfn_range_valid_gigantic(unsigned long start_pfn,
				unsigned long nr_pages)
{
	unsigned long i, end_pfn = start_pfn + nr_pages;
	struct page *page;

	for (i = start_pfn; i < end_pfn; i++) {
		if (!pfn_valid(i))
			return false;

		page = pfn_to_page(i);

		if (PageReserved(page))
			return false;

		if (page_count(page) > 0)
			return false;

		if (PageHuge(page))
			return false;
	}

	return true;
}

static bool zone_spans_last_pfn(const struct zone *zone,
			unsigned long start_pfn, unsigned long nr_pages)
{
	unsigned long last_pfn = start_pfn + nr_pages - 1;
	return zone_spans_pfn(zone, last_pfn);
}

static struct page *alloc_gigantic_page(int nid, unsigned order)
{
	unsigned long nr_pages = 1 << order;
	unsigned long ret, pfn, flags;
	struct zone *z;

	z = NODE_DATA(nid)->node_zones;
	for (; z - NODE_DATA(nid)->node_zones < MAX_NR_ZONES; z++) {
		spin_lock_irqsave(&z->lock, flags);

		pfn = ALIGN(z->zone_start_pfn, nr_pages);
		while (zone_spans_last_pfn(z, pfn, nr_pages)) {
			if (pfn_range_valid_gigantic(pfn, nr_pages)) {
				/*
				 * We release the zone lock here because
				 * alloc_contig_range() will also lock the zone
				 * at some point. If there's an allocation
				 * spinning on this lock, it may win the race
				 * and cause alloc_contig_range() to fail...
				 */
				spin_unlock_irqrestore(&z->lock, flags);
				ret = __alloc_gigantic_page(pfn, nr_pages);
				if (!ret)
					return pfn_to_page(pfn);
				spin_lock_irqsave(&z->lock, flags);
			}
			pfn += nr_pages;
		}

		spin_unlock_irqrestore(&z->lock, flags);
	}

	return NULL;
}

static void prep_new_huge_page(struct hstate *h, struct page *page, int nid);
static void prep_compound_gigantic_page(struct page *page, unsigned long order);

static struct page *alloc_fresh_gigantic_page_node(struct hstate *h, int nid)
{
	struct page *page;

	page = alloc_gigantic_page(nid, huge_page_order(h));
	if (page) {
		prep_compound_gigantic_page(page, huge_page_order(h));
		prep_new_huge_page(h, page, nid);
	}

	return page;
}

static int alloc_fresh_gigantic_page(struct hstate *h,
				nodemask_t *nodes_allowed)
{
	struct page *page = NULL;
	int nr_nodes, node;

	for_each_node_mask_to_alloc(h, nr_nodes, node, nodes_allowed) {
		page = alloc_fresh_gigantic_page_node(h, node);
		if (page)
			return 1;
	}

	return 0;
}

static inline bool gigantic_page_supported(void) { return true; }
#else
static inline bool gigantic_page_supported(void) { return false; }
static inline void free_gigantic_page(struct page *page, unsigned order) { }
static inline void destroy_compound_gigantic_page(struct page *page,
						unsigned long order) { }
static inline int alloc_fresh_gigantic_page(struct hstate *h,
					nodemask_t *nodes_allowed) { return 0; }
#endif

static void update_and_free_page(struct hstate *h, struct page *page)
{
	int i;

	if (hstate_is_gigantic(h) && !gigantic_page_supported())
		return;

	h->nr_huge_pages--;
	h->nr_huge_pages_node[page_to_nid(page)]--;
	for (i = 0; i < pages_per_huge_page(h); i++) {
		page[i].flags &= ~(1 << PG_locked | 1 << PG_error |
				1 << PG_referenced | 1 << PG_dirty |
				1 << PG_active | 1 << PG_private |
				1 << PG_writeback);
	}
	VM_BUG_ON_PAGE(hugetlb_cgroup_from_page(page), page);
	set_compound_page_dtor(page, NULL);
	set_page_refcounted(page);
	if (hstate_is_gigantic(h)) {
		destroy_compound_gigantic_page(page, huge_page_order(h));
		free_gigantic_page(page, huge_page_order(h));
	} else {
		arch_release_hugepage(page);
		__free_pages(page, huge_page_order(h));
	}
}

struct hstate *size_to_hstate(unsigned long size)
{
	struct hstate *h;

	for_each_hstate(h) {
		if (huge_page_size(h) == size)
			return h;
	}
	return NULL;
}

void free_huge_page(struct page *page)
{
	/*
	 * Can't pass hstate in here because it is called from the
	 * compound page destructor.
	 */
	struct hstate *h = page_hstate(page);
	int nid = page_to_nid(page);
	struct hugepage_subpool *spool =
		(struct hugepage_subpool *)page_private(page);
	bool restore_reserve;

	set_page_private(page, 0);
	page->mapping = NULL;
	BUG_ON(page_count(page));
	BUG_ON(page_mapcount(page));
	restore_reserve = PagePrivate(page);
	ClearPagePrivate(page);

	spin_lock(&hugetlb_lock);
	hugetlb_cgroup_uncharge_page(hstate_index(h),
				     pages_per_huge_page(h), page);
	if (restore_reserve)
		h->resv_huge_pages++;

	if (h->surplus_huge_pages_node[nid]) {
		/* remove the page from active list */
		list_del(&page->lru);
		update_and_free_page(h, page);
		h->surplus_huge_pages--;
		h->surplus_huge_pages_node[nid]--;
	} else {
		arch_clear_hugepage_flags(page);
		enqueue_huge_page(h, page);
	}
	spin_unlock(&hugetlb_lock);
	hugepage_subpool_put_pages(spool, 1);
}

static void prep_new_huge_page(struct hstate *h, struct page *page, int nid)
{
	INIT_LIST_HEAD(&page->lru);
	set_compound_page_dtor(page, free_huge_page);
	spin_lock(&hugetlb_lock);
	set_hugetlb_cgroup(page, NULL);
	h->nr_huge_pages++;
	h->nr_huge_pages_node[nid]++;
	spin_unlock(&hugetlb_lock);
	put_page(page); /* free it into the hugepage allocator */
}

static void prep_compound_gigantic_page(struct page *page, unsigned long order)
{
	int i;
	int nr_pages = 1 << order;
	struct page *p = page + 1;

	/* we rely on prep_new_huge_page to set the destructor */
	set_compound_order(page, order);
	__SetPageHead(page);
	__ClearPageReserved(page);
	for (i = 1; i < nr_pages; i++, p = mem_map_next(p, page, i)) {
		__SetPageTail(p);
		/*
		 * For gigantic hugepages allocated through bootmem at
		 * boot, it's safer to be consistent with the not-gigantic
		 * hugepages and clear the PG_reserved bit from all tail pages
		 * too.  Otherwse drivers using get_user_pages() to access tail
		 * pages may get the reference counting wrong if they see
		 * PG_reserved set on a tail page (despite the head page not
		 * having PG_reserved set).  Enforcing this consistency between
		 * head and tail pages allows drivers to optimize away a check
		 * on the head page when they need know if put_page() is needed
		 * after get_user_pages().
		 */
		__ClearPageReserved(p);
		set_page_count(p, 0);
		p->first_page = page;
	}
}

/*
 * PageHuge() only returns true for hugetlbfs pages, but not for normal or
 * transparent huge pages.  See the PageTransHuge() documentation for more
 * details.
 */
int PageHuge(struct page *page)
{
	if (!PageCompound(page))
		return 0;

	page = compound_head(page);
	return get_compound_page_dtor(page) == free_huge_page;
}
EXPORT_SYMBOL_GPL(PageHuge);

/*
 * PageHeadHuge() only returns true for hugetlbfs head page, but not for
 * normal or transparent huge pages.
 */
int PageHeadHuge(struct page *page_head)
{
<<<<<<< HEAD
	compound_page_dtor *dtor;

	if (!PageHead(page_head))
		return 0;

	dtor = get_compound_page_dtor(page_head);

	return dtor == free_huge_page;
}
EXPORT_SYMBOL_GPL(PageHeadHuge);
=======
	if (!PageHead(page_head))
		return 0;

	return get_compound_page_dtor(page_head) == free_huge_page;
}
>>>>>>> fc14f9c1

pgoff_t __basepage_index(struct page *page)
{
	struct page *page_head = compound_head(page);
	pgoff_t index = page_index(page_head);
	unsigned long compound_idx;

	if (!PageHuge(page_head))
		return page_index(page);

	if (compound_order(page_head) >= MAX_ORDER)
		compound_idx = page_to_pfn(page) - page_to_pfn(page_head);
	else
		compound_idx = page - page_head;

	return (index << compound_order(page_head)) + compound_idx;
}

static struct page *alloc_fresh_huge_page_node(struct hstate *h, int nid)
{
	struct page *page;

	page = alloc_pages_exact_node(nid,
		htlb_alloc_mask(h)|__GFP_COMP|__GFP_THISNODE|
						__GFP_REPEAT|__GFP_NOWARN,
		huge_page_order(h));
	if (page) {
		if (arch_prepare_hugepage(page)) {
			__free_pages(page, huge_page_order(h));
			return NULL;
		}
		prep_new_huge_page(h, page, nid);
	}

	return page;
}

static int alloc_fresh_huge_page(struct hstate *h, nodemask_t *nodes_allowed)
{
	struct page *page;
	int nr_nodes, node;
	int ret = 0;

	for_each_node_mask_to_alloc(h, nr_nodes, node, nodes_allowed) {
		page = alloc_fresh_huge_page_node(h, node);
		if (page) {
			ret = 1;
			break;
		}
	}

	if (ret)
		count_vm_event(HTLB_BUDDY_PGALLOC);
	else
		count_vm_event(HTLB_BUDDY_PGALLOC_FAIL);

	return ret;
}

/*
 * Free huge page from pool from next node to free.
 * Attempt to keep persistent huge pages more or less
 * balanced over allowed nodes.
 * Called with hugetlb_lock locked.
 */
static int free_pool_huge_page(struct hstate *h, nodemask_t *nodes_allowed,
							 bool acct_surplus)
{
	int nr_nodes, node;
	int ret = 0;

	for_each_node_mask_to_free(h, nr_nodes, node, nodes_allowed) {
		/*
		 * If we're returning unused surplus pages, only examine
		 * nodes with surplus pages.
		 */
		if ((!acct_surplus || h->surplus_huge_pages_node[node]) &&
		    !list_empty(&h->hugepage_freelists[node])) {
			struct page *page =
				list_entry(h->hugepage_freelists[node].next,
					  struct page, lru);
			list_del(&page->lru);
			h->free_huge_pages--;
			h->free_huge_pages_node[node]--;
			if (acct_surplus) {
				h->surplus_huge_pages--;
				h->surplus_huge_pages_node[node]--;
			}
			update_and_free_page(h, page);
			ret = 1;
			break;
		}
	}

	return ret;
}

/*
 * Dissolve a given free hugepage into free buddy pages. This function does
 * nothing for in-use (including surplus) hugepages.
 */
static void dissolve_free_huge_page(struct page *page)
{
	spin_lock(&hugetlb_lock);
	if (PageHuge(page) && !page_count(page)) {
		struct hstate *h = page_hstate(page);
		int nid = page_to_nid(page);
		list_del(&page->lru);
		h->free_huge_pages--;
		h->free_huge_pages_node[nid]--;
		update_and_free_page(h, page);
	}
	spin_unlock(&hugetlb_lock);
}

/*
 * Dissolve free hugepages in a given pfn range. Used by memory hotplug to
 * make specified memory blocks removable from the system.
 * Note that start_pfn should aligned with (minimum) hugepage size.
 */
void dissolve_free_huge_pages(unsigned long start_pfn, unsigned long end_pfn)
{
	unsigned int order = 8 * sizeof(void *);
	unsigned long pfn;
	struct hstate *h;

	if (!hugepages_supported())
		return;

	/* Set scan step to minimum hugepage size */
	for_each_hstate(h)
		if (order > huge_page_order(h))
			order = huge_page_order(h);
	VM_BUG_ON(!IS_ALIGNED(start_pfn, 1 << order));
	for (pfn = start_pfn; pfn < end_pfn; pfn += 1 << order)
		dissolve_free_huge_page(pfn_to_page(pfn));
}

static struct page *alloc_buddy_huge_page(struct hstate *h, int nid)
{
	struct page *page;
	unsigned int r_nid;

	if (hstate_is_gigantic(h))
		return NULL;

	/*
	 * Assume we will successfully allocate the surplus page to
	 * prevent racing processes from causing the surplus to exceed
	 * overcommit
	 *
	 * This however introduces a different race, where a process B
	 * tries to grow the static hugepage pool while alloc_pages() is
	 * called by process A. B will only examine the per-node
	 * counters in determining if surplus huge pages can be
	 * converted to normal huge pages in adjust_pool_surplus(). A
	 * won't be able to increment the per-node counter, until the
	 * lock is dropped by B, but B doesn't drop hugetlb_lock until
	 * no more huge pages can be converted from surplus to normal
	 * state (and doesn't try to convert again). Thus, we have a
	 * case where a surplus huge page exists, the pool is grown, and
	 * the surplus huge page still exists after, even though it
	 * should just have been converted to a normal huge page. This
	 * does not leak memory, though, as the hugepage will be freed
	 * once it is out of use. It also does not allow the counters to
	 * go out of whack in adjust_pool_surplus() as we don't modify
	 * the node values until we've gotten the hugepage and only the
	 * per-node value is checked there.
	 */
	spin_lock(&hugetlb_lock);
	if (h->surplus_huge_pages >= h->nr_overcommit_huge_pages) {
		spin_unlock(&hugetlb_lock);
		return NULL;
	} else {
		h->nr_huge_pages++;
		h->surplus_huge_pages++;
	}
	spin_unlock(&hugetlb_lock);

	if (nid == NUMA_NO_NODE)
		page = alloc_pages(htlb_alloc_mask(h)|__GFP_COMP|
				   __GFP_REPEAT|__GFP_NOWARN,
				   huge_page_order(h));
	else
		page = alloc_pages_exact_node(nid,
			htlb_alloc_mask(h)|__GFP_COMP|__GFP_THISNODE|
			__GFP_REPEAT|__GFP_NOWARN, huge_page_order(h));

	if (page && arch_prepare_hugepage(page)) {
		__free_pages(page, huge_page_order(h));
		page = NULL;
	}

	spin_lock(&hugetlb_lock);
	if (page) {
		INIT_LIST_HEAD(&page->lru);
		r_nid = page_to_nid(page);
		set_compound_page_dtor(page, free_huge_page);
		set_hugetlb_cgroup(page, NULL);
		/*
		 * We incremented the global counters already
		 */
		h->nr_huge_pages_node[r_nid]++;
		h->surplus_huge_pages_node[r_nid]++;
		__count_vm_event(HTLB_BUDDY_PGALLOC);
	} else {
		h->nr_huge_pages--;
		h->surplus_huge_pages--;
		__count_vm_event(HTLB_BUDDY_PGALLOC_FAIL);
	}
	spin_unlock(&hugetlb_lock);

	return page;
}

/*
 * This allocation function is useful in the context where vma is irrelevant.
 * E.g. soft-offlining uses this function because it only cares physical
 * address of error page.
 */
struct page *alloc_huge_page_node(struct hstate *h, int nid)
{
	struct page *page = NULL;

	spin_lock(&hugetlb_lock);
	if (h->free_huge_pages - h->resv_huge_pages > 0)
		page = dequeue_huge_page_node(h, nid);
	spin_unlock(&hugetlb_lock);

	if (!page)
		page = alloc_buddy_huge_page(h, nid);

	return page;
}

/*
 * Increase the hugetlb pool such that it can accommodate a reservation
 * of size 'delta'.
 */
static int gather_surplus_pages(struct hstate *h, int delta)
{
	struct list_head surplus_list;
	struct page *page, *tmp;
	int ret, i;
	int needed, allocated;
	bool alloc_ok = true;

	needed = (h->resv_huge_pages + delta) - h->free_huge_pages;
	if (needed <= 0) {
		h->resv_huge_pages += delta;
		return 0;
	}

	allocated = 0;
	INIT_LIST_HEAD(&surplus_list);

	ret = -ENOMEM;
retry:
	spin_unlock(&hugetlb_lock);
	for (i = 0; i < needed; i++) {
		page = alloc_buddy_huge_page(h, NUMA_NO_NODE);
		if (!page) {
			alloc_ok = false;
			break;
		}
		list_add(&page->lru, &surplus_list);
	}
	allocated += i;

	/*
	 * After retaking hugetlb_lock, we need to recalculate 'needed'
	 * because either resv_huge_pages or free_huge_pages may have changed.
	 */
	spin_lock(&hugetlb_lock);
	needed = (h->resv_huge_pages + delta) -
			(h->free_huge_pages + allocated);
	if (needed > 0) {
		if (alloc_ok)
			goto retry;
		/*
		 * We were not able to allocate enough pages to
		 * satisfy the entire reservation so we free what
		 * we've allocated so far.
		 */
		goto free;
	}
	/*
	 * The surplus_list now contains _at_least_ the number of extra pages
	 * needed to accommodate the reservation.  Add the appropriate number
	 * of pages to the hugetlb pool and free the extras back to the buddy
	 * allocator.  Commit the entire reservation here to prevent another
	 * process from stealing the pages as they are added to the pool but
	 * before they are reserved.
	 */
	needed += allocated;
	h->resv_huge_pages += delta;
	ret = 0;

	/* Free the needed pages to the hugetlb pool */
	list_for_each_entry_safe(page, tmp, &surplus_list, lru) {
		if ((--needed) < 0)
			break;
		/*
		 * This page is now managed by the hugetlb allocator and has
		 * no users -- drop the buddy allocator's reference.
		 */
		put_page_testzero(page);
		VM_BUG_ON_PAGE(page_count(page), page);
		enqueue_huge_page(h, page);
	}
free:
	spin_unlock(&hugetlb_lock);

	/* Free unnecessary surplus pages to the buddy allocator */
	list_for_each_entry_safe(page, tmp, &surplus_list, lru)
		put_page(page);
	spin_lock(&hugetlb_lock);

	return ret;
}

/*
 * When releasing a hugetlb pool reservation, any surplus pages that were
 * allocated to satisfy the reservation must be explicitly freed if they were
 * never used.
 * Called with hugetlb_lock held.
 */
static void return_unused_surplus_pages(struct hstate *h,
					unsigned long unused_resv_pages)
{
	unsigned long nr_pages;

	/* Uncommit the reservation */
	h->resv_huge_pages -= unused_resv_pages;

	/* Cannot return gigantic pages currently */
	if (hstate_is_gigantic(h))
		return;

	nr_pages = min(unused_resv_pages, h->surplus_huge_pages);

	/*
	 * We want to release as many surplus pages as possible, spread
	 * evenly across all nodes with memory. Iterate across these nodes
	 * until we can no longer free unreserved surplus pages. This occurs
	 * when the nodes with surplus pages have no free pages.
	 * free_pool_huge_page() will balance the the freed pages across the
	 * on-line nodes with memory and will handle the hstate accounting.
	 */
	while (nr_pages--) {
		if (!free_pool_huge_page(h, &node_states[N_MEMORY], 1))
			break;
		cond_resched_lock(&hugetlb_lock);
	}
}

/*
 * Determine if the huge page at addr within the vma has an associated
 * reservation.  Where it does not we will need to logically increase
 * reservation and actually increase subpool usage before an allocation
 * can occur.  Where any new reservation would be required the
 * reservation change is prepared, but not committed.  Once the page
 * has been allocated from the subpool and instantiated the change should
 * be committed via vma_commit_reservation.  No action is required on
 * failure.
 */
static long vma_needs_reservation(struct hstate *h,
			struct vm_area_struct *vma, unsigned long addr)
{
	struct resv_map *resv;
	pgoff_t idx;
	long chg;

	resv = vma_resv_map(vma);
	if (!resv)
		return 1;

	idx = vma_hugecache_offset(h, vma, addr);
	chg = region_chg(resv, idx, idx + 1);

	if (vma->vm_flags & VM_MAYSHARE)
		return chg;
	else
		return chg < 0 ? chg : 0;
}
static void vma_commit_reservation(struct hstate *h,
			struct vm_area_struct *vma, unsigned long addr)
{
	struct resv_map *resv;
	pgoff_t idx;

	resv = vma_resv_map(vma);
	if (!resv)
		return;

	idx = vma_hugecache_offset(h, vma, addr);
	region_add(resv, idx, idx + 1);
}

static struct page *alloc_huge_page(struct vm_area_struct *vma,
				    unsigned long addr, int avoid_reserve)
{
	struct hugepage_subpool *spool = subpool_vma(vma);
	struct hstate *h = hstate_vma(vma);
	struct page *page;
	long chg;
	int ret, idx;
	struct hugetlb_cgroup *h_cg;

	idx = hstate_index(h);
	/*
	 * Processes that did not create the mapping will have no
	 * reserves and will not have accounted against subpool
	 * limit. Check that the subpool limit can be made before
	 * satisfying the allocation MAP_NORESERVE mappings may also
	 * need pages and subpool limit allocated allocated if no reserve
	 * mapping overlaps.
	 */
	chg = vma_needs_reservation(h, vma, addr);
	if (chg < 0)
		return ERR_PTR(-ENOMEM);
	if (chg || avoid_reserve)
		if (hugepage_subpool_get_pages(spool, 1))
			return ERR_PTR(-ENOSPC);

	ret = hugetlb_cgroup_charge_cgroup(idx, pages_per_huge_page(h), &h_cg);
	if (ret)
		goto out_subpool_put;

	spin_lock(&hugetlb_lock);
	page = dequeue_huge_page_vma(h, vma, addr, avoid_reserve, chg);
	if (!page) {
		spin_unlock(&hugetlb_lock);
		page = alloc_buddy_huge_page(h, NUMA_NO_NODE);
		if (!page)
			goto out_uncharge_cgroup;

		spin_lock(&hugetlb_lock);
		list_move(&page->lru, &h->hugepage_activelist);
		/* Fall through */
	}
	hugetlb_cgroup_commit_charge(idx, pages_per_huge_page(h), h_cg, page);
	spin_unlock(&hugetlb_lock);

	set_page_private(page, (unsigned long)spool);

	vma_commit_reservation(h, vma, addr);
	return page;

out_uncharge_cgroup:
	hugetlb_cgroup_uncharge_cgroup(idx, pages_per_huge_page(h), h_cg);
out_subpool_put:
	if (chg || avoid_reserve)
		hugepage_subpool_put_pages(spool, 1);
	return ERR_PTR(-ENOSPC);
}

/*
 * alloc_huge_page()'s wrapper which simply returns the page if allocation
 * succeeds, otherwise NULL. This function is called from new_vma_page(),
 * where no ERR_VALUE is expected to be returned.
 */
struct page *alloc_huge_page_noerr(struct vm_area_struct *vma,
				unsigned long addr, int avoid_reserve)
{
	struct page *page = alloc_huge_page(vma, addr, avoid_reserve);
	if (IS_ERR(page))
		page = NULL;
	return page;
}

int __weak alloc_bootmem_huge_page(struct hstate *h)
{
	struct huge_bootmem_page *m;
	int nr_nodes, node;

	for_each_node_mask_to_alloc(h, nr_nodes, node, &node_states[N_MEMORY]) {
		void *addr;

		addr = memblock_virt_alloc_try_nid_nopanic(
				huge_page_size(h), huge_page_size(h),
				0, BOOTMEM_ALLOC_ACCESSIBLE, node);
		if (addr) {
			/*
			 * Use the beginning of the huge page to store the
			 * huge_bootmem_page struct (until gather_bootmem
			 * puts them into the mem_map).
			 */
			m = addr;
			goto found;
		}
	}
	return 0;

found:
	BUG_ON((unsigned long)virt_to_phys(m) & (huge_page_size(h) - 1));
	/* Put them into a private list first because mem_map is not up yet */
	list_add(&m->list, &huge_boot_pages);
	m->hstate = h;
	return 1;
}

static void __init prep_compound_huge_page(struct page *page, int order)
{
	if (unlikely(order > (MAX_ORDER - 1)))
		prep_compound_gigantic_page(page, order);
	else
		prep_compound_page(page, order);
}

/* Put bootmem huge pages into the standard lists after mem_map is up */
static void __init gather_bootmem_prealloc(void)
{
	struct huge_bootmem_page *m;

	list_for_each_entry(m, &huge_boot_pages, list) {
		struct hstate *h = m->hstate;
		struct page *page;

#ifdef CONFIG_HIGHMEM
		page = pfn_to_page(m->phys >> PAGE_SHIFT);
		memblock_free_late(__pa(m),
				   sizeof(struct huge_bootmem_page));
#else
		page = virt_to_page(m);
#endif
		WARN_ON(page_count(page) != 1);
		prep_compound_huge_page(page, h->order);
		WARN_ON(PageReserved(page));
		prep_new_huge_page(h, page, page_to_nid(page));
		/*
		 * If we had gigantic hugepages allocated at boot time, we need
		 * to restore the 'stolen' pages to totalram_pages in order to
		 * fix confusing memory reports from free(1) and another
		 * side-effects, like CommitLimit going negative.
		 */
		if (hstate_is_gigantic(h))
			adjust_managed_page_count(page, 1 << h->order);
	}
}

static void __init hugetlb_hstate_alloc_pages(struct hstate *h)
{
	unsigned long i;

	for (i = 0; i < h->max_huge_pages; ++i) {
		if (hstate_is_gigantic(h)) {
			if (!alloc_bootmem_huge_page(h))
				break;
		} else if (!alloc_fresh_huge_page(h,
					 &node_states[N_MEMORY]))
			break;
	}
	h->max_huge_pages = i;
}

static void __init hugetlb_init_hstates(void)
{
	struct hstate *h;

	for_each_hstate(h) {
		/* oversize hugepages were init'ed in early boot */
		if (!hstate_is_gigantic(h))
			hugetlb_hstate_alloc_pages(h);
	}
}

static char * __init memfmt(char *buf, unsigned long n)
{
	if (n >= (1UL << 30))
		sprintf(buf, "%lu GB", n >> 30);
	else if (n >= (1UL << 20))
		sprintf(buf, "%lu MB", n >> 20);
	else
		sprintf(buf, "%lu KB", n >> 10);
	return buf;
}

static void __init report_hugepages(void)
{
	struct hstate *h;

	for_each_hstate(h) {
		char buf[32];
		pr_info("HugeTLB registered %s page size, pre-allocated %ld pages\n",
			memfmt(buf, huge_page_size(h)),
			h->free_huge_pages);
	}
}

#ifdef CONFIG_HIGHMEM
static void try_to_free_low(struct hstate *h, unsigned long count,
						nodemask_t *nodes_allowed)
{
	int i;

	if (hstate_is_gigantic(h))
		return;

	for_each_node_mask(i, *nodes_allowed) {
		struct page *page, *next;
		struct list_head *freel = &h->hugepage_freelists[i];
		list_for_each_entry_safe(page, next, freel, lru) {
			if (count >= h->nr_huge_pages)
				return;
			if (PageHighMem(page))
				continue;
			list_del(&page->lru);
			update_and_free_page(h, page);
			h->free_huge_pages--;
			h->free_huge_pages_node[page_to_nid(page)]--;
		}
	}
}
#else
static inline void try_to_free_low(struct hstate *h, unsigned long count,
						nodemask_t *nodes_allowed)
{
}
#endif

/*
 * Increment or decrement surplus_huge_pages.  Keep node-specific counters
 * balanced by operating on them in a round-robin fashion.
 * Returns 1 if an adjustment was made.
 */
static int adjust_pool_surplus(struct hstate *h, nodemask_t *nodes_allowed,
				int delta)
{
	int nr_nodes, node;

	VM_BUG_ON(delta != -1 && delta != 1);

	if (delta < 0) {
		for_each_node_mask_to_alloc(h, nr_nodes, node, nodes_allowed) {
			if (h->surplus_huge_pages_node[node])
				goto found;
		}
	} else {
		for_each_node_mask_to_free(h, nr_nodes, node, nodes_allowed) {
			if (h->surplus_huge_pages_node[node] <
					h->nr_huge_pages_node[node])
				goto found;
		}
	}
	return 0;

found:
	h->surplus_huge_pages += delta;
	h->surplus_huge_pages_node[node] += delta;
	return 1;
}

#define persistent_huge_pages(h) (h->nr_huge_pages - h->surplus_huge_pages)
static unsigned long set_max_huge_pages(struct hstate *h, unsigned long count,
						nodemask_t *nodes_allowed)
{
	unsigned long min_count, ret;

	if (hstate_is_gigantic(h) && !gigantic_page_supported())
		return h->max_huge_pages;

	/*
	 * Increase the pool size
	 * First take pages out of surplus state.  Then make up the
	 * remaining difference by allocating fresh huge pages.
	 *
	 * We might race with alloc_buddy_huge_page() here and be unable
	 * to convert a surplus huge page to a normal huge page. That is
	 * not critical, though, it just means the overall size of the
	 * pool might be one hugepage larger than it needs to be, but
	 * within all the constraints specified by the sysctls.
	 */
	spin_lock(&hugetlb_lock);
	while (h->surplus_huge_pages && count > persistent_huge_pages(h)) {
		if (!adjust_pool_surplus(h, nodes_allowed, -1))
			break;
	}

	while (count > persistent_huge_pages(h)) {
		/*
		 * If this allocation races such that we no longer need the
		 * page, free_huge_page will handle it by freeing the page
		 * and reducing the surplus.
		 */
		spin_unlock(&hugetlb_lock);
		if (hstate_is_gigantic(h))
			ret = alloc_fresh_gigantic_page(h, nodes_allowed);
		else
			ret = alloc_fresh_huge_page(h, nodes_allowed);
		spin_lock(&hugetlb_lock);
		if (!ret)
			goto out;

		/* Bail for signals. Probably ctrl-c from user */
		if (signal_pending(current))
			goto out;
	}

	/*
	 * Decrease the pool size
	 * First return free pages to the buddy allocator (being careful
	 * to keep enough around to satisfy reservations).  Then place
	 * pages into surplus state as needed so the pool will shrink
	 * to the desired size as pages become free.
	 *
	 * By placing pages into the surplus state independent of the
	 * overcommit value, we are allowing the surplus pool size to
	 * exceed overcommit. There are few sane options here. Since
	 * alloc_buddy_huge_page() is checking the global counter,
	 * though, we'll note that we're not allowed to exceed surplus
	 * and won't grow the pool anywhere else. Not until one of the
	 * sysctls are changed, or the surplus pages go out of use.
	 */
	min_count = h->resv_huge_pages + h->nr_huge_pages - h->free_huge_pages;
	min_count = max(count, min_count);
	try_to_free_low(h, min_count, nodes_allowed);
	while (min_count < persistent_huge_pages(h)) {
		if (!free_pool_huge_page(h, nodes_allowed, 0))
			break;
		cond_resched_lock(&hugetlb_lock);
	}
	while (count < persistent_huge_pages(h)) {
		if (!adjust_pool_surplus(h, nodes_allowed, 1))
			break;
	}
out:
	ret = persistent_huge_pages(h);
	spin_unlock(&hugetlb_lock);
	return ret;
}

#define HSTATE_ATTR_RO(_name) \
	static struct kobj_attribute _name##_attr = __ATTR_RO(_name)

#define HSTATE_ATTR(_name) \
	static struct kobj_attribute _name##_attr = \
		__ATTR(_name, 0644, _name##_show, _name##_store)

static struct kobject *hugepages_kobj;
static struct kobject *hstate_kobjs[HUGE_MAX_HSTATE];

static struct hstate *kobj_to_node_hstate(struct kobject *kobj, int *nidp);

static struct hstate *kobj_to_hstate(struct kobject *kobj, int *nidp)
{
	int i;

	for (i = 0; i < HUGE_MAX_HSTATE; i++)
		if (hstate_kobjs[i] == kobj) {
			if (nidp)
				*nidp = NUMA_NO_NODE;
			return &hstates[i];
		}

	return kobj_to_node_hstate(kobj, nidp);
}

static ssize_t nr_hugepages_show_common(struct kobject *kobj,
					struct kobj_attribute *attr, char *buf)
{
	struct hstate *h;
	unsigned long nr_huge_pages;
	int nid;

	h = kobj_to_hstate(kobj, &nid);
	if (nid == NUMA_NO_NODE)
		nr_huge_pages = h->nr_huge_pages;
	else
		nr_huge_pages = h->nr_huge_pages_node[nid];

	return sprintf(buf, "%lu\n", nr_huge_pages);
}

static ssize_t __nr_hugepages_store_common(bool obey_mempolicy,
					   struct hstate *h, int nid,
					   unsigned long count, size_t len)
{
	int err;
	NODEMASK_ALLOC(nodemask_t, nodes_allowed, GFP_KERNEL | __GFP_NORETRY);

	if (hstate_is_gigantic(h) && !gigantic_page_supported()) {
		err = -EINVAL;
		goto out;
	}

	if (nid == NUMA_NO_NODE) {
		/*
		 * global hstate attribute
		 */
		if (!(obey_mempolicy &&
				init_nodemask_of_mempolicy(nodes_allowed))) {
			NODEMASK_FREE(nodes_allowed);
			nodes_allowed = &node_states[N_MEMORY];
		}
	} else if (nodes_allowed) {
		/*
		 * per node hstate attribute: adjust count to global,
		 * but restrict alloc/free to the specified node.
		 */
		count += h->nr_huge_pages - h->nr_huge_pages_node[nid];
		init_nodemask_of_node(nodes_allowed, nid);
	} else
		nodes_allowed = &node_states[N_MEMORY];

	h->max_huge_pages = set_max_huge_pages(h, count, nodes_allowed);

	if (nodes_allowed != &node_states[N_MEMORY])
		NODEMASK_FREE(nodes_allowed);

	return len;
out:
	NODEMASK_FREE(nodes_allowed);
	return err;
}

static ssize_t nr_hugepages_store_common(bool obey_mempolicy,
					 struct kobject *kobj, const char *buf,
					 size_t len)
{
	struct hstate *h;
	unsigned long count;
	int nid;
	int err;

	err = kstrtoul(buf, 10, &count);
	if (err)
		return err;

	h = kobj_to_hstate(kobj, &nid);
	return __nr_hugepages_store_common(obey_mempolicy, h, nid, count, len);
}

static ssize_t nr_hugepages_show(struct kobject *kobj,
				       struct kobj_attribute *attr, char *buf)
{
	return nr_hugepages_show_common(kobj, attr, buf);
}

static ssize_t nr_hugepages_store(struct kobject *kobj,
	       struct kobj_attribute *attr, const char *buf, size_t len)
{
	return nr_hugepages_store_common(false, kobj, buf, len);
}
HSTATE_ATTR(nr_hugepages);

#ifdef CONFIG_NUMA

/*
 * hstate attribute for optionally mempolicy-based constraint on persistent
 * huge page alloc/free.
 */
static ssize_t nr_hugepages_mempolicy_show(struct kobject *kobj,
				       struct kobj_attribute *attr, char *buf)
{
	return nr_hugepages_show_common(kobj, attr, buf);
}

static ssize_t nr_hugepages_mempolicy_store(struct kobject *kobj,
	       struct kobj_attribute *attr, const char *buf, size_t len)
{
	return nr_hugepages_store_common(true, kobj, buf, len);
}
HSTATE_ATTR(nr_hugepages_mempolicy);
#endif


static ssize_t nr_overcommit_hugepages_show(struct kobject *kobj,
					struct kobj_attribute *attr, char *buf)
{
	struct hstate *h = kobj_to_hstate(kobj, NULL);
	return sprintf(buf, "%lu\n", h->nr_overcommit_huge_pages);
}

static ssize_t nr_overcommit_hugepages_store(struct kobject *kobj,
		struct kobj_attribute *attr, const char *buf, size_t count)
{
	int err;
	unsigned long input;
	struct hstate *h = kobj_to_hstate(kobj, NULL);

	if (hstate_is_gigantic(h))
		return -EINVAL;

	err = kstrtoul(buf, 10, &input);
	if (err)
		return err;

	spin_lock(&hugetlb_lock);
	h->nr_overcommit_huge_pages = input;
	spin_unlock(&hugetlb_lock);

	return count;
}
HSTATE_ATTR(nr_overcommit_hugepages);

static ssize_t free_hugepages_show(struct kobject *kobj,
					struct kobj_attribute *attr, char *buf)
{
	struct hstate *h;
	unsigned long free_huge_pages;
	int nid;

	h = kobj_to_hstate(kobj, &nid);
	if (nid == NUMA_NO_NODE)
		free_huge_pages = h->free_huge_pages;
	else
		free_huge_pages = h->free_huge_pages_node[nid];

	return sprintf(buf, "%lu\n", free_huge_pages);
}
HSTATE_ATTR_RO(free_hugepages);

static ssize_t resv_hugepages_show(struct kobject *kobj,
					struct kobj_attribute *attr, char *buf)
{
	struct hstate *h = kobj_to_hstate(kobj, NULL);
	return sprintf(buf, "%lu\n", h->resv_huge_pages);
}
HSTATE_ATTR_RO(resv_hugepages);

static ssize_t surplus_hugepages_show(struct kobject *kobj,
					struct kobj_attribute *attr, char *buf)
{
	struct hstate *h;
	unsigned long surplus_huge_pages;
	int nid;

	h = kobj_to_hstate(kobj, &nid);
	if (nid == NUMA_NO_NODE)
		surplus_huge_pages = h->surplus_huge_pages;
	else
		surplus_huge_pages = h->surplus_huge_pages_node[nid];

	return sprintf(buf, "%lu\n", surplus_huge_pages);
}
HSTATE_ATTR_RO(surplus_hugepages);

static struct attribute *hstate_attrs[] = {
	&nr_hugepages_attr.attr,
	&nr_overcommit_hugepages_attr.attr,
	&free_hugepages_attr.attr,
	&resv_hugepages_attr.attr,
	&surplus_hugepages_attr.attr,
#ifdef CONFIG_NUMA
	&nr_hugepages_mempolicy_attr.attr,
#endif
	NULL,
};

static struct attribute_group hstate_attr_group = {
	.attrs = hstate_attrs,
};

static int hugetlb_sysfs_add_hstate(struct hstate *h, struct kobject *parent,
				    struct kobject **hstate_kobjs,
				    struct attribute_group *hstate_attr_group)
{
	int retval;
	int hi = hstate_index(h);

	hstate_kobjs[hi] = kobject_create_and_add(h->name, parent);
	if (!hstate_kobjs[hi])
		return -ENOMEM;

	retval = sysfs_create_group(hstate_kobjs[hi], hstate_attr_group);
	if (retval)
		kobject_put(hstate_kobjs[hi]);

	return retval;
}

static void __init hugetlb_sysfs_init(void)
{
	struct hstate *h;
	int err;

	hugepages_kobj = kobject_create_and_add("hugepages", mm_kobj);
	if (!hugepages_kobj)
		return;

	for_each_hstate(h) {
		err = hugetlb_sysfs_add_hstate(h, hugepages_kobj,
					 hstate_kobjs, &hstate_attr_group);
		if (err)
			pr_err("Hugetlb: Unable to add hstate %s", h->name);
	}
}

#ifdef CONFIG_NUMA

/*
 * node_hstate/s - associate per node hstate attributes, via their kobjects,
 * with node devices in node_devices[] using a parallel array.  The array
 * index of a node device or _hstate == node id.
 * This is here to avoid any static dependency of the node device driver, in
 * the base kernel, on the hugetlb module.
 */
struct node_hstate {
	struct kobject		*hugepages_kobj;
	struct kobject		*hstate_kobjs[HUGE_MAX_HSTATE];
};
struct node_hstate node_hstates[MAX_NUMNODES];

/*
 * A subset of global hstate attributes for node devices
 */
static struct attribute *per_node_hstate_attrs[] = {
	&nr_hugepages_attr.attr,
	&free_hugepages_attr.attr,
	&surplus_hugepages_attr.attr,
	NULL,
};

static struct attribute_group per_node_hstate_attr_group = {
	.attrs = per_node_hstate_attrs,
};

/*
 * kobj_to_node_hstate - lookup global hstate for node device hstate attr kobj.
 * Returns node id via non-NULL nidp.
 */
static struct hstate *kobj_to_node_hstate(struct kobject *kobj, int *nidp)
{
	int nid;

	for (nid = 0; nid < nr_node_ids; nid++) {
		struct node_hstate *nhs = &node_hstates[nid];
		int i;
		for (i = 0; i < HUGE_MAX_HSTATE; i++)
			if (nhs->hstate_kobjs[i] == kobj) {
				if (nidp)
					*nidp = nid;
				return &hstates[i];
			}
	}

	BUG();
	return NULL;
}

/*
 * Unregister hstate attributes from a single node device.
 * No-op if no hstate attributes attached.
 */
static void hugetlb_unregister_node(struct node *node)
{
	struct hstate *h;
	struct node_hstate *nhs = &node_hstates[node->dev.id];

	if (!nhs->hugepages_kobj)
		return;		/* no hstate attributes */

	for_each_hstate(h) {
		int idx = hstate_index(h);
		if (nhs->hstate_kobjs[idx]) {
			kobject_put(nhs->hstate_kobjs[idx]);
			nhs->hstate_kobjs[idx] = NULL;
		}
	}

	kobject_put(nhs->hugepages_kobj);
	nhs->hugepages_kobj = NULL;
}

/*
 * hugetlb module exit:  unregister hstate attributes from node devices
 * that have them.
 */
static void hugetlb_unregister_all_nodes(void)
{
	int nid;

	/*
	 * disable node device registrations.
	 */
	register_hugetlbfs_with_node(NULL, NULL);

	/*
	 * remove hstate attributes from any nodes that have them.
	 */
	for (nid = 0; nid < nr_node_ids; nid++)
		hugetlb_unregister_node(node_devices[nid]);
}

/*
 * Register hstate attributes for a single node device.
 * No-op if attributes already registered.
 */
static void hugetlb_register_node(struct node *node)
{
	struct hstate *h;
	struct node_hstate *nhs = &node_hstates[node->dev.id];
	int err;

	if (nhs->hugepages_kobj)
		return;		/* already allocated */

	nhs->hugepages_kobj = kobject_create_and_add("hugepages",
							&node->dev.kobj);
	if (!nhs->hugepages_kobj)
		return;

	for_each_hstate(h) {
		err = hugetlb_sysfs_add_hstate(h, nhs->hugepages_kobj,
						nhs->hstate_kobjs,
						&per_node_hstate_attr_group);
		if (err) {
			pr_err("Hugetlb: Unable to add hstate %s for node %d\n",
				h->name, node->dev.id);
			hugetlb_unregister_node(node);
			break;
		}
	}
}

/*
 * hugetlb init time:  register hstate attributes for all registered node
 * devices of nodes that have memory.  All on-line nodes should have
 * registered their associated device by this time.
 */
static void hugetlb_register_all_nodes(void)
{
	int nid;

	for_each_node_state(nid, N_MEMORY) {
		struct node *node = node_devices[nid];
		if (node->dev.id == nid)
			hugetlb_register_node(node);
	}

	/*
	 * Let the node device driver know we're here so it can
	 * [un]register hstate attributes on node hotplug.
	 */
	register_hugetlbfs_with_node(hugetlb_register_node,
				     hugetlb_unregister_node);
}
#else	/* !CONFIG_NUMA */

static struct hstate *kobj_to_node_hstate(struct kobject *kobj, int *nidp)
{
	BUG();
	if (nidp)
		*nidp = -1;
	return NULL;
}

static void hugetlb_unregister_all_nodes(void) { }

static void hugetlb_register_all_nodes(void) { }

#endif

static void __exit hugetlb_exit(void)
{
	struct hstate *h;

	hugetlb_unregister_all_nodes();

	for_each_hstate(h) {
		kobject_put(hstate_kobjs[hstate_index(h)]);
	}

	kobject_put(hugepages_kobj);
	kfree(htlb_fault_mutex_table);
}
module_exit(hugetlb_exit);

static int __init hugetlb_init(void)
{
	int i;

	if (!hugepages_supported())
		return 0;

	if (!size_to_hstate(default_hstate_size)) {
		default_hstate_size = HPAGE_SIZE;
		if (!size_to_hstate(default_hstate_size))
			hugetlb_add_hstate(HUGETLB_PAGE_ORDER);
	}
	default_hstate_idx = hstate_index(size_to_hstate(default_hstate_size));
	if (default_hstate_max_huge_pages)
		default_hstate.max_huge_pages = default_hstate_max_huge_pages;

	hugetlb_init_hstates();
	gather_bootmem_prealloc();
	report_hugepages();

	hugetlb_sysfs_init();
	hugetlb_register_all_nodes();
	hugetlb_cgroup_file_init();

#ifdef CONFIG_SMP
	num_fault_mutexes = roundup_pow_of_two(8 * num_possible_cpus());
#else
	num_fault_mutexes = 1;
#endif
	htlb_fault_mutex_table =
		kmalloc(sizeof(struct mutex) * num_fault_mutexes, GFP_KERNEL);
	BUG_ON(!htlb_fault_mutex_table);

	for (i = 0; i < num_fault_mutexes; i++)
		mutex_init(&htlb_fault_mutex_table[i]);
	return 0;
}
module_init(hugetlb_init);

/* Should be called on processing a hugepagesz=... option */
void __init hugetlb_add_hstate(unsigned order)
{
	struct hstate *h;
	unsigned long i;

	if (size_to_hstate(PAGE_SIZE << order)) {
		pr_warning("hugepagesz= specified twice, ignoring\n");
		return;
	}
	BUG_ON(hugetlb_max_hstate >= HUGE_MAX_HSTATE);
	BUG_ON(order == 0);
	h = &hstates[hugetlb_max_hstate++];
	h->order = order;
	h->mask = ~((1ULL << (order + PAGE_SHIFT)) - 1);
	h->nr_huge_pages = 0;
	h->free_huge_pages = 0;
	for (i = 0; i < MAX_NUMNODES; ++i)
		INIT_LIST_HEAD(&h->hugepage_freelists[i]);
	INIT_LIST_HEAD(&h->hugepage_activelist);
	h->next_nid_to_alloc = first_node(node_states[N_MEMORY]);
	h->next_nid_to_free = first_node(node_states[N_MEMORY]);
	snprintf(h->name, HSTATE_NAME_LEN, "hugepages-%lukB",
					huge_page_size(h)/1024);

	parsed_hstate = h;
}

static int __init hugetlb_nrpages_setup(char *s)
{
	unsigned long *mhp;
	static unsigned long *last_mhp;

	/*
	 * !hugetlb_max_hstate means we haven't parsed a hugepagesz= parameter yet,
	 * so this hugepages= parameter goes to the "default hstate".
	 */
	if (!hugetlb_max_hstate)
		mhp = &default_hstate_max_huge_pages;
	else
		mhp = &parsed_hstate->max_huge_pages;

	if (mhp == last_mhp) {
		pr_warning("hugepages= specified twice without "
			   "interleaving hugepagesz=, ignoring\n");
		return 1;
	}

	if (sscanf(s, "%lu", mhp) <= 0)
		*mhp = 0;

	/*
	 * Global state is always initialized later in hugetlb_init.
	 * But we need to allocate >= MAX_ORDER hstates here early to still
	 * use the bootmem allocator.
	 */
	if (hugetlb_max_hstate && parsed_hstate->order >= MAX_ORDER)
		hugetlb_hstate_alloc_pages(parsed_hstate);

	last_mhp = mhp;

	return 1;
}
__setup("hugepages=", hugetlb_nrpages_setup);

static int __init hugetlb_default_setup(char *s)
{
	default_hstate_size = memparse(s, &s);
	return 1;
}
__setup("default_hugepagesz=", hugetlb_default_setup);

static unsigned int cpuset_mems_nr(unsigned int *array)
{
	int node;
	unsigned int nr = 0;

	for_each_node_mask(node, cpuset_current_mems_allowed)
		nr += array[node];

	return nr;
}

#ifdef CONFIG_SYSCTL
static int hugetlb_sysctl_handler_common(bool obey_mempolicy,
			 struct ctl_table *table, int write,
			 void __user *buffer, size_t *length, loff_t *ppos)
{
	struct hstate *h = &default_hstate;
	unsigned long tmp = h->max_huge_pages;
	int ret;

	if (!hugepages_supported())
		return -ENOTSUPP;

	table->data = &tmp;
	table->maxlen = sizeof(unsigned long);
	ret = proc_doulongvec_minmax(table, write, buffer, length, ppos);
	if (ret)
		goto out;

	if (write)
		ret = __nr_hugepages_store_common(obey_mempolicy, h,
						  NUMA_NO_NODE, tmp, *length);
out:
	return ret;
}

int hugetlb_sysctl_handler(struct ctl_table *table, int write,
			  void __user *buffer, size_t *length, loff_t *ppos)
{

	return hugetlb_sysctl_handler_common(false, table, write,
							buffer, length, ppos);
}

#ifdef CONFIG_NUMA
int hugetlb_mempolicy_sysctl_handler(struct ctl_table *table, int write,
			  void __user *buffer, size_t *length, loff_t *ppos)
{
	return hugetlb_sysctl_handler_common(true, table, write,
							buffer, length, ppos);
}
#endif /* CONFIG_NUMA */

int hugetlb_overcommit_handler(struct ctl_table *table, int write,
			void __user *buffer,
			size_t *length, loff_t *ppos)
{
	struct hstate *h = &default_hstate;
	unsigned long tmp;
	int ret;

	if (!hugepages_supported())
		return -ENOTSUPP;

	tmp = h->nr_overcommit_huge_pages;

	if (write && hstate_is_gigantic(h))
		return -EINVAL;

	table->data = &tmp;
	table->maxlen = sizeof(unsigned long);
	ret = proc_doulongvec_minmax(table, write, buffer, length, ppos);
	if (ret)
		goto out;

	if (write) {
		spin_lock(&hugetlb_lock);
		h->nr_overcommit_huge_pages = tmp;
		spin_unlock(&hugetlb_lock);
	}
out:
	return ret;
}

#endif /* CONFIG_SYSCTL */

void hugetlb_report_meminfo(struct seq_file *m)
{
	struct hstate *h = &default_hstate;
	if (!hugepages_supported())
		return;
	seq_printf(m,
			"HugePages_Total:   %5lu\n"
			"HugePages_Free:    %5lu\n"
			"HugePages_Rsvd:    %5lu\n"
			"HugePages_Surp:    %5lu\n"
			"Hugepagesize:   %8lu kB\n",
			h->nr_huge_pages,
			h->free_huge_pages,
			h->resv_huge_pages,
			h->surplus_huge_pages,
			1UL << (huge_page_order(h) + PAGE_SHIFT - 10));
}

int hugetlb_report_node_meminfo(int nid, char *buf)
{
	struct hstate *h = &default_hstate;
	if (!hugepages_supported())
		return 0;
	return sprintf(buf,
		"Node %d HugePages_Total: %5u\n"
		"Node %d HugePages_Free:  %5u\n"
		"Node %d HugePages_Surp:  %5u\n",
		nid, h->nr_huge_pages_node[nid],
		nid, h->free_huge_pages_node[nid],
		nid, h->surplus_huge_pages_node[nid]);
}

void hugetlb_show_meminfo(void)
{
	struct hstate *h;
	int nid;

	if (!hugepages_supported())
		return;

	for_each_node_state(nid, N_MEMORY)
		for_each_hstate(h)
			pr_info("Node %d hugepages_total=%u hugepages_free=%u hugepages_surp=%u hugepages_size=%lukB\n",
				nid,
				h->nr_huge_pages_node[nid],
				h->free_huge_pages_node[nid],
				h->surplus_huge_pages_node[nid],
				1UL << (huge_page_order(h) + PAGE_SHIFT - 10));
}

/* Return the number pages of memory we physically have, in PAGE_SIZE units. */
unsigned long hugetlb_total_pages(void)
{
	struct hstate *h;
	unsigned long nr_total_pages = 0;

	for_each_hstate(h)
		nr_total_pages += h->nr_huge_pages * pages_per_huge_page(h);
	return nr_total_pages;
}

static int hugetlb_acct_memory(struct hstate *h, long delta)
{
	int ret = -ENOMEM;

	spin_lock(&hugetlb_lock);
	/*
	 * When cpuset is configured, it breaks the strict hugetlb page
	 * reservation as the accounting is done on a global variable. Such
	 * reservation is completely rubbish in the presence of cpuset because
	 * the reservation is not checked against page availability for the
	 * current cpuset. Application can still potentially OOM'ed by kernel
	 * with lack of free htlb page in cpuset that the task is in.
	 * Attempt to enforce strict accounting with cpuset is almost
	 * impossible (or too ugly) because cpuset is too fluid that
	 * task or memory node can be dynamically moved between cpusets.
	 *
	 * The change of semantics for shared hugetlb mapping with cpuset is
	 * undesirable. However, in order to preserve some of the semantics,
	 * we fall back to check against current free page availability as
	 * a best attempt and hopefully to minimize the impact of changing
	 * semantics that cpuset has.
	 */
	if (delta > 0) {
		if (gather_surplus_pages(h, delta) < 0)
			goto out;

		if (delta > cpuset_mems_nr(h->free_huge_pages_node)) {
			return_unused_surplus_pages(h, delta);
			goto out;
		}
	}

	ret = 0;
	if (delta < 0)
		return_unused_surplus_pages(h, (unsigned long) -delta);

out:
	spin_unlock(&hugetlb_lock);
	return ret;
}

static void hugetlb_vm_op_open(struct vm_area_struct *vma)
{
	struct resv_map *resv = vma_resv_map(vma);

	/*
	 * This new VMA should share its siblings reservation map if present.
	 * The VMA will only ever have a valid reservation map pointer where
	 * it is being copied for another still existing VMA.  As that VMA
	 * has a reference to the reservation map it cannot disappear until
	 * after this open call completes.  It is therefore safe to take a
	 * new reference here without additional locking.
	 */
	if (resv && is_vma_resv_set(vma, HPAGE_RESV_OWNER))
		kref_get(&resv->refs);
}

static void hugetlb_vm_op_close(struct vm_area_struct *vma)
{
	struct hstate *h = hstate_vma(vma);
	struct resv_map *resv = vma_resv_map(vma);
	struct hugepage_subpool *spool = subpool_vma(vma);
	unsigned long reserve, start, end;

	if (!resv || !is_vma_resv_set(vma, HPAGE_RESV_OWNER))
		return;

	start = vma_hugecache_offset(h, vma, vma->vm_start);
	end = vma_hugecache_offset(h, vma, vma->vm_end);

	reserve = (end - start) - region_count(resv, start, end);

	kref_put(&resv->refs, resv_map_release);

	if (reserve) {
		hugetlb_acct_memory(h, -reserve);
		hugepage_subpool_put_pages(spool, reserve);
	}
}

/*
 * We cannot handle pagefaults against hugetlb pages at all.  They cause
 * handle_mm_fault() to try to instantiate regular-sized pages in the
 * hugegpage VMA.  do_page_fault() is supposed to trap this, so BUG is we get
 * this far.
 */
static int hugetlb_vm_op_fault(struct vm_area_struct *vma, struct vm_fault *vmf)
{
	BUG();
	return 0;
}

const struct vm_operations_struct hugetlb_vm_ops = {
	.fault = hugetlb_vm_op_fault,
	.open = hugetlb_vm_op_open,
	.close = hugetlb_vm_op_close,
};

static pte_t make_huge_pte(struct vm_area_struct *vma, struct page *page,
				int writable)
{
	pte_t entry;

	if (writable) {
		entry = huge_pte_mkwrite(huge_pte_mkdirty(mk_huge_pte(page,
					 vma->vm_page_prot)));
	} else {
		entry = huge_pte_wrprotect(mk_huge_pte(page,
					   vma->vm_page_prot));
	}
	entry = pte_mkyoung(entry);
	entry = pte_mkhuge(entry);
	entry = arch_make_huge_pte(entry, vma, page, writable);

	return entry;
}

static void set_huge_ptep_writable(struct vm_area_struct *vma,
				   unsigned long address, pte_t *ptep)
{
	pte_t entry;

	entry = huge_pte_mkwrite(huge_pte_mkdirty(huge_ptep_get(ptep)));
	if (huge_ptep_set_access_flags(vma, address, ptep, entry, 1))
		update_mmu_cache(vma, address, ptep);
}

static int is_hugetlb_entry_migration(pte_t pte)
{
	swp_entry_t swp;

	if (huge_pte_none(pte) || pte_present(pte))
		return 0;
	swp = pte_to_swp_entry(pte);
	if (non_swap_entry(swp) && is_migration_entry(swp))
		return 1;
	else
		return 0;
}

static int is_hugetlb_entry_hwpoisoned(pte_t pte)
{
	swp_entry_t swp;

	if (huge_pte_none(pte) || pte_present(pte))
		return 0;
	swp = pte_to_swp_entry(pte);
	if (non_swap_entry(swp) && is_hwpoison_entry(swp))
		return 1;
	else
		return 0;
}

int copy_hugetlb_page_range(struct mm_struct *dst, struct mm_struct *src,
			    struct vm_area_struct *vma)
{
	pte_t *src_pte, *dst_pte, entry;
	struct page *ptepage;
	unsigned long addr;
	int cow;
	struct hstate *h = hstate_vma(vma);
	unsigned long sz = huge_page_size(h);
	unsigned long mmun_start;	/* For mmu_notifiers */
	unsigned long mmun_end;		/* For mmu_notifiers */
	int ret = 0;

	cow = (vma->vm_flags & (VM_SHARED | VM_MAYWRITE)) == VM_MAYWRITE;

	mmun_start = vma->vm_start;
	mmun_end = vma->vm_end;
	if (cow)
		mmu_notifier_invalidate_range_start(src, mmun_start, mmun_end);

	for (addr = vma->vm_start; addr < vma->vm_end; addr += sz) {
		spinlock_t *src_ptl, *dst_ptl;
		src_pte = huge_pte_offset(src, addr);
		if (!src_pte)
			continue;
		dst_pte = huge_pte_alloc(dst, addr, sz);
		if (!dst_pte) {
			ret = -ENOMEM;
			break;
		}

		/* If the pagetables are shared don't copy or take references */
		if (dst_pte == src_pte)
			continue;

<<<<<<< HEAD
		spin_lock(&dst->page_table_lock);
		spin_lock_nested(&src->page_table_lock, SINGLE_DEPTH_NESTING);
=======
		dst_ptl = huge_pte_lock(h, dst, dst_pte);
		src_ptl = huge_pte_lockptr(h, src, src_pte);
		spin_lock_nested(src_ptl, SINGLE_DEPTH_NESTING);
>>>>>>> fc14f9c1
		entry = huge_ptep_get(src_pte);
		if (huge_pte_none(entry)) { /* skip none entry */
			;
		} else if (unlikely(is_hugetlb_entry_migration(entry) ||
				    is_hugetlb_entry_hwpoisoned(entry))) {
			swp_entry_t swp_entry = pte_to_swp_entry(entry);

			if (is_write_migration_entry(swp_entry) && cow) {
				/*
				 * COW mappings require pages in both
				 * parent and child to be set to read.
				 */
				make_migration_entry_read(&swp_entry);
				entry = swp_entry_to_pte(swp_entry);
				set_huge_pte_at(src, addr, src_pte, entry);
			}
			set_huge_pte_at(dst, addr, dst_pte, entry);
		} else {
			if (cow)
				huge_ptep_set_wrprotect(src, addr, src_pte);
			entry = huge_ptep_get(src_pte);
			ptepage = pte_page(entry);
			get_page(ptepage);
			page_dup_rmap(ptepage);
			set_huge_pte_at(dst, addr, dst_pte, entry);
		}
		spin_unlock(src_ptl);
		spin_unlock(dst_ptl);
	}
<<<<<<< HEAD
	return 0;

nomem:
	return -ENOMEM;
=======

	if (cow)
		mmu_notifier_invalidate_range_end(src, mmun_start, mmun_end);

	return ret;
>>>>>>> fc14f9c1
}

void __unmap_hugepage_range(struct mmu_gather *tlb, struct vm_area_struct *vma,
			    unsigned long start, unsigned long end,
			    struct page *ref_page)
{
	int force_flush = 0;
	struct mm_struct *mm = vma->vm_mm;
	unsigned long address;
	pte_t *ptep;
	pte_t pte;
	spinlock_t *ptl;
	struct page *page;
	struct hstate *h = hstate_vma(vma);
	unsigned long sz = huge_page_size(h);
	const unsigned long mmun_start = start;	/* For mmu_notifiers */
	const unsigned long mmun_end   = end;	/* For mmu_notifiers */

	WARN_ON(!is_vm_hugetlb_page(vma));
	BUG_ON(start & ~huge_page_mask(h));
	BUG_ON(end & ~huge_page_mask(h));

	tlb_start_vma(tlb, vma);
	mmu_notifier_invalidate_range_start(mm, mmun_start, mmun_end);
again:
	for (address = start; address < end; address += sz) {
		ptep = huge_pte_offset(mm, address);
		if (!ptep)
			continue;

		ptl = huge_pte_lock(h, mm, ptep);
		if (huge_pmd_unshare(mm, &address, ptep))
			goto unlock;

		pte = huge_ptep_get(ptep);
		if (huge_pte_none(pte))
			goto unlock;

		/*
		 * HWPoisoned hugepage is already unmapped and dropped reference
		 */
		if (unlikely(is_hugetlb_entry_hwpoisoned(pte))) {
			huge_pte_clear(mm, address, ptep);
			goto unlock;
		}

		page = pte_page(pte);
		/*
		 * If a reference page is supplied, it is because a specific
		 * page is being unmapped, not a range. Ensure the page we
		 * are about to unmap is the actual page of interest.
		 */
		if (ref_page) {
			if (page != ref_page)
				goto unlock;

			/*
			 * Mark the VMA as having unmapped its page so that
			 * future faults in this VMA will fail rather than
			 * looking like data was lost
			 */
			set_vma_resv_flags(vma, HPAGE_RESV_UNMAPPED);
		}

		pte = huge_ptep_get_and_clear(mm, address, ptep);
		tlb_remove_tlb_entry(tlb, ptep, address);
		if (huge_pte_dirty(pte))
			set_page_dirty(page);

		page_remove_rmap(page);
		force_flush = !__tlb_remove_page(tlb, page);
		if (force_flush) {
			spin_unlock(ptl);
			break;
		}
		/* Bail out after unmapping reference page if supplied */
		if (ref_page) {
			spin_unlock(ptl);
			break;
		}
unlock:
		spin_unlock(ptl);
	}
	/*
	 * mmu_gather ran out of room to batch pages, we break out of
	 * the PTE lock to avoid doing the potential expensive TLB invalidate
	 * and page-free while holding it.
	 */
	if (force_flush) {
		force_flush = 0;
		tlb_flush_mmu(tlb);
		if (address < end && !ref_page)
			goto again;
	}
	mmu_notifier_invalidate_range_end(mm, mmun_start, mmun_end);
	tlb_end_vma(tlb, vma);
}

void __unmap_hugepage_range_final(struct mmu_gather *tlb,
			  struct vm_area_struct *vma, unsigned long start,
			  unsigned long end, struct page *ref_page)
{
	__unmap_hugepage_range(tlb, vma, start, end, ref_page);

	/*
	 * Clear this flag so that x86's huge_pmd_share page_table_shareable
	 * test will fail on a vma being torn down, and not grab a page table
	 * on its way out.  We're lucky that the flag has such an appropriate
	 * name, and can in fact be safely cleared here. We could clear it
	 * before the __unmap_hugepage_range above, but all that's necessary
	 * is to clear it before releasing the i_mmap_mutex. This works
	 * because in the context this is called, the VMA is about to be
	 * destroyed and the i_mmap_mutex is held.
	 */
	vma->vm_flags &= ~VM_MAYSHARE;
}

void unmap_hugepage_range(struct vm_area_struct *vma, unsigned long start,
			  unsigned long end, struct page *ref_page)
{
	struct mm_struct *mm;
	struct mmu_gather tlb;

	mm = vma->vm_mm;

	tlb_gather_mmu(&tlb, mm, start, end);
	__unmap_hugepage_range(&tlb, vma, start, end, ref_page);
	tlb_finish_mmu(&tlb, start, end);
}

/*
 * This is called when the original mapper is failing to COW a MAP_PRIVATE
 * mappping it owns the reserve page for. The intention is to unmap the page
 * from other VMAs and let the children be SIGKILLed if they are faulting the
 * same region.
 */
static void unmap_ref_private(struct mm_struct *mm, struct vm_area_struct *vma,
			      struct page *page, unsigned long address)
{
	struct hstate *h = hstate_vma(vma);
	struct vm_area_struct *iter_vma;
	struct address_space *mapping;
	pgoff_t pgoff;

	/*
	 * vm_pgoff is in PAGE_SIZE units, hence the different calculation
	 * from page cache lookup which is in HPAGE_SIZE units.
	 */
	address = address & huge_page_mask(h);
	pgoff = ((address - vma->vm_start) >> PAGE_SHIFT) +
			vma->vm_pgoff;
	mapping = file_inode(vma->vm_file)->i_mapping;

	/*
	 * Take the mapping lock for the duration of the table walk. As
	 * this mapping should be shared between all the VMAs,
	 * __unmap_hugepage_range() is called as the lock is already held
	 */
	mutex_lock(&mapping->i_mmap_mutex);
	vma_interval_tree_foreach(iter_vma, &mapping->i_mmap, pgoff, pgoff) {
		/* Do not unmap the current VMA */
		if (iter_vma == vma)
			continue;

		/*
		 * Unmap the page from other VMAs without their own reserves.
		 * They get marked to be SIGKILLed if they fault in these
		 * areas. This is because a future no-page fault on this VMA
		 * could insert a zeroed page instead of the data existing
		 * from the time of fork. This would look like data corruption
		 */
		if (!is_vma_resv_set(iter_vma, HPAGE_RESV_OWNER))
			unmap_hugepage_range(iter_vma, address,
					     address + huge_page_size(h), page);
	}
	mutex_unlock(&mapping->i_mmap_mutex);
}

/*
 * Hugetlb_cow() should be called with page lock of the original hugepage held.
 * Called with hugetlb_instantiation_mutex held and pte_page locked so we
 * cannot race with other handlers or page migration.
 * Keep the pte_same checks anyway to make transition from the mutex easier.
 */
static int hugetlb_cow(struct mm_struct *mm, struct vm_area_struct *vma,
			unsigned long address, pte_t *ptep, pte_t pte,
			struct page *pagecache_page, spinlock_t *ptl)
{
	struct hstate *h = hstate_vma(vma);
	struct page *old_page, *new_page;
	int ret = 0, outside_reserve = 0;
	unsigned long mmun_start;	/* For mmu_notifiers */
	unsigned long mmun_end;		/* For mmu_notifiers */

	old_page = pte_page(pte);

retry_avoidcopy:
	/* If no-one else is actually using this page, avoid the copy
	 * and just make the page writable */
	if (page_mapcount(old_page) == 1 && PageAnon(old_page)) {
		page_move_anon_rmap(old_page, vma, address);
		set_huge_ptep_writable(vma, address, ptep);
		return 0;
	}

	/*
	 * If the process that created a MAP_PRIVATE mapping is about to
	 * perform a COW due to a shared page count, attempt to satisfy
	 * the allocation without using the existing reserves. The pagecache
	 * page is used to determine if the reserve at this address was
	 * consumed or not. If reserves were used, a partial faulted mapping
	 * at the time of fork() could consume its reserves on COW instead
	 * of the full address range.
	 */
	if (is_vma_resv_set(vma, HPAGE_RESV_OWNER) &&
			old_page != pagecache_page)
		outside_reserve = 1;

	page_cache_get(old_page);

	/*
	 * Drop page table lock as buddy allocator may be called. It will
	 * be acquired again before returning to the caller, as expected.
	 */
	spin_unlock(ptl);
	new_page = alloc_huge_page(vma, address, outside_reserve);

	if (IS_ERR(new_page)) {
		/*
		 * If a process owning a MAP_PRIVATE mapping fails to COW,
		 * it is due to references held by a child and an insufficient
		 * huge page pool. To guarantee the original mappers
		 * reliability, unmap the page from child processes. The child
		 * may get SIGKILLed if it later faults.
		 */
		if (outside_reserve) {
			page_cache_release(old_page);
			BUG_ON(huge_pte_none(pte));
			unmap_ref_private(mm, vma, old_page, address);
			BUG_ON(huge_pte_none(pte));
			spin_lock(ptl);
			ptep = huge_pte_offset(mm, address & huge_page_mask(h));
			if (likely(ptep &&
				   pte_same(huge_ptep_get(ptep), pte)))
				goto retry_avoidcopy;
			/*
			 * race occurs while re-acquiring page table
			 * lock, and our job is done.
			 */
			return 0;
		}

		ret = (PTR_ERR(new_page) == -ENOMEM) ?
			VM_FAULT_OOM : VM_FAULT_SIGBUS;
		goto out_release_old;
	}

	/*
	 * When the original hugepage is shared one, it does not have
	 * anon_vma prepared.
	 */
	if (unlikely(anon_vma_prepare(vma))) {
		ret = VM_FAULT_OOM;
		goto out_release_all;
	}

	copy_user_huge_page(new_page, old_page, address, vma,
			    pages_per_huge_page(h));
	__SetPageUptodate(new_page);

	mmun_start = address & huge_page_mask(h);
	mmun_end = mmun_start + huge_page_size(h);
	mmu_notifier_invalidate_range_start(mm, mmun_start, mmun_end);

	/*
	 * Retake the page table lock to check for racing updates
	 * before the page tables are altered
	 */
	spin_lock(ptl);
	ptep = huge_pte_offset(mm, address & huge_page_mask(h));
	if (likely(ptep && pte_same(huge_ptep_get(ptep), pte))) {
		ClearPagePrivate(new_page);

		/* Break COW */
		huge_ptep_clear_flush(vma, address, ptep);
		set_huge_pte_at(mm, address, ptep,
				make_huge_pte(vma, new_page, 1));
		page_remove_rmap(old_page);
		hugepage_add_new_anon_rmap(new_page, vma, address);
		/* Make the old page be freed below */
		new_page = old_page;
	}
	spin_unlock(ptl);
	mmu_notifier_invalidate_range_end(mm, mmun_start, mmun_end);
out_release_all:
	page_cache_release(new_page);
out_release_old:
	page_cache_release(old_page);

	spin_lock(ptl); /* Caller expects lock to be held */
	return ret;
}

/* Return the pagecache page at a given address within a VMA */
static struct page *hugetlbfs_pagecache_page(struct hstate *h,
			struct vm_area_struct *vma, unsigned long address)
{
	struct address_space *mapping;
	pgoff_t idx;

	mapping = vma->vm_file->f_mapping;
	idx = vma_hugecache_offset(h, vma, address);

	return find_lock_page(mapping, idx);
}

/*
 * Return whether there is a pagecache page to back given address within VMA.
 * Caller follow_hugetlb_page() holds page_table_lock so we cannot lock_page.
 */
static bool hugetlbfs_pagecache_present(struct hstate *h,
			struct vm_area_struct *vma, unsigned long address)
{
	struct address_space *mapping;
	pgoff_t idx;
	struct page *page;

	mapping = vma->vm_file->f_mapping;
	idx = vma_hugecache_offset(h, vma, address);

	page = find_get_page(mapping, idx);
	if (page)
		put_page(page);
	return page != NULL;
}

static int hugetlb_no_page(struct mm_struct *mm, struct vm_area_struct *vma,
			   struct address_space *mapping, pgoff_t idx,
			   unsigned long address, pte_t *ptep, unsigned int flags)
{
	struct hstate *h = hstate_vma(vma);
	int ret = VM_FAULT_SIGBUS;
	int anon_rmap = 0;
	unsigned long size;
	struct page *page;
	pte_t new_pte;
	spinlock_t *ptl;

	/*
	 * Currently, we are forced to kill the process in the event the
	 * original mapper has unmapped pages from the child due to a failed
	 * COW. Warn that such a situation has occurred as it may not be obvious
	 */
	if (is_vma_resv_set(vma, HPAGE_RESV_UNMAPPED)) {
		pr_warning("PID %d killed due to inadequate hugepage pool\n",
			   current->pid);
		return ret;
	}

	/*
	 * Use page lock to guard against racing truncation
	 * before we get page_table_lock.
	 */
retry:
	page = find_lock_page(mapping, idx);
	if (!page) {
		size = i_size_read(mapping->host) >> huge_page_shift(h);
		if (idx >= size)
			goto out;
		page = alloc_huge_page(vma, address, 0);
		if (IS_ERR(page)) {
			ret = PTR_ERR(page);
			if (ret == -ENOMEM)
				ret = VM_FAULT_OOM;
			else
				ret = VM_FAULT_SIGBUS;
			goto out;
		}
		clear_huge_page(page, address, pages_per_huge_page(h));
		__SetPageUptodate(page);

		if (vma->vm_flags & VM_MAYSHARE) {
			int err;
			struct inode *inode = mapping->host;

			err = add_to_page_cache(page, mapping, idx, GFP_KERNEL);
			if (err) {
				put_page(page);
				if (err == -EEXIST)
					goto retry;
				goto out;
			}
			ClearPagePrivate(page);

			spin_lock(&inode->i_lock);
			inode->i_blocks += blocks_per_huge_page(h);
			spin_unlock(&inode->i_lock);
		} else {
			lock_page(page);
			if (unlikely(anon_vma_prepare(vma))) {
				ret = VM_FAULT_OOM;
				goto backout_unlocked;
			}
			anon_rmap = 1;
		}
	} else {
		/*
		 * If memory error occurs between mmap() and fault, some process
		 * don't have hwpoisoned swap entry for errored virtual address.
		 * So we need to block hugepage fault by PG_hwpoison bit check.
		 */
		if (unlikely(PageHWPoison(page))) {
			ret = VM_FAULT_HWPOISON |
				VM_FAULT_SET_HINDEX(hstate_index(h));
			goto backout_unlocked;
		}
	}

	/*
	 * If we are going to COW a private mapping later, we examine the
	 * pending reservations for this page now. This will ensure that
	 * any allocations necessary to record that reservation occur outside
	 * the spinlock.
	 */
	if ((flags & FAULT_FLAG_WRITE) && !(vma->vm_flags & VM_SHARED))
		if (vma_needs_reservation(h, vma, address) < 0) {
			ret = VM_FAULT_OOM;
			goto backout_unlocked;
		}

	ptl = huge_pte_lockptr(h, mm, ptep);
	spin_lock(ptl);
	size = i_size_read(mapping->host) >> huge_page_shift(h);
	if (idx >= size)
		goto backout;

	ret = 0;
	if (!huge_pte_none(huge_ptep_get(ptep)))
		goto backout;

	if (anon_rmap) {
		ClearPagePrivate(page);
		hugepage_add_new_anon_rmap(page, vma, address);
	} else
		page_dup_rmap(page);
	new_pte = make_huge_pte(vma, page, ((vma->vm_flags & VM_WRITE)
				&& (vma->vm_flags & VM_SHARED)));
	set_huge_pte_at(mm, address, ptep, new_pte);

	if ((flags & FAULT_FLAG_WRITE) && !(vma->vm_flags & VM_SHARED)) {
		/* Optimization, do the COW without a second fault */
		ret = hugetlb_cow(mm, vma, address, ptep, new_pte, page, ptl);
	}

	spin_unlock(ptl);
	unlock_page(page);
out:
	return ret;

backout:
	spin_unlock(ptl);
backout_unlocked:
	unlock_page(page);
	put_page(page);
	goto out;
}

#ifdef CONFIG_SMP
static u32 fault_mutex_hash(struct hstate *h, struct mm_struct *mm,
			    struct vm_area_struct *vma,
			    struct address_space *mapping,
			    pgoff_t idx, unsigned long address)
{
	unsigned long key[2];
	u32 hash;

	if (vma->vm_flags & VM_SHARED) {
		key[0] = (unsigned long) mapping;
		key[1] = idx;
	} else {
		key[0] = (unsigned long) mm;
		key[1] = address >> huge_page_shift(h);
	}

	hash = jhash2((u32 *)&key, sizeof(key)/sizeof(u32), 0);

	return hash & (num_fault_mutexes - 1);
}
#else
/*
 * For uniprocesor systems we always use a single mutex, so just
 * return 0 and avoid the hashing overhead.
 */
static u32 fault_mutex_hash(struct hstate *h, struct mm_struct *mm,
			    struct vm_area_struct *vma,
			    struct address_space *mapping,
			    pgoff_t idx, unsigned long address)
{
	return 0;
}
#endif

int hugetlb_fault(struct mm_struct *mm, struct vm_area_struct *vma,
			unsigned long address, unsigned int flags)
{
	pte_t *ptep, entry;
	spinlock_t *ptl;
	int ret;
	u32 hash;
	pgoff_t idx;
	struct page *page = NULL;
	struct page *pagecache_page = NULL;
	struct hstate *h = hstate_vma(vma);
	struct address_space *mapping;

	address &= huge_page_mask(h);

	ptep = huge_pte_offset(mm, address);
	if (ptep) {
		entry = huge_ptep_get(ptep);
		if (unlikely(is_hugetlb_entry_migration(entry))) {
			migration_entry_wait_huge(vma, mm, ptep);
			return 0;
		} else if (unlikely(is_hugetlb_entry_hwpoisoned(entry)))
			return VM_FAULT_HWPOISON_LARGE |
				VM_FAULT_SET_HINDEX(hstate_index(h));
	}

	ptep = huge_pte_alloc(mm, address, huge_page_size(h));
	if (!ptep)
		return VM_FAULT_OOM;

	mapping = vma->vm_file->f_mapping;
	idx = vma_hugecache_offset(h, vma, address);

	/*
	 * Serialize hugepage allocation and instantiation, so that we don't
	 * get spurious allocation failures if two CPUs race to instantiate
	 * the same page in the page cache.
	 */
	hash = fault_mutex_hash(h, mm, vma, mapping, idx, address);
	mutex_lock(&htlb_fault_mutex_table[hash]);

	entry = huge_ptep_get(ptep);
	if (huge_pte_none(entry)) {
		ret = hugetlb_no_page(mm, vma, mapping, idx, address, ptep, flags);
		goto out_mutex;
	}

	ret = 0;

	/*
	 * If we are going to COW the mapping later, we examine the pending
	 * reservations for this page now. This will ensure that any
	 * allocations necessary to record that reservation occur outside the
	 * spinlock. For private mappings, we also lookup the pagecache
	 * page now as it is used to determine if a reservation has been
	 * consumed.
	 */
	if ((flags & FAULT_FLAG_WRITE) && !huge_pte_write(entry)) {
		if (vma_needs_reservation(h, vma, address) < 0) {
			ret = VM_FAULT_OOM;
			goto out_mutex;
		}

		if (!(vma->vm_flags & VM_MAYSHARE))
			pagecache_page = hugetlbfs_pagecache_page(h,
								vma, address);
	}

	/*
	 * hugetlb_cow() requires page locks of pte_page(entry) and
	 * pagecache_page, so here we need take the former one
	 * when page != pagecache_page or !pagecache_page.
	 * Note that locking order is always pagecache_page -> page,
	 * so no worry about deadlock.
	 */
	page = pte_page(entry);
	get_page(page);
	if (page != pagecache_page)
		lock_page(page);

	ptl = huge_pte_lockptr(h, mm, ptep);
	spin_lock(ptl);
	/* Check for a racing update before calling hugetlb_cow */
	if (unlikely(!pte_same(entry, huge_ptep_get(ptep))))
		goto out_ptl;


	if (flags & FAULT_FLAG_WRITE) {
		if (!huge_pte_write(entry)) {
			ret = hugetlb_cow(mm, vma, address, ptep, entry,
					pagecache_page, ptl);
			goto out_ptl;
		}
		entry = huge_pte_mkdirty(entry);
	}
	entry = pte_mkyoung(entry);
	if (huge_ptep_set_access_flags(vma, address, ptep, entry,
						flags & FAULT_FLAG_WRITE))
		update_mmu_cache(vma, address, ptep);

out_ptl:
	spin_unlock(ptl);

	if (pagecache_page) {
		unlock_page(pagecache_page);
		put_page(pagecache_page);
	}
	if (page != pagecache_page)
		unlock_page(page);
	put_page(page);

out_mutex:
	mutex_unlock(&htlb_fault_mutex_table[hash]);
	return ret;
}

long follow_hugetlb_page(struct mm_struct *mm, struct vm_area_struct *vma,
			 struct page **pages, struct vm_area_struct **vmas,
			 unsigned long *position, unsigned long *nr_pages,
			 long i, unsigned int flags)
{
	unsigned long pfn_offset;
	unsigned long vaddr = *position;
	unsigned long remainder = *nr_pages;
	struct hstate *h = hstate_vma(vma);

	while (vaddr < vma->vm_end && remainder) {
		pte_t *pte;
		spinlock_t *ptl = NULL;
		int absent;
		struct page *page;

		/*
		 * Some archs (sparc64, sh*) have multiple pte_ts to
		 * each hugepage.  We have to make sure we get the
		 * first, for the page indexing below to work.
		 *
		 * Note that page table lock is not held when pte is null.
		 */
		pte = huge_pte_offset(mm, vaddr & huge_page_mask(h));
		if (pte)
			ptl = huge_pte_lock(h, mm, pte);
		absent = !pte || huge_pte_none(huge_ptep_get(pte));

		/*
		 * When coredumping, it suits get_dump_page if we just return
		 * an error where there's an empty slot with no huge pagecache
		 * to back it.  This way, we avoid allocating a hugepage, and
		 * the sparse dumpfile avoids allocating disk blocks, but its
		 * huge holes still show up with zeroes where they need to be.
		 */
		if (absent && (flags & FOLL_DUMP) &&
		    !hugetlbfs_pagecache_present(h, vma, vaddr)) {
			if (pte)
				spin_unlock(ptl);
			remainder = 0;
			break;
		}

		/*
		 * We need call hugetlb_fault for both hugepages under migration
		 * (in which case hugetlb_fault waits for the migration,) and
		 * hwpoisoned hugepages (in which case we need to prevent the
		 * caller from accessing to them.) In order to do this, we use
		 * here is_swap_pte instead of is_hugetlb_entry_migration and
		 * is_hugetlb_entry_hwpoisoned. This is because it simply covers
		 * both cases, and because we can't follow correct pages
		 * directly from any kind of swap entries.
		 */
		if (absent || is_swap_pte(huge_ptep_get(pte)) ||
		    ((flags & FOLL_WRITE) &&
		      !huge_pte_write(huge_ptep_get(pte)))) {
			int ret;

			if (pte)
				spin_unlock(ptl);
			ret = hugetlb_fault(mm, vma, vaddr,
				(flags & FOLL_WRITE) ? FAULT_FLAG_WRITE : 0);
			if (!(ret & VM_FAULT_ERROR))
				continue;

			remainder = 0;
			break;
		}

		pfn_offset = (vaddr & ~huge_page_mask(h)) >> PAGE_SHIFT;
		page = pte_page(huge_ptep_get(pte));
same_page:
		if (pages) {
			pages[i] = mem_map_offset(page, pfn_offset);
			get_page_foll(pages[i]);
		}

		if (vmas)
			vmas[i] = vma;

		vaddr += PAGE_SIZE;
		++pfn_offset;
		--remainder;
		++i;
		if (vaddr < vma->vm_end && remainder &&
				pfn_offset < pages_per_huge_page(h)) {
			/*
			 * We use pfn_offset to avoid touching the pageframes
			 * of this compound page.
			 */
			goto same_page;
		}
		spin_unlock(ptl);
	}
	*nr_pages = remainder;
	*position = vaddr;

	return i ? i : -EFAULT;
}

unsigned long hugetlb_change_protection(struct vm_area_struct *vma,
		unsigned long address, unsigned long end, pgprot_t newprot)
{
	struct mm_struct *mm = vma->vm_mm;
	unsigned long start = address;
	pte_t *ptep;
	pte_t pte;
	struct hstate *h = hstate_vma(vma);
	unsigned long pages = 0;

	BUG_ON(address >= end);
	flush_cache_range(vma, address, end);

	mmu_notifier_invalidate_range_start(mm, start, end);
	mutex_lock(&vma->vm_file->f_mapping->i_mmap_mutex);
	for (; address < end; address += huge_page_size(h)) {
		spinlock_t *ptl;
		ptep = huge_pte_offset(mm, address);
		if (!ptep)
			continue;
		ptl = huge_pte_lock(h, mm, ptep);
		if (huge_pmd_unshare(mm, &address, ptep)) {
			pages++;
			spin_unlock(ptl);
			continue;
		}
		if (!huge_pte_none(huge_ptep_get(ptep))) {
			pte = huge_ptep_get_and_clear(mm, address, ptep);
			pte = pte_mkhuge(huge_pte_modify(pte, newprot));
			pte = arch_make_huge_pte(pte, vma, NULL, 0);
			set_huge_pte_at(mm, address, ptep, pte);
			pages++;
		}
		spin_unlock(ptl);
	}
	/*
	 * Must flush TLB before releasing i_mmap_mutex: x86's huge_pmd_unshare
	 * may have cleared our pud entry and done put_page on the page table:
	 * once we release i_mmap_mutex, another task can do the final put_page
	 * and that page table be reused and filled with junk.
	 */
	flush_tlb_range(vma, start, end);
	mutex_unlock(&vma->vm_file->f_mapping->i_mmap_mutex);
	mmu_notifier_invalidate_range_end(mm, start, end);

	return pages << h->order;
}

int hugetlb_reserve_pages(struct inode *inode,
					long from, long to,
					struct vm_area_struct *vma,
					vm_flags_t vm_flags)
{
	long ret, chg;
	struct hstate *h = hstate_inode(inode);
	struct hugepage_subpool *spool = subpool_inode(inode);
	struct resv_map *resv_map;

	/*
	 * Only apply hugepage reservation if asked. At fault time, an
	 * attempt will be made for VM_NORESERVE to allocate a page
	 * without using reserves
	 */
	if (vm_flags & VM_NORESERVE)
		return 0;

	/*
	 * Shared mappings base their reservation on the number of pages that
	 * are already allocated on behalf of the file. Private mappings need
	 * to reserve the full area even if read-only as mprotect() may be
	 * called to make the mapping read-write. Assume !vma is a shm mapping
	 */
	if (!vma || vma->vm_flags & VM_MAYSHARE) {
		resv_map = inode_resv_map(inode);

		chg = region_chg(resv_map, from, to);

	} else {
		resv_map = resv_map_alloc();
		if (!resv_map)
			return -ENOMEM;

		chg = to - from;

		set_vma_resv_map(vma, resv_map);
		set_vma_resv_flags(vma, HPAGE_RESV_OWNER);
	}

	if (chg < 0) {
		ret = chg;
		goto out_err;
	}

	/* There must be enough pages in the subpool for the mapping */
	if (hugepage_subpool_get_pages(spool, chg)) {
		ret = -ENOSPC;
		goto out_err;
	}

	/*
	 * Check enough hugepages are available for the reservation.
	 * Hand the pages back to the subpool if there are not
	 */
	ret = hugetlb_acct_memory(h, chg);
	if (ret < 0) {
		hugepage_subpool_put_pages(spool, chg);
		goto out_err;
	}

	/*
	 * Account for the reservations made. Shared mappings record regions
	 * that have reservations as they are shared by multiple VMAs.
	 * When the last VMA disappears, the region map says how much
	 * the reservation was and the page cache tells how much of
	 * the reservation was consumed. Private mappings are per-VMA and
	 * only the consumed reservations are tracked. When the VMA
	 * disappears, the original reservation is the VMA size and the
	 * consumed reservations are stored in the map. Hence, nothing
	 * else has to be done for private mappings here
	 */
	if (!vma || vma->vm_flags & VM_MAYSHARE)
		region_add(resv_map, from, to);
	return 0;
out_err:
	if (vma && is_vma_resv_set(vma, HPAGE_RESV_OWNER))
		kref_put(&resv_map->refs, resv_map_release);
	return ret;
}

void hugetlb_unreserve_pages(struct inode *inode, long offset, long freed)
{
	struct hstate *h = hstate_inode(inode);
	struct resv_map *resv_map = inode_resv_map(inode);
	long chg = 0;
	struct hugepage_subpool *spool = subpool_inode(inode);

	if (resv_map)
		chg = region_truncate(resv_map, offset);
	spin_lock(&inode->i_lock);
	inode->i_blocks -= (blocks_per_huge_page(h) * freed);
	spin_unlock(&inode->i_lock);

	hugepage_subpool_put_pages(spool, (chg - freed));
	hugetlb_acct_memory(h, -(chg - freed));
}

#ifdef CONFIG_ARCH_WANT_HUGE_PMD_SHARE
static unsigned long page_table_shareable(struct vm_area_struct *svma,
				struct vm_area_struct *vma,
				unsigned long addr, pgoff_t idx)
{
	unsigned long saddr = ((idx - svma->vm_pgoff) << PAGE_SHIFT) +
				svma->vm_start;
	unsigned long sbase = saddr & PUD_MASK;
	unsigned long s_end = sbase + PUD_SIZE;

	/* Allow segments to share if only one is marked locked */
	unsigned long vm_flags = vma->vm_flags & ~VM_LOCKED;
	unsigned long svm_flags = svma->vm_flags & ~VM_LOCKED;

	/*
	 * match the virtual addresses, permission and the alignment of the
	 * page table page.
	 */
	if (pmd_index(addr) != pmd_index(saddr) ||
	    vm_flags != svm_flags ||
	    sbase < svma->vm_start || svma->vm_end < s_end)
		return 0;

	return saddr;
}

static int vma_shareable(struct vm_area_struct *vma, unsigned long addr)
{
	unsigned long base = addr & PUD_MASK;
	unsigned long end = base + PUD_SIZE;

	/*
	 * check on proper vm_flags and page table alignment
	 */
	if (vma->vm_flags & VM_MAYSHARE &&
	    vma->vm_start <= base && end <= vma->vm_end)
		return 1;
	return 0;
}

/*
 * Search for a shareable pmd page for hugetlb. In any case calls pmd_alloc()
 * and returns the corresponding pte. While this is not necessary for the
 * !shared pmd case because we can allocate the pmd later as well, it makes the
 * code much cleaner. pmd allocation is essential for the shared case because
 * pud has to be populated inside the same i_mmap_mutex section - otherwise
 * racing tasks could either miss the sharing (see huge_pte_offset) or select a
 * bad pmd for sharing.
 */
pte_t *huge_pmd_share(struct mm_struct *mm, unsigned long addr, pud_t *pud)
{
	struct vm_area_struct *vma = find_vma(mm, addr);
	struct address_space *mapping = vma->vm_file->f_mapping;
	pgoff_t idx = ((addr - vma->vm_start) >> PAGE_SHIFT) +
			vma->vm_pgoff;
	struct vm_area_struct *svma;
	unsigned long saddr;
	pte_t *spte = NULL;
	pte_t *pte;
	spinlock_t *ptl;

	if (!vma_shareable(vma, addr))
		return (pte_t *)pmd_alloc(mm, pud, addr);

	mutex_lock(&mapping->i_mmap_mutex);
	vma_interval_tree_foreach(svma, &mapping->i_mmap, idx, idx) {
		if (svma == vma)
			continue;

		saddr = page_table_shareable(svma, vma, addr, idx);
		if (saddr) {
			spte = huge_pte_offset(svma->vm_mm, saddr);
			if (spte) {
				get_page(virt_to_page(spte));
				break;
			}
		}
	}

	if (!spte)
		goto out;

	ptl = huge_pte_lockptr(hstate_vma(vma), mm, spte);
	spin_lock(ptl);
	if (pud_none(*pud))
		pud_populate(mm, pud,
				(pmd_t *)((unsigned long)spte & PAGE_MASK));
	else
		put_page(virt_to_page(spte));
	spin_unlock(ptl);
out:
	pte = (pte_t *)pmd_alloc(mm, pud, addr);
	mutex_unlock(&mapping->i_mmap_mutex);
	return pte;
}

/*
 * unmap huge page backed by shared pte.
 *
 * Hugetlb pte page is ref counted at the time of mapping.  If pte is shared
 * indicated by page_count > 1, unmap is achieved by clearing pud and
 * decrementing the ref count. If count == 1, the pte page is not shared.
 *
 * called with page table lock held.
 *
 * returns: 1 successfully unmapped a shared pte page
 *	    0 the underlying pte page is not shared, or it is the last user
 */
int huge_pmd_unshare(struct mm_struct *mm, unsigned long *addr, pte_t *ptep)
{
	pgd_t *pgd = pgd_offset(mm, *addr);
	pud_t *pud = pud_offset(pgd, *addr);

	BUG_ON(page_count(virt_to_page(ptep)) == 0);
	if (page_count(virt_to_page(ptep)) == 1)
		return 0;

	pud_clear(pud);
	put_page(virt_to_page(ptep));
	*addr = ALIGN(*addr, HPAGE_SIZE * PTRS_PER_PTE) - HPAGE_SIZE;
	return 1;
}
#define want_pmd_share()	(1)
#else /* !CONFIG_ARCH_WANT_HUGE_PMD_SHARE */
pte_t *huge_pmd_share(struct mm_struct *mm, unsigned long addr, pud_t *pud)
{
	return NULL;
}
#define want_pmd_share()	(0)
#endif /* CONFIG_ARCH_WANT_HUGE_PMD_SHARE */

#ifdef CONFIG_ARCH_WANT_GENERAL_HUGETLB
pte_t *huge_pte_alloc(struct mm_struct *mm,
			unsigned long addr, unsigned long sz)
{
	pgd_t *pgd;
	pud_t *pud;
	pte_t *pte = NULL;

	pgd = pgd_offset(mm, addr);
	pud = pud_alloc(mm, pgd, addr);
	if (pud) {
		if (sz == PUD_SIZE) {
			pte = (pte_t *)pud;
		} else {
			BUG_ON(sz != PMD_SIZE);
			if (want_pmd_share() && pud_none(*pud))
				pte = huge_pmd_share(mm, addr, pud);
			else
				pte = (pte_t *)pmd_alloc(mm, pud, addr);
		}
	}
	BUG_ON(pte && !pte_none(*pte) && !pte_huge(*pte));

	return pte;
}

pte_t *huge_pte_offset(struct mm_struct *mm, unsigned long addr)
{
	pgd_t *pgd;
	pud_t *pud;
	pmd_t *pmd = NULL;

	pgd = pgd_offset(mm, addr);
	if (pgd_present(*pgd)) {
		pud = pud_offset(pgd, addr);
		if (pud_present(*pud)) {
			if (pud_huge(*pud))
				return (pte_t *)pud;
			pmd = pmd_offset(pud, addr);
		}
	}
	return (pte_t *) pmd;
}

struct page *
follow_huge_pmd(struct mm_struct *mm, unsigned long address,
		pmd_t *pmd, int write)
{
	struct page *page;

	page = pte_page(*(pte_t *)pmd);
	if (page)
		page += ((address & ~PMD_MASK) >> PAGE_SHIFT);
	return page;
}

struct page *
follow_huge_pud(struct mm_struct *mm, unsigned long address,
		pud_t *pud, int write)
{
	struct page *page;

	page = pte_page(*(pte_t *)pud);
	if (page)
		page += ((address & ~PUD_MASK) >> PAGE_SHIFT);
	return page;
}

#else /* !CONFIG_ARCH_WANT_GENERAL_HUGETLB */

/* Can be overriden by architectures */
struct page * __weak
follow_huge_pud(struct mm_struct *mm, unsigned long address,
	       pud_t *pud, int write)
{
	BUG();
	return NULL;
}

#endif /* CONFIG_ARCH_WANT_GENERAL_HUGETLB */

#ifdef CONFIG_MEMORY_FAILURE

/* Should be called in hugetlb_lock */
static int is_hugepage_on_freelist(struct page *hpage)
{
	struct page *page;
	struct page *tmp;
	struct hstate *h = page_hstate(hpage);
	int nid = page_to_nid(hpage);

	list_for_each_entry_safe(page, tmp, &h->hugepage_freelists[nid], lru)
		if (page == hpage)
			return 1;
	return 0;
}

/*
 * This function is called from memory failure code.
 * Assume the caller holds page lock of the head page.
 */
int dequeue_hwpoisoned_huge_page(struct page *hpage)
{
	struct hstate *h = page_hstate(hpage);
	int nid = page_to_nid(hpage);
	int ret = -EBUSY;

	spin_lock(&hugetlb_lock);
	if (is_hugepage_on_freelist(hpage)) {
		/*
		 * Hwpoisoned hugepage isn't linked to activelist or freelist,
		 * but dangling hpage->lru can trigger list-debug warnings
		 * (this happens when we call unpoison_memory() on it),
		 * so let it point to itself with list_del_init().
		 */
		list_del_init(&hpage->lru);
		set_page_refcounted(hpage);
		h->free_huge_pages--;
		h->free_huge_pages_node[nid]--;
		ret = 0;
	}
	spin_unlock(&hugetlb_lock);
	return ret;
}
#endif

bool isolate_huge_page(struct page *page, struct list_head *list)
{
	VM_BUG_ON_PAGE(!PageHead(page), page);
	if (!get_page_unless_zero(page))
		return false;
	spin_lock(&hugetlb_lock);
	list_move_tail(&page->lru, list);
	spin_unlock(&hugetlb_lock);
	return true;
}

void putback_active_hugepage(struct page *page)
{
	VM_BUG_ON_PAGE(!PageHead(page), page);
	spin_lock(&hugetlb_lock);
	list_move_tail(&page->lru, &(page_hstate(page))->hugepage_activelist);
	spin_unlock(&hugetlb_lock);
	put_page(page);
}

bool is_hugepage_active(struct page *page)
{
	VM_BUG_ON_PAGE(!PageHuge(page), page);
	/*
	 * This function can be called for a tail page because the caller,
	 * scan_movable_pages, scans through a given pfn-range which typically
	 * covers one memory block. In systems using gigantic hugepage (1GB
	 * for x86_64,) a hugepage is larger than a memory block, and we don't
	 * support migrating such large hugepages for now, so return false
	 * when called for tail pages.
	 */
	if (PageTail(page))
		return false;
	/*
	 * Refcount of a hwpoisoned hugepages is 1, but they are not active,
	 * so we should return false for them.
	 */
	if (unlikely(PageHWPoison(page)))
		return false;
	return page_count(page) > 0;
}<|MERGE_RESOLUTION|>--- conflicted
+++ resolved
@@ -23,10 +23,7 @@
 #include <linux/swap.h>
 #include <linux/swapops.h>
 #include <linux/page-isolation.h>
-<<<<<<< HEAD
-=======
 #include <linux/jhash.h>
->>>>>>> fc14f9c1
 
 #include <asm/page.h>
 #include <asm/pgtable.h>
@@ -960,24 +957,11 @@
  */
 int PageHeadHuge(struct page *page_head)
 {
-<<<<<<< HEAD
-	compound_page_dtor *dtor;
-
 	if (!PageHead(page_head))
 		return 0;
 
-	dtor = get_compound_page_dtor(page_head);
-
-	return dtor == free_huge_page;
-}
-EXPORT_SYMBOL_GPL(PageHeadHuge);
-=======
-	if (!PageHead(page_head))
-		return 0;
-
 	return get_compound_page_dtor(page_head) == free_huge_page;
 }
->>>>>>> fc14f9c1
 
 pgoff_t __basepage_index(struct page *page)
 {
@@ -2593,14 +2577,9 @@
 		if (dst_pte == src_pte)
 			continue;
 
-<<<<<<< HEAD
-		spin_lock(&dst->page_table_lock);
-		spin_lock_nested(&src->page_table_lock, SINGLE_DEPTH_NESTING);
-=======
 		dst_ptl = huge_pte_lock(h, dst, dst_pte);
 		src_ptl = huge_pte_lockptr(h, src, src_pte);
 		spin_lock_nested(src_ptl, SINGLE_DEPTH_NESTING);
->>>>>>> fc14f9c1
 		entry = huge_ptep_get(src_pte);
 		if (huge_pte_none(entry)) { /* skip none entry */
 			;
@@ -2630,18 +2609,11 @@
 		spin_unlock(src_ptl);
 		spin_unlock(dst_ptl);
 	}
-<<<<<<< HEAD
-	return 0;
-
-nomem:
-	return -ENOMEM;
-=======
 
 	if (cow)
 		mmu_notifier_invalidate_range_end(src, mmun_start, mmun_end);
 
 	return ret;
->>>>>>> fc14f9c1
 }
 
 void __unmap_hugepage_range(struct mmu_gather *tlb, struct vm_area_struct *vma,
