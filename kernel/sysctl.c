--- conflicted
+++ resolved
@@ -1084,18 +1084,6 @@
 		.mode		= 0644,
 		.proc_handler	= perf_proc_update_handler,
 		.extra1		= &one,
-<<<<<<< HEAD
-	},
-	{
-		.procname	= "perf_cpu_time_max_percent",
-		.data		= &sysctl_perf_cpu_time_max_percent,
-		.maxlen		= sizeof(sysctl_perf_cpu_time_max_percent),
-		.mode		= 0644,
-		.proc_handler	= perf_cpu_time_max_percent_handler,
-		.extra1		= &zero,
-		.extra2		= &one_hundred,
-=======
->>>>>>> fc14f9c1
 	},
 	{
 		.procname	= "perf_cpu_time_max_percent",
