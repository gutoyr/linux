/*
 * ring buffer based initcalls tracer
 *
 * Copyright (C) 2008 Frederic Weisbecker <fweisbec@gmail.com>
 *
 */

#include <linux/init.h>
#include <linux/debugfs.h>
#include <linux/ftrace.h>
#include <linux/kallsyms.h>

#include "trace.h"

static struct trace_array *boot_trace;
static bool pre_initcalls_finished;

/* Tells the boot tracer that the pre_smp_initcalls are finished.
 * So we are ready .
 * It doesn't enable sched events tracing however.
 * You have to call enable_boot_trace to do so.
 */
void start_boot_trace(void)
{
	pre_initcalls_finished = true;
}

void enable_boot_trace(void)
{
	if (pre_initcalls_finished)
		tracing_start_sched_switch_record();
}

void disable_boot_trace(void)
{
	if (pre_initcalls_finished)
		tracing_stop_sched_switch_record();
}

<<<<<<< HEAD
static void reset_boot_trace(struct trace_array *tr)
=======
static int boot_trace_init(struct trace_array *tr)
>>>>>>> 8c384cde
{
	int cpu;

<<<<<<< HEAD
	tr->time_start = ftrace_now(tr->cpu);

	for_each_online_cpu(cpu)
		tracing_reset(tr, cpu);
}

static int boot_trace_init(struct trace_array *tr)
{
	int cpu;
	boot_trace = tr;

	for_each_cpu_mask(cpu, cpu_possible_map)
=======
	for_each_cpu(cpu, cpu_possible_mask)
>>>>>>> 8c384cde
		tracing_reset(tr, cpu);

	tracing_sched_switch_assign_trace(tr);
	return 0;
}

static enum print_line_t
initcall_call_print_line(struct trace_iterator *iter)
{
	struct trace_entry *entry = iter->ent;
	struct trace_seq *s = &iter->seq;
	struct trace_boot_call *field;
	struct boot_trace_call *call;
	u64 ts;
	unsigned long nsec_rem;
	int ret;

	trace_assign_type(field, entry);
	call = &field->boot_call;
	ts = iter->ts;
	nsec_rem = do_div(ts, 1000000000);

	ret = trace_seq_printf(s, "[%5ld.%09ld] calling  %s @ %i\n",
			(unsigned long)ts, nsec_rem, call->func, call->caller);

	if (!ret)
		return TRACE_TYPE_PARTIAL_LINE;
	else
		return TRACE_TYPE_HANDLED;
}

static enum print_line_t
initcall_ret_print_line(struct trace_iterator *iter)
{
	struct trace_entry *entry = iter->ent;
	struct trace_seq *s = &iter->seq;
	struct trace_boot_ret *field;
	struct boot_trace_ret *init_ret;
	u64 ts;
	unsigned long nsec_rem;
	int ret;

	trace_assign_type(field, entry);
	init_ret = &field->boot_ret;
	ts = iter->ts;
	nsec_rem = do_div(ts, 1000000000);

	ret = trace_seq_printf(s, "[%5ld.%09ld] initcall %s "
			"returned %d after %llu msecs\n",
			(unsigned long) ts,
			nsec_rem,
			init_ret->func, init_ret->result, init_ret->duration);

	if (!ret)
		return TRACE_TYPE_PARTIAL_LINE;
	else
		return TRACE_TYPE_HANDLED;
}

static enum print_line_t initcall_print_line(struct trace_iterator *iter)
{
	struct trace_entry *entry = iter->ent;

	switch (entry->type) {
	case TRACE_BOOT_CALL:
		return initcall_call_print_line(iter);
	case TRACE_BOOT_RET:
		return initcall_ret_print_line(iter);
	default:
		return TRACE_TYPE_UNHANDLED;
	}
}

struct tracer boot_tracer __read_mostly =
{
	.name		= "initcall",
	.init		= boot_trace_init,
<<<<<<< HEAD
	.reset		= reset_boot_trace,
=======
	.reset		= tracing_reset_online_cpus,
>>>>>>> 8c384cde
	.print_line	= initcall_print_line,
};

void trace_boot_call(struct boot_trace_call *bt, initcall_t fn)
{
	struct ring_buffer_event *event;
	struct trace_boot_call *entry;
	unsigned long irq_flags;
	struct trace_array *tr = boot_trace;

	if (!pre_initcalls_finished)
		return;

	/* Get its name now since this function could
	 * disappear because it is in the .init section.
	 */
	sprint_symbol(bt->func, (unsigned long)fn);
	preempt_disable();

	event = ring_buffer_lock_reserve(tr->buffer, sizeof(*entry),
					 &irq_flags);
	if (!event)
		goto out;
	entry	= ring_buffer_event_data(event);
	tracing_generic_entry_update(&entry->ent, 0, 0);
	entry->ent.type = TRACE_BOOT_CALL;
	entry->boot_call = *bt;
	ring_buffer_unlock_commit(tr->buffer, event, irq_flags);

	trace_wake_up();

 out:
	preempt_enable();
}

void trace_boot_ret(struct boot_trace_ret *bt, initcall_t fn)
{
	struct ring_buffer_event *event;
	struct trace_boot_ret *entry;
	unsigned long irq_flags;
	struct trace_array *tr = boot_trace;

	if (!pre_initcalls_finished)
		return;

	sprint_symbol(bt->func, (unsigned long)fn);
	preempt_disable();

	event = ring_buffer_lock_reserve(tr->buffer, sizeof(*entry),
					 &irq_flags);
	if (!event)
		goto out;
	entry	= ring_buffer_event_data(event);
	tracing_generic_entry_update(&entry->ent, 0, 0);
	entry->ent.type = TRACE_BOOT_RET;
	entry->boot_ret = *bt;
	ring_buffer_unlock_commit(tr->buffer, event, irq_flags);

	trace_wake_up();

 out:
	preempt_enable();
}<|MERGE_RESOLUTION|>--- conflicted
+++ resolved
@@ -37,30 +37,12 @@
 		tracing_stop_sched_switch_record();
 }
 
-<<<<<<< HEAD
-static void reset_boot_trace(struct trace_array *tr)
-=======
-static int boot_trace_init(struct trace_array *tr)
->>>>>>> 8c384cde
-{
-	int cpu;
-
-<<<<<<< HEAD
-	tr->time_start = ftrace_now(tr->cpu);
-
-	for_each_online_cpu(cpu)
-		tracing_reset(tr, cpu);
-}
-
 static int boot_trace_init(struct trace_array *tr)
 {
 	int cpu;
 	boot_trace = tr;
 
-	for_each_cpu_mask(cpu, cpu_possible_map)
-=======
 	for_each_cpu(cpu, cpu_possible_mask)
->>>>>>> 8c384cde
 		tracing_reset(tr, cpu);
 
 	tracing_sched_switch_assign_trace(tr);
@@ -138,11 +120,7 @@
 {
 	.name		= "initcall",
 	.init		= boot_trace_init,
-<<<<<<< HEAD
-	.reset		= reset_boot_trace,
-=======
 	.reset		= tracing_reset_online_cpus,
->>>>>>> 8c384cde
 	.print_line	= initcall_print_line,
 };
 
