/*
 * Generic ring buffer
 *
 * Copyright (C) 2008 Steven Rostedt <srostedt@redhat.com>
 */
#include <linux/trace_events.h>
#include <linux/ring_buffer.h>
#include <linux/trace_clock.h>
#include <linux/trace_seq.h>
#include <linux/spinlock.h>
#include <linux/irq_work.h>
#include <linux/uaccess.h>
#include <linux/hardirq.h>
#include <linux/kthread.h>	/* for self test */
#include <linux/kmemcheck.h>
#include <linux/module.h>
#include <linux/percpu.h>
#include <linux/mutex.h>
#include <linux/delay.h>
#include <linux/slab.h>
#include <linux/init.h>
#include <linux/hash.h>
#include <linux/list.h>
#include <linux/cpu.h>

#include <asm/local.h>

static void update_pages_handler(struct work_struct *work);

/*
 * The ring buffer header is special. We must manually up keep it.
 */
int ring_buffer_print_entry_header(struct trace_seq *s)
{
	trace_seq_puts(s, "# compressed entry header\n");
	trace_seq_puts(s, "\ttype_len    :    5 bits\n");
	trace_seq_puts(s, "\ttime_delta  :   27 bits\n");
	trace_seq_puts(s, "\tarray       :   32 bits\n");
	trace_seq_putc(s, '\n');
	trace_seq_printf(s, "\tpadding     : type == %d\n",
			 RINGBUF_TYPE_PADDING);
	trace_seq_printf(s, "\ttime_extend : type == %d\n",
			 RINGBUF_TYPE_TIME_EXTEND);
	trace_seq_printf(s, "\tdata max type_len  == %d\n",
			 RINGBUF_TYPE_DATA_TYPE_LEN_MAX);

	return !trace_seq_has_overflowed(s);
}

/*
 * The ring buffer is made up of a list of pages. A separate list of pages is
 * allocated for each CPU. A writer may only write to a buffer that is
 * associated with the CPU it is currently executing on.  A reader may read
 * from any per cpu buffer.
 *
 * The reader is special. For each per cpu buffer, the reader has its own
 * reader page. When a reader has read the entire reader page, this reader
 * page is swapped with another page in the ring buffer.
 *
 * Now, as long as the writer is off the reader page, the reader can do what
 * ever it wants with that page. The writer will never write to that page
 * again (as long as it is out of the ring buffer).
 *
 * Here's some silly ASCII art.
 *
 *   +------+
 *   |reader|          RING BUFFER
 *   |page  |
 *   +------+        +---+   +---+   +---+
 *                   |   |-->|   |-->|   |
 *                   +---+   +---+   +---+
 *                     ^               |
 *                     |               |
 *                     +---------------+
 *
 *
 *   +------+
 *   |reader|          RING BUFFER
 *   |page  |------------------v
 *   +------+        +---+   +---+   +---+
 *                   |   |-->|   |-->|   |
 *                   +---+   +---+   +---+
 *                     ^               |
 *                     |               |
 *                     +---------------+
 *
 *
 *   +------+
 *   |reader|          RING BUFFER
 *   |page  |------------------v
 *   +------+        +---+   +---+   +---+
 *      ^            |   |-->|   |-->|   |
 *      |            +---+   +---+   +---+
 *      |                              |
 *      |                              |
 *      +------------------------------+
 *
 *
 *   +------+
 *   |buffer|          RING BUFFER
 *   |page  |------------------v
 *   +------+        +---+   +---+   +---+
 *      ^            |   |   |   |-->|   |
 *      |   New      +---+   +---+   +---+
 *      |  Reader------^               |
 *      |   page                       |
 *      +------------------------------+
 *
 *
 * After we make this swap, the reader can hand this page off to the splice
 * code and be done with it. It can even allocate a new page if it needs to
 * and swap that into the ring buffer.
 *
 * We will be using cmpxchg soon to make all this lockless.
 *
 */

/* Used for individual buffers (after the counter) */
#define RB_BUFFER_OFF		(1 << 20)

#define BUF_PAGE_HDR_SIZE offsetof(struct buffer_data_page, data)

#define RB_EVNT_HDR_SIZE (offsetof(struct ring_buffer_event, array))
#define RB_ALIGNMENT		4U
#define RB_MAX_SMALL_DATA	(RB_ALIGNMENT * RINGBUF_TYPE_DATA_TYPE_LEN_MAX)
#define RB_EVNT_MIN_SIZE	8U	/* two 32bit words */

#ifndef CONFIG_HAVE_64BIT_ALIGNED_ACCESS
# define RB_FORCE_8BYTE_ALIGNMENT	0
# define RB_ARCH_ALIGNMENT		RB_ALIGNMENT
#else
# define RB_FORCE_8BYTE_ALIGNMENT	1
# define RB_ARCH_ALIGNMENT		8U
#endif

#define RB_ALIGN_DATA		__aligned(RB_ARCH_ALIGNMENT)

/* define RINGBUF_TYPE_DATA for 'case RINGBUF_TYPE_DATA:' */
#define RINGBUF_TYPE_DATA 0 ... RINGBUF_TYPE_DATA_TYPE_LEN_MAX

enum {
	RB_LEN_TIME_EXTEND = 8,
	RB_LEN_TIME_STAMP = 16,
};

#define skip_time_extend(event) \
	((struct ring_buffer_event *)((char *)event + RB_LEN_TIME_EXTEND))

static inline int rb_null_event(struct ring_buffer_event *event)
{
	return event->type_len == RINGBUF_TYPE_PADDING && !event->time_delta;
}

static void rb_event_set_padding(struct ring_buffer_event *event)
{
	/* padding has a NULL time_delta */
	event->type_len = RINGBUF_TYPE_PADDING;
	event->time_delta = 0;
}

static unsigned
rb_event_data_length(struct ring_buffer_event *event)
{
	unsigned length;

	if (event->type_len)
		length = event->type_len * RB_ALIGNMENT;
	else
		length = event->array[0];
	return length + RB_EVNT_HDR_SIZE;
}

/*
 * Return the length of the given event. Will return
 * the length of the time extend if the event is a
 * time extend.
 */
static inline unsigned
rb_event_length(struct ring_buffer_event *event)
{
	switch (event->type_len) {
	case RINGBUF_TYPE_PADDING:
		if (rb_null_event(event))
			/* undefined */
			return -1;
		return  event->array[0] + RB_EVNT_HDR_SIZE;

	case RINGBUF_TYPE_TIME_EXTEND:
		return RB_LEN_TIME_EXTEND;

	case RINGBUF_TYPE_TIME_STAMP:
		return RB_LEN_TIME_STAMP;

	case RINGBUF_TYPE_DATA:
		return rb_event_data_length(event);
	default:
		BUG();
	}
	/* not hit */
	return 0;
}

/*
 * Return total length of time extend and data,
 *   or just the event length for all other events.
 */
static inline unsigned
rb_event_ts_length(struct ring_buffer_event *event)
{
	unsigned len = 0;

	if (event->type_len == RINGBUF_TYPE_TIME_EXTEND) {
		/* time extends include the data event after it */
		len = RB_LEN_TIME_EXTEND;
		event = skip_time_extend(event);
	}
	return len + rb_event_length(event);
}

/**
 * ring_buffer_event_length - return the length of the event
 * @event: the event to get the length of
 *
 * Returns the size of the data load of a data event.
 * If the event is something other than a data event, it
 * returns the size of the event itself. With the exception
 * of a TIME EXTEND, where it still returns the size of the
 * data load of the data event after it.
 */
unsigned ring_buffer_event_length(struct ring_buffer_event *event)
{
	unsigned length;

	if (event->type_len == RINGBUF_TYPE_TIME_EXTEND)
		event = skip_time_extend(event);

	length = rb_event_length(event);
	if (event->type_len > RINGBUF_TYPE_DATA_TYPE_LEN_MAX)
		return length;
	length -= RB_EVNT_HDR_SIZE;
	if (length > RB_MAX_SMALL_DATA + sizeof(event->array[0]))
                length -= sizeof(event->array[0]);
	return length;
}
EXPORT_SYMBOL_GPL(ring_buffer_event_length);

/* inline for ring buffer fast paths */
static void *
rb_event_data(struct ring_buffer_event *event)
{
	if (event->type_len == RINGBUF_TYPE_TIME_EXTEND)
		event = skip_time_extend(event);
	BUG_ON(event->type_len > RINGBUF_TYPE_DATA_TYPE_LEN_MAX);
	/* If length is in len field, then array[0] has the data */
	if (event->type_len)
		return (void *)&event->array[0];
	/* Otherwise length is in array[0] and array[1] has the data */
	return (void *)&event->array[1];
}

/**
 * ring_buffer_event_data - return the data of the event
 * @event: the event to get the data from
 */
void *ring_buffer_event_data(struct ring_buffer_event *event)
{
	return rb_event_data(event);
}
EXPORT_SYMBOL_GPL(ring_buffer_event_data);

#define for_each_buffer_cpu(buffer, cpu)		\
	for_each_cpu(cpu, buffer->cpumask)

#define TS_SHIFT	27
#define TS_MASK		((1ULL << TS_SHIFT) - 1)
#define TS_DELTA_TEST	(~TS_MASK)

/* Flag when events were overwritten */
#define RB_MISSED_EVENTS	(1 << 31)
/* Missed count stored at end */
#define RB_MISSED_STORED	(1 << 30)

struct buffer_data_page {
	u64		 time_stamp;	/* page time stamp */
	local_t		 commit;	/* write committed index */
	unsigned char	 data[] RB_ALIGN_DATA;	/* data of buffer page */
};

/*
 * Note, the buffer_page list must be first. The buffer pages
 * are allocated in cache lines, which means that each buffer
 * page will be at the beginning of a cache line, and thus
 * the least significant bits will be zero. We use this to
 * add flags in the list struct pointers, to make the ring buffer
 * lockless.
 */
struct buffer_page {
	struct list_head list;		/* list of buffer pages */
	local_t		 write;		/* index for next write */
	unsigned	 read;		/* index for next read */
	local_t		 entries;	/* entries on this page */
	unsigned long	 real_end;	/* real end of data */
	struct buffer_data_page *page;	/* Actual data page */
};

/*
 * The buffer page counters, write and entries, must be reset
 * atomically when crossing page boundaries. To synchronize this
 * update, two counters are inserted into the number. One is
 * the actual counter for the write position or count on the page.
 *
 * The other is a counter of updaters. Before an update happens
 * the update partition of the counter is incremented. This will
 * allow the updater to update the counter atomically.
 *
 * The counter is 20 bits, and the state data is 12.
 */
#define RB_WRITE_MASK		0xfffff
#define RB_WRITE_INTCNT		(1 << 20)

static void rb_init_page(struct buffer_data_page *bpage)
{
	local_set(&bpage->commit, 0);
}

/**
 * ring_buffer_page_len - the size of data on the page.
 * @page: The page to read
 *
 * Returns the amount of data on the page, including buffer page header.
 */
size_t ring_buffer_page_len(void *page)
{
	return local_read(&((struct buffer_data_page *)page)->commit)
		+ BUF_PAGE_HDR_SIZE;
}

/*
 * Also stolen from mm/slob.c. Thanks to Mathieu Desnoyers for pointing
 * this issue out.
 */
static void free_buffer_page(struct buffer_page *bpage)
{
	free_page((unsigned long)bpage->page);
	kfree(bpage);
}

/*
 * We need to fit the time_stamp delta into 27 bits.
 */
static inline int test_time_stamp(u64 delta)
{
	if (delta & TS_DELTA_TEST)
		return 1;
	return 0;
}

#define BUF_PAGE_SIZE (PAGE_SIZE - BUF_PAGE_HDR_SIZE)

/* Max payload is BUF_PAGE_SIZE - header (8bytes) */
#define BUF_MAX_DATA_SIZE (BUF_PAGE_SIZE - (sizeof(u32) * 2))

int ring_buffer_print_page_header(struct trace_seq *s)
{
	struct buffer_data_page field;

	trace_seq_printf(s, "\tfield: u64 timestamp;\t"
			 "offset:0;\tsize:%u;\tsigned:%u;\n",
			 (unsigned int)sizeof(field.time_stamp),
			 (unsigned int)is_signed_type(u64));

	trace_seq_printf(s, "\tfield: local_t commit;\t"
			 "offset:%u;\tsize:%u;\tsigned:%u;\n",
			 (unsigned int)offsetof(typeof(field), commit),
			 (unsigned int)sizeof(field.commit),
			 (unsigned int)is_signed_type(long));

	trace_seq_printf(s, "\tfield: int overwrite;\t"
			 "offset:%u;\tsize:%u;\tsigned:%u;\n",
			 (unsigned int)offsetof(typeof(field), commit),
			 1,
			 (unsigned int)is_signed_type(long));

	trace_seq_printf(s, "\tfield: char data;\t"
			 "offset:%u;\tsize:%u;\tsigned:%u;\n",
			 (unsigned int)offsetof(typeof(field), data),
			 (unsigned int)BUF_PAGE_SIZE,
			 (unsigned int)is_signed_type(char));

	return !trace_seq_has_overflowed(s);
}

struct rb_irq_work {
	struct irq_work			work;
	wait_queue_head_t		waiters;
	wait_queue_head_t		full_waiters;
	bool				waiters_pending;
	bool				full_waiters_pending;
	bool				wakeup_full;
};

/*
 * Structure to hold event state and handle nested events.
 */
struct rb_event_info {
	u64			ts;
	u64			delta;
	unsigned long		length;
	struct buffer_page	*tail_page;
	int			add_timestamp;
};

/*
 * Used for which event context the event is in.
 *  NMI     = 0
 *  IRQ     = 1
 *  SOFTIRQ = 2
 *  NORMAL  = 3
 *
 * See trace_recursive_lock() comment below for more details.
 */
enum {
	RB_CTX_NMI,
	RB_CTX_IRQ,
	RB_CTX_SOFTIRQ,
	RB_CTX_NORMAL,
	RB_CTX_MAX
};

/*
 * head_page == tail_page && head == tail then buffer is empty.
 */
struct ring_buffer_per_cpu {
	int				cpu;
	atomic_t			record_disabled;
	struct ring_buffer		*buffer;
	raw_spinlock_t			reader_lock;	/* serialize readers */
	arch_spinlock_t			lock;
	struct lock_class_key		lock_key;
	unsigned int			nr_pages;
	unsigned int			current_context;
	struct list_head		*pages;
	struct buffer_page		*head_page;	/* read from head */
	struct buffer_page		*tail_page;	/* write to tail */
	struct buffer_page		*commit_page;	/* committed pages */
	struct buffer_page		*reader_page;
	unsigned long			lost_events;
	unsigned long			last_overrun;
	local_t				entries_bytes;
	local_t				entries;
	local_t				overrun;
	local_t				commit_overrun;
	local_t				dropped_events;
	local_t				committing;
	local_t				commits;
	unsigned long			read;
	unsigned long			read_bytes;
	u64				write_stamp;
	u64				read_stamp;
	u64				last_stamp;
	/* ring buffer pages to update, > 0 to add, < 0 to remove */
	int				nr_pages_to_update;
	struct list_head		new_pages; /* new pages to add */
	struct work_struct		update_pages_work;
	struct completion		update_done;

	struct rb_irq_work		irq_work;
};

struct ring_buffer {
	unsigned			flags;
	int				cpus;
	atomic_t			record_disabled;
	atomic_t			resize_disabled;
	cpumask_var_t			cpumask;

	struct lock_class_key		*reader_lock_key;

	struct mutex			mutex;

	struct ring_buffer_per_cpu	**buffers;

#ifdef CONFIG_HOTPLUG_CPU
	struct notifier_block		cpu_notify;
#endif
	u64				(*clock)(void);

	struct rb_irq_work		irq_work;
};

struct ring_buffer_iter {
	struct ring_buffer_per_cpu	*cpu_buffer;
	unsigned long			head;
	struct buffer_page		*head_page;
	struct buffer_page		*cache_reader_page;
	unsigned long			cache_read;
	u64				read_stamp;
};

/*
 * rb_wake_up_waiters - wake up tasks waiting for ring buffer input
 *
 * Schedules a delayed work to wake up any task that is blocked on the
 * ring buffer waiters queue.
 */
static void rb_wake_up_waiters(struct irq_work *work)
{
	struct rb_irq_work *rbwork = container_of(work, struct rb_irq_work, work);

	wake_up_all(&rbwork->waiters);
	if (rbwork->wakeup_full) {
		rbwork->wakeup_full = false;
		wake_up_all(&rbwork->full_waiters);
	}
}

/**
 * ring_buffer_wait - wait for input to the ring buffer
 * @buffer: buffer to wait on
 * @cpu: the cpu buffer to wait on
 * @full: wait until a full page is available, if @cpu != RING_BUFFER_ALL_CPUS
 *
 * If @cpu == RING_BUFFER_ALL_CPUS then the task will wake up as soon
 * as data is added to any of the @buffer's cpu buffers. Otherwise
 * it will wait for data to be added to a specific cpu buffer.
 */
int ring_buffer_wait(struct ring_buffer *buffer, int cpu, bool full)
{
	struct ring_buffer_per_cpu *uninitialized_var(cpu_buffer);
	DEFINE_WAIT(wait);
	struct rb_irq_work *work;
	int ret = 0;

	/*
	 * Depending on what the caller is waiting for, either any
	 * data in any cpu buffer, or a specific buffer, put the
	 * caller on the appropriate wait queue.
	 */
	if (cpu == RING_BUFFER_ALL_CPUS) {
		work = &buffer->irq_work;
		/* Full only makes sense on per cpu reads */
		full = false;
	} else {
		if (!cpumask_test_cpu(cpu, buffer->cpumask))
			return -ENODEV;
		cpu_buffer = buffer->buffers[cpu];
		work = &cpu_buffer->irq_work;
	}


	while (true) {
<<<<<<< HEAD
		prepare_to_wait(&work->waiters, &wait, TASK_INTERRUPTIBLE);

		/*
		 * The events can happen in critical sections where
		 * checking a work queue can cause deadlocks.
		 * After adding a task to the queue, this flag is set
		 * only to notify events to try to wake up the queue
		 * using irq_work.
		 *
		 * We don't clear it even if the buffer is no longer
		 * empty. The flag only causes the next event to run
		 * irq_work to do the work queue wake up. The worse
		 * that can happen if we race with !trace_empty() is that
		 * an event will cause an irq_work to try to wake up
		 * an empty queue.
		 *
		 * There's no reason to protect this flag either, as
		 * the work queue and irq_work logic will do the necessary
		 * synchronization for the wake ups. The only thing
		 * that is necessary is that the wake up happens after
		 * a task has been queued. It's OK for spurious wake ups.
		 */
		work->waiters_pending = true;

		if (signal_pending(current)) {
			ret = -EINTR;
			break;
		}

=======
		if (full)
			prepare_to_wait(&work->full_waiters, &wait, TASK_INTERRUPTIBLE);
		else
			prepare_to_wait(&work->waiters, &wait, TASK_INTERRUPTIBLE);

		/*
		 * The events can happen in critical sections where
		 * checking a work queue can cause deadlocks.
		 * After adding a task to the queue, this flag is set
		 * only to notify events to try to wake up the queue
		 * using irq_work.
		 *
		 * We don't clear it even if the buffer is no longer
		 * empty. The flag only causes the next event to run
		 * irq_work to do the work queue wake up. The worse
		 * that can happen if we race with !trace_empty() is that
		 * an event will cause an irq_work to try to wake up
		 * an empty queue.
		 *
		 * There's no reason to protect this flag either, as
		 * the work queue and irq_work logic will do the necessary
		 * synchronization for the wake ups. The only thing
		 * that is necessary is that the wake up happens after
		 * a task has been queued. It's OK for spurious wake ups.
		 */
		if (full)
			work->full_waiters_pending = true;
		else
			work->waiters_pending = true;

		if (signal_pending(current)) {
			ret = -EINTR;
			break;
		}

>>>>>>> afd2ff9b
		if (cpu == RING_BUFFER_ALL_CPUS && !ring_buffer_empty(buffer))
			break;

		if (cpu != RING_BUFFER_ALL_CPUS &&
		    !ring_buffer_empty_cpu(buffer, cpu)) {
			unsigned long flags;
			bool pagebusy;

			if (!full)
				break;

			raw_spin_lock_irqsave(&cpu_buffer->reader_lock, flags);
			pagebusy = cpu_buffer->reader_page == cpu_buffer->commit_page;
			raw_spin_unlock_irqrestore(&cpu_buffer->reader_lock, flags);

			if (!pagebusy)
				break;
		}

		schedule();
	}

<<<<<<< HEAD
	finish_wait(&work->waiters, &wait);
=======
	if (full)
		finish_wait(&work->full_waiters, &wait);
	else
		finish_wait(&work->waiters, &wait);
>>>>>>> afd2ff9b

	return ret;
}

/**
 * ring_buffer_poll_wait - poll on buffer input
 * @buffer: buffer to wait on
 * @cpu: the cpu buffer to wait on
 * @filp: the file descriptor
 * @poll_table: The poll descriptor
 *
 * If @cpu == RING_BUFFER_ALL_CPUS then the task will wake up as soon
 * as data is added to any of the @buffer's cpu buffers. Otherwise
 * it will wait for data to be added to a specific cpu buffer.
 *
 * Returns POLLIN | POLLRDNORM if data exists in the buffers,
 * zero otherwise.
 */
int ring_buffer_poll_wait(struct ring_buffer *buffer, int cpu,
			  struct file *filp, poll_table *poll_table)
{
	struct ring_buffer_per_cpu *cpu_buffer;
	struct rb_irq_work *work;

	if (cpu == RING_BUFFER_ALL_CPUS)
		work = &buffer->irq_work;
	else {
		if (!cpumask_test_cpu(cpu, buffer->cpumask))
			return -EINVAL;

		cpu_buffer = buffer->buffers[cpu];
		work = &cpu_buffer->irq_work;
	}

	poll_wait(filp, &work->waiters, poll_table);
	work->waiters_pending = true;
	/*
	 * There's a tight race between setting the waiters_pending and
	 * checking if the ring buffer is empty.  Once the waiters_pending bit
	 * is set, the next event will wake the task up, but we can get stuck
	 * if there's only a single event in.
	 *
	 * FIXME: Ideally, we need a memory barrier on the writer side as well,
	 * but adding a memory barrier to all events will cause too much of a
	 * performance hit in the fast path.  We only need a memory barrier when
	 * the buffer goes from empty to having content.  But as this race is
	 * extremely small, and it's not a problem if another event comes in, we
	 * will fix it later.
	 */
	smp_mb();

	if ((cpu == RING_BUFFER_ALL_CPUS && !ring_buffer_empty(buffer)) ||
	    (cpu != RING_BUFFER_ALL_CPUS && !ring_buffer_empty_cpu(buffer, cpu)))
		return POLLIN | POLLRDNORM;
	return 0;
}

/* buffer may be either ring_buffer or ring_buffer_per_cpu */
#define RB_WARN_ON(b, cond)						\
	({								\
		int _____ret = unlikely(cond);				\
		if (_____ret) {						\
			if (__same_type(*(b), struct ring_buffer_per_cpu)) { \
				struct ring_buffer_per_cpu *__b =	\
					(void *)b;			\
				atomic_inc(&__b->buffer->record_disabled); \
			} else						\
				atomic_inc(&b->record_disabled);	\
			WARN_ON(1);					\
		}							\
		_____ret;						\
	})

/* Up this if you want to test the TIME_EXTENTS and normalization */
#define DEBUG_SHIFT 0

static inline u64 rb_time_stamp(struct ring_buffer *buffer)
{
	/* shift to debug/test normalization and TIME_EXTENTS */
	return buffer->clock() << DEBUG_SHIFT;
}

u64 ring_buffer_time_stamp(struct ring_buffer *buffer, int cpu)
{
	u64 time;

	preempt_disable_notrace();
	time = rb_time_stamp(buffer);
	preempt_enable_no_resched_notrace();

	return time;
}
EXPORT_SYMBOL_GPL(ring_buffer_time_stamp);

void ring_buffer_normalize_time_stamp(struct ring_buffer *buffer,
				      int cpu, u64 *ts)
{
	/* Just stupid testing the normalize function and deltas */
	*ts >>= DEBUG_SHIFT;
}
EXPORT_SYMBOL_GPL(ring_buffer_normalize_time_stamp);

/*
 * Making the ring buffer lockless makes things tricky.
 * Although writes only happen on the CPU that they are on,
 * and they only need to worry about interrupts. Reads can
 * happen on any CPU.
 *
 * The reader page is always off the ring buffer, but when the
 * reader finishes with a page, it needs to swap its page with
 * a new one from the buffer. The reader needs to take from
 * the head (writes go to the tail). But if a writer is in overwrite
 * mode and wraps, it must push the head page forward.
 *
 * Here lies the problem.
 *
 * The reader must be careful to replace only the head page, and
 * not another one. As described at the top of the file in the
 * ASCII art, the reader sets its old page to point to the next
 * page after head. It then sets the page after head to point to
 * the old reader page. But if the writer moves the head page
 * during this operation, the reader could end up with the tail.
 *
 * We use cmpxchg to help prevent this race. We also do something
 * special with the page before head. We set the LSB to 1.
 *
 * When the writer must push the page forward, it will clear the
 * bit that points to the head page, move the head, and then set
 * the bit that points to the new head page.
 *
 * We also don't want an interrupt coming in and moving the head
 * page on another writer. Thus we use the second LSB to catch
 * that too. Thus:
 *
 * head->list->prev->next        bit 1          bit 0
 *                              -------        -------
 * Normal page                     0              0
 * Points to head page             0              1
 * New head page                   1              0
 *
 * Note we can not trust the prev pointer of the head page, because:
 *
 * +----+       +-----+        +-----+
 * |    |------>|  T  |---X--->|  N  |
 * |    |<------|     |        |     |
 * +----+       +-----+        +-----+
 *   ^                           ^ |
 *   |          +-----+          | |
 *   +----------|  R  |----------+ |
 *              |     |<-----------+
 *              +-----+
 *
 * Key:  ---X-->  HEAD flag set in pointer
 *         T      Tail page
 *         R      Reader page
 *         N      Next page
 *
 * (see __rb_reserve_next() to see where this happens)
 *
 *  What the above shows is that the reader just swapped out
 *  the reader page with a page in the buffer, but before it
 *  could make the new header point back to the new page added
 *  it was preempted by a writer. The writer moved forward onto
 *  the new page added by the reader and is about to move forward
 *  again.
 *
 *  You can see, it is legitimate for the previous pointer of
 *  the head (or any page) not to point back to itself. But only
 *  temporarially.
 */

#define RB_PAGE_NORMAL		0UL
#define RB_PAGE_HEAD		1UL
#define RB_PAGE_UPDATE		2UL


#define RB_FLAG_MASK		3UL

/* PAGE_MOVED is not part of the mask */
#define RB_PAGE_MOVED		4UL

/*
 * rb_list_head - remove any bit
 */
static struct list_head *rb_list_head(struct list_head *list)
{
	unsigned long val = (unsigned long)list;

	return (struct list_head *)(val & ~RB_FLAG_MASK);
}

/*
 * rb_is_head_page - test if the given page is the head page
 *
 * Because the reader may move the head_page pointer, we can
 * not trust what the head page is (it may be pointing to
 * the reader page). But if the next page is a header page,
 * its flags will be non zero.
 */
static inline int
rb_is_head_page(struct ring_buffer_per_cpu *cpu_buffer,
		struct buffer_page *page, struct list_head *list)
{
	unsigned long val;

	val = (unsigned long)list->next;

	if ((val & ~RB_FLAG_MASK) != (unsigned long)&page->list)
		return RB_PAGE_MOVED;

	return val & RB_FLAG_MASK;
}

/*
 * rb_is_reader_page
 *
 * The unique thing about the reader page, is that, if the
 * writer is ever on it, the previous pointer never points
 * back to the reader page.
 */
static bool rb_is_reader_page(struct buffer_page *page)
{
	struct list_head *list = page->list.prev;

	return rb_list_head(list->next) != &page->list;
}

/*
 * rb_set_list_to_head - set a list_head to be pointing to head.
 */
static void rb_set_list_to_head(struct ring_buffer_per_cpu *cpu_buffer,
				struct list_head *list)
{
	unsigned long *ptr;

	ptr = (unsigned long *)&list->next;
	*ptr |= RB_PAGE_HEAD;
	*ptr &= ~RB_PAGE_UPDATE;
}

/*
 * rb_head_page_activate - sets up head page
 */
static void rb_head_page_activate(struct ring_buffer_per_cpu *cpu_buffer)
{
	struct buffer_page *head;

	head = cpu_buffer->head_page;
	if (!head)
		return;

	/*
	 * Set the previous list pointer to have the HEAD flag.
	 */
	rb_set_list_to_head(cpu_buffer, head->list.prev);
}

static void rb_list_head_clear(struct list_head *list)
{
	unsigned long *ptr = (unsigned long *)&list->next;

	*ptr &= ~RB_FLAG_MASK;
}

/*
 * rb_head_page_dactivate - clears head page ptr (for free list)
 */
static void
rb_head_page_deactivate(struct ring_buffer_per_cpu *cpu_buffer)
{
	struct list_head *hd;

	/* Go through the whole list and clear any pointers found. */
	rb_list_head_clear(cpu_buffer->pages);

	list_for_each(hd, cpu_buffer->pages)
		rb_list_head_clear(hd);
}

static int rb_head_page_set(struct ring_buffer_per_cpu *cpu_buffer,
			    struct buffer_page *head,
			    struct buffer_page *prev,
			    int old_flag, int new_flag)
{
	struct list_head *list;
	unsigned long val = (unsigned long)&head->list;
	unsigned long ret;

	list = &prev->list;

	val &= ~RB_FLAG_MASK;

	ret = cmpxchg((unsigned long *)&list->next,
		      val | old_flag, val | new_flag);

	/* check if the reader took the page */
	if ((ret & ~RB_FLAG_MASK) != val)
		return RB_PAGE_MOVED;

	return ret & RB_FLAG_MASK;
}

static int rb_head_page_set_update(struct ring_buffer_per_cpu *cpu_buffer,
				   struct buffer_page *head,
				   struct buffer_page *prev,
				   int old_flag)
{
	return rb_head_page_set(cpu_buffer, head, prev,
				old_flag, RB_PAGE_UPDATE);
}

static int rb_head_page_set_head(struct ring_buffer_per_cpu *cpu_buffer,
				 struct buffer_page *head,
				 struct buffer_page *prev,
				 int old_flag)
{
	return rb_head_page_set(cpu_buffer, head, prev,
				old_flag, RB_PAGE_HEAD);
}

static int rb_head_page_set_normal(struct ring_buffer_per_cpu *cpu_buffer,
				   struct buffer_page *head,
				   struct buffer_page *prev,
				   int old_flag)
{
	return rb_head_page_set(cpu_buffer, head, prev,
				old_flag, RB_PAGE_NORMAL);
}

static inline void rb_inc_page(struct ring_buffer_per_cpu *cpu_buffer,
			       struct buffer_page **bpage)
{
	struct list_head *p = rb_list_head((*bpage)->list.next);

	*bpage = list_entry(p, struct buffer_page, list);
}

static struct buffer_page *
rb_set_head_page(struct ring_buffer_per_cpu *cpu_buffer)
{
	struct buffer_page *head;
	struct buffer_page *page;
	struct list_head *list;
	int i;

	if (RB_WARN_ON(cpu_buffer, !cpu_buffer->head_page))
		return NULL;

	/* sanity check */
	list = cpu_buffer->pages;
	if (RB_WARN_ON(cpu_buffer, rb_list_head(list->prev->next) != list))
		return NULL;

	page = head = cpu_buffer->head_page;
	/*
	 * It is possible that the writer moves the header behind
	 * where we started, and we miss in one loop.
	 * A second loop should grab the header, but we'll do
	 * three loops just because I'm paranoid.
	 */
	for (i = 0; i < 3; i++) {
		do {
			if (rb_is_head_page(cpu_buffer, page, page->list.prev)) {
				cpu_buffer->head_page = page;
				return page;
			}
			rb_inc_page(cpu_buffer, &page);
		} while (page != head);
	}

	RB_WARN_ON(cpu_buffer, 1);

	return NULL;
}

static int rb_head_page_replace(struct buffer_page *old,
				struct buffer_page *new)
{
	unsigned long *ptr = (unsigned long *)&old->list.prev->next;
	unsigned long val;
	unsigned long ret;

	val = *ptr & ~RB_FLAG_MASK;
	val |= RB_PAGE_HEAD;

	ret = cmpxchg(ptr, val, (unsigned long)&new->list);

	return ret == val;
}

/*
 * rb_tail_page_update - move the tail page forward
 *
 * Returns 1 if moved tail page, 0 if someone else did.
 */
static int rb_tail_page_update(struct ring_buffer_per_cpu *cpu_buffer,
			       struct buffer_page *tail_page,
			       struct buffer_page *next_page)
{
	struct buffer_page *old_tail;
	unsigned long old_entries;
	unsigned long old_write;
	int ret = 0;

	/*
	 * The tail page now needs to be moved forward.
	 *
	 * We need to reset the tail page, but without messing
	 * with possible erasing of data brought in by interrupts
	 * that have moved the tail page and are currently on it.
	 *
	 * We add a counter to the write field to denote this.
	 */
	old_write = local_add_return(RB_WRITE_INTCNT, &next_page->write);
	old_entries = local_add_return(RB_WRITE_INTCNT, &next_page->entries);

	/*
	 * Just make sure we have seen our old_write and synchronize
	 * with any interrupts that come in.
	 */
	barrier();

	/*
	 * If the tail page is still the same as what we think
	 * it is, then it is up to us to update the tail
	 * pointer.
	 */
	if (tail_page == cpu_buffer->tail_page) {
		/* Zero the write counter */
		unsigned long val = old_write & ~RB_WRITE_MASK;
		unsigned long eval = old_entries & ~RB_WRITE_MASK;

		/*
		 * This will only succeed if an interrupt did
		 * not come in and change it. In which case, we
		 * do not want to modify it.
		 *
		 * We add (void) to let the compiler know that we do not care
		 * about the return value of these functions. We use the
		 * cmpxchg to only update if an interrupt did not already
		 * do it for us. If the cmpxchg fails, we don't care.
		 */
		(void)local_cmpxchg(&next_page->write, old_write, val);
		(void)local_cmpxchg(&next_page->entries, old_entries, eval);

		/*
		 * No need to worry about races with clearing out the commit.
		 * it only can increment when a commit takes place. But that
		 * only happens in the outer most nested commit.
		 */
		local_set(&next_page->page->commit, 0);

		old_tail = cmpxchg(&cpu_buffer->tail_page,
				   tail_page, next_page);

		if (old_tail == tail_page)
			ret = 1;
	}

	return ret;
}

static int rb_check_bpage(struct ring_buffer_per_cpu *cpu_buffer,
			  struct buffer_page *bpage)
{
	unsigned long val = (unsigned long)bpage;

	if (RB_WARN_ON(cpu_buffer, val & RB_FLAG_MASK))
		return 1;

	return 0;
}

/**
 * rb_check_list - make sure a pointer to a list has the last bits zero
 */
static int rb_check_list(struct ring_buffer_per_cpu *cpu_buffer,
			 struct list_head *list)
{
	if (RB_WARN_ON(cpu_buffer, rb_list_head(list->prev) != list->prev))
		return 1;
	if (RB_WARN_ON(cpu_buffer, rb_list_head(list->next) != list->next))
		return 1;
	return 0;
}

/**
 * rb_check_pages - integrity check of buffer pages
 * @cpu_buffer: CPU buffer with pages to test
 *
 * As a safety measure we check to make sure the data pages have not
 * been corrupted.
 */
static int rb_check_pages(struct ring_buffer_per_cpu *cpu_buffer)
{
	struct list_head *head = cpu_buffer->pages;
	struct buffer_page *bpage, *tmp;

	/* Reset the head page if it exists */
	if (cpu_buffer->head_page)
		rb_set_head_page(cpu_buffer);

	rb_head_page_deactivate(cpu_buffer);

	if (RB_WARN_ON(cpu_buffer, head->next->prev != head))
		return -1;
	if (RB_WARN_ON(cpu_buffer, head->prev->next != head))
		return -1;

	if (rb_check_list(cpu_buffer, head))
		return -1;

	list_for_each_entry_safe(bpage, tmp, head, list) {
		if (RB_WARN_ON(cpu_buffer,
			       bpage->list.next->prev != &bpage->list))
			return -1;
		if (RB_WARN_ON(cpu_buffer,
			       bpage->list.prev->next != &bpage->list))
			return -1;
		if (rb_check_list(cpu_buffer, &bpage->list))
			return -1;
	}

	rb_head_page_activate(cpu_buffer);

	return 0;
}

static int __rb_allocate_pages(int nr_pages, struct list_head *pages, int cpu)
{
	int i;
	struct buffer_page *bpage, *tmp;

	for (i = 0; i < nr_pages; i++) {
		struct page *page;
		/*
		 * __GFP_NORETRY flag makes sure that the allocation fails
		 * gracefully without invoking oom-killer and the system is
		 * not destabilized.
		 */
		bpage = kzalloc_node(ALIGN(sizeof(*bpage), cache_line_size()),
				    GFP_KERNEL | __GFP_NORETRY,
				    cpu_to_node(cpu));
		if (!bpage)
			goto free_pages;

		list_add(&bpage->list, pages);

		page = alloc_pages_node(cpu_to_node(cpu),
					GFP_KERNEL | __GFP_NORETRY, 0);
		if (!page)
			goto free_pages;
		bpage->page = page_address(page);
		rb_init_page(bpage->page);
	}

	return 0;

free_pages:
	list_for_each_entry_safe(bpage, tmp, pages, list) {
		list_del_init(&bpage->list);
		free_buffer_page(bpage);
	}

	return -ENOMEM;
}

static int rb_allocate_pages(struct ring_buffer_per_cpu *cpu_buffer,
			     unsigned nr_pages)
{
	LIST_HEAD(pages);

	WARN_ON(!nr_pages);

	if (__rb_allocate_pages(nr_pages, &pages, cpu_buffer->cpu))
		return -ENOMEM;

	/*
	 * The ring buffer page list is a circular list that does not
	 * start and end with a list head. All page list items point to
	 * other pages.
	 */
	cpu_buffer->pages = pages.next;
	list_del(&pages);

	cpu_buffer->nr_pages = nr_pages;

	rb_check_pages(cpu_buffer);

	return 0;
}

static struct ring_buffer_per_cpu *
rb_allocate_cpu_buffer(struct ring_buffer *buffer, int nr_pages, int cpu)
{
	struct ring_buffer_per_cpu *cpu_buffer;
	struct buffer_page *bpage;
	struct page *page;
	int ret;

	cpu_buffer = kzalloc_node(ALIGN(sizeof(*cpu_buffer), cache_line_size()),
				  GFP_KERNEL, cpu_to_node(cpu));
	if (!cpu_buffer)
		return NULL;

	cpu_buffer->cpu = cpu;
	cpu_buffer->buffer = buffer;
	raw_spin_lock_init(&cpu_buffer->reader_lock);
	lockdep_set_class(&cpu_buffer->reader_lock, buffer->reader_lock_key);
	cpu_buffer->lock = (arch_spinlock_t)__ARCH_SPIN_LOCK_UNLOCKED;
	INIT_WORK(&cpu_buffer->update_pages_work, update_pages_handler);
	init_completion(&cpu_buffer->update_done);
	init_irq_work(&cpu_buffer->irq_work.work, rb_wake_up_waiters);
	init_waitqueue_head(&cpu_buffer->irq_work.waiters);
	init_waitqueue_head(&cpu_buffer->irq_work.full_waiters);

	bpage = kzalloc_node(ALIGN(sizeof(*bpage), cache_line_size()),
			    GFP_KERNEL, cpu_to_node(cpu));
	if (!bpage)
		goto fail_free_buffer;

	rb_check_bpage(cpu_buffer, bpage);

	cpu_buffer->reader_page = bpage;
	page = alloc_pages_node(cpu_to_node(cpu), GFP_KERNEL, 0);
	if (!page)
		goto fail_free_reader;
	bpage->page = page_address(page);
	rb_init_page(bpage->page);

	INIT_LIST_HEAD(&cpu_buffer->reader_page->list);
	INIT_LIST_HEAD(&cpu_buffer->new_pages);

	ret = rb_allocate_pages(cpu_buffer, nr_pages);
	if (ret < 0)
		goto fail_free_reader;

	cpu_buffer->head_page
		= list_entry(cpu_buffer->pages, struct buffer_page, list);
	cpu_buffer->tail_page = cpu_buffer->commit_page = cpu_buffer->head_page;

	rb_head_page_activate(cpu_buffer);

	return cpu_buffer;

 fail_free_reader:
	free_buffer_page(cpu_buffer->reader_page);

 fail_free_buffer:
	kfree(cpu_buffer);
	return NULL;
}

static void rb_free_cpu_buffer(struct ring_buffer_per_cpu *cpu_buffer)
{
	struct list_head *head = cpu_buffer->pages;
	struct buffer_page *bpage, *tmp;

	free_buffer_page(cpu_buffer->reader_page);

	rb_head_page_deactivate(cpu_buffer);

	if (head) {
		list_for_each_entry_safe(bpage, tmp, head, list) {
			list_del_init(&bpage->list);
			free_buffer_page(bpage);
		}
		bpage = list_entry(head, struct buffer_page, list);
		free_buffer_page(bpage);
	}

	kfree(cpu_buffer);
}

#ifdef CONFIG_HOTPLUG_CPU
static int rb_cpu_notify(struct notifier_block *self,
			 unsigned long action, void *hcpu);
#endif

/**
 * __ring_buffer_alloc - allocate a new ring_buffer
 * @size: the size in bytes per cpu that is needed.
 * @flags: attributes to set for the ring buffer.
 *
 * Currently the only flag that is available is the RB_FL_OVERWRITE
 * flag. This flag means that the buffer will overwrite old data
 * when the buffer wraps. If this flag is not set, the buffer will
 * drop data when the tail hits the head.
 */
struct ring_buffer *__ring_buffer_alloc(unsigned long size, unsigned flags,
					struct lock_class_key *key)
{
	struct ring_buffer *buffer;
	int bsize;
	int cpu, nr_pages;

	/* keep it in its own cache line */
	buffer = kzalloc(ALIGN(sizeof(*buffer), cache_line_size()),
			 GFP_KERNEL);
	if (!buffer)
		return NULL;

	if (!alloc_cpumask_var(&buffer->cpumask, GFP_KERNEL))
		goto fail_free_buffer;

	nr_pages = DIV_ROUND_UP(size, BUF_PAGE_SIZE);
	buffer->flags = flags;
	buffer->clock = trace_clock_local;
	buffer->reader_lock_key = key;

	init_irq_work(&buffer->irq_work.work, rb_wake_up_waiters);
	init_waitqueue_head(&buffer->irq_work.waiters);

	/* need at least two pages */
	if (nr_pages < 2)
		nr_pages = 2;

	/*
	 * In case of non-hotplug cpu, if the ring-buffer is allocated
	 * in early initcall, it will not be notified of secondary cpus.
	 * In that off case, we need to allocate for all possible cpus.
	 */
#ifdef CONFIG_HOTPLUG_CPU
	cpu_notifier_register_begin();
	cpumask_copy(buffer->cpumask, cpu_online_mask);
#else
	cpumask_copy(buffer->cpumask, cpu_possible_mask);
#endif
	buffer->cpus = nr_cpu_ids;

	bsize = sizeof(void *) * nr_cpu_ids;
	buffer->buffers = kzalloc(ALIGN(bsize, cache_line_size()),
				  GFP_KERNEL);
	if (!buffer->buffers)
		goto fail_free_cpumask;

	for_each_buffer_cpu(buffer, cpu) {
		buffer->buffers[cpu] =
			rb_allocate_cpu_buffer(buffer, nr_pages, cpu);
		if (!buffer->buffers[cpu])
			goto fail_free_buffers;
	}

#ifdef CONFIG_HOTPLUG_CPU
	buffer->cpu_notify.notifier_call = rb_cpu_notify;
	buffer->cpu_notify.priority = 0;
	__register_cpu_notifier(&buffer->cpu_notify);
	cpu_notifier_register_done();
#endif

	mutex_init(&buffer->mutex);

	return buffer;

 fail_free_buffers:
	for_each_buffer_cpu(buffer, cpu) {
		if (buffer->buffers[cpu])
			rb_free_cpu_buffer(buffer->buffers[cpu]);
	}
	kfree(buffer->buffers);

 fail_free_cpumask:
	free_cpumask_var(buffer->cpumask);
#ifdef CONFIG_HOTPLUG_CPU
	cpu_notifier_register_done();
#endif

 fail_free_buffer:
	kfree(buffer);
	return NULL;
}
EXPORT_SYMBOL_GPL(__ring_buffer_alloc);

/**
 * ring_buffer_free - free a ring buffer.
 * @buffer: the buffer to free.
 */
void
ring_buffer_free(struct ring_buffer *buffer)
{
	int cpu;

#ifdef CONFIG_HOTPLUG_CPU
	cpu_notifier_register_begin();
	__unregister_cpu_notifier(&buffer->cpu_notify);
#endif

	for_each_buffer_cpu(buffer, cpu)
		rb_free_cpu_buffer(buffer->buffers[cpu]);

#ifdef CONFIG_HOTPLUG_CPU
	cpu_notifier_register_done();
#endif

	kfree(buffer->buffers);
	free_cpumask_var(buffer->cpumask);

	kfree(buffer);
}
EXPORT_SYMBOL_GPL(ring_buffer_free);

void ring_buffer_set_clock(struct ring_buffer *buffer,
			   u64 (*clock)(void))
{
	buffer->clock = clock;
}

static void rb_reset_cpu(struct ring_buffer_per_cpu *cpu_buffer);

static inline unsigned long rb_page_entries(struct buffer_page *bpage)
{
	return local_read(&bpage->entries) & RB_WRITE_MASK;
}

static inline unsigned long rb_page_write(struct buffer_page *bpage)
{
	return local_read(&bpage->write) & RB_WRITE_MASK;
}

static int
rb_remove_pages(struct ring_buffer_per_cpu *cpu_buffer, unsigned int nr_pages)
{
	struct list_head *tail_page, *to_remove, *next_page;
	struct buffer_page *to_remove_page, *tmp_iter_page;
	struct buffer_page *last_page, *first_page;
	unsigned int nr_removed;
	unsigned long head_bit;
	int page_entries;

	head_bit = 0;

	raw_spin_lock_irq(&cpu_buffer->reader_lock);
	atomic_inc(&cpu_buffer->record_disabled);
	/*
	 * We don't race with the readers since we have acquired the reader
	 * lock. We also don't race with writers after disabling recording.
	 * This makes it easy to figure out the first and the last page to be
	 * removed from the list. We unlink all the pages in between including
	 * the first and last pages. This is done in a busy loop so that we
	 * lose the least number of traces.
	 * The pages are freed after we restart recording and unlock readers.
	 */
	tail_page = &cpu_buffer->tail_page->list;

	/*
	 * tail page might be on reader page, we remove the next page
	 * from the ring buffer
	 */
	if (cpu_buffer->tail_page == cpu_buffer->reader_page)
		tail_page = rb_list_head(tail_page->next);
	to_remove = tail_page;

	/* start of pages to remove */
	first_page = list_entry(rb_list_head(to_remove->next),
				struct buffer_page, list);

	for (nr_removed = 0; nr_removed < nr_pages; nr_removed++) {
		to_remove = rb_list_head(to_remove)->next;
		head_bit |= (unsigned long)to_remove & RB_PAGE_HEAD;
	}

	next_page = rb_list_head(to_remove)->next;

	/*
	 * Now we remove all pages between tail_page and next_page.
	 * Make sure that we have head_bit value preserved for the
	 * next page
	 */
	tail_page->next = (struct list_head *)((unsigned long)next_page |
						head_bit);
	next_page = rb_list_head(next_page);
	next_page->prev = tail_page;

	/* make sure pages points to a valid page in the ring buffer */
	cpu_buffer->pages = next_page;

	/* update head page */
	if (head_bit)
		cpu_buffer->head_page = list_entry(next_page,
						struct buffer_page, list);

	/*
	 * change read pointer to make sure any read iterators reset
	 * themselves
	 */
	cpu_buffer->read = 0;

	/* pages are removed, resume tracing and then free the pages */
	atomic_dec(&cpu_buffer->record_disabled);
	raw_spin_unlock_irq(&cpu_buffer->reader_lock);

	RB_WARN_ON(cpu_buffer, list_empty(cpu_buffer->pages));

	/* last buffer page to remove */
	last_page = list_entry(rb_list_head(to_remove), struct buffer_page,
				list);
	tmp_iter_page = first_page;

	do {
		to_remove_page = tmp_iter_page;
		rb_inc_page(cpu_buffer, &tmp_iter_page);

		/* update the counters */
		page_entries = rb_page_entries(to_remove_page);
		if (page_entries) {
			/*
			 * If something was added to this page, it was full
			 * since it is not the tail page. So we deduct the
			 * bytes consumed in ring buffer from here.
			 * Increment overrun to account for the lost events.
			 */
			local_add(page_entries, &cpu_buffer->overrun);
			local_sub(BUF_PAGE_SIZE, &cpu_buffer->entries_bytes);
		}

		/*
		 * We have already removed references to this list item, just
		 * free up the buffer_page and its page
		 */
		free_buffer_page(to_remove_page);
		nr_removed--;

	} while (to_remove_page != last_page);

	RB_WARN_ON(cpu_buffer, nr_removed);

	return nr_removed == 0;
}

static int
rb_insert_pages(struct ring_buffer_per_cpu *cpu_buffer)
{
	struct list_head *pages = &cpu_buffer->new_pages;
	int retries, success;

	raw_spin_lock_irq(&cpu_buffer->reader_lock);
	/*
	 * We are holding the reader lock, so the reader page won't be swapped
	 * in the ring buffer. Now we are racing with the writer trying to
	 * move head page and the tail page.
	 * We are going to adapt the reader page update process where:
	 * 1. We first splice the start and end of list of new pages between
	 *    the head page and its previous page.
	 * 2. We cmpxchg the prev_page->next to point from head page to the
	 *    start of new pages list.
	 * 3. Finally, we update the head->prev to the end of new list.
	 *
	 * We will try this process 10 times, to make sure that we don't keep
	 * spinning.
	 */
	retries = 10;
	success = 0;
	while (retries--) {
		struct list_head *head_page, *prev_page, *r;
		struct list_head *last_page, *first_page;
		struct list_head *head_page_with_bit;

		head_page = &rb_set_head_page(cpu_buffer)->list;
		if (!head_page)
			break;
		prev_page = head_page->prev;

		first_page = pages->next;
		last_page  = pages->prev;

		head_page_with_bit = (struct list_head *)
				     ((unsigned long)head_page | RB_PAGE_HEAD);

		last_page->next = head_page_with_bit;
		first_page->prev = prev_page;

		r = cmpxchg(&prev_page->next, head_page_with_bit, first_page);

		if (r == head_page_with_bit) {
			/*
			 * yay, we replaced the page pointer to our new list,
			 * now, we just have to update to head page's prev
			 * pointer to point to end of list
			 */
			head_page->prev = last_page;
			success = 1;
			break;
		}
	}

	if (success)
		INIT_LIST_HEAD(pages);
	/*
	 * If we weren't successful in adding in new pages, warn and stop
	 * tracing
	 */
	RB_WARN_ON(cpu_buffer, !success);
	raw_spin_unlock_irq(&cpu_buffer->reader_lock);

	/* free pages if they weren't inserted */
	if (!success) {
		struct buffer_page *bpage, *tmp;
		list_for_each_entry_safe(bpage, tmp, &cpu_buffer->new_pages,
					 list) {
			list_del_init(&bpage->list);
			free_buffer_page(bpage);
		}
	}
	return success;
}

static void rb_update_pages(struct ring_buffer_per_cpu *cpu_buffer)
{
	int success;

	if (cpu_buffer->nr_pages_to_update > 0)
		success = rb_insert_pages(cpu_buffer);
	else
		success = rb_remove_pages(cpu_buffer,
					-cpu_buffer->nr_pages_to_update);

	if (success)
		cpu_buffer->nr_pages += cpu_buffer->nr_pages_to_update;
}

static void update_pages_handler(struct work_struct *work)
{
	struct ring_buffer_per_cpu *cpu_buffer = container_of(work,
			struct ring_buffer_per_cpu, update_pages_work);
	rb_update_pages(cpu_buffer);
	complete(&cpu_buffer->update_done);
}

/**
 * ring_buffer_resize - resize the ring buffer
 * @buffer: the buffer to resize.
 * @size: the new size.
 * @cpu_id: the cpu buffer to resize
 *
 * Minimum size is 2 * BUF_PAGE_SIZE.
 *
 * Returns 0 on success and < 0 on failure.
 */
int ring_buffer_resize(struct ring_buffer *buffer, unsigned long size,
			int cpu_id)
{
	struct ring_buffer_per_cpu *cpu_buffer;
	unsigned nr_pages;
	int cpu, err = 0;

	/*
	 * Always succeed at resizing a non-existent buffer:
	 */
	if (!buffer)
		return size;

	/* Make sure the requested buffer exists */
	if (cpu_id != RING_BUFFER_ALL_CPUS &&
	    !cpumask_test_cpu(cpu_id, buffer->cpumask))
		return size;

	size = DIV_ROUND_UP(size, BUF_PAGE_SIZE);
	size *= BUF_PAGE_SIZE;

	/* we need a minimum of two pages */
	if (size < BUF_PAGE_SIZE * 2)
		size = BUF_PAGE_SIZE * 2;

	nr_pages = DIV_ROUND_UP(size, BUF_PAGE_SIZE);

	/*
	 * Don't succeed if resizing is disabled, as a reader might be
	 * manipulating the ring buffer and is expecting a sane state while
	 * this is true.
	 */
	if (atomic_read(&buffer->resize_disabled))
		return -EBUSY;

	/* prevent another thread from changing buffer sizes */
	mutex_lock(&buffer->mutex);

	if (cpu_id == RING_BUFFER_ALL_CPUS) {
		/* calculate the pages to update */
		for_each_buffer_cpu(buffer, cpu) {
			cpu_buffer = buffer->buffers[cpu];

			cpu_buffer->nr_pages_to_update = nr_pages -
							cpu_buffer->nr_pages;
			/*
			 * nothing more to do for removing pages or no update
			 */
			if (cpu_buffer->nr_pages_to_update <= 0)
				continue;
			/*
			 * to add pages, make sure all new pages can be
			 * allocated without receiving ENOMEM
			 */
			INIT_LIST_HEAD(&cpu_buffer->new_pages);
			if (__rb_allocate_pages(cpu_buffer->nr_pages_to_update,
						&cpu_buffer->new_pages, cpu)) {
				/* not enough memory for new pages */
				err = -ENOMEM;
				goto out_err;
			}
		}

		get_online_cpus();
		/*
		 * Fire off all the required work handlers
		 * We can't schedule on offline CPUs, but it's not necessary
		 * since we can change their buffer sizes without any race.
		 */
		for_each_buffer_cpu(buffer, cpu) {
			cpu_buffer = buffer->buffers[cpu];
			if (!cpu_buffer->nr_pages_to_update)
				continue;

			/* Can't run something on an offline CPU. */
			if (!cpu_online(cpu)) {
				rb_update_pages(cpu_buffer);
				cpu_buffer->nr_pages_to_update = 0;
			} else {
				schedule_work_on(cpu,
						&cpu_buffer->update_pages_work);
			}
		}

		/* wait for all the updates to complete */
		for_each_buffer_cpu(buffer, cpu) {
			cpu_buffer = buffer->buffers[cpu];
			if (!cpu_buffer->nr_pages_to_update)
				continue;

			if (cpu_online(cpu))
				wait_for_completion(&cpu_buffer->update_done);
			cpu_buffer->nr_pages_to_update = 0;
		}

		put_online_cpus();
	} else {
		/* Make sure this CPU has been intitialized */
		if (!cpumask_test_cpu(cpu_id, buffer->cpumask))
			goto out;

		cpu_buffer = buffer->buffers[cpu_id];

		if (nr_pages == cpu_buffer->nr_pages)
			goto out;

		cpu_buffer->nr_pages_to_update = nr_pages -
						cpu_buffer->nr_pages;

		INIT_LIST_HEAD(&cpu_buffer->new_pages);
		if (cpu_buffer->nr_pages_to_update > 0 &&
			__rb_allocate_pages(cpu_buffer->nr_pages_to_update,
					    &cpu_buffer->new_pages, cpu_id)) {
			err = -ENOMEM;
			goto out_err;
		}

		get_online_cpus();

		/* Can't run something on an offline CPU. */
		if (!cpu_online(cpu_id))
			rb_update_pages(cpu_buffer);
		else {
			schedule_work_on(cpu_id,
					 &cpu_buffer->update_pages_work);
			wait_for_completion(&cpu_buffer->update_done);
		}

		cpu_buffer->nr_pages_to_update = 0;
		put_online_cpus();
	}

 out:
	/*
	 * The ring buffer resize can happen with the ring buffer
	 * enabled, so that the update disturbs the tracing as little
	 * as possible. But if the buffer is disabled, we do not need
	 * to worry about that, and we can take the time to verify
	 * that the buffer is not corrupt.
	 */
	if (atomic_read(&buffer->record_disabled)) {
		atomic_inc(&buffer->record_disabled);
		/*
		 * Even though the buffer was disabled, we must make sure
		 * that it is truly disabled before calling rb_check_pages.
		 * There could have been a race between checking
		 * record_disable and incrementing it.
		 */
		synchronize_sched();
		for_each_buffer_cpu(buffer, cpu) {
			cpu_buffer = buffer->buffers[cpu];
			rb_check_pages(cpu_buffer);
		}
		atomic_dec(&buffer->record_disabled);
	}

	mutex_unlock(&buffer->mutex);
	return size;

 out_err:
	for_each_buffer_cpu(buffer, cpu) {
		struct buffer_page *bpage, *tmp;

		cpu_buffer = buffer->buffers[cpu];
		cpu_buffer->nr_pages_to_update = 0;

		if (list_empty(&cpu_buffer->new_pages))
			continue;

		list_for_each_entry_safe(bpage, tmp, &cpu_buffer->new_pages,
					list) {
			list_del_init(&bpage->list);
			free_buffer_page(bpage);
		}
	}
	mutex_unlock(&buffer->mutex);
	return err;
}
EXPORT_SYMBOL_GPL(ring_buffer_resize);

void ring_buffer_change_overwrite(struct ring_buffer *buffer, int val)
{
	mutex_lock(&buffer->mutex);
	if (val)
		buffer->flags |= RB_FL_OVERWRITE;
	else
		buffer->flags &= ~RB_FL_OVERWRITE;
	mutex_unlock(&buffer->mutex);
}
EXPORT_SYMBOL_GPL(ring_buffer_change_overwrite);

static inline void *
__rb_data_page_index(struct buffer_data_page *bpage, unsigned index)
{
	return bpage->data + index;
}

static inline void *__rb_page_index(struct buffer_page *bpage, unsigned index)
{
	return bpage->page->data + index;
}

static inline struct ring_buffer_event *
rb_reader_event(struct ring_buffer_per_cpu *cpu_buffer)
{
	return __rb_page_index(cpu_buffer->reader_page,
			       cpu_buffer->reader_page->read);
}

static inline struct ring_buffer_event *
rb_iter_head_event(struct ring_buffer_iter *iter)
{
	return __rb_page_index(iter->head_page, iter->head);
}

static inline unsigned rb_page_commit(struct buffer_page *bpage)
{
	return local_read(&bpage->page->commit);
}

/* Size is determined by what has been committed */
static inline unsigned rb_page_size(struct buffer_page *bpage)
{
	return rb_page_commit(bpage);
}

static inline unsigned
rb_commit_index(struct ring_buffer_per_cpu *cpu_buffer)
{
	return rb_page_commit(cpu_buffer->commit_page);
}

static inline unsigned
rb_event_index(struct ring_buffer_event *event)
{
	unsigned long addr = (unsigned long)event;

	return (addr & ~PAGE_MASK) - BUF_PAGE_HDR_SIZE;
}

static void rb_inc_iter(struct ring_buffer_iter *iter)
{
	struct ring_buffer_per_cpu *cpu_buffer = iter->cpu_buffer;

	/*
	 * The iterator could be on the reader page (it starts there).
	 * But the head could have moved, since the reader was
	 * found. Check for this case and assign the iterator
	 * to the head page instead of next.
	 */
	if (iter->head_page == cpu_buffer->reader_page)
		iter->head_page = rb_set_head_page(cpu_buffer);
	else
		rb_inc_page(cpu_buffer, &iter->head_page);

	iter->read_stamp = iter->head_page->page->time_stamp;
	iter->head = 0;
}

<<<<<<< HEAD
/* Slow path, do not inline */
static noinline struct ring_buffer_event *
rb_add_time_stamp(struct ring_buffer_event *event, u64 delta)
{
	event->type_len = RINGBUF_TYPE_TIME_EXTEND;

	/* Not the first event on the page? */
	if (rb_event_index(event)) {
		event->time_delta = delta & TS_MASK;
		event->array[0] = delta >> TS_SHIFT;
	} else {
		/* nope, just zero it */
		event->time_delta = 0;
		event->array[0] = 0;
	}

	return skip_time_extend(event);
}

/*
 * Update the last timestamp only if it hasn't changed since we
 * read it to compute our delta. If it has changed, then this
 * delta is no longer valid - this should only happen if an NMI
 * interrupted us between the time we read the last time stamp
 * and we got here AND if the NMI handler does a trace write.
 * We fall back to the default behavior in this case and set
 * delta to zero.
 */
static u64 rb_update_last_tstamp(struct ring_buffer_per_cpu *cpu_buffer,
				 u64 delta, u64 ts)
{
	u64 last_ts;

	/* Last timestamp when we read it to compute delta */
	last_ts = ts - delta;

	if (cmpxchg_local(&cpu_buffer->last_stamp, last_ts, ts) == last_ts)
		return delta;

	return 0;
}

/**
 * rb_update_event - update event type and data
 * @event: the event to update
 * @type: the type of event
 * @length: the size of the event field in the ring buffer
 *
 * Update the type and data fields of the event. The length
 * is the actual size that is written to the ring buffer,
 * and with this, we can determine what to place into the
 * data field.
 */
static void
rb_update_event(struct ring_buffer_per_cpu *cpu_buffer,
		struct ring_buffer_event *event, unsigned length,
		int add_timestamp, u64 delta, u64 ts)
{
	if (!rb_precise_nested_write_ts()) {
		/* Only a commit updates the timestamp */
		if (unlikely(!rb_event_is_commit(cpu_buffer, event)))
			delta = 0;
	} else if (delta != 0)
		delta = rb_update_last_tstamp(cpu_buffer, delta, ts);

	/*
	 * If we need to add a timestamp, then we
	 * add it to the start of the resevered space.
	 */
	if (unlikely(add_timestamp)) {
		event = rb_add_time_stamp(event, delta);
		length -= RB_LEN_TIME_EXTEND;
		delta = 0;
	}

	event->time_delta = delta;
	length -= RB_EVNT_HDR_SIZE;
	if (length > RB_MAX_SMALL_DATA || RB_FORCE_8BYTE_ALIGNMENT) {
		event->type_len = 0;
		event->array[0] = length;
	} else
		event->type_len = DIV_ROUND_UP(length, RB_ALIGNMENT);
}

=======
>>>>>>> afd2ff9b
/*
 * rb_handle_head_page - writer hit the head page
 *
 * Returns: +1 to retry page
 *           0 to continue
 *          -1 on error
 */
static int
rb_handle_head_page(struct ring_buffer_per_cpu *cpu_buffer,
		    struct buffer_page *tail_page,
		    struct buffer_page *next_page)
{
	struct buffer_page *new_head;
	int entries;
	int type;
	int ret;

	entries = rb_page_entries(next_page);

	/*
	 * The hard part is here. We need to move the head
	 * forward, and protect against both readers on
	 * other CPUs and writers coming in via interrupts.
	 */
	type = rb_head_page_set_update(cpu_buffer, next_page, tail_page,
				       RB_PAGE_HEAD);

	/*
	 * type can be one of four:
	 *  NORMAL - an interrupt already moved it for us
	 *  HEAD   - we are the first to get here.
	 *  UPDATE - we are the interrupt interrupting
	 *           a current move.
	 *  MOVED  - a reader on another CPU moved the next
	 *           pointer to its reader page. Give up
	 *           and try again.
	 */

	switch (type) {
	case RB_PAGE_HEAD:
		/*
		 * We changed the head to UPDATE, thus
		 * it is our responsibility to update
		 * the counters.
		 */
		local_add(entries, &cpu_buffer->overrun);
		local_sub(BUF_PAGE_SIZE, &cpu_buffer->entries_bytes);

		/*
		 * The entries will be zeroed out when we move the
		 * tail page.
		 */

		/* still more to do */
		break;

	case RB_PAGE_UPDATE:
		/*
		 * This is an interrupt that interrupt the
		 * previous update. Still more to do.
		 */
		break;
	case RB_PAGE_NORMAL:
		/*
		 * An interrupt came in before the update
		 * and processed this for us.
		 * Nothing left to do.
		 */
		return 1;
	case RB_PAGE_MOVED:
		/*
		 * The reader is on another CPU and just did
		 * a swap with our next_page.
		 * Try again.
		 */
		return 1;
	default:
		RB_WARN_ON(cpu_buffer, 1); /* WTF??? */
		return -1;
	}

	/*
	 * Now that we are here, the old head pointer is
	 * set to UPDATE. This will keep the reader from
	 * swapping the head page with the reader page.
	 * The reader (on another CPU) will spin till
	 * we are finished.
	 *
	 * We just need to protect against interrupts
	 * doing the job. We will set the next pointer
	 * to HEAD. After that, we set the old pointer
	 * to NORMAL, but only if it was HEAD before.
	 * otherwise we are an interrupt, and only
	 * want the outer most commit to reset it.
	 */
	new_head = next_page;
	rb_inc_page(cpu_buffer, &new_head);

	ret = rb_head_page_set_head(cpu_buffer, new_head, next_page,
				    RB_PAGE_NORMAL);

	/*
	 * Valid returns are:
	 *  HEAD   - an interrupt came in and already set it.
	 *  NORMAL - One of two things:
	 *            1) We really set it.
	 *            2) A bunch of interrupts came in and moved
	 *               the page forward again.
	 */
	switch (ret) {
	case RB_PAGE_HEAD:
	case RB_PAGE_NORMAL:
		/* OK */
		break;
	default:
		RB_WARN_ON(cpu_buffer, 1);
		return -1;
	}

	/*
	 * It is possible that an interrupt came in,
	 * set the head up, then more interrupts came in
	 * and moved it again. When we get back here,
	 * the page would have been set to NORMAL but we
	 * just set it back to HEAD.
	 *
	 * How do you detect this? Well, if that happened
	 * the tail page would have moved.
	 */
	if (ret == RB_PAGE_NORMAL) {
		/*
		 * If the tail had moved passed next, then we need
		 * to reset the pointer.
		 */
		if (cpu_buffer->tail_page != tail_page &&
		    cpu_buffer->tail_page != next_page)
			rb_head_page_set_normal(cpu_buffer, new_head,
						next_page,
						RB_PAGE_HEAD);
	}

	/*
	 * If this was the outer most commit (the one that
	 * changed the original pointer from HEAD to UPDATE),
	 * then it is up to us to reset it to NORMAL.
	 */
	if (type == RB_PAGE_HEAD) {
		ret = rb_head_page_set_normal(cpu_buffer, next_page,
					      tail_page,
					      RB_PAGE_UPDATE);
		if (RB_WARN_ON(cpu_buffer,
			       ret != RB_PAGE_UPDATE))
			return -1;
	}

	return 0;
}

static inline void
rb_reset_tail(struct ring_buffer_per_cpu *cpu_buffer,
	      unsigned long tail, struct rb_event_info *info)
{
	struct buffer_page *tail_page = info->tail_page;
	struct ring_buffer_event *event;
	unsigned long length = info->length;

	/*
	 * Only the event that crossed the page boundary
	 * must fill the old tail_page with padding.
	 */
	if (tail >= BUF_PAGE_SIZE) {
		/*
		 * If the page was filled, then we still need
		 * to update the real_end. Reset it to zero
		 * and the reader will ignore it.
		 */
		if (tail == BUF_PAGE_SIZE)
			tail_page->real_end = 0;

		local_sub(length, &tail_page->write);
		return;
	}

	event = __rb_page_index(tail_page, tail);
	kmemcheck_annotate_bitfield(event, bitfield);

	/* account for padding bytes */
	local_add(BUF_PAGE_SIZE - tail, &cpu_buffer->entries_bytes);

	/*
	 * Save the original length to the meta data.
	 * This will be used by the reader to add lost event
	 * counter.
	 */
	tail_page->real_end = tail;

	/*
	 * If this event is bigger than the minimum size, then
	 * we need to be careful that we don't subtract the
	 * write counter enough to allow another writer to slip
	 * in on this page.
	 * We put in a discarded commit instead, to make sure
	 * that this space is not used again.
	 *
	 * If we are less than the minimum size, we don't need to
	 * worry about it.
	 */
	if (tail > (BUF_PAGE_SIZE - RB_EVNT_MIN_SIZE)) {
		/* No room for any events */

		/* Mark the rest of the page with padding */
		rb_event_set_padding(event);

		/* Set the write back to the previous setting */
		local_sub(length, &tail_page->write);
		return;
	}

	/* Put in a discarded event */
	event->array[0] = (BUF_PAGE_SIZE - tail) - RB_EVNT_HDR_SIZE;
	event->type_len = RINGBUF_TYPE_PADDING;
	/* time delta must be non zero */
	event->time_delta = 1;

	/* Set write to end of buffer */
	length = (tail + length) - BUF_PAGE_SIZE;
	local_sub(length, &tail_page->write);
}

/*
 * This is the slow path, force gcc not to inline it.
 */
static noinline struct ring_buffer_event *
rb_move_tail(struct ring_buffer_per_cpu *cpu_buffer,
	     unsigned long tail, struct rb_event_info *info)
{
	struct buffer_page *tail_page = info->tail_page;
	struct buffer_page *commit_page = cpu_buffer->commit_page;
	struct ring_buffer *buffer = cpu_buffer->buffer;
	struct buffer_page *next_page;
	int ret;
	u64 ts;

	next_page = tail_page;

	rb_inc_page(cpu_buffer, &next_page);

	/*
	 * If for some reason, we had an interrupt storm that made
	 * it all the way around the buffer, bail, and warn
	 * about it.
	 */
	if (unlikely(next_page == commit_page)) {
		local_inc(&cpu_buffer->commit_overrun);
		goto out_reset;
	}

	/*
	 * This is where the fun begins!
	 *
	 * We are fighting against races between a reader that
	 * could be on another CPU trying to swap its reader
	 * page with the buffer head.
	 *
	 * We are also fighting against interrupts coming in and
	 * moving the head or tail on us as well.
	 *
	 * If the next page is the head page then we have filled
	 * the buffer, unless the commit page is still on the
	 * reader page.
	 */
	if (rb_is_head_page(cpu_buffer, next_page, &tail_page->list)) {

		/*
		 * If the commit is not on the reader page, then
		 * move the header page.
		 */
		if (!rb_is_reader_page(cpu_buffer->commit_page)) {
			/*
			 * If we are not in overwrite mode,
			 * this is easy, just stop here.
			 */
			if (!(buffer->flags & RB_FL_OVERWRITE)) {
				local_inc(&cpu_buffer->dropped_events);
				goto out_reset;
			}

			ret = rb_handle_head_page(cpu_buffer,
						  tail_page,
						  next_page);
			if (ret < 0)
				goto out_reset;
			if (ret)
				goto out_again;
		} else {
			/*
			 * We need to be careful here too. The
			 * commit page could still be on the reader
			 * page. We could have a small buffer, and
			 * have filled up the buffer with events
			 * from interrupts and such, and wrapped.
			 *
			 * Note, if the tail page is also the on the
			 * reader_page, we let it move out.
			 */
			if (unlikely((cpu_buffer->commit_page !=
				      cpu_buffer->tail_page) &&
				     (cpu_buffer->commit_page ==
				      cpu_buffer->reader_page))) {
				local_inc(&cpu_buffer->commit_overrun);
				goto out_reset;
			}
		}
	}

	ret = rb_tail_page_update(cpu_buffer, tail_page, next_page);
	if (ret) {
		/*
		 * Nested commits always have zero deltas, so
		 * just reread the time stamp
		 */
		ts = rb_time_stamp(buffer);
		next_page->page->time_stamp = ts;
	}

 out_again:

	rb_reset_tail(cpu_buffer, tail, info);

	/* fail and let the caller try again */
	return ERR_PTR(-EAGAIN);

 out_reset:
	/* reset write */
	rb_reset_tail(cpu_buffer, tail, info);

	return NULL;
}

/* Slow path, do not inline */
static noinline struct ring_buffer_event *
rb_add_time_stamp(struct ring_buffer_event *event, u64 delta)
{
	event->type_len = RINGBUF_TYPE_TIME_EXTEND;

	/* Not the first event on the page? */
	if (rb_event_index(event)) {
		event->time_delta = delta & TS_MASK;
		event->array[0] = delta >> TS_SHIFT;
	} else {
		/* nope, just zero it */
		event->time_delta = 0;
		event->array[0] = 0;
	}

	return skip_time_extend(event);
}

static inline bool rb_event_is_commit(struct ring_buffer_per_cpu *cpu_buffer,
				     struct ring_buffer_event *event);

/**
 * rb_update_event - update event type and data
 * @event: the event to update
 * @type: the type of event
 * @length: the size of the event field in the ring buffer
 *
 * Update the type and data fields of the event. The length
 * is the actual size that is written to the ring buffer,
 * and with this, we can determine what to place into the
 * data field.
 */
static void
rb_update_event(struct ring_buffer_per_cpu *cpu_buffer,
		struct ring_buffer_event *event,
		struct rb_event_info *info)
{
	unsigned length = info->length;
	u64 delta = info->delta;

<<<<<<< HEAD
	event = __rb_page_index(tail_page, tail);
	kmemcheck_annotate_bitfield(event, bitfield);
	rb_update_event(cpu_buffer, event, length, add_timestamp, delta, ts);
=======
	/* Only a commit updates the timestamp */
	if (unlikely(!rb_event_is_commit(cpu_buffer, event)))
		delta = 0;
>>>>>>> afd2ff9b

	/*
	 * If we need to add a timestamp, then we
	 * add it to the start of the resevered space.
	 */
	if (unlikely(info->add_timestamp)) {
		event = rb_add_time_stamp(event, delta);
		length -= RB_LEN_TIME_EXTEND;
		delta = 0;
	}

	event->time_delta = delta;
	length -= RB_EVNT_HDR_SIZE;
	if (length > RB_MAX_SMALL_DATA || RB_FORCE_8BYTE_ALIGNMENT) {
		event->type_len = 0;
		event->array[0] = length;
	} else
		event->type_len = DIV_ROUND_UP(length, RB_ALIGNMENT);
}

static unsigned rb_calculate_event_length(unsigned length)
{
	struct ring_buffer_event event; /* Used only for sizeof array */

	/* zero length can cause confusions */
	if (!length)
		length++;

	if (length > RB_MAX_SMALL_DATA || RB_FORCE_8BYTE_ALIGNMENT)
		length += sizeof(event.array[0]);

	length += RB_EVNT_HDR_SIZE;
	length = ALIGN(length, RB_ARCH_ALIGNMENT);

	/*
	 * In case the time delta is larger than the 27 bits for it
	 * in the header, we need to add a timestamp. If another
	 * event comes in when trying to discard this one to increase
	 * the length, then the timestamp will be added in the allocated
	 * space of this event. If length is bigger than the size needed
	 * for the TIME_EXTEND, then padding has to be used. The events
	 * length must be either RB_LEN_TIME_EXTEND, or greater than or equal
	 * to RB_LEN_TIME_EXTEND + 8, as 8 is the minimum size for padding.
	 * As length is a multiple of 4, we only need to worry if it
	 * is 12 (RB_LEN_TIME_EXTEND + 4).
	 */
	if (length == RB_LEN_TIME_EXTEND + RB_ALIGNMENT)
		length += RB_ALIGNMENT;

	return length;
}

#ifndef CONFIG_HAVE_UNSTABLE_SCHED_CLOCK
static inline bool sched_clock_stable(void)
{
	return true;
}
#endif

static inline int
rb_try_to_discard(struct ring_buffer_per_cpu *cpu_buffer,
		  struct ring_buffer_event *event)
{
	unsigned long new_index, old_index;
	struct buffer_page *bpage;
	unsigned long index;
	unsigned long addr;

	new_index = rb_event_index(event);
	old_index = new_index + rb_event_ts_length(event);
	addr = (unsigned long)event;
	addr &= PAGE_MASK;

	bpage = cpu_buffer->tail_page;

	if (bpage->page == (void *)addr && rb_page_write(bpage) == old_index) {
		unsigned long write_mask =
			local_read(&bpage->write) & ~RB_WRITE_MASK;
		unsigned long event_length = rb_event_length(event);
		/*
		 * This is on the tail page. It is possible that
		 * a write could come in and move the tail page
		 * and write to the next page. That is fine
		 * because we just shorten what is on this page.
		 */
		old_index += write_mask;
		new_index += write_mask;
		index = local_cmpxchg(&bpage->write, old_index, new_index);
		if (index == old_index) {
			/* update counters */
			local_sub(event_length, &cpu_buffer->entries_bytes);
			return 1;
		}
	}

	/* could not discard */
	return 0;
}

static void rb_start_commit(struct ring_buffer_per_cpu *cpu_buffer)
{
	local_inc(&cpu_buffer->committing);
	local_inc(&cpu_buffer->commits);
}

static void
rb_set_commit_to_write(struct ring_buffer_per_cpu *cpu_buffer)
{
	unsigned long max_count;

	/*
	 * We only race with interrupts and NMIs on this CPU.
	 * If we own the commit event, then we can commit
	 * all others that interrupted us, since the interruptions
	 * are in stack format (they finish before they come
	 * back to us). This allows us to do a simple loop to
	 * assign the commit to the tail.
	 */
 again:
	max_count = cpu_buffer->nr_pages * 100;

	while (cpu_buffer->commit_page != cpu_buffer->tail_page) {
		if (RB_WARN_ON(cpu_buffer, !(--max_count)))
			return;
		if (RB_WARN_ON(cpu_buffer,
			       rb_is_reader_page(cpu_buffer->tail_page)))
			return;
		local_set(&cpu_buffer->commit_page->page->commit,
			  rb_page_write(cpu_buffer->commit_page));
		rb_inc_page(cpu_buffer, &cpu_buffer->commit_page);
		cpu_buffer->write_stamp =
			cpu_buffer->commit_page->page->time_stamp;
		/* add barrier to keep gcc from optimizing too much */
		barrier();
	}
	while (rb_commit_index(cpu_buffer) !=
	       rb_page_write(cpu_buffer->commit_page)) {

		local_set(&cpu_buffer->commit_page->page->commit,
			  rb_page_write(cpu_buffer->commit_page));
		RB_WARN_ON(cpu_buffer,
			   local_read(&cpu_buffer->commit_page->page->commit) &
			   ~RB_WRITE_MASK);
		barrier();
	}

	/* again, keep gcc from optimizing */
	barrier();

	/*
	 * If an interrupt came in just after the first while loop
	 * and pushed the tail page forward, we will be left with
	 * a dangling commit that will never go forward.
	 */
	if (unlikely(cpu_buffer->commit_page != cpu_buffer->tail_page))
		goto again;
}

static inline void rb_end_commit(struct ring_buffer_per_cpu *cpu_buffer)
{
	unsigned long commits;

	if (RB_WARN_ON(cpu_buffer,
		       !local_read(&cpu_buffer->committing)))
		return;

 again:
	commits = local_read(&cpu_buffer->commits);
	/* synchronize with interrupts */
	barrier();
	if (local_read(&cpu_buffer->committing) == 1)
		rb_set_commit_to_write(cpu_buffer);

	local_dec(&cpu_buffer->committing);

	/* synchronize with interrupts */
	barrier();

	/*
	 * Need to account for interrupts coming in between the
	 * updating of the commit page and the clearing of the
	 * committing counter.
	 */
	if (unlikely(local_read(&cpu_buffer->commits) != commits) &&
	    !local_read(&cpu_buffer->committing)) {
		local_inc(&cpu_buffer->committing);
		goto again;
	}
}

<<<<<<< HEAD
struct static_key __precise_nested_write_ts;

void rb_enable_precise_nested_write_ts(void)
{
	if (!rb_precise_nested_write_ts())
		static_key_slow_inc(&__precise_nested_write_ts);
}

void rb_disable_precise_nested_write_ts(void)
{
	if (rb_precise_nested_write_ts())
		static_key_slow_dec(&__precise_nested_write_ts);
}

static struct ring_buffer_event *
__rb_reserve_next_event(struct ring_buffer_per_cpu *cpu_buffer,
			u64 ts,
			u64 write_stamp,
			unsigned long length)
{
	struct ring_buffer_event *event;
	u64 delta;
	int add_timestamp;
	u64 diff;

	add_timestamp = 0;
	delta = 0;

	diff = ts - write_stamp;

	/* make sure this diff is calculated here */
	barrier();

	/* Did the write stamp get updated already? */
	if (likely(ts >= write_stamp)) {
		delta = diff;
		if (unlikely(test_time_stamp(delta))) {
			int local_clock_stable = 1;
#ifdef CONFIG_HAVE_UNSTABLE_SCHED_CLOCK
			local_clock_stable = sched_clock_stable();
#endif
			WARN_ONCE(delta > (1ULL << 59),
				  KERN_WARNING "Delta way too big! %llu ts=%llu write stamp = %llu\n%s",
				  (unsigned long long)delta,
				  (unsigned long long)ts,
				  (unsigned long long)write_stamp,
				  local_clock_stable ? "" :
				  "If you just came from a suspend/resume,\n"
				  "please switch to the trace global clock:\n"
				  "  echo global > /sys/kernel/debug/tracing/trace_clock\n");
			add_timestamp = 1;
		}
	}

	event = __rb_reserve_next(cpu_buffer, length, ts,
				  delta, add_timestamp);

	return event;
}

static struct ring_buffer_event *
rb_reserve_next_event(struct ring_buffer *buffer,
		      struct ring_buffer_per_cpu *cpu_buffer,
		      unsigned long length)
{
	struct ring_buffer_event *event;
	u64 ts;
	int nr_loops = 0;
=======
static inline void rb_event_discard(struct ring_buffer_event *event)
{
	if (event->type_len == RINGBUF_TYPE_TIME_EXTEND)
		event = skip_time_extend(event);
>>>>>>> afd2ff9b

	/* array[0] holds the actual length for the discarded event */
	event->array[0] = rb_event_data_length(event) - RB_EVNT_HDR_SIZE;
	event->type_len = RINGBUF_TYPE_PADDING;
	/* time delta must be non zero */
	if (!event->time_delta)
		event->time_delta = 1;
}

static inline bool
rb_event_is_commit(struct ring_buffer_per_cpu *cpu_buffer,
		   struct ring_buffer_event *event)
{
	unsigned long addr = (unsigned long)event;
	unsigned long index;

<<<<<<< HEAD
	length = rb_calculate_event_length(length);
 again:
=======
	index = rb_event_index(event);
	addr &= PAGE_MASK;

	return cpu_buffer->commit_page->page == (void *)addr &&
		rb_commit_index(cpu_buffer) == index;
}

static void
rb_update_write_stamp(struct ring_buffer_per_cpu *cpu_buffer,
		      struct ring_buffer_event *event)
{
	u64 delta;
>>>>>>> afd2ff9b

	/*
	 * The event first in the commit queue updates the
	 * time stamp.
	 */
	if (rb_event_is_commit(cpu_buffer, event)) {
		/*
		 * A commit event that is first on a page
		 * updates the write timestamp with the page stamp
		 */
		if (!rb_event_index(event))
			cpu_buffer->write_stamp =
				cpu_buffer->commit_page->page->time_stamp;
		else if (event->type_len == RINGBUF_TYPE_TIME_EXTEND) {
			delta = event->array[0];
			delta <<= TS_SHIFT;
			delta += event->time_delta;
			cpu_buffer->write_stamp += delta;
		} else
			cpu_buffer->write_stamp += event->time_delta;
	}
}

<<<<<<< HEAD
	if (rb_precise_nested_write_ts()) {
		unsigned long flags;

		/* If  precise nested write timestamps are enabled,
		 * we first disable interrupts on the current processor
		 * so that we can reserve space on the buffer and save
		 * the event's timestamp without being preempted.
		 * The last time stamp is updated before we re-enable
		 * interrupts so that the nested writers always have
		 * a valid timestamp to compute the timestamp deltas
		 * for their events.
		 */
		local_irq_save(flags);
		ts = rb_time_stamp(cpu_buffer->buffer);
		event = __rb_reserve_next_event(cpu_buffer, ts,
					cpu_buffer->last_stamp, length);
		cpu_buffer->last_stamp = ts;
		local_irq_restore(flags);
	} else {
		ts = rb_time_stamp(cpu_buffer->buffer);
		event = __rb_reserve_next_event(cpu_buffer, ts,
					cpu_buffer->write_stamp, length);
	}

	if (unlikely(PTR_ERR(event) == -EAGAIN))
		goto again;

	if (!event)
		goto out_fail;
=======
static void rb_commit(struct ring_buffer_per_cpu *cpu_buffer,
		      struct ring_buffer_event *event)
{
	local_inc(&cpu_buffer->entries);
	rb_update_write_stamp(cpu_buffer, event);
	rb_end_commit(cpu_buffer);
}

static __always_inline void
rb_wakeups(struct ring_buffer *buffer, struct ring_buffer_per_cpu *cpu_buffer)
{
	bool pagebusy;

	if (buffer->irq_work.waiters_pending) {
		buffer->irq_work.waiters_pending = false;
		/* irq_work_queue() supplies it's own memory barriers */
		irq_work_queue(&buffer->irq_work.work);
	}

	if (cpu_buffer->irq_work.waiters_pending) {
		cpu_buffer->irq_work.waiters_pending = false;
		/* irq_work_queue() supplies it's own memory barriers */
		irq_work_queue(&cpu_buffer->irq_work.work);
	}
>>>>>>> afd2ff9b

	pagebusy = cpu_buffer->reader_page == cpu_buffer->commit_page;

	if (!pagebusy && cpu_buffer->irq_work.full_waiters_pending) {
		cpu_buffer->irq_work.wakeup_full = true;
		cpu_buffer->irq_work.full_waiters_pending = false;
		/* irq_work_queue() supplies it's own memory barriers */
		irq_work_queue(&cpu_buffer->irq_work.work);
	}
}

/*
 * The lock and unlock are done within a preempt disable section.
 * The current_context per_cpu variable can only be modified
 * by the current task between lock and unlock. But it can
 * be modified more than once via an interrupt. To pass this
 * information from the lock to the unlock without having to
 * access the 'in_interrupt()' functions again (which do show
 * a bit of overhead in something as critical as function tracing,
 * we use a bitmask trick.
 *
 *  bit 0 =  NMI context
 *  bit 1 =  IRQ context
 *  bit 2 =  SoftIRQ context
 *  bit 3 =  normal context.
 *
 * This works because this is the order of contexts that can
 * preempt other contexts. A SoftIRQ never preempts an IRQ
 * context.
 *
 * When the context is determined, the corresponding bit is
 * checked and set (if it was set, then a recursion of that context
 * happened).
 *
 * On unlock, we need to clear this bit. To do so, just subtract
 * 1 from the current_context and AND it to itself.
 *
 * (binary)
 *  101 - 1 = 100
 *  101 & 100 = 100 (clearing bit zero)
 *
 *  1010 - 1 = 1001
 *  1010 & 1001 = 1000 (clearing bit 1)
 *
 * The least significant bit can be cleared this way, and it
 * just so happens that it is the same bit corresponding to
 * the current context.
 */

static __always_inline int
trace_recursive_lock(struct ring_buffer_per_cpu *cpu_buffer)
{
	unsigned int val = cpu_buffer->current_context;
	int bit;

	if (in_interrupt()) {
		if (in_nmi())
			bit = RB_CTX_NMI;
		else if (in_irq())
			bit = RB_CTX_IRQ;
		else
			bit = RB_CTX_SOFTIRQ;
	} else
		bit = RB_CTX_NORMAL;

	if (unlikely(val & (1 << bit)))
		return 1;

	val |= (1 << bit);
	cpu_buffer->current_context = val;

	return 0;
}

static __always_inline void
trace_recursive_unlock(struct ring_buffer_per_cpu *cpu_buffer)
{
	cpu_buffer->current_context &= cpu_buffer->current_context - 1;
}

/**
 * ring_buffer_unlock_commit - commit a reserved
 * @buffer: The buffer to commit to
 * @event: The event pointer to commit.
 *
 * This commits the data to the ring buffer, and releases any locks held.
 *
 * Must be paired with ring_buffer_lock_reserve.
 */
int ring_buffer_unlock_commit(struct ring_buffer *buffer,
			      struct ring_buffer_event *event)
{
	struct ring_buffer_per_cpu *cpu_buffer;
	int cpu = raw_smp_processor_id();

	cpu_buffer = buffer->buffers[cpu];

	rb_commit(cpu_buffer, event);

	rb_wakeups(buffer, cpu_buffer);

	trace_recursive_unlock(cpu_buffer);

	preempt_enable_notrace();

	return 0;
}
EXPORT_SYMBOL_GPL(ring_buffer_unlock_commit);

static noinline void
rb_handle_timestamp(struct ring_buffer_per_cpu *cpu_buffer,
		    struct rb_event_info *info)
{
	WARN_ONCE(info->delta > (1ULL << 59),
		  KERN_WARNING "Delta way too big! %llu ts=%llu write stamp = %llu\n%s",
		  (unsigned long long)info->delta,
		  (unsigned long long)info->ts,
		  (unsigned long long)cpu_buffer->write_stamp,
		  sched_clock_stable() ? "" :
		  "If you just came from a suspend/resume,\n"
		  "please switch to the trace global clock:\n"
		  "  echo global > /sys/kernel/debug/tracing/trace_clock\n");
	info->add_timestamp = 1;
}

static struct ring_buffer_event *
__rb_reserve_next(struct ring_buffer_per_cpu *cpu_buffer,
		  struct rb_event_info *info)
{
	struct ring_buffer_event *event;
	struct buffer_page *tail_page;
	unsigned long tail, write;

	/*
	 * If the time delta since the last event is too big to
	 * hold in the time field of the event, then we append a
	 * TIME EXTEND event ahead of the data event.
	 */
	if (unlikely(info->add_timestamp))
		info->length += RB_LEN_TIME_EXTEND;

	tail_page = info->tail_page = cpu_buffer->tail_page;
	write = local_add_return(info->length, &tail_page->write);

	/* set write to only the index of the write */
	write &= RB_WRITE_MASK;
	tail = write - info->length;

	/*
	 * If this is the first commit on the page, then it has the same
	 * timestamp as the page itself.
	 */
	if (!tail)
		info->delta = 0;

	/* See if we shot pass the end of this buffer page */
	if (unlikely(write > BUF_PAGE_SIZE))
		return rb_move_tail(cpu_buffer, tail, info);

	/* We reserved something on the buffer */

	event = __rb_page_index(tail_page, tail);
	kmemcheck_annotate_bitfield(event, bitfield);
	rb_update_event(cpu_buffer, event, info);

	local_inc(&tail_page->entries);

	/*
	 * If this is the first commit on the page, then update
	 * its timestamp.
	 */
	if (!tail)
		tail_page->page->time_stamp = info->ts;

	/* account for these added bytes */
	local_add(info->length, &cpu_buffer->entries_bytes);

	return event;
}

static struct ring_buffer_event *
rb_reserve_next_event(struct ring_buffer *buffer,
		      struct ring_buffer_per_cpu *cpu_buffer,
		      unsigned long length)
{
	struct ring_buffer_event *event;
	struct rb_event_info info;
	int nr_loops = 0;
	u64 diff;

	rb_start_commit(cpu_buffer);

#ifdef CONFIG_RING_BUFFER_ALLOW_SWAP
	/*
	 * Due to the ability to swap a cpu buffer from a buffer
	 * it is possible it was swapped before we committed.
	 * (committing stops a swap). We check for it here and
	 * if it happened, we have to fail the write.
	 */
	barrier();
	if (unlikely(ACCESS_ONCE(cpu_buffer->buffer) != buffer)) {
		local_dec(&cpu_buffer->committing);
		local_dec(&cpu_buffer->commits);
		return NULL;
	}
#endif

	info.length = rb_calculate_event_length(length);
 again:
	info.add_timestamp = 0;
	info.delta = 0;

	/*
	 * We allow for interrupts to reenter here and do a trace.
	 * If one does, it will cause this original code to loop
	 * back here. Even with heavy interrupts happening, this
	 * should only happen a few times in a row. If this happens
	 * 1000 times in a row, there must be either an interrupt
	 * storm or we have something buggy.
	 * Bail!
	 */
	if (RB_WARN_ON(cpu_buffer, ++nr_loops > 1000))
		goto out_fail;

	info.ts = rb_time_stamp(cpu_buffer->buffer);
	diff = info.ts - cpu_buffer->write_stamp;

	/* make sure this diff is calculated here */
	barrier();

	/* Did the write stamp get updated already? */
	if (likely(info.ts >= cpu_buffer->write_stamp)) {
		info.delta = diff;
		if (unlikely(test_time_stamp(info.delta)))
			rb_handle_timestamp(cpu_buffer, &info);
	}

	event = __rb_reserve_next(cpu_buffer, &info);

	if (unlikely(PTR_ERR(event) == -EAGAIN)) {
		if (info.add_timestamp)
			info.length -= RB_LEN_TIME_EXTEND;
		goto again;
	}

	if (!event)
		goto out_fail;

	return event;

 out_fail:
	rb_end_commit(cpu_buffer);
	return NULL;
}

/**
 * ring_buffer_lock_reserve - reserve a part of the buffer
 * @buffer: the ring buffer to reserve from
 * @length: the length of the data to reserve (excluding event header)
 *
 * Returns a reseverd event on the ring buffer to copy directly to.
 * The user of this interface will need to get the body to write into
 * and can use the ring_buffer_event_data() interface.
 *
 * The length is the length of the data needed, not the event length
 * which also includes the event header.
 *
 * Must be paired with ring_buffer_unlock_commit, unless NULL is returned.
 * If NULL is returned, then nothing has been allocated or locked.
 */
struct ring_buffer_event *
ring_buffer_lock_reserve(struct ring_buffer *buffer, unsigned long length)
{
	struct ring_buffer_per_cpu *cpu_buffer;
	struct ring_buffer_event *event;
	int cpu;

	/* If we are tracing schedule, we don't want to recurse */
	preempt_disable_notrace();

	if (unlikely(atomic_read(&buffer->record_disabled)))
		goto out;

	cpu = raw_smp_processor_id();

	if (unlikely(!cpumask_test_cpu(cpu, buffer->cpumask)))
		goto out;

	cpu_buffer = buffer->buffers[cpu];

	if (unlikely(atomic_read(&cpu_buffer->record_disabled)))
		goto out;

	if (unlikely(length > BUF_MAX_DATA_SIZE))
		goto out;

	if (unlikely(trace_recursive_lock(cpu_buffer)))
		goto out;

	event = rb_reserve_next_event(buffer, cpu_buffer, length);
	if (!event)
		goto out_unlock;

	return event;

 out_unlock:
	trace_recursive_unlock(cpu_buffer);
 out:
	preempt_enable_notrace();
	return NULL;
}
EXPORT_SYMBOL_GPL(ring_buffer_lock_reserve);

/*
 * Decrement the entries to the page that an event is on.
 * The event does not even need to exist, only the pointer
 * to the page it is on. This may only be called before the commit
 * takes place.
 */
static inline void
rb_decrement_entry(struct ring_buffer_per_cpu *cpu_buffer,
		   struct ring_buffer_event *event)
{
	unsigned long addr = (unsigned long)event;
	struct buffer_page *bpage = cpu_buffer->commit_page;
	struct buffer_page *start;

	addr &= PAGE_MASK;

	/* Do the likely case first */
	if (likely(bpage->page == (void *)addr)) {
		local_dec(&bpage->entries);
		return;
	}

	/*
	 * Because the commit page may be on the reader page we
	 * start with the next page and check the end loop there.
	 */
	rb_inc_page(cpu_buffer, &bpage);
	start = bpage;
	do {
		if (bpage->page == (void *)addr) {
			local_dec(&bpage->entries);
			return;
		}
		rb_inc_page(cpu_buffer, &bpage);
	} while (bpage != start);

	/* commit not part of this buffer?? */
	RB_WARN_ON(cpu_buffer, 1);
}

/**
 * ring_buffer_commit_discard - discard an event that has not been committed
 * @buffer: the ring buffer
 * @event: non committed event to discard
 *
 * Sometimes an event that is in the ring buffer needs to be ignored.
 * This function lets the user discard an event in the ring buffer
 * and then that event will not be read later.
 *
 * This function only works if it is called before the the item has been
 * committed. It will try to free the event from the ring buffer
 * if another event has not been added behind it.
 *
 * If another event has been added behind it, it will set the event
 * up as discarded, and perform the commit.
 *
 * If this function is called, do not call ring_buffer_unlock_commit on
 * the event.
 */
void ring_buffer_discard_commit(struct ring_buffer *buffer,
				struct ring_buffer_event *event)
{
	struct ring_buffer_per_cpu *cpu_buffer;
	int cpu;

	/* The event is discarded regardless */
	rb_event_discard(event);

	cpu = smp_processor_id();
	cpu_buffer = buffer->buffers[cpu];

	/*
	 * This must only be called if the event has not been
	 * committed yet. Thus we can assume that preemption
	 * is still disabled.
	 */
	RB_WARN_ON(buffer, !local_read(&cpu_buffer->committing));

	rb_decrement_entry(cpu_buffer, event);
	if (rb_try_to_discard(cpu_buffer, event))
		goto out;

	/*
	 * The commit is still visible by the reader, so we
	 * must still update the timestamp.
	 */
	rb_update_write_stamp(cpu_buffer, event);
 out:
	rb_end_commit(cpu_buffer);

	trace_recursive_unlock(cpu_buffer);

	preempt_enable_notrace();

}
EXPORT_SYMBOL_GPL(ring_buffer_discard_commit);

/**
 * ring_buffer_write - write data to the buffer without reserving
 * @buffer: The ring buffer to write to.
 * @length: The length of the data being written (excluding the event header)
 * @data: The data to write to the buffer.
 *
 * This is like ring_buffer_lock_reserve and ring_buffer_unlock_commit as
 * one function. If you already have the data to write to the buffer, it
 * may be easier to simply call this function.
 *
 * Note, like ring_buffer_lock_reserve, the length is the length of the data
 * and not the length of the event which would hold the header.
 */
int ring_buffer_write(struct ring_buffer *buffer,
		      unsigned long length,
		      void *data)
{
	struct ring_buffer_per_cpu *cpu_buffer;
	struct ring_buffer_event *event;
	void *body;
	int ret = -EBUSY;
	int cpu;

	preempt_disable_notrace();

	if (atomic_read(&buffer->record_disabled))
		goto out;

	cpu = raw_smp_processor_id();

	if (!cpumask_test_cpu(cpu, buffer->cpumask))
		goto out;

	cpu_buffer = buffer->buffers[cpu];

	if (atomic_read(&cpu_buffer->record_disabled))
		goto out;

	if (length > BUF_MAX_DATA_SIZE)
		goto out;

	if (unlikely(trace_recursive_lock(cpu_buffer)))
		goto out;

	event = rb_reserve_next_event(buffer, cpu_buffer, length);
	if (!event)
		goto out_unlock;

	body = rb_event_data(event);

	memcpy(body, data, length);

	rb_commit(cpu_buffer, event);

	rb_wakeups(buffer, cpu_buffer);

	ret = 0;

 out_unlock:
	trace_recursive_unlock(cpu_buffer);

 out:
	preempt_enable_notrace();

	return ret;
}
EXPORT_SYMBOL_GPL(ring_buffer_write);

static bool rb_per_cpu_empty(struct ring_buffer_per_cpu *cpu_buffer)
{
	struct buffer_page *reader = cpu_buffer->reader_page;
	struct buffer_page *head = rb_set_head_page(cpu_buffer);
	struct buffer_page *commit = cpu_buffer->commit_page;

	/* In case of error, head will be NULL */
	if (unlikely(!head))
		return true;

	return reader->read == rb_page_commit(reader) &&
		(commit == reader ||
		 (commit == head &&
		  head->read == rb_page_commit(commit)));
}

/**
 * ring_buffer_record_disable - stop all writes into the buffer
 * @buffer: The ring buffer to stop writes to.
 *
 * This prevents all writes to the buffer. Any attempt to write
 * to the buffer after this will fail and return NULL.
 *
 * The caller should call synchronize_sched() after this.
 */
void ring_buffer_record_disable(struct ring_buffer *buffer)
{
	atomic_inc(&buffer->record_disabled);
}
EXPORT_SYMBOL_GPL(ring_buffer_record_disable);

/**
 * ring_buffer_record_enable - enable writes to the buffer
 * @buffer: The ring buffer to enable writes
 *
 * Note, multiple disables will need the same number of enables
 * to truly enable the writing (much like preempt_disable).
 */
void ring_buffer_record_enable(struct ring_buffer *buffer)
{
	atomic_dec(&buffer->record_disabled);
}
EXPORT_SYMBOL_GPL(ring_buffer_record_enable);

/**
 * ring_buffer_record_off - stop all writes into the buffer
 * @buffer: The ring buffer to stop writes to.
 *
 * This prevents all writes to the buffer. Any attempt to write
 * to the buffer after this will fail and return NULL.
 *
 * This is different than ring_buffer_record_disable() as
 * it works like an on/off switch, where as the disable() version
 * must be paired with a enable().
 */
void ring_buffer_record_off(struct ring_buffer *buffer)
{
	unsigned int rd;
	unsigned int new_rd;

	do {
		rd = atomic_read(&buffer->record_disabled);
		new_rd = rd | RB_BUFFER_OFF;
	} while (atomic_cmpxchg(&buffer->record_disabled, rd, new_rd) != rd);
}
EXPORT_SYMBOL_GPL(ring_buffer_record_off);

/**
 * ring_buffer_record_on - restart writes into the buffer
 * @buffer: The ring buffer to start writes to.
 *
 * This enables all writes to the buffer that was disabled by
 * ring_buffer_record_off().
 *
 * This is different than ring_buffer_record_enable() as
 * it works like an on/off switch, where as the enable() version
 * must be paired with a disable().
 */
void ring_buffer_record_on(struct ring_buffer *buffer)
{
	unsigned int rd;
	unsigned int new_rd;

	do {
		rd = atomic_read(&buffer->record_disabled);
		new_rd = rd & ~RB_BUFFER_OFF;
	} while (atomic_cmpxchg(&buffer->record_disabled, rd, new_rd) != rd);
}
EXPORT_SYMBOL_GPL(ring_buffer_record_on);

/**
 * ring_buffer_record_is_on - return true if the ring buffer can write
 * @buffer: The ring buffer to see if write is enabled
 *
 * Returns true if the ring buffer is in a state that it accepts writes.
 */
int ring_buffer_record_is_on(struct ring_buffer *buffer)
{
	return !atomic_read(&buffer->record_disabled);
}

/**
 * ring_buffer_record_disable_cpu - stop all writes into the cpu_buffer
 * @buffer: The ring buffer to stop writes to.
 * @cpu: The CPU buffer to stop
 *
 * This prevents all writes to the buffer. Any attempt to write
 * to the buffer after this will fail and return NULL.
 *
 * The caller should call synchronize_sched() after this.
 */
void ring_buffer_record_disable_cpu(struct ring_buffer *buffer, int cpu)
{
	struct ring_buffer_per_cpu *cpu_buffer;

	if (!cpumask_test_cpu(cpu, buffer->cpumask))
		return;

	cpu_buffer = buffer->buffers[cpu];
	atomic_inc(&cpu_buffer->record_disabled);
}
EXPORT_SYMBOL_GPL(ring_buffer_record_disable_cpu);

/**
 * ring_buffer_record_enable_cpu - enable writes to the buffer
 * @buffer: The ring buffer to enable writes
 * @cpu: The CPU to enable.
 *
 * Note, multiple disables will need the same number of enables
 * to truly enable the writing (much like preempt_disable).
 */
void ring_buffer_record_enable_cpu(struct ring_buffer *buffer, int cpu)
{
	struct ring_buffer_per_cpu *cpu_buffer;

	if (!cpumask_test_cpu(cpu, buffer->cpumask))
		return;

	cpu_buffer = buffer->buffers[cpu];
	atomic_dec(&cpu_buffer->record_disabled);
}
EXPORT_SYMBOL_GPL(ring_buffer_record_enable_cpu);

/*
 * The total entries in the ring buffer is the running counter
 * of entries entered into the ring buffer, minus the sum of
 * the entries read from the ring buffer and the number of
 * entries that were overwritten.
 */
static inline unsigned long
rb_num_of_entries(struct ring_buffer_per_cpu *cpu_buffer)
{
	return local_read(&cpu_buffer->entries) -
		(local_read(&cpu_buffer->overrun) + cpu_buffer->read);
}

/**
 * ring_buffer_oldest_event_ts - get the oldest event timestamp from the buffer
 * @buffer: The ring buffer
 * @cpu: The per CPU buffer to read from.
 */
u64 ring_buffer_oldest_event_ts(struct ring_buffer *buffer, int cpu)
{
	unsigned long flags;
	struct ring_buffer_per_cpu *cpu_buffer;
	struct buffer_page *bpage;
	u64 ret = 0;

	if (!cpumask_test_cpu(cpu, buffer->cpumask))
		return 0;

	cpu_buffer = buffer->buffers[cpu];
	raw_spin_lock_irqsave(&cpu_buffer->reader_lock, flags);
	/*
	 * if the tail is on reader_page, oldest time stamp is on the reader
	 * page
	 */
	if (cpu_buffer->tail_page == cpu_buffer->reader_page)
		bpage = cpu_buffer->reader_page;
	else
		bpage = rb_set_head_page(cpu_buffer);
	if (bpage)
		ret = bpage->page->time_stamp;
	raw_spin_unlock_irqrestore(&cpu_buffer->reader_lock, flags);

	return ret;
}
EXPORT_SYMBOL_GPL(ring_buffer_oldest_event_ts);

/**
 * ring_buffer_bytes_cpu - get the number of bytes consumed in a cpu buffer
 * @buffer: The ring buffer
 * @cpu: The per CPU buffer to read from.
 */
unsigned long ring_buffer_bytes_cpu(struct ring_buffer *buffer, int cpu)
{
	struct ring_buffer_per_cpu *cpu_buffer;
	unsigned long ret;

	if (!cpumask_test_cpu(cpu, buffer->cpumask))
		return 0;

	cpu_buffer = buffer->buffers[cpu];
	ret = local_read(&cpu_buffer->entries_bytes) - cpu_buffer->read_bytes;

	return ret;
}
EXPORT_SYMBOL_GPL(ring_buffer_bytes_cpu);

/**
 * ring_buffer_entries_cpu - get the number of entries in a cpu buffer
 * @buffer: The ring buffer
 * @cpu: The per CPU buffer to get the entries from.
 */
unsigned long ring_buffer_entries_cpu(struct ring_buffer *buffer, int cpu)
{
	struct ring_buffer_per_cpu *cpu_buffer;

	if (!cpumask_test_cpu(cpu, buffer->cpumask))
		return 0;

	cpu_buffer = buffer->buffers[cpu];

	return rb_num_of_entries(cpu_buffer);
}
EXPORT_SYMBOL_GPL(ring_buffer_entries_cpu);

/**
 * ring_buffer_overrun_cpu - get the number of overruns caused by the ring
 * buffer wrapping around (only if RB_FL_OVERWRITE is on).
 * @buffer: The ring buffer
 * @cpu: The per CPU buffer to get the number of overruns from
 */
unsigned long ring_buffer_overrun_cpu(struct ring_buffer *buffer, int cpu)
{
	struct ring_buffer_per_cpu *cpu_buffer;
	unsigned long ret;

	if (!cpumask_test_cpu(cpu, buffer->cpumask))
		return 0;

	cpu_buffer = buffer->buffers[cpu];
	ret = local_read(&cpu_buffer->overrun);

	return ret;
}
EXPORT_SYMBOL_GPL(ring_buffer_overrun_cpu);

/**
 * ring_buffer_commit_overrun_cpu - get the number of overruns caused by
 * commits failing due to the buffer wrapping around while there are uncommitted
 * events, such as during an interrupt storm.
 * @buffer: The ring buffer
 * @cpu: The per CPU buffer to get the number of overruns from
 */
unsigned long
ring_buffer_commit_overrun_cpu(struct ring_buffer *buffer, int cpu)
{
	struct ring_buffer_per_cpu *cpu_buffer;
	unsigned long ret;

	if (!cpumask_test_cpu(cpu, buffer->cpumask))
		return 0;

	cpu_buffer = buffer->buffers[cpu];
	ret = local_read(&cpu_buffer->commit_overrun);

	return ret;
}
EXPORT_SYMBOL_GPL(ring_buffer_commit_overrun_cpu);

/**
 * ring_buffer_dropped_events_cpu - get the number of dropped events caused by
 * the ring buffer filling up (only if RB_FL_OVERWRITE is off).
 * @buffer: The ring buffer
 * @cpu: The per CPU buffer to get the number of overruns from
 */
unsigned long
ring_buffer_dropped_events_cpu(struct ring_buffer *buffer, int cpu)
{
	struct ring_buffer_per_cpu *cpu_buffer;
	unsigned long ret;

	if (!cpumask_test_cpu(cpu, buffer->cpumask))
		return 0;

	cpu_buffer = buffer->buffers[cpu];
	ret = local_read(&cpu_buffer->dropped_events);

	return ret;
}
EXPORT_SYMBOL_GPL(ring_buffer_dropped_events_cpu);

/**
 * ring_buffer_read_events_cpu - get the number of events successfully read
 * @buffer: The ring buffer
 * @cpu: The per CPU buffer to get the number of events read
 */
unsigned long
ring_buffer_read_events_cpu(struct ring_buffer *buffer, int cpu)
{
	struct ring_buffer_per_cpu *cpu_buffer;

	if (!cpumask_test_cpu(cpu, buffer->cpumask))
		return 0;

	cpu_buffer = buffer->buffers[cpu];
	return cpu_buffer->read;
}
EXPORT_SYMBOL_GPL(ring_buffer_read_events_cpu);

/**
 * ring_buffer_entries - get the number of entries in a buffer
 * @buffer: The ring buffer
 *
 * Returns the total number of entries in the ring buffer
 * (all CPU entries)
 */
unsigned long ring_buffer_entries(struct ring_buffer *buffer)
{
	struct ring_buffer_per_cpu *cpu_buffer;
	unsigned long entries = 0;
	int cpu;

	/* if you care about this being correct, lock the buffer */
	for_each_buffer_cpu(buffer, cpu) {
		cpu_buffer = buffer->buffers[cpu];
		entries += rb_num_of_entries(cpu_buffer);
	}

	return entries;
}
EXPORT_SYMBOL_GPL(ring_buffer_entries);

/**
 * ring_buffer_overruns - get the number of overruns in buffer
 * @buffer: The ring buffer
 *
 * Returns the total number of overruns in the ring buffer
 * (all CPU entries)
 */
unsigned long ring_buffer_overruns(struct ring_buffer *buffer)
{
	struct ring_buffer_per_cpu *cpu_buffer;
	unsigned long overruns = 0;
	int cpu;

	/* if you care about this being correct, lock the buffer */
	for_each_buffer_cpu(buffer, cpu) {
		cpu_buffer = buffer->buffers[cpu];
		overruns += local_read(&cpu_buffer->overrun);
	}

	return overruns;
}
EXPORT_SYMBOL_GPL(ring_buffer_overruns);

static void rb_iter_reset(struct ring_buffer_iter *iter)
{
	struct ring_buffer_per_cpu *cpu_buffer = iter->cpu_buffer;

	/* Iterator usage is expected to have record disabled */
	iter->head_page = cpu_buffer->reader_page;
	iter->head = cpu_buffer->reader_page->read;

	iter->cache_reader_page = iter->head_page;
	iter->cache_read = cpu_buffer->read;

	if (iter->head)
		iter->read_stamp = cpu_buffer->read_stamp;
	else
		iter->read_stamp = iter->head_page->page->time_stamp;
}

/**
 * ring_buffer_iter_reset - reset an iterator
 * @iter: The iterator to reset
 *
 * Resets the iterator, so that it will start from the beginning
 * again.
 */
void ring_buffer_iter_reset(struct ring_buffer_iter *iter)
{
	struct ring_buffer_per_cpu *cpu_buffer;
	unsigned long flags;

	if (!iter)
		return;

	cpu_buffer = iter->cpu_buffer;

	raw_spin_lock_irqsave(&cpu_buffer->reader_lock, flags);
	rb_iter_reset(iter);
	raw_spin_unlock_irqrestore(&cpu_buffer->reader_lock, flags);
}
EXPORT_SYMBOL_GPL(ring_buffer_iter_reset);

/**
 * ring_buffer_iter_empty - check if an iterator has no more to read
 * @iter: The iterator to check
 */
int ring_buffer_iter_empty(struct ring_buffer_iter *iter)
{
	struct ring_buffer_per_cpu *cpu_buffer;

	cpu_buffer = iter->cpu_buffer;

	return iter->head_page == cpu_buffer->commit_page &&
		iter->head == rb_commit_index(cpu_buffer);
}
EXPORT_SYMBOL_GPL(ring_buffer_iter_empty);

static void
rb_update_read_stamp(struct ring_buffer_per_cpu *cpu_buffer,
		     struct ring_buffer_event *event)
{
	u64 delta;

	switch (event->type_len) {
	case RINGBUF_TYPE_PADDING:
		return;

	case RINGBUF_TYPE_TIME_EXTEND:
		delta = event->array[0];
		delta <<= TS_SHIFT;
		delta += event->time_delta;
		cpu_buffer->read_stamp += delta;
		return;

	case RINGBUF_TYPE_TIME_STAMP:
		/* FIXME: not implemented */
		return;

	case RINGBUF_TYPE_DATA:
		cpu_buffer->read_stamp += event->time_delta;
		return;

	default:
		BUG();
	}
	return;
}

static void
rb_update_iter_read_stamp(struct ring_buffer_iter *iter,
			  struct ring_buffer_event *event)
{
	u64 delta;

	switch (event->type_len) {
	case RINGBUF_TYPE_PADDING:
		return;

	case RINGBUF_TYPE_TIME_EXTEND:
		delta = event->array[0];
		delta <<= TS_SHIFT;
		delta += event->time_delta;
		iter->read_stamp += delta;
		return;

	case RINGBUF_TYPE_TIME_STAMP:
		/* FIXME: not implemented */
		return;

	case RINGBUF_TYPE_DATA:
		iter->read_stamp += event->time_delta;
		return;

	default:
		BUG();
	}
	return;
}

static struct buffer_page *
rb_get_reader_page(struct ring_buffer_per_cpu *cpu_buffer)
{
	struct buffer_page *reader = NULL;
	unsigned long overwrite;
	unsigned long flags;
	int nr_loops = 0;
	int ret;

	local_irq_save(flags);
	arch_spin_lock(&cpu_buffer->lock);

 again:
	/*
	 * This should normally only loop twice. But because the
	 * start of the reader inserts an empty page, it causes
	 * a case where we will loop three times. There should be no
	 * reason to loop four times (that I know of).
	 */
	if (RB_WARN_ON(cpu_buffer, ++nr_loops > 3)) {
		reader = NULL;
		goto out;
	}

	reader = cpu_buffer->reader_page;

	/* If there's more to read, return this page */
	if (cpu_buffer->reader_page->read < rb_page_size(reader))
		goto out;

	/* Never should we have an index greater than the size */
	if (RB_WARN_ON(cpu_buffer,
		       cpu_buffer->reader_page->read > rb_page_size(reader)))
		goto out;

	/* check if we caught up to the tail */
	reader = NULL;
	if (cpu_buffer->commit_page == cpu_buffer->reader_page)
		goto out;

	/* Don't bother swapping if the ring buffer is empty */
	if (rb_num_of_entries(cpu_buffer) == 0)
		goto out;

	/*
	 * Reset the reader page to size zero.
	 */
	local_set(&cpu_buffer->reader_page->write, 0);
	local_set(&cpu_buffer->reader_page->entries, 0);
	local_set(&cpu_buffer->reader_page->page->commit, 0);
	cpu_buffer->reader_page->real_end = 0;

 spin:
	/*
	 * Splice the empty reader page into the list around the head.
	 */
	reader = rb_set_head_page(cpu_buffer);
	if (!reader)
		goto out;
	cpu_buffer->reader_page->list.next = rb_list_head(reader->list.next);
	cpu_buffer->reader_page->list.prev = reader->list.prev;

	/*
	 * cpu_buffer->pages just needs to point to the buffer, it
	 *  has no specific buffer page to point to. Lets move it out
	 *  of our way so we don't accidentally swap it.
	 */
	cpu_buffer->pages = reader->list.prev;

	/* The reader page will be pointing to the new head */
	rb_set_list_to_head(cpu_buffer, &cpu_buffer->reader_page->list);

	/*
	 * We want to make sure we read the overruns after we set up our
	 * pointers to the next object. The writer side does a
	 * cmpxchg to cross pages which acts as the mb on the writer
	 * side. Note, the reader will constantly fail the swap
	 * while the writer is updating the pointers, so this
	 * guarantees that the overwrite recorded here is the one we
	 * want to compare with the last_overrun.
	 */
	smp_mb();
	overwrite = local_read(&(cpu_buffer->overrun));

	/*
	 * Here's the tricky part.
	 *
	 * We need to move the pointer past the header page.
	 * But we can only do that if a writer is not currently
	 * moving it. The page before the header page has the
	 * flag bit '1' set if it is pointing to the page we want.
	 * but if the writer is in the process of moving it
	 * than it will be '2' or already moved '0'.
	 */

	ret = rb_head_page_replace(reader, cpu_buffer->reader_page);

	/*
	 * If we did not convert it, then we must try again.
	 */
	if (!ret)
		goto spin;

	/*
	 * Yeah! We succeeded in replacing the page.
	 *
	 * Now make the new head point back to the reader page.
	 */
	rb_list_head(reader->list.next)->prev = &cpu_buffer->reader_page->list;
	rb_inc_page(cpu_buffer, &cpu_buffer->head_page);

	/* Finally update the reader page to the new head */
	cpu_buffer->reader_page = reader;
	cpu_buffer->reader_page->read = 0;

	if (overwrite != cpu_buffer->last_overrun) {
		cpu_buffer->lost_events = overwrite - cpu_buffer->last_overrun;
		cpu_buffer->last_overrun = overwrite;
	}

	goto again;

 out:
	/* Update the read_stamp on the first event */
	if (reader && reader->read == 0)
		cpu_buffer->read_stamp = reader->page->time_stamp;

	arch_spin_unlock(&cpu_buffer->lock);
	local_irq_restore(flags);

	return reader;
}

static void rb_advance_reader(struct ring_buffer_per_cpu *cpu_buffer)
{
	struct ring_buffer_event *event;
	struct buffer_page *reader;
	unsigned length;

	reader = rb_get_reader_page(cpu_buffer);

	/* This function should not be called when buffer is empty */
	if (RB_WARN_ON(cpu_buffer, !reader))
		return;

	event = rb_reader_event(cpu_buffer);

	if (event->type_len <= RINGBUF_TYPE_DATA_TYPE_LEN_MAX)
		cpu_buffer->read++;

	rb_update_read_stamp(cpu_buffer, event);

	length = rb_event_length(event);
	cpu_buffer->reader_page->read += length;
}

static void rb_advance_iter(struct ring_buffer_iter *iter)
{
	struct ring_buffer_per_cpu *cpu_buffer;
	struct ring_buffer_event *event;
	unsigned length;

	cpu_buffer = iter->cpu_buffer;

	/*
	 * Check if we are at the end of the buffer.
	 */
	if (iter->head >= rb_page_size(iter->head_page)) {
		/* discarded commits can make the page empty */
		if (iter->head_page == cpu_buffer->commit_page)
			return;
		rb_inc_iter(iter);
		return;
	}

	event = rb_iter_head_event(iter);

	length = rb_event_length(event);

	/*
	 * This should not be called to advance the header if we are
	 * at the tail of the buffer.
	 */
	if (RB_WARN_ON(cpu_buffer,
		       (iter->head_page == cpu_buffer->commit_page) &&
		       (iter->head + length > rb_commit_index(cpu_buffer))))
		return;

	rb_update_iter_read_stamp(iter, event);

	iter->head += length;

	/* check for end of page padding */
	if ((iter->head >= rb_page_size(iter->head_page)) &&
	    (iter->head_page != cpu_buffer->commit_page))
		rb_inc_iter(iter);
}

static int rb_lost_events(struct ring_buffer_per_cpu *cpu_buffer)
{
	return cpu_buffer->lost_events;
}

static struct ring_buffer_event *
rb_buffer_peek(struct ring_buffer_per_cpu *cpu_buffer, u64 *ts,
	       unsigned long *lost_events)
{
	struct ring_buffer_event *event;
	struct buffer_page *reader;
	int nr_loops = 0;

 again:
	/*
	 * We repeat when a time extend is encountered.
	 * Since the time extend is always attached to a data event,
	 * we should never loop more than once.
	 * (We never hit the following condition more than twice).
	 */
	if (RB_WARN_ON(cpu_buffer, ++nr_loops > 2))
		return NULL;

	reader = rb_get_reader_page(cpu_buffer);
	if (!reader)
		return NULL;

	event = rb_reader_event(cpu_buffer);

	switch (event->type_len) {
	case RINGBUF_TYPE_PADDING:
		if (rb_null_event(event))
			RB_WARN_ON(cpu_buffer, 1);
		/*
		 * Because the writer could be discarding every
		 * event it creates (which would probably be bad)
		 * if we were to go back to "again" then we may never
		 * catch up, and will trigger the warn on, or lock
		 * the box. Return the padding, and we will release
		 * the current locks, and try again.
		 */
		return event;

	case RINGBUF_TYPE_TIME_EXTEND:
		/* Internal data, OK to advance */
		rb_advance_reader(cpu_buffer);
		goto again;

	case RINGBUF_TYPE_TIME_STAMP:
		/* FIXME: not implemented */
		rb_advance_reader(cpu_buffer);
		goto again;

	case RINGBUF_TYPE_DATA:
		if (ts) {
			*ts = cpu_buffer->read_stamp + event->time_delta;
			ring_buffer_normalize_time_stamp(cpu_buffer->buffer,
							 cpu_buffer->cpu, ts);
		}
		if (lost_events)
			*lost_events = rb_lost_events(cpu_buffer);
		return event;

	default:
		BUG();
	}

	return NULL;
}
EXPORT_SYMBOL_GPL(ring_buffer_peek);

static struct ring_buffer_event *
rb_iter_peek(struct ring_buffer_iter *iter, u64 *ts)
{
	struct ring_buffer *buffer;
	struct ring_buffer_per_cpu *cpu_buffer;
	struct ring_buffer_event *event;
	int nr_loops = 0;

	cpu_buffer = iter->cpu_buffer;
	buffer = cpu_buffer->buffer;

	/*
	 * Check if someone performed a consuming read to
	 * the buffer. A consuming read invalidates the iterator
	 * and we need to reset the iterator in this case.
	 */
	if (unlikely(iter->cache_read != cpu_buffer->read ||
		     iter->cache_reader_page != cpu_buffer->reader_page))
		rb_iter_reset(iter);

 again:
	if (ring_buffer_iter_empty(iter))
		return NULL;

	/*
	 * We repeat when a time extend is encountered or we hit
	 * the end of the page. Since the time extend is always attached
	 * to a data event, we should never loop more than three times.
	 * Once for going to next page, once on time extend, and
	 * finally once to get the event.
	 * (We never hit the following condition more than thrice).
	 */
	if (RB_WARN_ON(cpu_buffer, ++nr_loops > 3))
		return NULL;

	if (rb_per_cpu_empty(cpu_buffer))
		return NULL;

	if (iter->head >= rb_page_size(iter->head_page)) {
		rb_inc_iter(iter);
		goto again;
	}

	event = rb_iter_head_event(iter);

	switch (event->type_len) {
	case RINGBUF_TYPE_PADDING:
		if (rb_null_event(event)) {
			rb_inc_iter(iter);
			goto again;
		}
		rb_advance_iter(iter);
		return event;

	case RINGBUF_TYPE_TIME_EXTEND:
		/* Internal data, OK to advance */
		rb_advance_iter(iter);
		goto again;

	case RINGBUF_TYPE_TIME_STAMP:
		/* FIXME: not implemented */
		rb_advance_iter(iter);
		goto again;

	case RINGBUF_TYPE_DATA:
		if (ts) {
			*ts = iter->read_stamp + event->time_delta;
			ring_buffer_normalize_time_stamp(buffer,
							 cpu_buffer->cpu, ts);
		}
		return event;

	default:
		BUG();
	}

	return NULL;
}
EXPORT_SYMBOL_GPL(ring_buffer_iter_peek);

static inline bool rb_reader_lock(struct ring_buffer_per_cpu *cpu_buffer)
{
	if (likely(!in_nmi())) {
		raw_spin_lock(&cpu_buffer->reader_lock);
		return true;
	}

	/*
	 * If an NMI die dumps out the content of the ring buffer
	 * trylock must be used to prevent a deadlock if the NMI
	 * preempted a task that holds the ring buffer locks. If
	 * we get the lock then all is fine, if not, then continue
	 * to do the read, but this can corrupt the ring buffer,
	 * so it must be permanently disabled from future writes.
	 * Reading from NMI is a oneshot deal.
	 */
	if (raw_spin_trylock(&cpu_buffer->reader_lock))
		return true;

	/* Continue without locking, but disable the ring buffer */
	atomic_inc(&cpu_buffer->record_disabled);
	return false;
}

static inline void
rb_reader_unlock(struct ring_buffer_per_cpu *cpu_buffer, bool locked)
{
	if (likely(locked))
		raw_spin_unlock(&cpu_buffer->reader_lock);
	return;
}

/**
 * ring_buffer_peek - peek at the next event to be read
 * @buffer: The ring buffer to read
 * @cpu: The cpu to peak at
 * @ts: The timestamp counter of this event.
 * @lost_events: a variable to store if events were lost (may be NULL)
 *
 * This will return the event that will be read next, but does
 * not consume the data.
 */
struct ring_buffer_event *
ring_buffer_peek(struct ring_buffer *buffer, int cpu, u64 *ts,
		 unsigned long *lost_events)
{
	struct ring_buffer_per_cpu *cpu_buffer = buffer->buffers[cpu];
	struct ring_buffer_event *event;
	unsigned long flags;
	bool dolock;

	if (!cpumask_test_cpu(cpu, buffer->cpumask))
		return NULL;

 again:
	local_irq_save(flags);
	dolock = rb_reader_lock(cpu_buffer);
	event = rb_buffer_peek(cpu_buffer, ts, lost_events);
	if (event && event->type_len == RINGBUF_TYPE_PADDING)
		rb_advance_reader(cpu_buffer);
	rb_reader_unlock(cpu_buffer, dolock);
	local_irq_restore(flags);

	if (event && event->type_len == RINGBUF_TYPE_PADDING)
		goto again;

	return event;
}

/**
 * ring_buffer_iter_peek - peek at the next event to be read
 * @iter: The ring buffer iterator
 * @ts: The timestamp counter of this event.
 *
 * This will return the event that will be read next, but does
 * not increment the iterator.
 */
struct ring_buffer_event *
ring_buffer_iter_peek(struct ring_buffer_iter *iter, u64 *ts)
{
	struct ring_buffer_per_cpu *cpu_buffer = iter->cpu_buffer;
	struct ring_buffer_event *event;
	unsigned long flags;

 again:
	raw_spin_lock_irqsave(&cpu_buffer->reader_lock, flags);
	event = rb_iter_peek(iter, ts);
	raw_spin_unlock_irqrestore(&cpu_buffer->reader_lock, flags);

	if (event && event->type_len == RINGBUF_TYPE_PADDING)
		goto again;

	return event;
}

/**
 * ring_buffer_consume - return an event and consume it
 * @buffer: The ring buffer to get the next event from
 * @cpu: the cpu to read the buffer from
 * @ts: a variable to store the timestamp (may be NULL)
 * @lost_events: a variable to store if events were lost (may be NULL)
 *
 * Returns the next event in the ring buffer, and that event is consumed.
 * Meaning, that sequential reads will keep returning a different event,
 * and eventually empty the ring buffer if the producer is slower.
 */
struct ring_buffer_event *
ring_buffer_consume(struct ring_buffer *buffer, int cpu, u64 *ts,
		    unsigned long *lost_events)
{
	struct ring_buffer_per_cpu *cpu_buffer;
	struct ring_buffer_event *event = NULL;
	unsigned long flags;
	bool dolock;

 again:
	/* might be called in atomic */
	preempt_disable();

	if (!cpumask_test_cpu(cpu, buffer->cpumask))
		goto out;

	cpu_buffer = buffer->buffers[cpu];
	local_irq_save(flags);
	dolock = rb_reader_lock(cpu_buffer);

	event = rb_buffer_peek(cpu_buffer, ts, lost_events);
	if (event) {
		cpu_buffer->lost_events = 0;
		rb_advance_reader(cpu_buffer);
	}

	rb_reader_unlock(cpu_buffer, dolock);
	local_irq_restore(flags);

 out:
	preempt_enable();

	if (event && event->type_len == RINGBUF_TYPE_PADDING)
		goto again;

	return event;
}
EXPORT_SYMBOL_GPL(ring_buffer_consume);

/**
 * ring_buffer_read_prepare - Prepare for a non consuming read of the buffer
 * @buffer: The ring buffer to read from
 * @cpu: The cpu buffer to iterate over
 *
 * This performs the initial preparations necessary to iterate
 * through the buffer.  Memory is allocated, buffer recording
 * is disabled, and the iterator pointer is returned to the caller.
 *
 * Disabling buffer recordng prevents the reading from being
 * corrupted. This is not a consuming read, so a producer is not
 * expected.
 *
 * After a sequence of ring_buffer_read_prepare calls, the user is
 * expected to make at least one call to ring_buffer_read_prepare_sync.
 * Afterwards, ring_buffer_read_start is invoked to get things going
 * for real.
 *
 * This overall must be paired with ring_buffer_read_finish.
 */
struct ring_buffer_iter *
ring_buffer_read_prepare(struct ring_buffer *buffer, int cpu)
{
	struct ring_buffer_per_cpu *cpu_buffer;
	struct ring_buffer_iter *iter;

	if (!cpumask_test_cpu(cpu, buffer->cpumask))
		return NULL;

	iter = kmalloc(sizeof(*iter), GFP_KERNEL);
	if (!iter)
		return NULL;

	cpu_buffer = buffer->buffers[cpu];

	iter->cpu_buffer = cpu_buffer;

	atomic_inc(&buffer->resize_disabled);
	atomic_inc(&cpu_buffer->record_disabled);

	return iter;
}
EXPORT_SYMBOL_GPL(ring_buffer_read_prepare);

/**
 * ring_buffer_read_prepare_sync - Synchronize a set of prepare calls
 *
 * All previously invoked ring_buffer_read_prepare calls to prepare
 * iterators will be synchronized.  Afterwards, read_buffer_read_start
 * calls on those iterators are allowed.
 */
void
ring_buffer_read_prepare_sync(void)
{
	synchronize_sched();
}
EXPORT_SYMBOL_GPL(ring_buffer_read_prepare_sync);

/**
 * ring_buffer_read_start - start a non consuming read of the buffer
 * @iter: The iterator returned by ring_buffer_read_prepare
 *
 * This finalizes the startup of an iteration through the buffer.
 * The iterator comes from a call to ring_buffer_read_prepare and
 * an intervening ring_buffer_read_prepare_sync must have been
 * performed.
 *
 * Must be paired with ring_buffer_read_finish.
 */
void
ring_buffer_read_start(struct ring_buffer_iter *iter)
{
	struct ring_buffer_per_cpu *cpu_buffer;
	unsigned long flags;

	if (!iter)
		return;

	cpu_buffer = iter->cpu_buffer;

	raw_spin_lock_irqsave(&cpu_buffer->reader_lock, flags);
	arch_spin_lock(&cpu_buffer->lock);
	rb_iter_reset(iter);
	arch_spin_unlock(&cpu_buffer->lock);
	raw_spin_unlock_irqrestore(&cpu_buffer->reader_lock, flags);
}
EXPORT_SYMBOL_GPL(ring_buffer_read_start);

/**
 * ring_buffer_read_finish - finish reading the iterator of the buffer
 * @iter: The iterator retrieved by ring_buffer_start
 *
 * This re-enables the recording to the buffer, and frees the
 * iterator.
 */
void
ring_buffer_read_finish(struct ring_buffer_iter *iter)
{
	struct ring_buffer_per_cpu *cpu_buffer = iter->cpu_buffer;
	unsigned long flags;

	/*
	 * Ring buffer is disabled from recording, here's a good place
	 * to check the integrity of the ring buffer.
	 * Must prevent readers from trying to read, as the check
	 * clears the HEAD page and readers require it.
	 */
	raw_spin_lock_irqsave(&cpu_buffer->reader_lock, flags);
	rb_check_pages(cpu_buffer);
	raw_spin_unlock_irqrestore(&cpu_buffer->reader_lock, flags);

	atomic_dec(&cpu_buffer->record_disabled);
	atomic_dec(&cpu_buffer->buffer->resize_disabled);
	kfree(iter);
}
EXPORT_SYMBOL_GPL(ring_buffer_read_finish);

/**
 * ring_buffer_read - read the next item in the ring buffer by the iterator
 * @iter: The ring buffer iterator
 * @ts: The time stamp of the event read.
 *
 * This reads the next event in the ring buffer and increments the iterator.
 */
struct ring_buffer_event *
ring_buffer_read(struct ring_buffer_iter *iter, u64 *ts)
{
	struct ring_buffer_event *event;
	struct ring_buffer_per_cpu *cpu_buffer = iter->cpu_buffer;
	unsigned long flags;

	raw_spin_lock_irqsave(&cpu_buffer->reader_lock, flags);
 again:
	event = rb_iter_peek(iter, ts);
	if (!event)
		goto out;

	if (event->type_len == RINGBUF_TYPE_PADDING)
		goto again;

	rb_advance_iter(iter);
 out:
	raw_spin_unlock_irqrestore(&cpu_buffer->reader_lock, flags);

	return event;
}
EXPORT_SYMBOL_GPL(ring_buffer_read);

/**
 * ring_buffer_size - return the size of the ring buffer (in bytes)
 * @buffer: The ring buffer.
 */
unsigned long ring_buffer_size(struct ring_buffer *buffer, int cpu)
{
	/*
	 * Earlier, this method returned
	 *	BUF_PAGE_SIZE * buffer->nr_pages
	 * Since the nr_pages field is now removed, we have converted this to
	 * return the per cpu buffer value.
	 */
	if (!cpumask_test_cpu(cpu, buffer->cpumask))
		return 0;

	return BUF_PAGE_SIZE * buffer->buffers[cpu]->nr_pages;
}
EXPORT_SYMBOL_GPL(ring_buffer_size);

static void
rb_reset_cpu(struct ring_buffer_per_cpu *cpu_buffer)
{
	rb_head_page_deactivate(cpu_buffer);

	cpu_buffer->head_page
		= list_entry(cpu_buffer->pages, struct buffer_page, list);
	local_set(&cpu_buffer->head_page->write, 0);
	local_set(&cpu_buffer->head_page->entries, 0);
	local_set(&cpu_buffer->head_page->page->commit, 0);

	cpu_buffer->head_page->read = 0;

	cpu_buffer->tail_page = cpu_buffer->head_page;
	cpu_buffer->commit_page = cpu_buffer->head_page;

	INIT_LIST_HEAD(&cpu_buffer->reader_page->list);
	INIT_LIST_HEAD(&cpu_buffer->new_pages);
	local_set(&cpu_buffer->reader_page->write, 0);
	local_set(&cpu_buffer->reader_page->entries, 0);
	local_set(&cpu_buffer->reader_page->page->commit, 0);
	cpu_buffer->reader_page->read = 0;

	local_set(&cpu_buffer->entries_bytes, 0);
	local_set(&cpu_buffer->overrun, 0);
	local_set(&cpu_buffer->commit_overrun, 0);
	local_set(&cpu_buffer->dropped_events, 0);
	local_set(&cpu_buffer->entries, 0);
	local_set(&cpu_buffer->committing, 0);
	local_set(&cpu_buffer->commits, 0);
	cpu_buffer->read = 0;
	cpu_buffer->read_bytes = 0;

	cpu_buffer->write_stamp = 0;
	cpu_buffer->read_stamp = 0;

	cpu_buffer->lost_events = 0;
	cpu_buffer->last_overrun = 0;

	rb_head_page_activate(cpu_buffer);
}

/**
 * ring_buffer_reset_cpu - reset a ring buffer per CPU buffer
 * @buffer: The ring buffer to reset a per cpu buffer of
 * @cpu: The CPU buffer to be reset
 */
void ring_buffer_reset_cpu(struct ring_buffer *buffer, int cpu)
{
	struct ring_buffer_per_cpu *cpu_buffer = buffer->buffers[cpu];
	unsigned long flags;

	if (!cpumask_test_cpu(cpu, buffer->cpumask))
		return;

	atomic_inc(&buffer->resize_disabled);
	atomic_inc(&cpu_buffer->record_disabled);

	/* Make sure all commits have finished */
	synchronize_sched();

	raw_spin_lock_irqsave(&cpu_buffer->reader_lock, flags);

	if (RB_WARN_ON(cpu_buffer, local_read(&cpu_buffer->committing)))
		goto out;

	arch_spin_lock(&cpu_buffer->lock);

	rb_reset_cpu(cpu_buffer);

	arch_spin_unlock(&cpu_buffer->lock);

 out:
	raw_spin_unlock_irqrestore(&cpu_buffer->reader_lock, flags);

	atomic_dec(&cpu_buffer->record_disabled);
	atomic_dec(&buffer->resize_disabled);
}
EXPORT_SYMBOL_GPL(ring_buffer_reset_cpu);

/**
 * ring_buffer_reset - reset a ring buffer
 * @buffer: The ring buffer to reset all cpu buffers
 */
void ring_buffer_reset(struct ring_buffer *buffer)
{
	int cpu;

	for_each_buffer_cpu(buffer, cpu)
		ring_buffer_reset_cpu(buffer, cpu);
}
EXPORT_SYMBOL_GPL(ring_buffer_reset);

/**
 * rind_buffer_empty - is the ring buffer empty?
 * @buffer: The ring buffer to test
 */
bool ring_buffer_empty(struct ring_buffer *buffer)
{
	struct ring_buffer_per_cpu *cpu_buffer;
	unsigned long flags;
	bool dolock;
	int cpu;
	int ret;

	/* yes this is racy, but if you don't like the race, lock the buffer */
	for_each_buffer_cpu(buffer, cpu) {
		cpu_buffer = buffer->buffers[cpu];
		local_irq_save(flags);
		dolock = rb_reader_lock(cpu_buffer);
		ret = rb_per_cpu_empty(cpu_buffer);
		rb_reader_unlock(cpu_buffer, dolock);
		local_irq_restore(flags);

		if (!ret)
			return false;
	}

	return true;
}
EXPORT_SYMBOL_GPL(ring_buffer_empty);

/**
 * ring_buffer_empty_cpu - is a cpu buffer of a ring buffer empty?
 * @buffer: The ring buffer
 * @cpu: The CPU buffer to test
 */
bool ring_buffer_empty_cpu(struct ring_buffer *buffer, int cpu)
{
	struct ring_buffer_per_cpu *cpu_buffer;
	unsigned long flags;
	bool dolock;
	int ret;

	if (!cpumask_test_cpu(cpu, buffer->cpumask))
		return true;

	cpu_buffer = buffer->buffers[cpu];
	local_irq_save(flags);
	dolock = rb_reader_lock(cpu_buffer);
	ret = rb_per_cpu_empty(cpu_buffer);
	rb_reader_unlock(cpu_buffer, dolock);
	local_irq_restore(flags);

	return ret;
}
EXPORT_SYMBOL_GPL(ring_buffer_empty_cpu);

#ifdef CONFIG_RING_BUFFER_ALLOW_SWAP
/**
 * ring_buffer_swap_cpu - swap a CPU buffer between two ring buffers
 * @buffer_a: One buffer to swap with
 * @buffer_b: The other buffer to swap with
 *
 * This function is useful for tracers that want to take a "snapshot"
 * of a CPU buffer and has another back up buffer lying around.
 * it is expected that the tracer handles the cpu buffer not being
 * used at the moment.
 */
int ring_buffer_swap_cpu(struct ring_buffer *buffer_a,
			 struct ring_buffer *buffer_b, int cpu)
{
	struct ring_buffer_per_cpu *cpu_buffer_a;
	struct ring_buffer_per_cpu *cpu_buffer_b;
	int ret = -EINVAL;

	if (!cpumask_test_cpu(cpu, buffer_a->cpumask) ||
	    !cpumask_test_cpu(cpu, buffer_b->cpumask))
		goto out;

	cpu_buffer_a = buffer_a->buffers[cpu];
	cpu_buffer_b = buffer_b->buffers[cpu];

	/* At least make sure the two buffers are somewhat the same */
	if (cpu_buffer_a->nr_pages != cpu_buffer_b->nr_pages)
		goto out;

	ret = -EAGAIN;

	if (atomic_read(&buffer_a->record_disabled))
		goto out;

	if (atomic_read(&buffer_b->record_disabled))
		goto out;

	if (atomic_read(&cpu_buffer_a->record_disabled))
		goto out;

	if (atomic_read(&cpu_buffer_b->record_disabled))
		goto out;

	/*
	 * We can't do a synchronize_sched here because this
	 * function can be called in atomic context.
	 * Normally this will be called from the same CPU as cpu.
	 * If not it's up to the caller to protect this.
	 */
	atomic_inc(&cpu_buffer_a->record_disabled);
	atomic_inc(&cpu_buffer_b->record_disabled);

	ret = -EBUSY;
	if (local_read(&cpu_buffer_a->committing))
		goto out_dec;
	if (local_read(&cpu_buffer_b->committing))
		goto out_dec;

	buffer_a->buffers[cpu] = cpu_buffer_b;
	buffer_b->buffers[cpu] = cpu_buffer_a;

	cpu_buffer_b->buffer = buffer_a;
	cpu_buffer_a->buffer = buffer_b;

	ret = 0;

out_dec:
	atomic_dec(&cpu_buffer_a->record_disabled);
	atomic_dec(&cpu_buffer_b->record_disabled);
out:
	return ret;
}
EXPORT_SYMBOL_GPL(ring_buffer_swap_cpu);
#endif /* CONFIG_RING_BUFFER_ALLOW_SWAP */

/**
 * ring_buffer_alloc_read_page - allocate a page to read from buffer
 * @buffer: the buffer to allocate for.
 * @cpu: the cpu buffer to allocate.
 *
 * This function is used in conjunction with ring_buffer_read_page.
 * When reading a full page from the ring buffer, these functions
 * can be used to speed up the process. The calling function should
 * allocate a few pages first with this function. Then when it
 * needs to get pages from the ring buffer, it passes the result
 * of this function into ring_buffer_read_page, which will swap
 * the page that was allocated, with the read page of the buffer.
 *
 * Returns:
 *  The page allocated, or NULL on error.
 */
void *ring_buffer_alloc_read_page(struct ring_buffer *buffer, int cpu)
{
	struct buffer_data_page *bpage;
	struct page *page;

	page = alloc_pages_node(cpu_to_node(cpu),
				GFP_KERNEL | __GFP_NORETRY, 0);
	if (!page)
		return NULL;

	bpage = page_address(page);

	rb_init_page(bpage);

	return bpage;
}
EXPORT_SYMBOL_GPL(ring_buffer_alloc_read_page);

/**
 * ring_buffer_free_read_page - free an allocated read page
 * @buffer: the buffer the page was allocate for
 * @data: the page to free
 *
 * Free a page allocated from ring_buffer_alloc_read_page.
 */
void ring_buffer_free_read_page(struct ring_buffer *buffer, void *data)
{
	free_page((unsigned long)data);
}
EXPORT_SYMBOL_GPL(ring_buffer_free_read_page);

/**
 * ring_buffer_read_page - extract a page from the ring buffer
 * @buffer: buffer to extract from
 * @data_page: the page to use allocated from ring_buffer_alloc_read_page
 * @len: amount to extract
 * @cpu: the cpu of the buffer to extract
 * @full: should the extraction only happen when the page is full.
 *
 * This function will pull out a page from the ring buffer and consume it.
 * @data_page must be the address of the variable that was returned
 * from ring_buffer_alloc_read_page. This is because the page might be used
 * to swap with a page in the ring buffer.
 *
 * for example:
 *	rpage = ring_buffer_alloc_read_page(buffer, cpu);
 *	if (!rpage)
 *		return error;
 *	ret = ring_buffer_read_page(buffer, &rpage, len, cpu, 0);
 *	if (ret >= 0)
 *		process_page(rpage, ret);
 *
 * When @full is set, the function will not return true unless
 * the writer is off the reader page.
 *
 * Note: it is up to the calling functions to handle sleeps and wakeups.
 *  The ring buffer can be used anywhere in the kernel and can not
 *  blindly call wake_up. The layer that uses the ring buffer must be
 *  responsible for that.
 *
 * Returns:
 *  >=0 if data has been transferred, returns the offset of consumed data.
 *  <0 if no data has been transferred.
 */
int ring_buffer_read_page(struct ring_buffer *buffer,
			  void **data_page, size_t len, int cpu, int full)
{
	struct ring_buffer_per_cpu *cpu_buffer = buffer->buffers[cpu];
	struct ring_buffer_event *event;
	struct buffer_data_page *bpage;
	struct buffer_page *reader;
	unsigned long missed_events;
	unsigned long flags;
	unsigned int commit;
	unsigned int read;
	u64 save_timestamp;
	int ret = -1;

	if (!cpumask_test_cpu(cpu, buffer->cpumask))
		goto out;

	/*
	 * If len is not big enough to hold the page header, then
	 * we can not copy anything.
	 */
	if (len <= BUF_PAGE_HDR_SIZE)
		goto out;

	len -= BUF_PAGE_HDR_SIZE;

	if (!data_page)
		goto out;

	bpage = *data_page;
	if (!bpage)
		goto out;

	raw_spin_lock_irqsave(&cpu_buffer->reader_lock, flags);

	reader = rb_get_reader_page(cpu_buffer);
	if (!reader)
		goto out_unlock;

	event = rb_reader_event(cpu_buffer);

	read = reader->read;
	commit = rb_page_commit(reader);

	/* Check if any events were dropped */
	missed_events = cpu_buffer->lost_events;

	/*
	 * If this page has been partially read or
	 * if len is not big enough to read the rest of the page or
	 * a writer is still on the page, then
	 * we must copy the data from the page to the buffer.
	 * Otherwise, we can simply swap the page with the one passed in.
	 */
	if (read || (len < (commit - read)) ||
	    cpu_buffer->reader_page == cpu_buffer->commit_page) {
		struct buffer_data_page *rpage = cpu_buffer->reader_page->page;
		unsigned int rpos = read;
		unsigned int pos = 0;
		unsigned int size;

		if (full)
			goto out_unlock;

		if (len > (commit - read))
			len = (commit - read);

		/* Always keep the time extend and data together */
		size = rb_event_ts_length(event);

		if (len < size)
			goto out_unlock;

		/* save the current timestamp, since the user will need it */
		save_timestamp = cpu_buffer->read_stamp;

		/* Need to copy one event at a time */
		do {
			/* We need the size of one event, because
			 * rb_advance_reader only advances by one event,
			 * whereas rb_event_ts_length may include the size of
			 * one or two events.
			 * We have already ensured there's enough space if this
			 * is a time extend. */
			size = rb_event_length(event);
			memcpy(bpage->data + pos, rpage->data + rpos, size);

			len -= size;

			rb_advance_reader(cpu_buffer);
			rpos = reader->read;
			pos += size;

			if (rpos >= commit)
				break;

			event = rb_reader_event(cpu_buffer);
			/* Always keep the time extend and data together */
			size = rb_event_ts_length(event);
		} while (len >= size);

		/* update bpage */
		local_set(&bpage->commit, pos);
		bpage->time_stamp = save_timestamp;

		/* we copied everything to the beginning */
		read = 0;
	} else {
		/* update the entry counter */
		cpu_buffer->read += rb_page_entries(reader);
		cpu_buffer->read_bytes += BUF_PAGE_SIZE;

		/* swap the pages */
		rb_init_page(bpage);
		bpage = reader->page;
		reader->page = *data_page;
		local_set(&reader->write, 0);
		local_set(&reader->entries, 0);
		reader->read = 0;
		*data_page = bpage;

		/*
		 * Use the real_end for the data size,
		 * This gives us a chance to store the lost events
		 * on the page.
		 */
		if (reader->real_end)
			local_set(&bpage->commit, reader->real_end);
	}
	ret = read;

	cpu_buffer->lost_events = 0;

	commit = local_read(&bpage->commit);
	/*
	 * Set a flag in the commit field if we lost events
	 */
	if (missed_events) {
		/* If there is room at the end of the page to save the
		 * missed events, then record it there.
		 */
		if (BUF_PAGE_SIZE - commit >= sizeof(missed_events)) {
			memcpy(&bpage->data[commit], &missed_events,
			       sizeof(missed_events));
			local_add(RB_MISSED_STORED, &bpage->commit);
			commit += sizeof(missed_events);
		}
		local_add(RB_MISSED_EVENTS, &bpage->commit);
	}

	/*
	 * This page may be off to user land. Zero it out here.
	 */
	if (commit < BUF_PAGE_SIZE)
		memset(&bpage->data[commit], 0, BUF_PAGE_SIZE - commit);

 out_unlock:
	raw_spin_unlock_irqrestore(&cpu_buffer->reader_lock, flags);

 out:
	return ret;
}
EXPORT_SYMBOL_GPL(ring_buffer_read_page);

#ifdef CONFIG_HOTPLUG_CPU
static int rb_cpu_notify(struct notifier_block *self,
			 unsigned long action, void *hcpu)
{
	struct ring_buffer *buffer =
		container_of(self, struct ring_buffer, cpu_notify);
	long cpu = (long)hcpu;
	int cpu_i, nr_pages_same;
	unsigned int nr_pages;

	switch (action) {
	case CPU_UP_PREPARE:
	case CPU_UP_PREPARE_FROZEN:
		if (cpumask_test_cpu(cpu, buffer->cpumask))
			return NOTIFY_OK;

		nr_pages = 0;
		nr_pages_same = 1;
		/* check if all cpu sizes are same */
		for_each_buffer_cpu(buffer, cpu_i) {
			/* fill in the size from first enabled cpu */
			if (nr_pages == 0)
				nr_pages = buffer->buffers[cpu_i]->nr_pages;
			if (nr_pages != buffer->buffers[cpu_i]->nr_pages) {
				nr_pages_same = 0;
				break;
			}
		}
		/* allocate minimum pages, user can later expand it */
		if (!nr_pages_same)
			nr_pages = 2;
		buffer->buffers[cpu] =
			rb_allocate_cpu_buffer(buffer, nr_pages, cpu);
		if (!buffer->buffers[cpu]) {
			WARN(1, "failed to allocate ring buffer on CPU %ld\n",
			     cpu);
			return NOTIFY_OK;
		}
		smp_wmb();
		cpumask_set_cpu(cpu, buffer->cpumask);
		break;
	case CPU_DOWN_PREPARE:
	case CPU_DOWN_PREPARE_FROZEN:
		/*
		 * Do nothing.
		 *  If we were to free the buffer, then the user would
		 *  lose any trace that was in the buffer.
		 */
		break;
	default:
		break;
	}
	return NOTIFY_OK;
}
#endif

#ifdef CONFIG_RING_BUFFER_STARTUP_TEST
/*
 * This is a basic integrity check of the ring buffer.
 * Late in the boot cycle this test will run when configured in.
 * It will kick off a thread per CPU that will go into a loop
 * writing to the per cpu ring buffer various sizes of data.
 * Some of the data will be large items, some small.
 *
 * Another thread is created that goes into a spin, sending out
 * IPIs to the other CPUs to also write into the ring buffer.
 * this is to test the nesting ability of the buffer.
 *
 * Basic stats are recorded and reported. If something in the
 * ring buffer should happen that's not expected, a big warning
 * is displayed and all ring buffers are disabled.
 */
static struct task_struct *rb_threads[NR_CPUS] __initdata;

struct rb_test_data {
	struct ring_buffer	*buffer;
	unsigned long		events;
	unsigned long		bytes_written;
	unsigned long		bytes_alloc;
	unsigned long		bytes_dropped;
	unsigned long		events_nested;
	unsigned long		bytes_written_nested;
	unsigned long		bytes_alloc_nested;
	unsigned long		bytes_dropped_nested;
	int			min_size_nested;
	int			max_size_nested;
	int			max_size;
	int			min_size;
	int			cpu;
	int			cnt;
};

static struct rb_test_data rb_data[NR_CPUS] __initdata;

/* 1 meg per cpu */
#define RB_TEST_BUFFER_SIZE	1048576

static char rb_string[] __initdata =
	"abcdefghijklmnopqrstuvwxyz1234567890!@#$%^&*()?+\\"
	"?+|:';\",.<>/?abcdefghijklmnopqrstuvwxyz1234567890"
	"!@#$%^&*()?+\\?+|:';\",.<>/?abcdefghijklmnopqrstuv";

static bool rb_test_started __initdata;

struct rb_item {
	int size;
	char str[];
};

static __init int rb_write_something(struct rb_test_data *data, bool nested)
{
	struct ring_buffer_event *event;
	struct rb_item *item;
	bool started;
	int event_len;
	int size;
	int len;
	int cnt;

	/* Have nested writes different that what is written */
	cnt = data->cnt + (nested ? 27 : 0);

	/* Multiply cnt by ~e, to make some unique increment */
	size = (data->cnt * 68 / 25) % (sizeof(rb_string) - 1);

	len = size + sizeof(struct rb_item);

	started = rb_test_started;
	/* read rb_test_started before checking buffer enabled */
	smp_rmb();

	event = ring_buffer_lock_reserve(data->buffer, len);
	if (!event) {
		/* Ignore dropped events before test starts. */
		if (started) {
			if (nested)
				data->bytes_dropped += len;
			else
				data->bytes_dropped_nested += len;
		}
		return len;
	}

	event_len = ring_buffer_event_length(event);

	if (RB_WARN_ON(data->buffer, event_len < len))
		goto out;

	item = ring_buffer_event_data(event);
	item->size = size;
	memcpy(item->str, rb_string, size);

	if (nested) {
		data->bytes_alloc_nested += event_len;
		data->bytes_written_nested += len;
		data->events_nested++;
		if (!data->min_size_nested || len < data->min_size_nested)
			data->min_size_nested = len;
		if (len > data->max_size_nested)
			data->max_size_nested = len;
	} else {
		data->bytes_alloc += event_len;
		data->bytes_written += len;
		data->events++;
		if (!data->min_size || len < data->min_size)
			data->max_size = len;
		if (len > data->max_size)
			data->max_size = len;
	}

 out:
	ring_buffer_unlock_commit(data->buffer, event);

	return 0;
}

static __init int rb_test(void *arg)
{
	struct rb_test_data *data = arg;

	while (!kthread_should_stop()) {
		rb_write_something(data, false);
		data->cnt++;

		set_current_state(TASK_INTERRUPTIBLE);
		/* Now sleep between a min of 100-300us and a max of 1ms */
		usleep_range(((data->cnt % 3) + 1) * 100, 1000);
	}

	return 0;
}

static __init void rb_ipi(void *ignore)
{
	struct rb_test_data *data;
	int cpu = smp_processor_id();

	data = &rb_data[cpu];
	rb_write_something(data, true);
}

static __init int rb_hammer_test(void *arg)
{
	while (!kthread_should_stop()) {

		/* Send an IPI to all cpus to write data! */
		smp_call_function(rb_ipi, NULL, 1);
		/* No sleep, but for non preempt, let others run */
		schedule();
	}

	return 0;
}

static __init int test_ringbuffer(void)
{
	struct task_struct *rb_hammer;
	struct ring_buffer *buffer;
	int cpu;
	int ret = 0;

	pr_info("Running ring buffer tests...\n");

	buffer = ring_buffer_alloc(RB_TEST_BUFFER_SIZE, RB_FL_OVERWRITE);
	if (WARN_ON(!buffer))
		return 0;

	/* Disable buffer so that threads can't write to it yet */
	ring_buffer_record_off(buffer);

	for_each_online_cpu(cpu) {
		rb_data[cpu].buffer = buffer;
		rb_data[cpu].cpu = cpu;
		rb_data[cpu].cnt = cpu;
		rb_threads[cpu] = kthread_create(rb_test, &rb_data[cpu],
						 "rbtester/%d", cpu);
		if (WARN_ON(!rb_threads[cpu])) {
			pr_cont("FAILED\n");
			ret = -1;
			goto out_free;
		}

		kthread_bind(rb_threads[cpu], cpu);
 		wake_up_process(rb_threads[cpu]);
	}

	/* Now create the rb hammer! */
	rb_hammer = kthread_run(rb_hammer_test, NULL, "rbhammer");
	if (WARN_ON(!rb_hammer)) {
		pr_cont("FAILED\n");
		ret = -1;
		goto out_free;
	}

	ring_buffer_record_on(buffer);
	/*
	 * Show buffer is enabled before setting rb_test_started.
	 * Yes there's a small race window where events could be
	 * dropped and the thread wont catch it. But when a ring
	 * buffer gets enabled, there will always be some kind of
	 * delay before other CPUs see it. Thus, we don't care about
	 * those dropped events. We care about events dropped after
	 * the threads see that the buffer is active.
	 */
	smp_wmb();
	rb_test_started = true;

	set_current_state(TASK_INTERRUPTIBLE);
	/* Just run for 10 seconds */;
	schedule_timeout(10 * HZ);

	kthread_stop(rb_hammer);

 out_free:
	for_each_online_cpu(cpu) {
		if (!rb_threads[cpu])
			break;
		kthread_stop(rb_threads[cpu]);
	}
	if (ret) {
		ring_buffer_free(buffer);
		return ret;
	}

	/* Report! */
	pr_info("finished\n");
	for_each_online_cpu(cpu) {
		struct ring_buffer_event *event;
		struct rb_test_data *data = &rb_data[cpu];
		struct rb_item *item;
		unsigned long total_events;
		unsigned long total_dropped;
		unsigned long total_written;
		unsigned long total_alloc;
		unsigned long total_read = 0;
		unsigned long total_size = 0;
		unsigned long total_len = 0;
		unsigned long total_lost = 0;
		unsigned long lost;
		int big_event_size;
		int small_event_size;

		ret = -1;

		total_events = data->events + data->events_nested;
		total_written = data->bytes_written + data->bytes_written_nested;
		total_alloc = data->bytes_alloc + data->bytes_alloc_nested;
		total_dropped = data->bytes_dropped + data->bytes_dropped_nested;

		big_event_size = data->max_size + data->max_size_nested;
		small_event_size = data->min_size + data->min_size_nested;

		pr_info("CPU %d:\n", cpu);
		pr_info("              events:    %ld\n", total_events);
		pr_info("       dropped bytes:    %ld\n", total_dropped);
		pr_info("       alloced bytes:    %ld\n", total_alloc);
		pr_info("       written bytes:    %ld\n", total_written);
		pr_info("       biggest event:    %d\n", big_event_size);
		pr_info("      smallest event:    %d\n", small_event_size);

		if (RB_WARN_ON(buffer, total_dropped))
			break;

		ret = 0;

		while ((event = ring_buffer_consume(buffer, cpu, NULL, &lost))) {
			total_lost += lost;
			item = ring_buffer_event_data(event);
			total_len += ring_buffer_event_length(event);
			total_size += item->size + sizeof(struct rb_item);
			if (memcmp(&item->str[0], rb_string, item->size) != 0) {
				pr_info("FAILED!\n");
				pr_info("buffer had: %.*s\n", item->size, item->str);
				pr_info("expected:   %.*s\n", item->size, rb_string);
				RB_WARN_ON(buffer, 1);
				ret = -1;
				break;
			}
			total_read++;
		}
		if (ret)
			break;

		ret = -1;

		pr_info("         read events:   %ld\n", total_read);
		pr_info("         lost events:   %ld\n", total_lost);
		pr_info("        total events:   %ld\n", total_lost + total_read);
		pr_info("  recorded len bytes:   %ld\n", total_len);
		pr_info(" recorded size bytes:   %ld\n", total_size);
		if (total_lost)
			pr_info(" With dropped events, record len and size may not match\n"
				" alloced and written from above\n");
		if (!total_lost) {
			if (RB_WARN_ON(buffer, total_len != total_alloc ||
				       total_size != total_written))
				break;
		}
		if (RB_WARN_ON(buffer, total_lost + total_read != total_events))
			break;

		ret = 0;
	}
	if (!ret)
		pr_info("Ring buffer PASSED!\n");

	ring_buffer_free(buffer);
	return 0;
}

late_initcall(test_ringbuffer);
#endif /* CONFIG_RING_BUFFER_STARTUP_TEST */<|MERGE_RESOLUTION|>--- conflicted
+++ resolved
@@ -457,7 +457,6 @@
 	unsigned long			read_bytes;
 	u64				write_stamp;
 	u64				read_stamp;
-	u64				last_stamp;
 	/* ring buffer pages to update, > 0 to add, < 0 to remove */
 	int				nr_pages_to_update;
 	struct list_head		new_pages; /* new pages to add */
@@ -549,37 +548,6 @@
 
 
 	while (true) {
-<<<<<<< HEAD
-		prepare_to_wait(&work->waiters, &wait, TASK_INTERRUPTIBLE);
-
-		/*
-		 * The events can happen in critical sections where
-		 * checking a work queue can cause deadlocks.
-		 * After adding a task to the queue, this flag is set
-		 * only to notify events to try to wake up the queue
-		 * using irq_work.
-		 *
-		 * We don't clear it even if the buffer is no longer
-		 * empty. The flag only causes the next event to run
-		 * irq_work to do the work queue wake up. The worse
-		 * that can happen if we race with !trace_empty() is that
-		 * an event will cause an irq_work to try to wake up
-		 * an empty queue.
-		 *
-		 * There's no reason to protect this flag either, as
-		 * the work queue and irq_work logic will do the necessary
-		 * synchronization for the wake ups. The only thing
-		 * that is necessary is that the wake up happens after
-		 * a task has been queued. It's OK for spurious wake ups.
-		 */
-		work->waiters_pending = true;
-
-		if (signal_pending(current)) {
-			ret = -EINTR;
-			break;
-		}
-
-=======
 		if (full)
 			prepare_to_wait(&work->full_waiters, &wait, TASK_INTERRUPTIBLE);
 		else
@@ -615,7 +583,6 @@
 			break;
 		}
 
->>>>>>> afd2ff9b
 		if (cpu == RING_BUFFER_ALL_CPUS && !ring_buffer_empty(buffer))
 			break;
 
@@ -638,14 +605,10 @@
 		schedule();
 	}
 
-<<<<<<< HEAD
-	finish_wait(&work->waiters, &wait);
-=======
 	if (full)
 		finish_wait(&work->full_waiters, &wait);
 	else
 		finish_wait(&work->waiters, &wait);
->>>>>>> afd2ff9b
 
 	return ret;
 }
@@ -1943,93 +1906,6 @@
 	iter->head = 0;
 }
 
-<<<<<<< HEAD
-/* Slow path, do not inline */
-static noinline struct ring_buffer_event *
-rb_add_time_stamp(struct ring_buffer_event *event, u64 delta)
-{
-	event->type_len = RINGBUF_TYPE_TIME_EXTEND;
-
-	/* Not the first event on the page? */
-	if (rb_event_index(event)) {
-		event->time_delta = delta & TS_MASK;
-		event->array[0] = delta >> TS_SHIFT;
-	} else {
-		/* nope, just zero it */
-		event->time_delta = 0;
-		event->array[0] = 0;
-	}
-
-	return skip_time_extend(event);
-}
-
-/*
- * Update the last timestamp only if it hasn't changed since we
- * read it to compute our delta. If it has changed, then this
- * delta is no longer valid - this should only happen if an NMI
- * interrupted us between the time we read the last time stamp
- * and we got here AND if the NMI handler does a trace write.
- * We fall back to the default behavior in this case and set
- * delta to zero.
- */
-static u64 rb_update_last_tstamp(struct ring_buffer_per_cpu *cpu_buffer,
-				 u64 delta, u64 ts)
-{
-	u64 last_ts;
-
-	/* Last timestamp when we read it to compute delta */
-	last_ts = ts - delta;
-
-	if (cmpxchg_local(&cpu_buffer->last_stamp, last_ts, ts) == last_ts)
-		return delta;
-
-	return 0;
-}
-
-/**
- * rb_update_event - update event type and data
- * @event: the event to update
- * @type: the type of event
- * @length: the size of the event field in the ring buffer
- *
- * Update the type and data fields of the event. The length
- * is the actual size that is written to the ring buffer,
- * and with this, we can determine what to place into the
- * data field.
- */
-static void
-rb_update_event(struct ring_buffer_per_cpu *cpu_buffer,
-		struct ring_buffer_event *event, unsigned length,
-		int add_timestamp, u64 delta, u64 ts)
-{
-	if (!rb_precise_nested_write_ts()) {
-		/* Only a commit updates the timestamp */
-		if (unlikely(!rb_event_is_commit(cpu_buffer, event)))
-			delta = 0;
-	} else if (delta != 0)
-		delta = rb_update_last_tstamp(cpu_buffer, delta, ts);
-
-	/*
-	 * If we need to add a timestamp, then we
-	 * add it to the start of the resevered space.
-	 */
-	if (unlikely(add_timestamp)) {
-		event = rb_add_time_stamp(event, delta);
-		length -= RB_LEN_TIME_EXTEND;
-		delta = 0;
-	}
-
-	event->time_delta = delta;
-	length -= RB_EVNT_HDR_SIZE;
-	if (length > RB_MAX_SMALL_DATA || RB_FORCE_8BYTE_ALIGNMENT) {
-		event->type_len = 0;
-		event->array[0] = length;
-	} else
-		event->type_len = DIV_ROUND_UP(length, RB_ALIGNMENT);
-}
-
-=======
->>>>>>> afd2ff9b
 /*
  * rb_handle_head_page - writer hit the head page
  *
@@ -2410,15 +2286,9 @@
 	unsigned length = info->length;
 	u64 delta = info->delta;
 
-<<<<<<< HEAD
-	event = __rb_page_index(tail_page, tail);
-	kmemcheck_annotate_bitfield(event, bitfield);
-	rb_update_event(cpu_buffer, event, length, add_timestamp, delta, ts);
-=======
 	/* Only a commit updates the timestamp */
 	if (unlikely(!rb_event_is_commit(cpu_buffer, event)))
 		delta = 0;
->>>>>>> afd2ff9b
 
 	/*
 	 * If we need to add a timestamp, then we
@@ -2609,81 +2479,10 @@
 	}
 }
 
-<<<<<<< HEAD
-struct static_key __precise_nested_write_ts;
-
-void rb_enable_precise_nested_write_ts(void)
-{
-	if (!rb_precise_nested_write_ts())
-		static_key_slow_inc(&__precise_nested_write_ts);
-}
-
-void rb_disable_precise_nested_write_ts(void)
-{
-	if (rb_precise_nested_write_ts())
-		static_key_slow_dec(&__precise_nested_write_ts);
-}
-
-static struct ring_buffer_event *
-__rb_reserve_next_event(struct ring_buffer_per_cpu *cpu_buffer,
-			u64 ts,
-			u64 write_stamp,
-			unsigned long length)
-{
-	struct ring_buffer_event *event;
-	u64 delta;
-	int add_timestamp;
-	u64 diff;
-
-	add_timestamp = 0;
-	delta = 0;
-
-	diff = ts - write_stamp;
-
-	/* make sure this diff is calculated here */
-	barrier();
-
-	/* Did the write stamp get updated already? */
-	if (likely(ts >= write_stamp)) {
-		delta = diff;
-		if (unlikely(test_time_stamp(delta))) {
-			int local_clock_stable = 1;
-#ifdef CONFIG_HAVE_UNSTABLE_SCHED_CLOCK
-			local_clock_stable = sched_clock_stable();
-#endif
-			WARN_ONCE(delta > (1ULL << 59),
-				  KERN_WARNING "Delta way too big! %llu ts=%llu write stamp = %llu\n%s",
-				  (unsigned long long)delta,
-				  (unsigned long long)ts,
-				  (unsigned long long)write_stamp,
-				  local_clock_stable ? "" :
-				  "If you just came from a suspend/resume,\n"
-				  "please switch to the trace global clock:\n"
-				  "  echo global > /sys/kernel/debug/tracing/trace_clock\n");
-			add_timestamp = 1;
-		}
-	}
-
-	event = __rb_reserve_next(cpu_buffer, length, ts,
-				  delta, add_timestamp);
-
-	return event;
-}
-
-static struct ring_buffer_event *
-rb_reserve_next_event(struct ring_buffer *buffer,
-		      struct ring_buffer_per_cpu *cpu_buffer,
-		      unsigned long length)
-{
-	struct ring_buffer_event *event;
-	u64 ts;
-	int nr_loops = 0;
-=======
 static inline void rb_event_discard(struct ring_buffer_event *event)
 {
 	if (event->type_len == RINGBUF_TYPE_TIME_EXTEND)
 		event = skip_time_extend(event);
->>>>>>> afd2ff9b
 
 	/* array[0] holds the actual length for the discarded event */
 	event->array[0] = rb_event_data_length(event) - RB_EVNT_HDR_SIZE;
@@ -2700,10 +2499,6 @@
 	unsigned long addr = (unsigned long)event;
 	unsigned long index;
 
-<<<<<<< HEAD
-	length = rb_calculate_event_length(length);
- again:
-=======
 	index = rb_event_index(event);
 	addr &= PAGE_MASK;
 
@@ -2716,7 +2511,6 @@
 		      struct ring_buffer_event *event)
 {
 	u64 delta;
->>>>>>> afd2ff9b
 
 	/*
 	 * The event first in the commit queue updates the
@@ -2740,37 +2534,6 @@
 	}
 }
 
-<<<<<<< HEAD
-	if (rb_precise_nested_write_ts()) {
-		unsigned long flags;
-
-		/* If  precise nested write timestamps are enabled,
-		 * we first disable interrupts on the current processor
-		 * so that we can reserve space on the buffer and save
-		 * the event's timestamp without being preempted.
-		 * The last time stamp is updated before we re-enable
-		 * interrupts so that the nested writers always have
-		 * a valid timestamp to compute the timestamp deltas
-		 * for their events.
-		 */
-		local_irq_save(flags);
-		ts = rb_time_stamp(cpu_buffer->buffer);
-		event = __rb_reserve_next_event(cpu_buffer, ts,
-					cpu_buffer->last_stamp, length);
-		cpu_buffer->last_stamp = ts;
-		local_irq_restore(flags);
-	} else {
-		ts = rb_time_stamp(cpu_buffer->buffer);
-		event = __rb_reserve_next_event(cpu_buffer, ts,
-					cpu_buffer->write_stamp, length);
-	}
-
-	if (unlikely(PTR_ERR(event) == -EAGAIN))
-		goto again;
-
-	if (!event)
-		goto out_fail;
-=======
 static void rb_commit(struct ring_buffer_per_cpu *cpu_buffer,
 		      struct ring_buffer_event *event)
 {
@@ -2795,7 +2558,6 @@
 		/* irq_work_queue() supplies it's own memory barriers */
 		irq_work_queue(&cpu_buffer->irq_work.work);
 	}
->>>>>>> afd2ff9b
 
 	pagebusy = cpu_buffer->reader_page == cpu_buffer->commit_page;
 
