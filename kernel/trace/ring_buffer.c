/*
 * Generic ring buffer
 *
 * Copyright (C) 2008 Steven Rostedt <srostedt@redhat.com>
 */
#include <linux/ftrace_event.h>
#include <linux/ring_buffer.h>
#include <linux/trace_clock.h>
#include <linux/trace_seq.h>
#include <linux/spinlock.h>
#include <linux/irq_work.h>
#include <linux/debugfs.h>
#include <linux/uaccess.h>
#include <linux/hardirq.h>
#include <linux/kthread.h>	/* for self test */
#include <linux/kmemcheck.h>
#include <linux/module.h>
#include <linux/percpu.h>
#include <linux/mutex.h>
#include <linux/delay.h>
#include <linux/slab.h>
#include <linux/init.h>
#include <linux/hash.h>
#include <linux/list.h>
#include <linux/cpu.h>
#include <linux/fs.h>

#include <asm/local.h>

static void update_pages_handler(struct work_struct *work);

/*
 * The ring buffer header is special. We must manually up keep it.
 */
int ring_buffer_print_entry_header(struct trace_seq *s)
{
	int ret;

	ret = trace_seq_puts(s, "# compressed entry header\n");
	ret = trace_seq_puts(s, "\ttype_len    :    5 bits\n");
	ret = trace_seq_puts(s, "\ttime_delta  :   27 bits\n");
	ret = trace_seq_puts(s, "\tarray       :   32 bits\n");
	ret = trace_seq_putc(s, '\n');
	ret = trace_seq_printf(s, "\tpadding     : type == %d\n",
			       RINGBUF_TYPE_PADDING);
	ret = trace_seq_printf(s, "\ttime_extend : type == %d\n",
			       RINGBUF_TYPE_TIME_EXTEND);
	ret = trace_seq_printf(s, "\tdata max type_len  == %d\n",
			       RINGBUF_TYPE_DATA_TYPE_LEN_MAX);

	return ret;
}

/*
 * The ring buffer is made up of a list of pages. A separate list of pages is
 * allocated for each CPU. A writer may only write to a buffer that is
 * associated with the CPU it is currently executing on.  A reader may read
 * from any per cpu buffer.
 *
 * The reader is special. For each per cpu buffer, the reader has its own
 * reader page. When a reader has read the entire reader page, this reader
 * page is swapped with another page in the ring buffer.
 *
 * Now, as long as the writer is off the reader page, the reader can do what
 * ever it wants with that page. The writer will never write to that page
 * again (as long as it is out of the ring buffer).
 *
 * Here's some silly ASCII art.
 *
 *   +------+
 *   |reader|          RING BUFFER
 *   |page  |
 *   +------+        +---+   +---+   +---+
 *                   |   |-->|   |-->|   |
 *                   +---+   +---+   +---+
 *                     ^               |
 *                     |               |
 *                     +---------------+
 *
 *
 *   +------+
 *   |reader|          RING BUFFER
 *   |page  |------------------v
 *   +------+        +---+   +---+   +---+
 *                   |   |-->|   |-->|   |
 *                   +---+   +---+   +---+
 *                     ^               |
 *                     |               |
 *                     +---------------+
 *
 *
 *   +------+
 *   |reader|          RING BUFFER
 *   |page  |------------------v
 *   +------+        +---+   +---+   +---+
 *      ^            |   |-->|   |-->|   |
 *      |            +---+   +---+   +---+
 *      |                              |
 *      |                              |
 *      +------------------------------+
 *
 *
 *   +------+
 *   |buffer|          RING BUFFER
 *   |page  |------------------v
 *   +------+        +---+   +---+   +---+
 *      ^            |   |   |   |-->|   |
 *      |   New      +---+   +---+   +---+
 *      |  Reader------^               |
 *      |   page                       |
 *      +------------------------------+
 *
 *
 * After we make this swap, the reader can hand this page off to the splice
 * code and be done with it. It can even allocate a new page if it needs to
 * and swap that into the ring buffer.
 *
 * We will be using cmpxchg soon to make all this lockless.
 *
 */

/*
 * A fast way to enable or disable all ring buffers is to
 * call tracing_on or tracing_off. Turning off the ring buffers
 * prevents all ring buffers from being recorded to.
 * Turning this switch on, makes it OK to write to the
 * ring buffer, if the ring buffer is enabled itself.
 *
 * There's three layers that must be on in order to write
 * to the ring buffer.
 *
 * 1) This global flag must be set.
 * 2) The ring buffer must be enabled for recording.
 * 3) The per cpu buffer must be enabled for recording.
 *
 * In case of an anomaly, this global flag has a bit set that
 * will permantly disable all ring buffers.
 */

/*
 * Global flag to disable all recording to ring buffers
 *  This has two bits: ON, DISABLED
 *
 *  ON   DISABLED
 * ---- ----------
 *   0      0        : ring buffers are off
 *   1      0        : ring buffers are on
 *   X      1        : ring buffers are permanently disabled
 */

enum {
	RB_BUFFERS_ON_BIT	= 0,
	RB_BUFFERS_DISABLED_BIT	= 1,
};

enum {
	RB_BUFFERS_ON		= 1 << RB_BUFFERS_ON_BIT,
	RB_BUFFERS_DISABLED	= 1 << RB_BUFFERS_DISABLED_BIT,
};

static unsigned long ring_buffer_flags __read_mostly = RB_BUFFERS_ON;

/* Used for individual buffers (after the counter) */
#define RB_BUFFER_OFF		(1 << 20)

#define BUF_PAGE_HDR_SIZE offsetof(struct buffer_data_page, data)

/**
 * tracing_off_permanent - permanently disable ring buffers
 *
 * This function, once called, will disable all ring buffers
 * permanently.
 */
void tracing_off_permanent(void)
{
	set_bit(RB_BUFFERS_DISABLED_BIT, &ring_buffer_flags);
}

#define RB_EVNT_HDR_SIZE (offsetof(struct ring_buffer_event, array))
#define RB_ALIGNMENT		4U
#define RB_MAX_SMALL_DATA	(RB_ALIGNMENT * RINGBUF_TYPE_DATA_TYPE_LEN_MAX)
#define RB_EVNT_MIN_SIZE	8U	/* two 32bit words */

#ifndef CONFIG_HAVE_64BIT_ALIGNED_ACCESS
# define RB_FORCE_8BYTE_ALIGNMENT	0
# define RB_ARCH_ALIGNMENT		RB_ALIGNMENT
#else
# define RB_FORCE_8BYTE_ALIGNMENT	1
# define RB_ARCH_ALIGNMENT		8U
#endif

#define RB_ALIGN_DATA		__aligned(RB_ARCH_ALIGNMENT)

/* define RINGBUF_TYPE_DATA for 'case RINGBUF_TYPE_DATA:' */
#define RINGBUF_TYPE_DATA 0 ... RINGBUF_TYPE_DATA_TYPE_LEN_MAX

enum {
	RB_LEN_TIME_EXTEND = 8,
	RB_LEN_TIME_STAMP = 16,
};

#define skip_time_extend(event) \
	((struct ring_buffer_event *)((char *)event + RB_LEN_TIME_EXTEND))

static inline int rb_null_event(struct ring_buffer_event *event)
{
	return event->type_len == RINGBUF_TYPE_PADDING && !event->time_delta;
}

static void rb_event_set_padding(struct ring_buffer_event *event)
{
	/* padding has a NULL time_delta */
	event->type_len = RINGBUF_TYPE_PADDING;
	event->time_delta = 0;
}

static unsigned
rb_event_data_length(struct ring_buffer_event *event)
{
	unsigned length;

	if (event->type_len)
		length = event->type_len * RB_ALIGNMENT;
	else
		length = event->array[0];
	return length + RB_EVNT_HDR_SIZE;
}

/*
 * Return the length of the given event. Will return
 * the length of the time extend if the event is a
 * time extend.
 */
static inline unsigned
rb_event_length(struct ring_buffer_event *event)
{
	switch (event->type_len) {
	case RINGBUF_TYPE_PADDING:
		if (rb_null_event(event))
			/* undefined */
			return -1;
		return  event->array[0] + RB_EVNT_HDR_SIZE;

	case RINGBUF_TYPE_TIME_EXTEND:
		return RB_LEN_TIME_EXTEND;

	case RINGBUF_TYPE_TIME_STAMP:
		return RB_LEN_TIME_STAMP;

	case RINGBUF_TYPE_DATA:
		return rb_event_data_length(event);
	default:
		BUG();
	}
	/* not hit */
	return 0;
}

/*
 * Return total length of time extend and data,
 *   or just the event length for all other events.
 */
static inline unsigned
rb_event_ts_length(struct ring_buffer_event *event)
{
	unsigned len = 0;

	if (event->type_len == RINGBUF_TYPE_TIME_EXTEND) {
		/* time extends include the data event after it */
		len = RB_LEN_TIME_EXTEND;
		event = skip_time_extend(event);
	}
	return len + rb_event_length(event);
}

/**
 * ring_buffer_event_length - return the length of the event
 * @event: the event to get the length of
 *
 * Returns the size of the data load of a data event.
 * If the event is something other than a data event, it
 * returns the size of the event itself. With the exception
 * of a TIME EXTEND, where it still returns the size of the
 * data load of the data event after it.
 */
unsigned ring_buffer_event_length(struct ring_buffer_event *event)
{
	unsigned length;

	if (event->type_len == RINGBUF_TYPE_TIME_EXTEND)
		event = skip_time_extend(event);

	length = rb_event_length(event);
	if (event->type_len > RINGBUF_TYPE_DATA_TYPE_LEN_MAX)
		return length;
	length -= RB_EVNT_HDR_SIZE;
	if (length > RB_MAX_SMALL_DATA + sizeof(event->array[0]))
                length -= sizeof(event->array[0]);
	return length;
}
EXPORT_SYMBOL_GPL(ring_buffer_event_length);

/* inline for ring buffer fast paths */
static void *
rb_event_data(struct ring_buffer_event *event)
{
	if (event->type_len == RINGBUF_TYPE_TIME_EXTEND)
		event = skip_time_extend(event);
	BUG_ON(event->type_len > RINGBUF_TYPE_DATA_TYPE_LEN_MAX);
	/* If length is in len field, then array[0] has the data */
	if (event->type_len)
		return (void *)&event->array[0];
	/* Otherwise length is in array[0] and array[1] has the data */
	return (void *)&event->array[1];
}

/**
 * ring_buffer_event_data - return the data of the event
 * @event: the event to get the data from
 */
void *ring_buffer_event_data(struct ring_buffer_event *event)
{
	return rb_event_data(event);
}
EXPORT_SYMBOL_GPL(ring_buffer_event_data);

#define for_each_buffer_cpu(buffer, cpu)		\
	for_each_cpu(cpu, buffer->cpumask)

#define TS_SHIFT	27
#define TS_MASK		((1ULL << TS_SHIFT) - 1)
#define TS_DELTA_TEST	(~TS_MASK)

/* Flag when events were overwritten */
#define RB_MISSED_EVENTS	(1 << 31)
/* Missed count stored at end */
#define RB_MISSED_STORED	(1 << 30)

struct buffer_data_page {
	u64		 time_stamp;	/* page time stamp */
	local_t		 commit;	/* write committed index */
	unsigned char	 data[] RB_ALIGN_DATA;	/* data of buffer page */
};

/*
 * Note, the buffer_page list must be first. The buffer pages
 * are allocated in cache lines, which means that each buffer
 * page will be at the beginning of a cache line, and thus
 * the least significant bits will be zero. We use this to
 * add flags in the list struct pointers, to make the ring buffer
 * lockless.
 */
struct buffer_page {
	struct list_head list;		/* list of buffer pages */
	local_t		 write;		/* index for next write */
	unsigned	 read;		/* index for next read */
	local_t		 entries;	/* entries on this page */
	unsigned long	 real_end;	/* real end of data */
	struct buffer_data_page *page;	/* Actual data page */
};

/*
 * The buffer page counters, write and entries, must be reset
 * atomically when crossing page boundaries. To synchronize this
 * update, two counters are inserted into the number. One is
 * the actual counter for the write position or count on the page.
 *
 * The other is a counter of updaters. Before an update happens
 * the update partition of the counter is incremented. This will
 * allow the updater to update the counter atomically.
 *
 * The counter is 20 bits, and the state data is 12.
 */
#define RB_WRITE_MASK		0xfffff
#define RB_WRITE_INTCNT		(1 << 20)

static void rb_init_page(struct buffer_data_page *bpage)
{
	local_set(&bpage->commit, 0);
}

/**
 * ring_buffer_page_len - the size of data on the page.
 * @page: The page to read
 *
 * Returns the amount of data on the page, including buffer page header.
 */
size_t ring_buffer_page_len(void *page)
{
	return local_read(&((struct buffer_data_page *)page)->commit)
		+ BUF_PAGE_HDR_SIZE;
}

/*
 * Also stolen from mm/slob.c. Thanks to Mathieu Desnoyers for pointing
 * this issue out.
 */
static void free_buffer_page(struct buffer_page *bpage)
{
	free_page((unsigned long)bpage->page);
	kfree(bpage);
}

/*
 * We need to fit the time_stamp delta into 27 bits.
 */
static inline int test_time_stamp(u64 delta)
{
	if (delta & TS_DELTA_TEST)
		return 1;
	return 0;
}

#define BUF_PAGE_SIZE (PAGE_SIZE - BUF_PAGE_HDR_SIZE)

/* Max payload is BUF_PAGE_SIZE - header (8bytes) */
#define BUF_MAX_DATA_SIZE (BUF_PAGE_SIZE - (sizeof(u32) * 2))

int ring_buffer_print_page_header(struct trace_seq *s)
{
	struct buffer_data_page field;
	int ret;

	ret = trace_seq_printf(s, "\tfield: u64 timestamp;\t"
			       "offset:0;\tsize:%u;\tsigned:%u;\n",
			       (unsigned int)sizeof(field.time_stamp),
			       (unsigned int)is_signed_type(u64));

	ret = trace_seq_printf(s, "\tfield: local_t commit;\t"
			       "offset:%u;\tsize:%u;\tsigned:%u;\n",
			       (unsigned int)offsetof(typeof(field), commit),
			       (unsigned int)sizeof(field.commit),
			       (unsigned int)is_signed_type(long));

	ret = trace_seq_printf(s, "\tfield: int overwrite;\t"
			       "offset:%u;\tsize:%u;\tsigned:%u;\n",
			       (unsigned int)offsetof(typeof(field), commit),
			       1,
			       (unsigned int)is_signed_type(long));

	ret = trace_seq_printf(s, "\tfield: char data;\t"
			       "offset:%u;\tsize:%u;\tsigned:%u;\n",
			       (unsigned int)offsetof(typeof(field), data),
			       (unsigned int)BUF_PAGE_SIZE,
			       (unsigned int)is_signed_type(char));

	return ret;
}

struct rb_irq_work {
	struct irq_work			work;
	wait_queue_head_t		waiters;
	bool				waiters_pending;
};

/*
 * head_page == tail_page && head == tail then buffer is empty.
 */
struct ring_buffer_per_cpu {
	int				cpu;
	atomic_t			record_disabled;
	struct ring_buffer		*buffer;
	raw_spinlock_t			reader_lock;	/* serialize readers */
	arch_spinlock_t			lock;
	struct lock_class_key		lock_key;
	unsigned int			nr_pages;
	struct list_head		*pages;
	struct buffer_page		*head_page;	/* read from head */
	struct buffer_page		*tail_page;	/* write to tail */
	struct buffer_page		*commit_page;	/* committed pages */
	struct buffer_page		*reader_page;
	unsigned long			lost_events;
	unsigned long			last_overrun;
	local_t				entries_bytes;
	local_t				entries;
	local_t				overrun;
	local_t				commit_overrun;
	local_t				dropped_events;
	local_t				committing;
	local_t				commits;
	unsigned long			read;
	unsigned long			read_bytes;
	u64				write_stamp;
	u64				read_stamp;
	/* ring buffer pages to update, > 0 to add, < 0 to remove */
	int				nr_pages_to_update;
	struct list_head		new_pages; /* new pages to add */
	struct work_struct		update_pages_work;
	struct completion		update_done;

	struct rb_irq_work		irq_work;
};

struct ring_buffer {
	unsigned			flags;
	int				cpus;
	atomic_t			record_disabled;
	atomic_t			resize_disabled;
	cpumask_var_t			cpumask;

	struct lock_class_key		*reader_lock_key;

	struct mutex			mutex;

	struct ring_buffer_per_cpu	**buffers;

#ifdef CONFIG_HOTPLUG_CPU
	struct notifier_block		cpu_notify;
#endif
	u64				(*clock)(void);

	struct rb_irq_work		irq_work;
};

struct ring_buffer_iter {
	struct ring_buffer_per_cpu	*cpu_buffer;
	unsigned long			head;
	struct buffer_page		*head_page;
	struct buffer_page		*cache_reader_page;
	unsigned long			cache_read;
	u64				read_stamp;
};

/*
 * rb_wake_up_waiters - wake up tasks waiting for ring buffer input
 *
 * Schedules a delayed work to wake up any task that is blocked on the
 * ring buffer waiters queue.
 */
static void rb_wake_up_waiters(struct irq_work *work)
{
	struct rb_irq_work *rbwork = container_of(work, struct rb_irq_work, work);

	wake_up_all(&rbwork->waiters);
}

/**
 * ring_buffer_wait - wait for input to the ring buffer
 * @buffer: buffer to wait on
 * @cpu: the cpu buffer to wait on
 * @full: wait until a full page is available, if @cpu != RING_BUFFER_ALL_CPUS
 *
 * If @cpu == RING_BUFFER_ALL_CPUS then the task will wake up as soon
 * as data is added to any of the @buffer's cpu buffers. Otherwise
 * it will wait for data to be added to a specific cpu buffer.
 */
<<<<<<< HEAD
int ring_buffer_wait(struct ring_buffer *buffer, int cpu)
=======
int ring_buffer_wait(struct ring_buffer *buffer, int cpu, bool full)
>>>>>>> fc14f9c1
{
	struct ring_buffer_per_cpu *uninitialized_var(cpu_buffer);
	DEFINE_WAIT(wait);
	struct rb_irq_work *work;
	int ret = 0;

	/*
	 * Depending on what the caller is waiting for, either any
	 * data in any cpu buffer, or a specific buffer, put the
	 * caller on the appropriate wait queue.
	 */
	if (cpu == RING_BUFFER_ALL_CPUS)
		work = &buffer->irq_work;
	else {
		if (!cpumask_test_cpu(cpu, buffer->cpumask))
			return -ENODEV;
		cpu_buffer = buffer->buffers[cpu];
		work = &cpu_buffer->irq_work;
	}


	while (true) {
		prepare_to_wait(&work->waiters, &wait, TASK_INTERRUPTIBLE);

		/*
		 * The events can happen in critical sections where
		 * checking a work queue can cause deadlocks.
		 * After adding a task to the queue, this flag is set
		 * only to notify events to try to wake up the queue
		 * using irq_work.
		 *
		 * We don't clear it even if the buffer is no longer
		 * empty. The flag only causes the next event to run
		 * irq_work to do the work queue wake up. The worse
		 * that can happen if we race with !trace_empty() is that
		 * an event will cause an irq_work to try to wake up
		 * an empty queue.
		 *
		 * There's no reason to protect this flag either, as
		 * the work queue and irq_work logic will do the necessary
		 * synchronization for the wake ups. The only thing
		 * that is necessary is that the wake up happens after
		 * a task has been queued. It's OK for spurious wake ups.
		 */
		work->waiters_pending = true;

		if (signal_pending(current)) {
			ret = -EINTR;
			break;
		}

		if (cpu == RING_BUFFER_ALL_CPUS && !ring_buffer_empty(buffer))
			break;

		if (cpu != RING_BUFFER_ALL_CPUS &&
		    !ring_buffer_empty_cpu(buffer, cpu)) {
			unsigned long flags;
			bool pagebusy;

			if (!full)
				break;

			raw_spin_lock_irqsave(&cpu_buffer->reader_lock, flags);
			pagebusy = cpu_buffer->reader_page == cpu_buffer->commit_page;
			raw_spin_unlock_irqrestore(&cpu_buffer->reader_lock, flags);

			if (!pagebusy)
				break;
		}

		schedule();
	}

	finish_wait(&work->waiters, &wait);
<<<<<<< HEAD
	return 0;
=======

	return ret;
>>>>>>> fc14f9c1
}

/**
 * ring_buffer_poll_wait - poll on buffer input
 * @buffer: buffer to wait on
 * @cpu: the cpu buffer to wait on
 * @filp: the file descriptor
 * @poll_table: The poll descriptor
 *
 * If @cpu == RING_BUFFER_ALL_CPUS then the task will wake up as soon
 * as data is added to any of the @buffer's cpu buffers. Otherwise
 * it will wait for data to be added to a specific cpu buffer.
 *
 * Returns POLLIN | POLLRDNORM if data exists in the buffers,
 * zero otherwise.
 */
int ring_buffer_poll_wait(struct ring_buffer *buffer, int cpu,
			  struct file *filp, poll_table *poll_table)
{
	struct ring_buffer_per_cpu *cpu_buffer;
	struct rb_irq_work *work;

	if (cpu == RING_BUFFER_ALL_CPUS)
		work = &buffer->irq_work;
	else {
		if (!cpumask_test_cpu(cpu, buffer->cpumask))
			return -EINVAL;

		cpu_buffer = buffer->buffers[cpu];
		work = &cpu_buffer->irq_work;
	}

	poll_wait(filp, &work->waiters, poll_table);
	work->waiters_pending = true;
	/*
	 * There's a tight race between setting the waiters_pending and
	 * checking if the ring buffer is empty.  Once the waiters_pending bit
	 * is set, the next event will wake the task up, but we can get stuck
	 * if there's only a single event in.
	 *
	 * FIXME: Ideally, we need a memory barrier on the writer side as well,
	 * but adding a memory barrier to all events will cause too much of a
	 * performance hit in the fast path.  We only need a memory barrier when
	 * the buffer goes from empty to having content.  But as this race is
	 * extremely small, and it's not a problem if another event comes in, we
	 * will fix it later.
	 */
	smp_mb();

	if ((cpu == RING_BUFFER_ALL_CPUS && !ring_buffer_empty(buffer)) ||
	    (cpu != RING_BUFFER_ALL_CPUS && !ring_buffer_empty_cpu(buffer, cpu)))
		return POLLIN | POLLRDNORM;
	return 0;
}

/* buffer may be either ring_buffer or ring_buffer_per_cpu */
#define RB_WARN_ON(b, cond)						\
	({								\
		int _____ret = unlikely(cond);				\
		if (_____ret) {						\
			if (__same_type(*(b), struct ring_buffer_per_cpu)) { \
				struct ring_buffer_per_cpu *__b =	\
					(void *)b;			\
				atomic_inc(&__b->buffer->record_disabled); \
			} else						\
				atomic_inc(&b->record_disabled);	\
			WARN_ON(1);					\
		}							\
		_____ret;						\
	})

/* Up this if you want to test the TIME_EXTENTS and normalization */
#define DEBUG_SHIFT 0

static inline u64 rb_time_stamp(struct ring_buffer *buffer)
{
	/* shift to debug/test normalization and TIME_EXTENTS */
	return buffer->clock() << DEBUG_SHIFT;
}

u64 ring_buffer_time_stamp(struct ring_buffer *buffer, int cpu)
{
	u64 time;

	preempt_disable_notrace();
	time = rb_time_stamp(buffer);
	preempt_enable_no_resched_notrace();

	return time;
}
EXPORT_SYMBOL_GPL(ring_buffer_time_stamp);

void ring_buffer_normalize_time_stamp(struct ring_buffer *buffer,
				      int cpu, u64 *ts)
{
	/* Just stupid testing the normalize function and deltas */
	*ts >>= DEBUG_SHIFT;
}
EXPORT_SYMBOL_GPL(ring_buffer_normalize_time_stamp);

/*
 * Making the ring buffer lockless makes things tricky.
 * Although writes only happen on the CPU that they are on,
 * and they only need to worry about interrupts. Reads can
 * happen on any CPU.
 *
 * The reader page is always off the ring buffer, but when the
 * reader finishes with a page, it needs to swap its page with
 * a new one from the buffer. The reader needs to take from
 * the head (writes go to the tail). But if a writer is in overwrite
 * mode and wraps, it must push the head page forward.
 *
 * Here lies the problem.
 *
 * The reader must be careful to replace only the head page, and
 * not another one. As described at the top of the file in the
 * ASCII art, the reader sets its old page to point to the next
 * page after head. It then sets the page after head to point to
 * the old reader page. But if the writer moves the head page
 * during this operation, the reader could end up with the tail.
 *
 * We use cmpxchg to help prevent this race. We also do something
 * special with the page before head. We set the LSB to 1.
 *
 * When the writer must push the page forward, it will clear the
 * bit that points to the head page, move the head, and then set
 * the bit that points to the new head page.
 *
 * We also don't want an interrupt coming in and moving the head
 * page on another writer. Thus we use the second LSB to catch
 * that too. Thus:
 *
 * head->list->prev->next        bit 1          bit 0
 *                              -------        -------
 * Normal page                     0              0
 * Points to head page             0              1
 * New head page                   1              0
 *
 * Note we can not trust the prev pointer of the head page, because:
 *
 * +----+       +-----+        +-----+
 * |    |------>|  T  |---X--->|  N  |
 * |    |<------|     |        |     |
 * +----+       +-----+        +-----+
 *   ^                           ^ |
 *   |          +-----+          | |
 *   +----------|  R  |----------+ |
 *              |     |<-----------+
 *              +-----+
 *
 * Key:  ---X-->  HEAD flag set in pointer
 *         T      Tail page
 *         R      Reader page
 *         N      Next page
 *
 * (see __rb_reserve_next() to see where this happens)
 *
 *  What the above shows is that the reader just swapped out
 *  the reader page with a page in the buffer, but before it
 *  could make the new header point back to the new page added
 *  it was preempted by a writer. The writer moved forward onto
 *  the new page added by the reader and is about to move forward
 *  again.
 *
 *  You can see, it is legitimate for the previous pointer of
 *  the head (or any page) not to point back to itself. But only
 *  temporarially.
 */

#define RB_PAGE_NORMAL		0UL
#define RB_PAGE_HEAD		1UL
#define RB_PAGE_UPDATE		2UL


#define RB_FLAG_MASK		3UL

/* PAGE_MOVED is not part of the mask */
#define RB_PAGE_MOVED		4UL

/*
 * rb_list_head - remove any bit
 */
static struct list_head *rb_list_head(struct list_head *list)
{
	unsigned long val = (unsigned long)list;

	return (struct list_head *)(val & ~RB_FLAG_MASK);
}

/*
 * rb_is_head_page - test if the given page is the head page
 *
 * Because the reader may move the head_page pointer, we can
 * not trust what the head page is (it may be pointing to
 * the reader page). But if the next page is a header page,
 * its flags will be non zero.
 */
static inline int
rb_is_head_page(struct ring_buffer_per_cpu *cpu_buffer,
		struct buffer_page *page, struct list_head *list)
{
	unsigned long val;

	val = (unsigned long)list->next;

	if ((val & ~RB_FLAG_MASK) != (unsigned long)&page->list)
		return RB_PAGE_MOVED;

	return val & RB_FLAG_MASK;
}

/*
 * rb_is_reader_page
 *
 * The unique thing about the reader page, is that, if the
 * writer is ever on it, the previous pointer never points
 * back to the reader page.
 */
static int rb_is_reader_page(struct buffer_page *page)
{
	struct list_head *list = page->list.prev;

	return rb_list_head(list->next) != &page->list;
}

/*
 * rb_set_list_to_head - set a list_head to be pointing to head.
 */
static void rb_set_list_to_head(struct ring_buffer_per_cpu *cpu_buffer,
				struct list_head *list)
{
	unsigned long *ptr;

	ptr = (unsigned long *)&list->next;
	*ptr |= RB_PAGE_HEAD;
	*ptr &= ~RB_PAGE_UPDATE;
}

/*
 * rb_head_page_activate - sets up head page
 */
static void rb_head_page_activate(struct ring_buffer_per_cpu *cpu_buffer)
{
	struct buffer_page *head;

	head = cpu_buffer->head_page;
	if (!head)
		return;

	/*
	 * Set the previous list pointer to have the HEAD flag.
	 */
	rb_set_list_to_head(cpu_buffer, head->list.prev);
}

static void rb_list_head_clear(struct list_head *list)
{
	unsigned long *ptr = (unsigned long *)&list->next;

	*ptr &= ~RB_FLAG_MASK;
}

/*
 * rb_head_page_dactivate - clears head page ptr (for free list)
 */
static void
rb_head_page_deactivate(struct ring_buffer_per_cpu *cpu_buffer)
{
	struct list_head *hd;

	/* Go through the whole list and clear any pointers found. */
	rb_list_head_clear(cpu_buffer->pages);

	list_for_each(hd, cpu_buffer->pages)
		rb_list_head_clear(hd);
}

static int rb_head_page_set(struct ring_buffer_per_cpu *cpu_buffer,
			    struct buffer_page *head,
			    struct buffer_page *prev,
			    int old_flag, int new_flag)
{
	struct list_head *list;
	unsigned long val = (unsigned long)&head->list;
	unsigned long ret;

	list = &prev->list;

	val &= ~RB_FLAG_MASK;

	ret = cmpxchg((unsigned long *)&list->next,
		      val | old_flag, val | new_flag);

	/* check if the reader took the page */
	if ((ret & ~RB_FLAG_MASK) != val)
		return RB_PAGE_MOVED;

	return ret & RB_FLAG_MASK;
}

static int rb_head_page_set_update(struct ring_buffer_per_cpu *cpu_buffer,
				   struct buffer_page *head,
				   struct buffer_page *prev,
				   int old_flag)
{
	return rb_head_page_set(cpu_buffer, head, prev,
				old_flag, RB_PAGE_UPDATE);
}

static int rb_head_page_set_head(struct ring_buffer_per_cpu *cpu_buffer,
				 struct buffer_page *head,
				 struct buffer_page *prev,
				 int old_flag)
{
	return rb_head_page_set(cpu_buffer, head, prev,
				old_flag, RB_PAGE_HEAD);
}

static int rb_head_page_set_normal(struct ring_buffer_per_cpu *cpu_buffer,
				   struct buffer_page *head,
				   struct buffer_page *prev,
				   int old_flag)
{
	return rb_head_page_set(cpu_buffer, head, prev,
				old_flag, RB_PAGE_NORMAL);
}

static inline void rb_inc_page(struct ring_buffer_per_cpu *cpu_buffer,
			       struct buffer_page **bpage)
{
	struct list_head *p = rb_list_head((*bpage)->list.next);

	*bpage = list_entry(p, struct buffer_page, list);
}

static struct buffer_page *
rb_set_head_page(struct ring_buffer_per_cpu *cpu_buffer)
{
	struct buffer_page *head;
	struct buffer_page *page;
	struct list_head *list;
	int i;

	if (RB_WARN_ON(cpu_buffer, !cpu_buffer->head_page))
		return NULL;

	/* sanity check */
	list = cpu_buffer->pages;
	if (RB_WARN_ON(cpu_buffer, rb_list_head(list->prev->next) != list))
		return NULL;

	page = head = cpu_buffer->head_page;
	/*
	 * It is possible that the writer moves the header behind
	 * where we started, and we miss in one loop.
	 * A second loop should grab the header, but we'll do
	 * three loops just because I'm paranoid.
	 */
	for (i = 0; i < 3; i++) {
		do {
			if (rb_is_head_page(cpu_buffer, page, page->list.prev)) {
				cpu_buffer->head_page = page;
				return page;
			}
			rb_inc_page(cpu_buffer, &page);
		} while (page != head);
	}

	RB_WARN_ON(cpu_buffer, 1);

	return NULL;
}

static int rb_head_page_replace(struct buffer_page *old,
				struct buffer_page *new)
{
	unsigned long *ptr = (unsigned long *)&old->list.prev->next;
	unsigned long val;
	unsigned long ret;

	val = *ptr & ~RB_FLAG_MASK;
	val |= RB_PAGE_HEAD;

	ret = cmpxchg(ptr, val, (unsigned long)&new->list);

	return ret == val;
}

/*
 * rb_tail_page_update - move the tail page forward
 *
 * Returns 1 if moved tail page, 0 if someone else did.
 */
static int rb_tail_page_update(struct ring_buffer_per_cpu *cpu_buffer,
			       struct buffer_page *tail_page,
			       struct buffer_page *next_page)
{
	struct buffer_page *old_tail;
	unsigned long old_entries;
	unsigned long old_write;
	int ret = 0;

	/*
	 * The tail page now needs to be moved forward.
	 *
	 * We need to reset the tail page, but without messing
	 * with possible erasing of data brought in by interrupts
	 * that have moved the tail page and are currently on it.
	 *
	 * We add a counter to the write field to denote this.
	 */
	old_write = local_add_return(RB_WRITE_INTCNT, &next_page->write);
	old_entries = local_add_return(RB_WRITE_INTCNT, &next_page->entries);

	/*
	 * Just make sure we have seen our old_write and synchronize
	 * with any interrupts that come in.
	 */
	barrier();

	/*
	 * If the tail page is still the same as what we think
	 * it is, then it is up to us to update the tail
	 * pointer.
	 */
	if (tail_page == cpu_buffer->tail_page) {
		/* Zero the write counter */
		unsigned long val = old_write & ~RB_WRITE_MASK;
		unsigned long eval = old_entries & ~RB_WRITE_MASK;

		/*
		 * This will only succeed if an interrupt did
		 * not come in and change it. In which case, we
		 * do not want to modify it.
		 *
		 * We add (void) to let the compiler know that we do not care
		 * about the return value of these functions. We use the
		 * cmpxchg to only update if an interrupt did not already
		 * do it for us. If the cmpxchg fails, we don't care.
		 */
		(void)local_cmpxchg(&next_page->write, old_write, val);
		(void)local_cmpxchg(&next_page->entries, old_entries, eval);

		/*
		 * No need to worry about races with clearing out the commit.
		 * it only can increment when a commit takes place. But that
		 * only happens in the outer most nested commit.
		 */
		local_set(&next_page->page->commit, 0);

		old_tail = cmpxchg(&cpu_buffer->tail_page,
				   tail_page, next_page);

		if (old_tail == tail_page)
			ret = 1;
	}

	return ret;
}

static int rb_check_bpage(struct ring_buffer_per_cpu *cpu_buffer,
			  struct buffer_page *bpage)
{
	unsigned long val = (unsigned long)bpage;

	if (RB_WARN_ON(cpu_buffer, val & RB_FLAG_MASK))
		return 1;

	return 0;
}

/**
 * rb_check_list - make sure a pointer to a list has the last bits zero
 */
static int rb_check_list(struct ring_buffer_per_cpu *cpu_buffer,
			 struct list_head *list)
{
	if (RB_WARN_ON(cpu_buffer, rb_list_head(list->prev) != list->prev))
		return 1;
	if (RB_WARN_ON(cpu_buffer, rb_list_head(list->next) != list->next))
		return 1;
	return 0;
}

/**
 * rb_check_pages - integrity check of buffer pages
 * @cpu_buffer: CPU buffer with pages to test
 *
 * As a safety measure we check to make sure the data pages have not
 * been corrupted.
 */
static int rb_check_pages(struct ring_buffer_per_cpu *cpu_buffer)
{
	struct list_head *head = cpu_buffer->pages;
	struct buffer_page *bpage, *tmp;

	/* Reset the head page if it exists */
	if (cpu_buffer->head_page)
		rb_set_head_page(cpu_buffer);

	rb_head_page_deactivate(cpu_buffer);

	if (RB_WARN_ON(cpu_buffer, head->next->prev != head))
		return -1;
	if (RB_WARN_ON(cpu_buffer, head->prev->next != head))
		return -1;

	if (rb_check_list(cpu_buffer, head))
		return -1;

	list_for_each_entry_safe(bpage, tmp, head, list) {
		if (RB_WARN_ON(cpu_buffer,
			       bpage->list.next->prev != &bpage->list))
			return -1;
		if (RB_WARN_ON(cpu_buffer,
			       bpage->list.prev->next != &bpage->list))
			return -1;
		if (rb_check_list(cpu_buffer, &bpage->list))
			return -1;
	}

	rb_head_page_activate(cpu_buffer);

	return 0;
}

static int __rb_allocate_pages(int nr_pages, struct list_head *pages, int cpu)
{
	int i;
	struct buffer_page *bpage, *tmp;

	for (i = 0; i < nr_pages; i++) {
		struct page *page;
		/*
		 * __GFP_NORETRY flag makes sure that the allocation fails
		 * gracefully without invoking oom-killer and the system is
		 * not destabilized.
		 */
		bpage = kzalloc_node(ALIGN(sizeof(*bpage), cache_line_size()),
				    GFP_KERNEL | __GFP_NORETRY,
				    cpu_to_node(cpu));
		if (!bpage)
			goto free_pages;

		list_add(&bpage->list, pages);

		page = alloc_pages_node(cpu_to_node(cpu),
					GFP_KERNEL | __GFP_NORETRY, 0);
		if (!page)
			goto free_pages;
		bpage->page = page_address(page);
		rb_init_page(bpage->page);
	}

	return 0;

free_pages:
	list_for_each_entry_safe(bpage, tmp, pages, list) {
		list_del_init(&bpage->list);
		free_buffer_page(bpage);
	}

	return -ENOMEM;
}

static int rb_allocate_pages(struct ring_buffer_per_cpu *cpu_buffer,
			     unsigned nr_pages)
{
	LIST_HEAD(pages);

	WARN_ON(!nr_pages);

	if (__rb_allocate_pages(nr_pages, &pages, cpu_buffer->cpu))
		return -ENOMEM;

	/*
	 * The ring buffer page list is a circular list that does not
	 * start and end with a list head. All page list items point to
	 * other pages.
	 */
	cpu_buffer->pages = pages.next;
	list_del(&pages);

	cpu_buffer->nr_pages = nr_pages;

	rb_check_pages(cpu_buffer);

	return 0;
}

static struct ring_buffer_per_cpu *
rb_allocate_cpu_buffer(struct ring_buffer *buffer, int nr_pages, int cpu)
{
	struct ring_buffer_per_cpu *cpu_buffer;
	struct buffer_page *bpage;
	struct page *page;
	int ret;

	cpu_buffer = kzalloc_node(ALIGN(sizeof(*cpu_buffer), cache_line_size()),
				  GFP_KERNEL, cpu_to_node(cpu));
	if (!cpu_buffer)
		return NULL;

	cpu_buffer->cpu = cpu;
	cpu_buffer->buffer = buffer;
	raw_spin_lock_init(&cpu_buffer->reader_lock);
	lockdep_set_class(&cpu_buffer->reader_lock, buffer->reader_lock_key);
	cpu_buffer->lock = (arch_spinlock_t)__ARCH_SPIN_LOCK_UNLOCKED;
	INIT_WORK(&cpu_buffer->update_pages_work, update_pages_handler);
	init_completion(&cpu_buffer->update_done);
	init_irq_work(&cpu_buffer->irq_work.work, rb_wake_up_waiters);
	init_waitqueue_head(&cpu_buffer->irq_work.waiters);

	bpage = kzalloc_node(ALIGN(sizeof(*bpage), cache_line_size()),
			    GFP_KERNEL, cpu_to_node(cpu));
	if (!bpage)
		goto fail_free_buffer;

	rb_check_bpage(cpu_buffer, bpage);

	cpu_buffer->reader_page = bpage;
	page = alloc_pages_node(cpu_to_node(cpu), GFP_KERNEL, 0);
	if (!page)
		goto fail_free_reader;
	bpage->page = page_address(page);
	rb_init_page(bpage->page);

	INIT_LIST_HEAD(&cpu_buffer->reader_page->list);
	INIT_LIST_HEAD(&cpu_buffer->new_pages);

	ret = rb_allocate_pages(cpu_buffer, nr_pages);
	if (ret < 0)
		goto fail_free_reader;

	cpu_buffer->head_page
		= list_entry(cpu_buffer->pages, struct buffer_page, list);
	cpu_buffer->tail_page = cpu_buffer->commit_page = cpu_buffer->head_page;

	rb_head_page_activate(cpu_buffer);

	return cpu_buffer;

 fail_free_reader:
	free_buffer_page(cpu_buffer->reader_page);

 fail_free_buffer:
	kfree(cpu_buffer);
	return NULL;
}

static void rb_free_cpu_buffer(struct ring_buffer_per_cpu *cpu_buffer)
{
	struct list_head *head = cpu_buffer->pages;
	struct buffer_page *bpage, *tmp;

	free_buffer_page(cpu_buffer->reader_page);

	rb_head_page_deactivate(cpu_buffer);

	if (head) {
		list_for_each_entry_safe(bpage, tmp, head, list) {
			list_del_init(&bpage->list);
			free_buffer_page(bpage);
		}
		bpage = list_entry(head, struct buffer_page, list);
		free_buffer_page(bpage);
	}

	kfree(cpu_buffer);
}

#ifdef CONFIG_HOTPLUG_CPU
static int rb_cpu_notify(struct notifier_block *self,
			 unsigned long action, void *hcpu);
#endif

/**
 * __ring_buffer_alloc - allocate a new ring_buffer
 * @size: the size in bytes per cpu that is needed.
 * @flags: attributes to set for the ring buffer.
 *
 * Currently the only flag that is available is the RB_FL_OVERWRITE
 * flag. This flag means that the buffer will overwrite old data
 * when the buffer wraps. If this flag is not set, the buffer will
 * drop data when the tail hits the head.
 */
struct ring_buffer *__ring_buffer_alloc(unsigned long size, unsigned flags,
					struct lock_class_key *key)
{
	struct ring_buffer *buffer;
	int bsize;
	int cpu, nr_pages;

	/* keep it in its own cache line */
	buffer = kzalloc(ALIGN(sizeof(*buffer), cache_line_size()),
			 GFP_KERNEL);
	if (!buffer)
		return NULL;

	if (!alloc_cpumask_var(&buffer->cpumask, GFP_KERNEL))
		goto fail_free_buffer;

	nr_pages = DIV_ROUND_UP(size, BUF_PAGE_SIZE);
	buffer->flags = flags;
	buffer->clock = trace_clock_local;
	buffer->reader_lock_key = key;

	init_irq_work(&buffer->irq_work.work, rb_wake_up_waiters);
	init_waitqueue_head(&buffer->irq_work.waiters);

	/* need at least two pages */
	if (nr_pages < 2)
		nr_pages = 2;

	/*
	 * In case of non-hotplug cpu, if the ring-buffer is allocated
	 * in early initcall, it will not be notified of secondary cpus.
	 * In that off case, we need to allocate for all possible cpus.
	 */
#ifdef CONFIG_HOTPLUG_CPU
	cpu_notifier_register_begin();
	cpumask_copy(buffer->cpumask, cpu_online_mask);
#else
	cpumask_copy(buffer->cpumask, cpu_possible_mask);
#endif
	buffer->cpus = nr_cpu_ids;

	bsize = sizeof(void *) * nr_cpu_ids;
	buffer->buffers = kzalloc(ALIGN(bsize, cache_line_size()),
				  GFP_KERNEL);
	if (!buffer->buffers)
		goto fail_free_cpumask;

	for_each_buffer_cpu(buffer, cpu) {
		buffer->buffers[cpu] =
			rb_allocate_cpu_buffer(buffer, nr_pages, cpu);
		if (!buffer->buffers[cpu])
			goto fail_free_buffers;
	}

#ifdef CONFIG_HOTPLUG_CPU
	buffer->cpu_notify.notifier_call = rb_cpu_notify;
	buffer->cpu_notify.priority = 0;
	__register_cpu_notifier(&buffer->cpu_notify);
	cpu_notifier_register_done();
#endif

	mutex_init(&buffer->mutex);

	return buffer;

 fail_free_buffers:
	for_each_buffer_cpu(buffer, cpu) {
		if (buffer->buffers[cpu])
			rb_free_cpu_buffer(buffer->buffers[cpu]);
	}
	kfree(buffer->buffers);

 fail_free_cpumask:
	free_cpumask_var(buffer->cpumask);
#ifdef CONFIG_HOTPLUG_CPU
	cpu_notifier_register_done();
#endif

 fail_free_buffer:
	kfree(buffer);
	return NULL;
}
EXPORT_SYMBOL_GPL(__ring_buffer_alloc);

/**
 * ring_buffer_free - free a ring buffer.
 * @buffer: the buffer to free.
 */
void
ring_buffer_free(struct ring_buffer *buffer)
{
	int cpu;

#ifdef CONFIG_HOTPLUG_CPU
	cpu_notifier_register_begin();
	__unregister_cpu_notifier(&buffer->cpu_notify);
#endif

	for_each_buffer_cpu(buffer, cpu)
		rb_free_cpu_buffer(buffer->buffers[cpu]);

#ifdef CONFIG_HOTPLUG_CPU
	cpu_notifier_register_done();
#endif

	kfree(buffer->buffers);
	free_cpumask_var(buffer->cpumask);

	kfree(buffer);
}
EXPORT_SYMBOL_GPL(ring_buffer_free);

void ring_buffer_set_clock(struct ring_buffer *buffer,
			   u64 (*clock)(void))
{
	buffer->clock = clock;
}

static void rb_reset_cpu(struct ring_buffer_per_cpu *cpu_buffer);

static inline unsigned long rb_page_entries(struct buffer_page *bpage)
{
	return local_read(&bpage->entries) & RB_WRITE_MASK;
}

static inline unsigned long rb_page_write(struct buffer_page *bpage)
{
	return local_read(&bpage->write) & RB_WRITE_MASK;
}

static int
rb_remove_pages(struct ring_buffer_per_cpu *cpu_buffer, unsigned int nr_pages)
{
	struct list_head *tail_page, *to_remove, *next_page;
	struct buffer_page *to_remove_page, *tmp_iter_page;
	struct buffer_page *last_page, *first_page;
	unsigned int nr_removed;
	unsigned long head_bit;
	int page_entries;

	head_bit = 0;

	raw_spin_lock_irq(&cpu_buffer->reader_lock);
	atomic_inc(&cpu_buffer->record_disabled);
	/*
	 * We don't race with the readers since we have acquired the reader
	 * lock. We also don't race with writers after disabling recording.
	 * This makes it easy to figure out the first and the last page to be
	 * removed from the list. We unlink all the pages in between including
	 * the first and last pages. This is done in a busy loop so that we
	 * lose the least number of traces.
	 * The pages are freed after we restart recording and unlock readers.
	 */
	tail_page = &cpu_buffer->tail_page->list;

	/*
	 * tail page might be on reader page, we remove the next page
	 * from the ring buffer
	 */
	if (cpu_buffer->tail_page == cpu_buffer->reader_page)
		tail_page = rb_list_head(tail_page->next);
	to_remove = tail_page;

	/* start of pages to remove */
	first_page = list_entry(rb_list_head(to_remove->next),
				struct buffer_page, list);

	for (nr_removed = 0; nr_removed < nr_pages; nr_removed++) {
		to_remove = rb_list_head(to_remove)->next;
		head_bit |= (unsigned long)to_remove & RB_PAGE_HEAD;
	}

	next_page = rb_list_head(to_remove)->next;

	/*
	 * Now we remove all pages between tail_page and next_page.
	 * Make sure that we have head_bit value preserved for the
	 * next page
	 */
	tail_page->next = (struct list_head *)((unsigned long)next_page |
						head_bit);
	next_page = rb_list_head(next_page);
	next_page->prev = tail_page;

	/* make sure pages points to a valid page in the ring buffer */
	cpu_buffer->pages = next_page;

	/* update head page */
	if (head_bit)
		cpu_buffer->head_page = list_entry(next_page,
						struct buffer_page, list);

	/*
	 * change read pointer to make sure any read iterators reset
	 * themselves
	 */
	cpu_buffer->read = 0;

	/* pages are removed, resume tracing and then free the pages */
	atomic_dec(&cpu_buffer->record_disabled);
	raw_spin_unlock_irq(&cpu_buffer->reader_lock);

	RB_WARN_ON(cpu_buffer, list_empty(cpu_buffer->pages));

	/* last buffer page to remove */
	last_page = list_entry(rb_list_head(to_remove), struct buffer_page,
				list);
	tmp_iter_page = first_page;

	do {
		to_remove_page = tmp_iter_page;
		rb_inc_page(cpu_buffer, &tmp_iter_page);

		/* update the counters */
		page_entries = rb_page_entries(to_remove_page);
		if (page_entries) {
			/*
			 * If something was added to this page, it was full
			 * since it is not the tail page. So we deduct the
			 * bytes consumed in ring buffer from here.
			 * Increment overrun to account for the lost events.
			 */
			local_add(page_entries, &cpu_buffer->overrun);
			local_sub(BUF_PAGE_SIZE, &cpu_buffer->entries_bytes);
		}

		/*
		 * We have already removed references to this list item, just
		 * free up the buffer_page and its page
		 */
		free_buffer_page(to_remove_page);
		nr_removed--;

	} while (to_remove_page != last_page);

	RB_WARN_ON(cpu_buffer, nr_removed);

	return nr_removed == 0;
}

static int
rb_insert_pages(struct ring_buffer_per_cpu *cpu_buffer)
{
	struct list_head *pages = &cpu_buffer->new_pages;
	int retries, success;

	raw_spin_lock_irq(&cpu_buffer->reader_lock);
	/*
	 * We are holding the reader lock, so the reader page won't be swapped
	 * in the ring buffer. Now we are racing with the writer trying to
	 * move head page and the tail page.
	 * We are going to adapt the reader page update process where:
	 * 1. We first splice the start and end of list of new pages between
	 *    the head page and its previous page.
	 * 2. We cmpxchg the prev_page->next to point from head page to the
	 *    start of new pages list.
	 * 3. Finally, we update the head->prev to the end of new list.
	 *
	 * We will try this process 10 times, to make sure that we don't keep
	 * spinning.
	 */
	retries = 10;
	success = 0;
	while (retries--) {
		struct list_head *head_page, *prev_page, *r;
		struct list_head *last_page, *first_page;
		struct list_head *head_page_with_bit;

		head_page = &rb_set_head_page(cpu_buffer)->list;
		if (!head_page)
			break;
		prev_page = head_page->prev;

		first_page = pages->next;
		last_page  = pages->prev;

		head_page_with_bit = (struct list_head *)
				     ((unsigned long)head_page | RB_PAGE_HEAD);

		last_page->next = head_page_with_bit;
		first_page->prev = prev_page;

		r = cmpxchg(&prev_page->next, head_page_with_bit, first_page);

		if (r == head_page_with_bit) {
			/*
			 * yay, we replaced the page pointer to our new list,
			 * now, we just have to update to head page's prev
			 * pointer to point to end of list
			 */
			head_page->prev = last_page;
			success = 1;
			break;
		}
	}

	if (success)
		INIT_LIST_HEAD(pages);
	/*
	 * If we weren't successful in adding in new pages, warn and stop
	 * tracing
	 */
	RB_WARN_ON(cpu_buffer, !success);
	raw_spin_unlock_irq(&cpu_buffer->reader_lock);

	/* free pages if they weren't inserted */
	if (!success) {
		struct buffer_page *bpage, *tmp;
		list_for_each_entry_safe(bpage, tmp, &cpu_buffer->new_pages,
					 list) {
			list_del_init(&bpage->list);
			free_buffer_page(bpage);
		}
	}
	return success;
}

static void rb_update_pages(struct ring_buffer_per_cpu *cpu_buffer)
{
	int success;

	if (cpu_buffer->nr_pages_to_update > 0)
		success = rb_insert_pages(cpu_buffer);
	else
		success = rb_remove_pages(cpu_buffer,
					-cpu_buffer->nr_pages_to_update);

	if (success)
		cpu_buffer->nr_pages += cpu_buffer->nr_pages_to_update;
}

static void update_pages_handler(struct work_struct *work)
{
	struct ring_buffer_per_cpu *cpu_buffer = container_of(work,
			struct ring_buffer_per_cpu, update_pages_work);
	rb_update_pages(cpu_buffer);
	complete(&cpu_buffer->update_done);
}

/**
 * ring_buffer_resize - resize the ring buffer
 * @buffer: the buffer to resize.
 * @size: the new size.
 * @cpu_id: the cpu buffer to resize
 *
 * Minimum size is 2 * BUF_PAGE_SIZE.
 *
 * Returns 0 on success and < 0 on failure.
 */
int ring_buffer_resize(struct ring_buffer *buffer, unsigned long size,
			int cpu_id)
{
	struct ring_buffer_per_cpu *cpu_buffer;
	unsigned nr_pages;
	int cpu, err = 0;

	/*
	 * Always succeed at resizing a non-existent buffer:
	 */
	if (!buffer)
		return size;

	/* Make sure the requested buffer exists */
	if (cpu_id != RING_BUFFER_ALL_CPUS &&
	    !cpumask_test_cpu(cpu_id, buffer->cpumask))
		return size;

	size = DIV_ROUND_UP(size, BUF_PAGE_SIZE);
	size *= BUF_PAGE_SIZE;

	/* we need a minimum of two pages */
	if (size < BUF_PAGE_SIZE * 2)
		size = BUF_PAGE_SIZE * 2;

	nr_pages = DIV_ROUND_UP(size, BUF_PAGE_SIZE);

	/*
	 * Don't succeed if resizing is disabled, as a reader might be
	 * manipulating the ring buffer and is expecting a sane state while
	 * this is true.
	 */
	if (atomic_read(&buffer->resize_disabled))
		return -EBUSY;

	/* prevent another thread from changing buffer sizes */
	mutex_lock(&buffer->mutex);

	if (cpu_id == RING_BUFFER_ALL_CPUS) {
		/* calculate the pages to update */
		for_each_buffer_cpu(buffer, cpu) {
			cpu_buffer = buffer->buffers[cpu];

			cpu_buffer->nr_pages_to_update = nr_pages -
							cpu_buffer->nr_pages;
			/*
			 * nothing more to do for removing pages or no update
			 */
			if (cpu_buffer->nr_pages_to_update <= 0)
				continue;
			/*
			 * to add pages, make sure all new pages can be
			 * allocated without receiving ENOMEM
			 */
			INIT_LIST_HEAD(&cpu_buffer->new_pages);
			if (__rb_allocate_pages(cpu_buffer->nr_pages_to_update,
						&cpu_buffer->new_pages, cpu)) {
				/* not enough memory for new pages */
				err = -ENOMEM;
				goto out_err;
			}
		}

		get_online_cpus();
		/*
		 * Fire off all the required work handlers
		 * We can't schedule on offline CPUs, but it's not necessary
		 * since we can change their buffer sizes without any race.
		 */
		for_each_buffer_cpu(buffer, cpu) {
			cpu_buffer = buffer->buffers[cpu];
			if (!cpu_buffer->nr_pages_to_update)
				continue;

			/* Can't run something on an offline CPU. */
			if (!cpu_online(cpu)) {
				rb_update_pages(cpu_buffer);
				cpu_buffer->nr_pages_to_update = 0;
			} else {
				schedule_work_on(cpu,
						&cpu_buffer->update_pages_work);
			}
		}

		/* wait for all the updates to complete */
		for_each_buffer_cpu(buffer, cpu) {
			cpu_buffer = buffer->buffers[cpu];
			if (!cpu_buffer->nr_pages_to_update)
				continue;

			if (cpu_online(cpu))
				wait_for_completion(&cpu_buffer->update_done);
			cpu_buffer->nr_pages_to_update = 0;
		}

		put_online_cpus();
	} else {
		/* Make sure this CPU has been intitialized */
		if (!cpumask_test_cpu(cpu_id, buffer->cpumask))
			goto out;

		cpu_buffer = buffer->buffers[cpu_id];

		if (nr_pages == cpu_buffer->nr_pages)
			goto out;

		cpu_buffer->nr_pages_to_update = nr_pages -
						cpu_buffer->nr_pages;

		INIT_LIST_HEAD(&cpu_buffer->new_pages);
		if (cpu_buffer->nr_pages_to_update > 0 &&
			__rb_allocate_pages(cpu_buffer->nr_pages_to_update,
					    &cpu_buffer->new_pages, cpu_id)) {
			err = -ENOMEM;
			goto out_err;
		}

		get_online_cpus();

		/* Can't run something on an offline CPU. */
		if (!cpu_online(cpu_id))
			rb_update_pages(cpu_buffer);
		else {
			schedule_work_on(cpu_id,
					 &cpu_buffer->update_pages_work);
			wait_for_completion(&cpu_buffer->update_done);
		}

		cpu_buffer->nr_pages_to_update = 0;
		put_online_cpus();
	}

 out:
	/*
	 * The ring buffer resize can happen with the ring buffer
	 * enabled, so that the update disturbs the tracing as little
	 * as possible. But if the buffer is disabled, we do not need
	 * to worry about that, and we can take the time to verify
	 * that the buffer is not corrupt.
	 */
	if (atomic_read(&buffer->record_disabled)) {
		atomic_inc(&buffer->record_disabled);
		/*
		 * Even though the buffer was disabled, we must make sure
		 * that it is truly disabled before calling rb_check_pages.
		 * There could have been a race between checking
		 * record_disable and incrementing it.
		 */
		synchronize_sched();
		for_each_buffer_cpu(buffer, cpu) {
			cpu_buffer = buffer->buffers[cpu];
			rb_check_pages(cpu_buffer);
		}
		atomic_dec(&buffer->record_disabled);
	}

	mutex_unlock(&buffer->mutex);
	return size;

 out_err:
	for_each_buffer_cpu(buffer, cpu) {
		struct buffer_page *bpage, *tmp;

		cpu_buffer = buffer->buffers[cpu];
		cpu_buffer->nr_pages_to_update = 0;

		if (list_empty(&cpu_buffer->new_pages))
			continue;

		list_for_each_entry_safe(bpage, tmp, &cpu_buffer->new_pages,
					list) {
			list_del_init(&bpage->list);
			free_buffer_page(bpage);
		}
	}
	mutex_unlock(&buffer->mutex);
	return err;
}
EXPORT_SYMBOL_GPL(ring_buffer_resize);

void ring_buffer_change_overwrite(struct ring_buffer *buffer, int val)
{
	mutex_lock(&buffer->mutex);
	if (val)
		buffer->flags |= RB_FL_OVERWRITE;
	else
		buffer->flags &= ~RB_FL_OVERWRITE;
	mutex_unlock(&buffer->mutex);
}
EXPORT_SYMBOL_GPL(ring_buffer_change_overwrite);

static inline void *
__rb_data_page_index(struct buffer_data_page *bpage, unsigned index)
{
	return bpage->data + index;
}

static inline void *__rb_page_index(struct buffer_page *bpage, unsigned index)
{
	return bpage->page->data + index;
}

static inline struct ring_buffer_event *
rb_reader_event(struct ring_buffer_per_cpu *cpu_buffer)
{
	return __rb_page_index(cpu_buffer->reader_page,
			       cpu_buffer->reader_page->read);
}

static inline struct ring_buffer_event *
rb_iter_head_event(struct ring_buffer_iter *iter)
{
	return __rb_page_index(iter->head_page, iter->head);
}

static inline unsigned rb_page_commit(struct buffer_page *bpage)
{
	return local_read(&bpage->page->commit);
}

/* Size is determined by what has been committed */
static inline unsigned rb_page_size(struct buffer_page *bpage)
{
	return rb_page_commit(bpage);
}

static inline unsigned
rb_commit_index(struct ring_buffer_per_cpu *cpu_buffer)
{
	return rb_page_commit(cpu_buffer->commit_page);
}

static inline unsigned
rb_event_index(struct ring_buffer_event *event)
{
	unsigned long addr = (unsigned long)event;

	return (addr & ~PAGE_MASK) - BUF_PAGE_HDR_SIZE;
}

static inline int
rb_event_is_commit(struct ring_buffer_per_cpu *cpu_buffer,
		   struct ring_buffer_event *event)
{
	unsigned long addr = (unsigned long)event;
	unsigned long index;

	index = rb_event_index(event);
	addr &= PAGE_MASK;

	return cpu_buffer->commit_page->page == (void *)addr &&
		rb_commit_index(cpu_buffer) == index;
}

static void
rb_set_commit_to_write(struct ring_buffer_per_cpu *cpu_buffer)
{
	unsigned long max_count;

	/*
	 * We only race with interrupts and NMIs on this CPU.
	 * If we own the commit event, then we can commit
	 * all others that interrupted us, since the interruptions
	 * are in stack format (they finish before they come
	 * back to us). This allows us to do a simple loop to
	 * assign the commit to the tail.
	 */
 again:
	max_count = cpu_buffer->nr_pages * 100;

	while (cpu_buffer->commit_page != cpu_buffer->tail_page) {
		if (RB_WARN_ON(cpu_buffer, !(--max_count)))
			return;
		if (RB_WARN_ON(cpu_buffer,
			       rb_is_reader_page(cpu_buffer->tail_page)))
			return;
		local_set(&cpu_buffer->commit_page->page->commit,
			  rb_page_write(cpu_buffer->commit_page));
		rb_inc_page(cpu_buffer, &cpu_buffer->commit_page);
		cpu_buffer->write_stamp =
			cpu_buffer->commit_page->page->time_stamp;
		/* add barrier to keep gcc from optimizing too much */
		barrier();
	}
	while (rb_commit_index(cpu_buffer) !=
	       rb_page_write(cpu_buffer->commit_page)) {

		local_set(&cpu_buffer->commit_page->page->commit,
			  rb_page_write(cpu_buffer->commit_page));
		RB_WARN_ON(cpu_buffer,
			   local_read(&cpu_buffer->commit_page->page->commit) &
			   ~RB_WRITE_MASK);
		barrier();
	}

	/* again, keep gcc from optimizing */
	barrier();

	/*
	 * If an interrupt came in just after the first while loop
	 * and pushed the tail page forward, we will be left with
	 * a dangling commit that will never go forward.
	 */
	if (unlikely(cpu_buffer->commit_page != cpu_buffer->tail_page))
		goto again;
}

static void rb_reset_reader_page(struct ring_buffer_per_cpu *cpu_buffer)
{
	cpu_buffer->read_stamp = cpu_buffer->reader_page->page->time_stamp;
	cpu_buffer->reader_page->read = 0;
}

static void rb_inc_iter(struct ring_buffer_iter *iter)
{
	struct ring_buffer_per_cpu *cpu_buffer = iter->cpu_buffer;

	/*
	 * The iterator could be on the reader page (it starts there).
	 * But the head could have moved, since the reader was
	 * found. Check for this case and assign the iterator
	 * to the head page instead of next.
	 */
	if (iter->head_page == cpu_buffer->reader_page)
		iter->head_page = rb_set_head_page(cpu_buffer);
	else
		rb_inc_page(cpu_buffer, &iter->head_page);

	iter->read_stamp = iter->head_page->page->time_stamp;
	iter->head = 0;
}

/* Slow path, do not inline */
static noinline struct ring_buffer_event *
rb_add_time_stamp(struct ring_buffer_event *event, u64 delta)
{
	event->type_len = RINGBUF_TYPE_TIME_EXTEND;

	/* Not the first event on the page? */
	if (rb_event_index(event)) {
		event->time_delta = delta & TS_MASK;
		event->array[0] = delta >> TS_SHIFT;
	} else {
		/* nope, just zero it */
		event->time_delta = 0;
		event->array[0] = 0;
	}

	return skip_time_extend(event);
}

/**
 * rb_update_event - update event type and data
 * @event: the event to update
 * @type: the type of event
 * @length: the size of the event field in the ring buffer
 *
 * Update the type and data fields of the event. The length
 * is the actual size that is written to the ring buffer,
 * and with this, we can determine what to place into the
 * data field.
 */
static void
rb_update_event(struct ring_buffer_per_cpu *cpu_buffer,
		struct ring_buffer_event *event, unsigned length,
		int add_timestamp, u64 delta)
{
	/* Only a commit updates the timestamp */
	if (unlikely(!rb_event_is_commit(cpu_buffer, event)))
		delta = 0;

	/*
	 * If we need to add a timestamp, then we
	 * add it to the start of the resevered space.
	 */
	if (unlikely(add_timestamp)) {
		event = rb_add_time_stamp(event, delta);
		length -= RB_LEN_TIME_EXTEND;
		delta = 0;
	}

	event->time_delta = delta;
	length -= RB_EVNT_HDR_SIZE;
	if (length > RB_MAX_SMALL_DATA || RB_FORCE_8BYTE_ALIGNMENT) {
		event->type_len = 0;
		event->array[0] = length;
	} else
		event->type_len = DIV_ROUND_UP(length, RB_ALIGNMENT);
}

/*
 * rb_handle_head_page - writer hit the head page
 *
 * Returns: +1 to retry page
 *           0 to continue
 *          -1 on error
 */
static int
rb_handle_head_page(struct ring_buffer_per_cpu *cpu_buffer,
		    struct buffer_page *tail_page,
		    struct buffer_page *next_page)
{
	struct buffer_page *new_head;
	int entries;
	int type;
	int ret;

	entries = rb_page_entries(next_page);

	/*
	 * The hard part is here. We need to move the head
	 * forward, and protect against both readers on
	 * other CPUs and writers coming in via interrupts.
	 */
	type = rb_head_page_set_update(cpu_buffer, next_page, tail_page,
				       RB_PAGE_HEAD);

	/*
	 * type can be one of four:
	 *  NORMAL - an interrupt already moved it for us
	 *  HEAD   - we are the first to get here.
	 *  UPDATE - we are the interrupt interrupting
	 *           a current move.
	 *  MOVED  - a reader on another CPU moved the next
	 *           pointer to its reader page. Give up
	 *           and try again.
	 */

	switch (type) {
	case RB_PAGE_HEAD:
		/*
		 * We changed the head to UPDATE, thus
		 * it is our responsibility to update
		 * the counters.
		 */
		local_add(entries, &cpu_buffer->overrun);
		local_sub(BUF_PAGE_SIZE, &cpu_buffer->entries_bytes);

		/*
		 * The entries will be zeroed out when we move the
		 * tail page.
		 */

		/* still more to do */
		break;

	case RB_PAGE_UPDATE:
		/*
		 * This is an interrupt that interrupt the
		 * previous update. Still more to do.
		 */
		break;
	case RB_PAGE_NORMAL:
		/*
		 * An interrupt came in before the update
		 * and processed this for us.
		 * Nothing left to do.
		 */
		return 1;
	case RB_PAGE_MOVED:
		/*
		 * The reader is on another CPU and just did
		 * a swap with our next_page.
		 * Try again.
		 */
		return 1;
	default:
		RB_WARN_ON(cpu_buffer, 1); /* WTF??? */
		return -1;
	}

	/*
	 * Now that we are here, the old head pointer is
	 * set to UPDATE. This will keep the reader from
	 * swapping the head page with the reader page.
	 * The reader (on another CPU) will spin till
	 * we are finished.
	 *
	 * We just need to protect against interrupts
	 * doing the job. We will set the next pointer
	 * to HEAD. After that, we set the old pointer
	 * to NORMAL, but only if it was HEAD before.
	 * otherwise we are an interrupt, and only
	 * want the outer most commit to reset it.
	 */
	new_head = next_page;
	rb_inc_page(cpu_buffer, &new_head);

	ret = rb_head_page_set_head(cpu_buffer, new_head, next_page,
				    RB_PAGE_NORMAL);

	/*
	 * Valid returns are:
	 *  HEAD   - an interrupt came in and already set it.
	 *  NORMAL - One of two things:
	 *            1) We really set it.
	 *            2) A bunch of interrupts came in and moved
	 *               the page forward again.
	 */
	switch (ret) {
	case RB_PAGE_HEAD:
	case RB_PAGE_NORMAL:
		/* OK */
		break;
	default:
		RB_WARN_ON(cpu_buffer, 1);
		return -1;
	}

	/*
	 * It is possible that an interrupt came in,
	 * set the head up, then more interrupts came in
	 * and moved it again. When we get back here,
	 * the page would have been set to NORMAL but we
	 * just set it back to HEAD.
	 *
	 * How do you detect this? Well, if that happened
	 * the tail page would have moved.
	 */
	if (ret == RB_PAGE_NORMAL) {
		/*
		 * If the tail had moved passed next, then we need
		 * to reset the pointer.
		 */
		if (cpu_buffer->tail_page != tail_page &&
		    cpu_buffer->tail_page != next_page)
			rb_head_page_set_normal(cpu_buffer, new_head,
						next_page,
						RB_PAGE_HEAD);
	}

	/*
	 * If this was the outer most commit (the one that
	 * changed the original pointer from HEAD to UPDATE),
	 * then it is up to us to reset it to NORMAL.
	 */
	if (type == RB_PAGE_HEAD) {
		ret = rb_head_page_set_normal(cpu_buffer, next_page,
					      tail_page,
					      RB_PAGE_UPDATE);
		if (RB_WARN_ON(cpu_buffer,
			       ret != RB_PAGE_UPDATE))
			return -1;
	}

	return 0;
}

static unsigned rb_calculate_event_length(unsigned length)
{
	struct ring_buffer_event event; /* Used only for sizeof array */

	/* zero length can cause confusions */
	if (!length)
		length = 1;

	if (length > RB_MAX_SMALL_DATA || RB_FORCE_8BYTE_ALIGNMENT)
		length += sizeof(event.array[0]);

	length += RB_EVNT_HDR_SIZE;
	length = ALIGN(length, RB_ARCH_ALIGNMENT);

	return length;
}

static inline void
rb_reset_tail(struct ring_buffer_per_cpu *cpu_buffer,
	      struct buffer_page *tail_page,
	      unsigned long tail, unsigned long length)
{
	struct ring_buffer_event *event;

	/*
	 * Only the event that crossed the page boundary
	 * must fill the old tail_page with padding.
	 */
	if (tail >= BUF_PAGE_SIZE) {
		/*
		 * If the page was filled, then we still need
		 * to update the real_end. Reset it to zero
		 * and the reader will ignore it.
		 */
		if (tail == BUF_PAGE_SIZE)
			tail_page->real_end = 0;

		local_sub(length, &tail_page->write);
		return;
	}

	event = __rb_page_index(tail_page, tail);
	kmemcheck_annotate_bitfield(event, bitfield);

	/* account for padding bytes */
	local_add(BUF_PAGE_SIZE - tail, &cpu_buffer->entries_bytes);

	/*
	 * Save the original length to the meta data.
	 * This will be used by the reader to add lost event
	 * counter.
	 */
	tail_page->real_end = tail;

	/*
	 * If this event is bigger than the minimum size, then
	 * we need to be careful that we don't subtract the
	 * write counter enough to allow another writer to slip
	 * in on this page.
	 * We put in a discarded commit instead, to make sure
	 * that this space is not used again.
	 *
	 * If we are less than the minimum size, we don't need to
	 * worry about it.
	 */
	if (tail > (BUF_PAGE_SIZE - RB_EVNT_MIN_SIZE)) {
		/* No room for any events */

		/* Mark the rest of the page with padding */
		rb_event_set_padding(event);

		/* Set the write back to the previous setting */
		local_sub(length, &tail_page->write);
		return;
	}

	/* Put in a discarded event */
	event->array[0] = (BUF_PAGE_SIZE - tail) - RB_EVNT_HDR_SIZE;
	event->type_len = RINGBUF_TYPE_PADDING;
	/* time delta must be non zero */
	event->time_delta = 1;

	/* Set write to end of buffer */
	length = (tail + length) - BUF_PAGE_SIZE;
	local_sub(length, &tail_page->write);
}

/*
 * This is the slow path, force gcc not to inline it.
 */
static noinline struct ring_buffer_event *
rb_move_tail(struct ring_buffer_per_cpu *cpu_buffer,
	     unsigned long length, unsigned long tail,
	     struct buffer_page *tail_page, u64 ts)
{
	struct buffer_page *commit_page = cpu_buffer->commit_page;
	struct ring_buffer *buffer = cpu_buffer->buffer;
	struct buffer_page *next_page;
	int ret;

	next_page = tail_page;

	rb_inc_page(cpu_buffer, &next_page);

	/*
	 * If for some reason, we had an interrupt storm that made
	 * it all the way around the buffer, bail, and warn
	 * about it.
	 */
	if (unlikely(next_page == commit_page)) {
		local_inc(&cpu_buffer->commit_overrun);
		goto out_reset;
	}

	/*
	 * This is where the fun begins!
	 *
	 * We are fighting against races between a reader that
	 * could be on another CPU trying to swap its reader
	 * page with the buffer head.
	 *
	 * We are also fighting against interrupts coming in and
	 * moving the head or tail on us as well.
	 *
	 * If the next page is the head page then we have filled
	 * the buffer, unless the commit page is still on the
	 * reader page.
	 */
	if (rb_is_head_page(cpu_buffer, next_page, &tail_page->list)) {

		/*
		 * If the commit is not on the reader page, then
		 * move the header page.
		 */
		if (!rb_is_reader_page(cpu_buffer->commit_page)) {
			/*
			 * If we are not in overwrite mode,
			 * this is easy, just stop here.
			 */
			if (!(buffer->flags & RB_FL_OVERWRITE)) {
				local_inc(&cpu_buffer->dropped_events);
				goto out_reset;
			}

			ret = rb_handle_head_page(cpu_buffer,
						  tail_page,
						  next_page);
			if (ret < 0)
				goto out_reset;
			if (ret)
				goto out_again;
		} else {
			/*
			 * We need to be careful here too. The
			 * commit page could still be on the reader
			 * page. We could have a small buffer, and
			 * have filled up the buffer with events
			 * from interrupts and such, and wrapped.
			 *
			 * Note, if the tail page is also the on the
			 * reader_page, we let it move out.
			 */
			if (unlikely((cpu_buffer->commit_page !=
				      cpu_buffer->tail_page) &&
				     (cpu_buffer->commit_page ==
				      cpu_buffer->reader_page))) {
				local_inc(&cpu_buffer->commit_overrun);
				goto out_reset;
			}
		}
	}

	ret = rb_tail_page_update(cpu_buffer, tail_page, next_page);
	if (ret) {
		/*
		 * Nested commits always have zero deltas, so
		 * just reread the time stamp
		 */
		ts = rb_time_stamp(buffer);
		next_page->page->time_stamp = ts;
	}

 out_again:

	rb_reset_tail(cpu_buffer, tail_page, tail, length);

	/* fail and let the caller try again */
	return ERR_PTR(-EAGAIN);

 out_reset:
	/* reset write */
	rb_reset_tail(cpu_buffer, tail_page, tail, length);

	return NULL;
}

static struct ring_buffer_event *
__rb_reserve_next(struct ring_buffer_per_cpu *cpu_buffer,
		  unsigned long length, u64 ts,
		  u64 delta, int add_timestamp)
{
	struct buffer_page *tail_page;
	struct ring_buffer_event *event;
	unsigned long tail, write;

	/*
	 * If the time delta since the last event is too big to
	 * hold in the time field of the event, then we append a
	 * TIME EXTEND event ahead of the data event.
	 */
	if (unlikely(add_timestamp))
		length += RB_LEN_TIME_EXTEND;

	tail_page = cpu_buffer->tail_page;
	write = local_add_return(length, &tail_page->write);

	/* set write to only the index of the write */
	write &= RB_WRITE_MASK;
	tail = write - length;

	/*
	 * If this is the first commit on the page, then it has the same
	 * timestamp as the page itself.
	 */
	if (!tail)
		delta = 0;

	/* See if we shot pass the end of this buffer page */
	if (unlikely(write > BUF_PAGE_SIZE))
		return rb_move_tail(cpu_buffer, length, tail,
				    tail_page, ts);

	/* We reserved something on the buffer */

	event = __rb_page_index(tail_page, tail);
	kmemcheck_annotate_bitfield(event, bitfield);
	rb_update_event(cpu_buffer, event, length, add_timestamp, delta);

	local_inc(&tail_page->entries);

	/*
	 * If this is the first commit on the page, then update
	 * its timestamp.
	 */
	if (!tail)
		tail_page->page->time_stamp = ts;

	/* account for these added bytes */
	local_add(length, &cpu_buffer->entries_bytes);

	return event;
}

static inline int
rb_try_to_discard(struct ring_buffer_per_cpu *cpu_buffer,
		  struct ring_buffer_event *event)
{
	unsigned long new_index, old_index;
	struct buffer_page *bpage;
	unsigned long index;
	unsigned long addr;

	new_index = rb_event_index(event);
	old_index = new_index + rb_event_ts_length(event);
	addr = (unsigned long)event;
	addr &= PAGE_MASK;

	bpage = cpu_buffer->tail_page;

	if (bpage->page == (void *)addr && rb_page_write(bpage) == old_index) {
		unsigned long write_mask =
			local_read(&bpage->write) & ~RB_WRITE_MASK;
		unsigned long event_length = rb_event_length(event);
		/*
		 * This is on the tail page. It is possible that
		 * a write could come in and move the tail page
		 * and write to the next page. That is fine
		 * because we just shorten what is on this page.
		 */
		old_index += write_mask;
		new_index += write_mask;
		index = local_cmpxchg(&bpage->write, old_index, new_index);
		if (index == old_index) {
			/* update counters */
			local_sub(event_length, &cpu_buffer->entries_bytes);
			return 1;
		}
	}

	/* could not discard */
	return 0;
}

static void rb_start_commit(struct ring_buffer_per_cpu *cpu_buffer)
{
	local_inc(&cpu_buffer->committing);
	local_inc(&cpu_buffer->commits);
}

static inline void rb_end_commit(struct ring_buffer_per_cpu *cpu_buffer)
{
	unsigned long commits;

	if (RB_WARN_ON(cpu_buffer,
		       !local_read(&cpu_buffer->committing)))
		return;

 again:
	commits = local_read(&cpu_buffer->commits);
	/* synchronize with interrupts */
	barrier();
	if (local_read(&cpu_buffer->committing) == 1)
		rb_set_commit_to_write(cpu_buffer);

	local_dec(&cpu_buffer->committing);

	/* synchronize with interrupts */
	barrier();

	/*
	 * Need to account for interrupts coming in between the
	 * updating of the commit page and the clearing of the
	 * committing counter.
	 */
	if (unlikely(local_read(&cpu_buffer->commits) != commits) &&
	    !local_read(&cpu_buffer->committing)) {
		local_inc(&cpu_buffer->committing);
		goto again;
	}
}

static struct ring_buffer_event *
rb_reserve_next_event(struct ring_buffer *buffer,
		      struct ring_buffer_per_cpu *cpu_buffer,
		      unsigned long length)
{
	struct ring_buffer_event *event;
	u64 ts, delta;
	int nr_loops = 0;
	int add_timestamp;
	u64 diff;

	rb_start_commit(cpu_buffer);

#ifdef CONFIG_RING_BUFFER_ALLOW_SWAP
	/*
	 * Due to the ability to swap a cpu buffer from a buffer
	 * it is possible it was swapped before we committed.
	 * (committing stops a swap). We check for it here and
	 * if it happened, we have to fail the write.
	 */
	barrier();
	if (unlikely(ACCESS_ONCE(cpu_buffer->buffer) != buffer)) {
		local_dec(&cpu_buffer->committing);
		local_dec(&cpu_buffer->commits);
		return NULL;
	}
#endif

	length = rb_calculate_event_length(length);
 again:
	add_timestamp = 0;
	delta = 0;

	/*
	 * We allow for interrupts to reenter here and do a trace.
	 * If one does, it will cause this original code to loop
	 * back here. Even with heavy interrupts happening, this
	 * should only happen a few times in a row. If this happens
	 * 1000 times in a row, there must be either an interrupt
	 * storm or we have something buggy.
	 * Bail!
	 */
	if (RB_WARN_ON(cpu_buffer, ++nr_loops > 1000))
		goto out_fail;

	ts = rb_time_stamp(cpu_buffer->buffer);
	diff = ts - cpu_buffer->write_stamp;

	/* make sure this diff is calculated here */
	barrier();

	/* Did the write stamp get updated already? */
	if (likely(ts >= cpu_buffer->write_stamp)) {
		delta = diff;
		if (unlikely(test_time_stamp(delta))) {
			int local_clock_stable = 1;
#ifdef CONFIG_HAVE_UNSTABLE_SCHED_CLOCK
			local_clock_stable = sched_clock_stable();
#endif
			WARN_ONCE(delta > (1ULL << 59),
				  KERN_WARNING "Delta way too big! %llu ts=%llu write stamp = %llu\n%s",
				  (unsigned long long)delta,
				  (unsigned long long)ts,
				  (unsigned long long)cpu_buffer->write_stamp,
				  local_clock_stable ? "" :
				  "If you just came from a suspend/resume,\n"
				  "please switch to the trace global clock:\n"
				  "  echo global > /sys/kernel/debug/tracing/trace_clock\n");
			add_timestamp = 1;
		}
	}

	event = __rb_reserve_next(cpu_buffer, length, ts,
				  delta, add_timestamp);
	if (unlikely(PTR_ERR(event) == -EAGAIN))
		goto again;

	if (!event)
		goto out_fail;

	return event;

 out_fail:
	rb_end_commit(cpu_buffer);
	return NULL;
}

#ifdef CONFIG_TRACING

/*
 * The lock and unlock are done within a preempt disable section.
 * The current_context per_cpu variable can only be modified
 * by the current task between lock and unlock. But it can
 * be modified more than once via an interrupt. To pass this
 * information from the lock to the unlock without having to
 * access the 'in_interrupt()' functions again (which do show
 * a bit of overhead in something as critical as function tracing,
 * we use a bitmask trick.
 *
 *  bit 0 =  NMI context
 *  bit 1 =  IRQ context
 *  bit 2 =  SoftIRQ context
 *  bit 3 =  normal context.
 *
 * This works because this is the order of contexts that can
 * preempt other contexts. A SoftIRQ never preempts an IRQ
 * context.
 *
 * When the context is determined, the corresponding bit is
 * checked and set (if it was set, then a recursion of that context
 * happened).
 *
 * On unlock, we need to clear this bit. To do so, just subtract
 * 1 from the current_context and AND it to itself.
 *
 * (binary)
 *  101 - 1 = 100
 *  101 & 100 = 100 (clearing bit zero)
 *
 *  1010 - 1 = 1001
 *  1010 & 1001 = 1000 (clearing bit 1)
 *
 * The least significant bit can be cleared this way, and it
 * just so happens that it is the same bit corresponding to
 * the current context.
 */
static DEFINE_PER_CPU(unsigned int, current_context);

static __always_inline int trace_recursive_lock(void)
{
	unsigned int val = this_cpu_read(current_context);
	int bit;

	if (in_interrupt()) {
		if (in_nmi())
			bit = 0;
		else if (in_irq())
			bit = 1;
		else
			bit = 2;
	} else
		bit = 3;

	if (unlikely(val & (1 << bit)))
		return 1;

	val |= (1 << bit);
	this_cpu_write(current_context, val);

	return 0;
}

static __always_inline void trace_recursive_unlock(void)
{
	unsigned int val = this_cpu_read(current_context);

	val--;
	val &= this_cpu_read(current_context);
	this_cpu_write(current_context, val);
}

#else

#define trace_recursive_lock()		(0)
#define trace_recursive_unlock()	do { } while (0)

#endif

/**
 * ring_buffer_lock_reserve - reserve a part of the buffer
 * @buffer: the ring buffer to reserve from
 * @length: the length of the data to reserve (excluding event header)
 *
 * Returns a reseverd event on the ring buffer to copy directly to.
 * The user of this interface will need to get the body to write into
 * and can use the ring_buffer_event_data() interface.
 *
 * The length is the length of the data needed, not the event length
 * which also includes the event header.
 *
 * Must be paired with ring_buffer_unlock_commit, unless NULL is returned.
 * If NULL is returned, then nothing has been allocated or locked.
 */
struct ring_buffer_event *
ring_buffer_lock_reserve(struct ring_buffer *buffer, unsigned long length)
{
	struct ring_buffer_per_cpu *cpu_buffer;
	struct ring_buffer_event *event;
	int cpu;

	if (ring_buffer_flags != RB_BUFFERS_ON)
		return NULL;

	/* If we are tracing schedule, we don't want to recurse */
	preempt_disable_notrace();

	if (atomic_read(&buffer->record_disabled))
		goto out_nocheck;

	if (trace_recursive_lock())
		goto out_nocheck;

	cpu = raw_smp_processor_id();

	if (!cpumask_test_cpu(cpu, buffer->cpumask))
		goto out;

	cpu_buffer = buffer->buffers[cpu];

	if (atomic_read(&cpu_buffer->record_disabled))
		goto out;

	if (length > BUF_MAX_DATA_SIZE)
		goto out;

	event = rb_reserve_next_event(buffer, cpu_buffer, length);
	if (!event)
		goto out;

	return event;

 out:
	trace_recursive_unlock();

 out_nocheck:
	preempt_enable_notrace();
	return NULL;
}
EXPORT_SYMBOL_GPL(ring_buffer_lock_reserve);

static void
rb_update_write_stamp(struct ring_buffer_per_cpu *cpu_buffer,
		      struct ring_buffer_event *event)
{
	u64 delta;

	/*
	 * The event first in the commit queue updates the
	 * time stamp.
	 */
	if (rb_event_is_commit(cpu_buffer, event)) {
		/*
		 * A commit event that is first on a page
		 * updates the write timestamp with the page stamp
		 */
		if (!rb_event_index(event))
			cpu_buffer->write_stamp =
				cpu_buffer->commit_page->page->time_stamp;
		else if (event->type_len == RINGBUF_TYPE_TIME_EXTEND) {
			delta = event->array[0];
			delta <<= TS_SHIFT;
			delta += event->time_delta;
			cpu_buffer->write_stamp += delta;
		} else
			cpu_buffer->write_stamp += event->time_delta;
	}
}

static void rb_commit(struct ring_buffer_per_cpu *cpu_buffer,
		      struct ring_buffer_event *event)
{
	local_inc(&cpu_buffer->entries);
	rb_update_write_stamp(cpu_buffer, event);
	rb_end_commit(cpu_buffer);
}

static __always_inline void
rb_wakeups(struct ring_buffer *buffer, struct ring_buffer_per_cpu *cpu_buffer)
{
	if (buffer->irq_work.waiters_pending) {
		buffer->irq_work.waiters_pending = false;
		/* irq_work_queue() supplies it's own memory barriers */
		irq_work_queue(&buffer->irq_work.work);
	}

	if (cpu_buffer->irq_work.waiters_pending) {
		cpu_buffer->irq_work.waiters_pending = false;
		/* irq_work_queue() supplies it's own memory barriers */
		irq_work_queue(&cpu_buffer->irq_work.work);
	}
}

/**
 * ring_buffer_unlock_commit - commit a reserved
 * @buffer: The buffer to commit to
 * @event: The event pointer to commit.
 *
 * This commits the data to the ring buffer, and releases any locks held.
 *
 * Must be paired with ring_buffer_lock_reserve.
 */
int ring_buffer_unlock_commit(struct ring_buffer *buffer,
			      struct ring_buffer_event *event)
{
	struct ring_buffer_per_cpu *cpu_buffer;
	int cpu = raw_smp_processor_id();

	cpu_buffer = buffer->buffers[cpu];

	rb_commit(cpu_buffer, event);

	rb_wakeups(buffer, cpu_buffer);

	trace_recursive_unlock();

	preempt_enable_notrace();

	return 0;
}
EXPORT_SYMBOL_GPL(ring_buffer_unlock_commit);

static inline void rb_event_discard(struct ring_buffer_event *event)
{
	if (event->type_len == RINGBUF_TYPE_TIME_EXTEND)
		event = skip_time_extend(event);

	/* array[0] holds the actual length for the discarded event */
	event->array[0] = rb_event_data_length(event) - RB_EVNT_HDR_SIZE;
	event->type_len = RINGBUF_TYPE_PADDING;
	/* time delta must be non zero */
	if (!event->time_delta)
		event->time_delta = 1;
}

/*
 * Decrement the entries to the page that an event is on.
 * The event does not even need to exist, only the pointer
 * to the page it is on. This may only be called before the commit
 * takes place.
 */
static inline void
rb_decrement_entry(struct ring_buffer_per_cpu *cpu_buffer,
		   struct ring_buffer_event *event)
{
	unsigned long addr = (unsigned long)event;
	struct buffer_page *bpage = cpu_buffer->commit_page;
	struct buffer_page *start;

	addr &= PAGE_MASK;

	/* Do the likely case first */
	if (likely(bpage->page == (void *)addr)) {
		local_dec(&bpage->entries);
		return;
	}

	/*
	 * Because the commit page may be on the reader page we
	 * start with the next page and check the end loop there.
	 */
	rb_inc_page(cpu_buffer, &bpage);
	start = bpage;
	do {
		if (bpage->page == (void *)addr) {
			local_dec(&bpage->entries);
			return;
		}
		rb_inc_page(cpu_buffer, &bpage);
	} while (bpage != start);

	/* commit not part of this buffer?? */
	RB_WARN_ON(cpu_buffer, 1);
}

/**
 * ring_buffer_commit_discard - discard an event that has not been committed
 * @buffer: the ring buffer
 * @event: non committed event to discard
 *
 * Sometimes an event that is in the ring buffer needs to be ignored.
 * This function lets the user discard an event in the ring buffer
 * and then that event will not be read later.
 *
 * This function only works if it is called before the the item has been
 * committed. It will try to free the event from the ring buffer
 * if another event has not been added behind it.
 *
 * If another event has been added behind it, it will set the event
 * up as discarded, and perform the commit.
 *
 * If this function is called, do not call ring_buffer_unlock_commit on
 * the event.
 */
void ring_buffer_discard_commit(struct ring_buffer *buffer,
				struct ring_buffer_event *event)
{
	struct ring_buffer_per_cpu *cpu_buffer;
	int cpu;

	/* The event is discarded regardless */
	rb_event_discard(event);

	cpu = smp_processor_id();
	cpu_buffer = buffer->buffers[cpu];

	/*
	 * This must only be called if the event has not been
	 * committed yet. Thus we can assume that preemption
	 * is still disabled.
	 */
	RB_WARN_ON(buffer, !local_read(&cpu_buffer->committing));

	rb_decrement_entry(cpu_buffer, event);
	if (rb_try_to_discard(cpu_buffer, event))
		goto out;

	/*
	 * The commit is still visible by the reader, so we
	 * must still update the timestamp.
	 */
	rb_update_write_stamp(cpu_buffer, event);
 out:
	rb_end_commit(cpu_buffer);

	trace_recursive_unlock();

	preempt_enable_notrace();

}
EXPORT_SYMBOL_GPL(ring_buffer_discard_commit);

/**
 * ring_buffer_write - write data to the buffer without reserving
 * @buffer: The ring buffer to write to.
 * @length: The length of the data being written (excluding the event header)
 * @data: The data to write to the buffer.
 *
 * This is like ring_buffer_lock_reserve and ring_buffer_unlock_commit as
 * one function. If you already have the data to write to the buffer, it
 * may be easier to simply call this function.
 *
 * Note, like ring_buffer_lock_reserve, the length is the length of the data
 * and not the length of the event which would hold the header.
 */
int ring_buffer_write(struct ring_buffer *buffer,
		      unsigned long length,
		      void *data)
{
	struct ring_buffer_per_cpu *cpu_buffer;
	struct ring_buffer_event *event;
	void *body;
	int ret = -EBUSY;
	int cpu;

	if (ring_buffer_flags != RB_BUFFERS_ON)
		return -EBUSY;

	preempt_disable_notrace();

	if (atomic_read(&buffer->record_disabled))
		goto out;

	cpu = raw_smp_processor_id();

	if (!cpumask_test_cpu(cpu, buffer->cpumask))
		goto out;

	cpu_buffer = buffer->buffers[cpu];

	if (atomic_read(&cpu_buffer->record_disabled))
		goto out;

	if (length > BUF_MAX_DATA_SIZE)
		goto out;

	event = rb_reserve_next_event(buffer, cpu_buffer, length);
	if (!event)
		goto out;

	body = rb_event_data(event);

	memcpy(body, data, length);

	rb_commit(cpu_buffer, event);

	rb_wakeups(buffer, cpu_buffer);

	ret = 0;
 out:
	preempt_enable_notrace();

	return ret;
}
EXPORT_SYMBOL_GPL(ring_buffer_write);

static int rb_per_cpu_empty(struct ring_buffer_per_cpu *cpu_buffer)
{
	struct buffer_page *reader = cpu_buffer->reader_page;
	struct buffer_page *head = rb_set_head_page(cpu_buffer);
	struct buffer_page *commit = cpu_buffer->commit_page;

	/* In case of error, head will be NULL */
	if (unlikely(!head))
		return 1;

	return reader->read == rb_page_commit(reader) &&
		(commit == reader ||
		 (commit == head &&
		  head->read == rb_page_commit(commit)));
}

/**
 * ring_buffer_record_disable - stop all writes into the buffer
 * @buffer: The ring buffer to stop writes to.
 *
 * This prevents all writes to the buffer. Any attempt to write
 * to the buffer after this will fail and return NULL.
 *
 * The caller should call synchronize_sched() after this.
 */
void ring_buffer_record_disable(struct ring_buffer *buffer)
{
	atomic_inc(&buffer->record_disabled);
}
EXPORT_SYMBOL_GPL(ring_buffer_record_disable);

/**
 * ring_buffer_record_enable - enable writes to the buffer
 * @buffer: The ring buffer to enable writes
 *
 * Note, multiple disables will need the same number of enables
 * to truly enable the writing (much like preempt_disable).
 */
void ring_buffer_record_enable(struct ring_buffer *buffer)
{
	atomic_dec(&buffer->record_disabled);
}
EXPORT_SYMBOL_GPL(ring_buffer_record_enable);

/**
 * ring_buffer_record_off - stop all writes into the buffer
 * @buffer: The ring buffer to stop writes to.
 *
 * This prevents all writes to the buffer. Any attempt to write
 * to the buffer after this will fail and return NULL.
 *
 * This is different than ring_buffer_record_disable() as
 * it works like an on/off switch, where as the disable() version
 * must be paired with a enable().
 */
void ring_buffer_record_off(struct ring_buffer *buffer)
{
	unsigned int rd;
	unsigned int new_rd;

	do {
		rd = atomic_read(&buffer->record_disabled);
		new_rd = rd | RB_BUFFER_OFF;
	} while (atomic_cmpxchg(&buffer->record_disabled, rd, new_rd) != rd);
}
EXPORT_SYMBOL_GPL(ring_buffer_record_off);

/**
 * ring_buffer_record_on - restart writes into the buffer
 * @buffer: The ring buffer to start writes to.
 *
 * This enables all writes to the buffer that was disabled by
 * ring_buffer_record_off().
 *
 * This is different than ring_buffer_record_enable() as
 * it works like an on/off switch, where as the enable() version
 * must be paired with a disable().
 */
void ring_buffer_record_on(struct ring_buffer *buffer)
{
	unsigned int rd;
	unsigned int new_rd;

	do {
		rd = atomic_read(&buffer->record_disabled);
		new_rd = rd & ~RB_BUFFER_OFF;
	} while (atomic_cmpxchg(&buffer->record_disabled, rd, new_rd) != rd);
}
EXPORT_SYMBOL_GPL(ring_buffer_record_on);

/**
 * ring_buffer_record_is_on - return true if the ring buffer can write
 * @buffer: The ring buffer to see if write is enabled
 *
 * Returns true if the ring buffer is in a state that it accepts writes.
 */
int ring_buffer_record_is_on(struct ring_buffer *buffer)
{
	return !atomic_read(&buffer->record_disabled);
}

/**
 * ring_buffer_record_disable_cpu - stop all writes into the cpu_buffer
 * @buffer: The ring buffer to stop writes to.
 * @cpu: The CPU buffer to stop
 *
 * This prevents all writes to the buffer. Any attempt to write
 * to the buffer after this will fail and return NULL.
 *
 * The caller should call synchronize_sched() after this.
 */
void ring_buffer_record_disable_cpu(struct ring_buffer *buffer, int cpu)
{
	struct ring_buffer_per_cpu *cpu_buffer;

	if (!cpumask_test_cpu(cpu, buffer->cpumask))
		return;

	cpu_buffer = buffer->buffers[cpu];
	atomic_inc(&cpu_buffer->record_disabled);
}
EXPORT_SYMBOL_GPL(ring_buffer_record_disable_cpu);

/**
 * ring_buffer_record_enable_cpu - enable writes to the buffer
 * @buffer: The ring buffer to enable writes
 * @cpu: The CPU to enable.
 *
 * Note, multiple disables will need the same number of enables
 * to truly enable the writing (much like preempt_disable).
 */
void ring_buffer_record_enable_cpu(struct ring_buffer *buffer, int cpu)
{
	struct ring_buffer_per_cpu *cpu_buffer;

	if (!cpumask_test_cpu(cpu, buffer->cpumask))
		return;

	cpu_buffer = buffer->buffers[cpu];
	atomic_dec(&cpu_buffer->record_disabled);
}
EXPORT_SYMBOL_GPL(ring_buffer_record_enable_cpu);

/*
 * The total entries in the ring buffer is the running counter
 * of entries entered into the ring buffer, minus the sum of
 * the entries read from the ring buffer and the number of
 * entries that were overwritten.
 */
static inline unsigned long
rb_num_of_entries(struct ring_buffer_per_cpu *cpu_buffer)
{
	return local_read(&cpu_buffer->entries) -
		(local_read(&cpu_buffer->overrun) + cpu_buffer->read);
}

/**
 * ring_buffer_oldest_event_ts - get the oldest event timestamp from the buffer
 * @buffer: The ring buffer
 * @cpu: The per CPU buffer to read from.
 */
u64 ring_buffer_oldest_event_ts(struct ring_buffer *buffer, int cpu)
{
	unsigned long flags;
	struct ring_buffer_per_cpu *cpu_buffer;
	struct buffer_page *bpage;
	u64 ret = 0;

	if (!cpumask_test_cpu(cpu, buffer->cpumask))
		return 0;

	cpu_buffer = buffer->buffers[cpu];
	raw_spin_lock_irqsave(&cpu_buffer->reader_lock, flags);
	/*
	 * if the tail is on reader_page, oldest time stamp is on the reader
	 * page
	 */
	if (cpu_buffer->tail_page == cpu_buffer->reader_page)
		bpage = cpu_buffer->reader_page;
	else
		bpage = rb_set_head_page(cpu_buffer);
	if (bpage)
		ret = bpage->page->time_stamp;
	raw_spin_unlock_irqrestore(&cpu_buffer->reader_lock, flags);

	return ret;
}
EXPORT_SYMBOL_GPL(ring_buffer_oldest_event_ts);

/**
 * ring_buffer_bytes_cpu - get the number of bytes consumed in a cpu buffer
 * @buffer: The ring buffer
 * @cpu: The per CPU buffer to read from.
 */
unsigned long ring_buffer_bytes_cpu(struct ring_buffer *buffer, int cpu)
{
	struct ring_buffer_per_cpu *cpu_buffer;
	unsigned long ret;

	if (!cpumask_test_cpu(cpu, buffer->cpumask))
		return 0;

	cpu_buffer = buffer->buffers[cpu];
	ret = local_read(&cpu_buffer->entries_bytes) - cpu_buffer->read_bytes;

	return ret;
}
EXPORT_SYMBOL_GPL(ring_buffer_bytes_cpu);

/**
 * ring_buffer_entries_cpu - get the number of entries in a cpu buffer
 * @buffer: The ring buffer
 * @cpu: The per CPU buffer to get the entries from.
 */
unsigned long ring_buffer_entries_cpu(struct ring_buffer *buffer, int cpu)
{
	struct ring_buffer_per_cpu *cpu_buffer;

	if (!cpumask_test_cpu(cpu, buffer->cpumask))
		return 0;

	cpu_buffer = buffer->buffers[cpu];

	return rb_num_of_entries(cpu_buffer);
}
EXPORT_SYMBOL_GPL(ring_buffer_entries_cpu);

/**
 * ring_buffer_overrun_cpu - get the number of overruns caused by the ring
 * buffer wrapping around (only if RB_FL_OVERWRITE is on).
 * @buffer: The ring buffer
 * @cpu: The per CPU buffer to get the number of overruns from
 */
unsigned long ring_buffer_overrun_cpu(struct ring_buffer *buffer, int cpu)
{
	struct ring_buffer_per_cpu *cpu_buffer;
	unsigned long ret;

	if (!cpumask_test_cpu(cpu, buffer->cpumask))
		return 0;

	cpu_buffer = buffer->buffers[cpu];
	ret = local_read(&cpu_buffer->overrun);

	return ret;
}
EXPORT_SYMBOL_GPL(ring_buffer_overrun_cpu);

/**
 * ring_buffer_commit_overrun_cpu - get the number of overruns caused by
 * commits failing due to the buffer wrapping around while there are uncommitted
 * events, such as during an interrupt storm.
 * @buffer: The ring buffer
 * @cpu: The per CPU buffer to get the number of overruns from
 */
unsigned long
ring_buffer_commit_overrun_cpu(struct ring_buffer *buffer, int cpu)
{
	struct ring_buffer_per_cpu *cpu_buffer;
	unsigned long ret;

	if (!cpumask_test_cpu(cpu, buffer->cpumask))
		return 0;

	cpu_buffer = buffer->buffers[cpu];
	ret = local_read(&cpu_buffer->commit_overrun);

	return ret;
}
EXPORT_SYMBOL_GPL(ring_buffer_commit_overrun_cpu);

/**
 * ring_buffer_dropped_events_cpu - get the number of dropped events caused by
 * the ring buffer filling up (only if RB_FL_OVERWRITE is off).
 * @buffer: The ring buffer
 * @cpu: The per CPU buffer to get the number of overruns from
 */
unsigned long
ring_buffer_dropped_events_cpu(struct ring_buffer *buffer, int cpu)
{
	struct ring_buffer_per_cpu *cpu_buffer;
	unsigned long ret;

	if (!cpumask_test_cpu(cpu, buffer->cpumask))
		return 0;

	cpu_buffer = buffer->buffers[cpu];
	ret = local_read(&cpu_buffer->dropped_events);

	return ret;
}
EXPORT_SYMBOL_GPL(ring_buffer_dropped_events_cpu);

/**
 * ring_buffer_read_events_cpu - get the number of events successfully read
 * @buffer: The ring buffer
 * @cpu: The per CPU buffer to get the number of events read
 */
unsigned long
ring_buffer_read_events_cpu(struct ring_buffer *buffer, int cpu)
{
	struct ring_buffer_per_cpu *cpu_buffer;

	if (!cpumask_test_cpu(cpu, buffer->cpumask))
		return 0;

	cpu_buffer = buffer->buffers[cpu];
	return cpu_buffer->read;
}
EXPORT_SYMBOL_GPL(ring_buffer_read_events_cpu);

/**
 * ring_buffer_entries - get the number of entries in a buffer
 * @buffer: The ring buffer
 *
 * Returns the total number of entries in the ring buffer
 * (all CPU entries)
 */
unsigned long ring_buffer_entries(struct ring_buffer *buffer)
{
	struct ring_buffer_per_cpu *cpu_buffer;
	unsigned long entries = 0;
	int cpu;

	/* if you care about this being correct, lock the buffer */
	for_each_buffer_cpu(buffer, cpu) {
		cpu_buffer = buffer->buffers[cpu];
		entries += rb_num_of_entries(cpu_buffer);
	}

	return entries;
}
EXPORT_SYMBOL_GPL(ring_buffer_entries);

/**
 * ring_buffer_overruns - get the number of overruns in buffer
 * @buffer: The ring buffer
 *
 * Returns the total number of overruns in the ring buffer
 * (all CPU entries)
 */
unsigned long ring_buffer_overruns(struct ring_buffer *buffer)
{
	struct ring_buffer_per_cpu *cpu_buffer;
	unsigned long overruns = 0;
	int cpu;

	/* if you care about this being correct, lock the buffer */
	for_each_buffer_cpu(buffer, cpu) {
		cpu_buffer = buffer->buffers[cpu];
		overruns += local_read(&cpu_buffer->overrun);
	}

	return overruns;
}
EXPORT_SYMBOL_GPL(ring_buffer_overruns);

static void rb_iter_reset(struct ring_buffer_iter *iter)
{
	struct ring_buffer_per_cpu *cpu_buffer = iter->cpu_buffer;

	/* Iterator usage is expected to have record disabled */
	iter->head_page = cpu_buffer->reader_page;
	iter->head = cpu_buffer->reader_page->read;

	iter->cache_reader_page = iter->head_page;
	iter->cache_read = cpu_buffer->read;

	if (iter->head)
		iter->read_stamp = cpu_buffer->read_stamp;
	else
		iter->read_stamp = iter->head_page->page->time_stamp;
}

/**
 * ring_buffer_iter_reset - reset an iterator
 * @iter: The iterator to reset
 *
 * Resets the iterator, so that it will start from the beginning
 * again.
 */
void ring_buffer_iter_reset(struct ring_buffer_iter *iter)
{
	struct ring_buffer_per_cpu *cpu_buffer;
	unsigned long flags;

	if (!iter)
		return;

	cpu_buffer = iter->cpu_buffer;

	raw_spin_lock_irqsave(&cpu_buffer->reader_lock, flags);
	rb_iter_reset(iter);
	raw_spin_unlock_irqrestore(&cpu_buffer->reader_lock, flags);
}
EXPORT_SYMBOL_GPL(ring_buffer_iter_reset);

/**
 * ring_buffer_iter_empty - check if an iterator has no more to read
 * @iter: The iterator to check
 */
int ring_buffer_iter_empty(struct ring_buffer_iter *iter)
{
	struct ring_buffer_per_cpu *cpu_buffer;

	cpu_buffer = iter->cpu_buffer;

	return iter->head_page == cpu_buffer->commit_page &&
		iter->head == rb_commit_index(cpu_buffer);
}
EXPORT_SYMBOL_GPL(ring_buffer_iter_empty);

static void
rb_update_read_stamp(struct ring_buffer_per_cpu *cpu_buffer,
		     struct ring_buffer_event *event)
{
	u64 delta;

	switch (event->type_len) {
	case RINGBUF_TYPE_PADDING:
		return;

	case RINGBUF_TYPE_TIME_EXTEND:
		delta = event->array[0];
		delta <<= TS_SHIFT;
		delta += event->time_delta;
		cpu_buffer->read_stamp += delta;
		return;

	case RINGBUF_TYPE_TIME_STAMP:
		/* FIXME: not implemented */
		return;

	case RINGBUF_TYPE_DATA:
		cpu_buffer->read_stamp += event->time_delta;
		return;

	default:
		BUG();
	}
	return;
}

static void
rb_update_iter_read_stamp(struct ring_buffer_iter *iter,
			  struct ring_buffer_event *event)
{
	u64 delta;

	switch (event->type_len) {
	case RINGBUF_TYPE_PADDING:
		return;

	case RINGBUF_TYPE_TIME_EXTEND:
		delta = event->array[0];
		delta <<= TS_SHIFT;
		delta += event->time_delta;
		iter->read_stamp += delta;
		return;

	case RINGBUF_TYPE_TIME_STAMP:
		/* FIXME: not implemented */
		return;

	case RINGBUF_TYPE_DATA:
		iter->read_stamp += event->time_delta;
		return;

	default:
		BUG();
	}
	return;
}

static struct buffer_page *
rb_get_reader_page(struct ring_buffer_per_cpu *cpu_buffer)
{
	struct buffer_page *reader = NULL;
	unsigned long overwrite;
	unsigned long flags;
	int nr_loops = 0;
	int ret;

	local_irq_save(flags);
	arch_spin_lock(&cpu_buffer->lock);

 again:
	/*
	 * This should normally only loop twice. But because the
	 * start of the reader inserts an empty page, it causes
	 * a case where we will loop three times. There should be no
	 * reason to loop four times (that I know of).
	 */
	if (RB_WARN_ON(cpu_buffer, ++nr_loops > 3)) {
		reader = NULL;
		goto out;
	}

	reader = cpu_buffer->reader_page;

	/* If there's more to read, return this page */
	if (cpu_buffer->reader_page->read < rb_page_size(reader))
		goto out;

	/* Never should we have an index greater than the size */
	if (RB_WARN_ON(cpu_buffer,
		       cpu_buffer->reader_page->read > rb_page_size(reader)))
		goto out;

	/* check if we caught up to the tail */
	reader = NULL;
	if (cpu_buffer->commit_page == cpu_buffer->reader_page)
		goto out;

	/* Don't bother swapping if the ring buffer is empty */
	if (rb_num_of_entries(cpu_buffer) == 0)
		goto out;

	/*
	 * Reset the reader page to size zero.
	 */
	local_set(&cpu_buffer->reader_page->write, 0);
	local_set(&cpu_buffer->reader_page->entries, 0);
	local_set(&cpu_buffer->reader_page->page->commit, 0);
	cpu_buffer->reader_page->real_end = 0;

 spin:
	/*
	 * Splice the empty reader page into the list around the head.
	 */
	reader = rb_set_head_page(cpu_buffer);
	if (!reader)
		goto out;
	cpu_buffer->reader_page->list.next = rb_list_head(reader->list.next);
	cpu_buffer->reader_page->list.prev = reader->list.prev;

	/*
	 * cpu_buffer->pages just needs to point to the buffer, it
	 *  has no specific buffer page to point to. Lets move it out
	 *  of our way so we don't accidentally swap it.
	 */
	cpu_buffer->pages = reader->list.prev;

	/* The reader page will be pointing to the new head */
	rb_set_list_to_head(cpu_buffer, &cpu_buffer->reader_page->list);

	/*
	 * We want to make sure we read the overruns after we set up our
	 * pointers to the next object. The writer side does a
	 * cmpxchg to cross pages which acts as the mb on the writer
	 * side. Note, the reader will constantly fail the swap
	 * while the writer is updating the pointers, so this
	 * guarantees that the overwrite recorded here is the one we
	 * want to compare with the last_overrun.
	 */
	smp_mb();
	overwrite = local_read(&(cpu_buffer->overrun));

	/*
	 * Here's the tricky part.
	 *
	 * We need to move the pointer past the header page.
	 * But we can only do that if a writer is not currently
	 * moving it. The page before the header page has the
	 * flag bit '1' set if it is pointing to the page we want.
	 * but if the writer is in the process of moving it
	 * than it will be '2' or already moved '0'.
	 */

	ret = rb_head_page_replace(reader, cpu_buffer->reader_page);

	/*
	 * If we did not convert it, then we must try again.
	 */
	if (!ret)
		goto spin;

	/*
	 * Yeah! We succeeded in replacing the page.
	 *
	 * Now make the new head point back to the reader page.
	 */
	rb_list_head(reader->list.next)->prev = &cpu_buffer->reader_page->list;
	rb_inc_page(cpu_buffer, &cpu_buffer->head_page);

	/* Finally update the reader page to the new head */
	cpu_buffer->reader_page = reader;
	rb_reset_reader_page(cpu_buffer);

	if (overwrite != cpu_buffer->last_overrun) {
		cpu_buffer->lost_events = overwrite - cpu_buffer->last_overrun;
		cpu_buffer->last_overrun = overwrite;
	}

	goto again;

 out:
	arch_spin_unlock(&cpu_buffer->lock);
	local_irq_restore(flags);

	return reader;
}

static void rb_advance_reader(struct ring_buffer_per_cpu *cpu_buffer)
{
	struct ring_buffer_event *event;
	struct buffer_page *reader;
	unsigned length;

	reader = rb_get_reader_page(cpu_buffer);

	/* This function should not be called when buffer is empty */
	if (RB_WARN_ON(cpu_buffer, !reader))
		return;

	event = rb_reader_event(cpu_buffer);

	if (event->type_len <= RINGBUF_TYPE_DATA_TYPE_LEN_MAX)
		cpu_buffer->read++;

	rb_update_read_stamp(cpu_buffer, event);

	length = rb_event_length(event);
	cpu_buffer->reader_page->read += length;
}

static void rb_advance_iter(struct ring_buffer_iter *iter)
{
	struct ring_buffer_per_cpu *cpu_buffer;
	struct ring_buffer_event *event;
	unsigned length;

	cpu_buffer = iter->cpu_buffer;

	/*
	 * Check if we are at the end of the buffer.
	 */
	if (iter->head >= rb_page_size(iter->head_page)) {
		/* discarded commits can make the page empty */
		if (iter->head_page == cpu_buffer->commit_page)
			return;
		rb_inc_iter(iter);
		return;
	}

	event = rb_iter_head_event(iter);

	length = rb_event_length(event);

	/*
	 * This should not be called to advance the header if we are
	 * at the tail of the buffer.
	 */
	if (RB_WARN_ON(cpu_buffer,
		       (iter->head_page == cpu_buffer->commit_page) &&
		       (iter->head + length > rb_commit_index(cpu_buffer))))
		return;

	rb_update_iter_read_stamp(iter, event);

	iter->head += length;

	/* check for end of page padding */
	if ((iter->head >= rb_page_size(iter->head_page)) &&
	    (iter->head_page != cpu_buffer->commit_page))
		rb_inc_iter(iter);
}

static int rb_lost_events(struct ring_buffer_per_cpu *cpu_buffer)
{
	return cpu_buffer->lost_events;
}

static struct ring_buffer_event *
rb_buffer_peek(struct ring_buffer_per_cpu *cpu_buffer, u64 *ts,
	       unsigned long *lost_events)
{
	struct ring_buffer_event *event;
	struct buffer_page *reader;
	int nr_loops = 0;

 again:
	/*
	 * We repeat when a time extend is encountered.
	 * Since the time extend is always attached to a data event,
	 * we should never loop more than once.
	 * (We never hit the following condition more than twice).
	 */
	if (RB_WARN_ON(cpu_buffer, ++nr_loops > 2))
		return NULL;

	reader = rb_get_reader_page(cpu_buffer);
	if (!reader)
		return NULL;

	event = rb_reader_event(cpu_buffer);

	switch (event->type_len) {
	case RINGBUF_TYPE_PADDING:
		if (rb_null_event(event))
			RB_WARN_ON(cpu_buffer, 1);
		/*
		 * Because the writer could be discarding every
		 * event it creates (which would probably be bad)
		 * if we were to go back to "again" then we may never
		 * catch up, and will trigger the warn on, or lock
		 * the box. Return the padding, and we will release
		 * the current locks, and try again.
		 */
		return event;

	case RINGBUF_TYPE_TIME_EXTEND:
		/* Internal data, OK to advance */
		rb_advance_reader(cpu_buffer);
		goto again;

	case RINGBUF_TYPE_TIME_STAMP:
		/* FIXME: not implemented */
		rb_advance_reader(cpu_buffer);
		goto again;

	case RINGBUF_TYPE_DATA:
		if (ts) {
			*ts = cpu_buffer->read_stamp + event->time_delta;
			ring_buffer_normalize_time_stamp(cpu_buffer->buffer,
							 cpu_buffer->cpu, ts);
		}
		if (lost_events)
			*lost_events = rb_lost_events(cpu_buffer);
		return event;

	default:
		BUG();
	}

	return NULL;
}
EXPORT_SYMBOL_GPL(ring_buffer_peek);

static struct ring_buffer_event *
rb_iter_peek(struct ring_buffer_iter *iter, u64 *ts)
{
	struct ring_buffer *buffer;
	struct ring_buffer_per_cpu *cpu_buffer;
	struct ring_buffer_event *event;
	int nr_loops = 0;

	cpu_buffer = iter->cpu_buffer;
	buffer = cpu_buffer->buffer;

	/*
	 * Check if someone performed a consuming read to
	 * the buffer. A consuming read invalidates the iterator
	 * and we need to reset the iterator in this case.
	 */
	if (unlikely(iter->cache_read != cpu_buffer->read ||
		     iter->cache_reader_page != cpu_buffer->reader_page))
		rb_iter_reset(iter);

 again:
	if (ring_buffer_iter_empty(iter))
		return NULL;

	/*
	 * We repeat when a time extend is encountered or we hit
	 * the end of the page. Since the time extend is always attached
	 * to a data event, we should never loop more than three times.
	 * Once for going to next page, once on time extend, and
	 * finally once to get the event.
	 * (We never hit the following condition more than thrice).
	 */
	if (RB_WARN_ON(cpu_buffer, ++nr_loops > 3))
		return NULL;

	if (rb_per_cpu_empty(cpu_buffer))
		return NULL;

	if (iter->head >= rb_page_size(iter->head_page)) {
		rb_inc_iter(iter);
		goto again;
	}

	event = rb_iter_head_event(iter);

	switch (event->type_len) {
	case RINGBUF_TYPE_PADDING:
		if (rb_null_event(event)) {
			rb_inc_iter(iter);
			goto again;
		}
		rb_advance_iter(iter);
		return event;

	case RINGBUF_TYPE_TIME_EXTEND:
		/* Internal data, OK to advance */
		rb_advance_iter(iter);
		goto again;

	case RINGBUF_TYPE_TIME_STAMP:
		/* FIXME: not implemented */
		rb_advance_iter(iter);
		goto again;

	case RINGBUF_TYPE_DATA:
		if (ts) {
			*ts = iter->read_stamp + event->time_delta;
			ring_buffer_normalize_time_stamp(buffer,
							 cpu_buffer->cpu, ts);
		}
		return event;

	default:
		BUG();
	}

	return NULL;
}
EXPORT_SYMBOL_GPL(ring_buffer_iter_peek);

static inline int rb_ok_to_lock(void)
{
	/*
	 * If an NMI die dumps out the content of the ring buffer
	 * do not grab locks. We also permanently disable the ring
	 * buffer too. A one time deal is all you get from reading
	 * the ring buffer from an NMI.
	 */
	if (likely(!in_nmi()))
		return 1;

	tracing_off_permanent();
	return 0;
}

/**
 * ring_buffer_peek - peek at the next event to be read
 * @buffer: The ring buffer to read
 * @cpu: The cpu to peak at
 * @ts: The timestamp counter of this event.
 * @lost_events: a variable to store if events were lost (may be NULL)
 *
 * This will return the event that will be read next, but does
 * not consume the data.
 */
struct ring_buffer_event *
ring_buffer_peek(struct ring_buffer *buffer, int cpu, u64 *ts,
		 unsigned long *lost_events)
{
	struct ring_buffer_per_cpu *cpu_buffer = buffer->buffers[cpu];
	struct ring_buffer_event *event;
	unsigned long flags;
	int dolock;

	if (!cpumask_test_cpu(cpu, buffer->cpumask))
		return NULL;

	dolock = rb_ok_to_lock();
 again:
	local_irq_save(flags);
	if (dolock)
		raw_spin_lock(&cpu_buffer->reader_lock);
	event = rb_buffer_peek(cpu_buffer, ts, lost_events);
	if (event && event->type_len == RINGBUF_TYPE_PADDING)
		rb_advance_reader(cpu_buffer);
	if (dolock)
		raw_spin_unlock(&cpu_buffer->reader_lock);
	local_irq_restore(flags);

	if (event && event->type_len == RINGBUF_TYPE_PADDING)
		goto again;

	return event;
}

/**
 * ring_buffer_iter_peek - peek at the next event to be read
 * @iter: The ring buffer iterator
 * @ts: The timestamp counter of this event.
 *
 * This will return the event that will be read next, but does
 * not increment the iterator.
 */
struct ring_buffer_event *
ring_buffer_iter_peek(struct ring_buffer_iter *iter, u64 *ts)
{
	struct ring_buffer_per_cpu *cpu_buffer = iter->cpu_buffer;
	struct ring_buffer_event *event;
	unsigned long flags;

 again:
	raw_spin_lock_irqsave(&cpu_buffer->reader_lock, flags);
	event = rb_iter_peek(iter, ts);
	raw_spin_unlock_irqrestore(&cpu_buffer->reader_lock, flags);

	if (event && event->type_len == RINGBUF_TYPE_PADDING)
		goto again;

	return event;
}

/**
 * ring_buffer_consume - return an event and consume it
 * @buffer: The ring buffer to get the next event from
 * @cpu: the cpu to read the buffer from
 * @ts: a variable to store the timestamp (may be NULL)
 * @lost_events: a variable to store if events were lost (may be NULL)
 *
 * Returns the next event in the ring buffer, and that event is consumed.
 * Meaning, that sequential reads will keep returning a different event,
 * and eventually empty the ring buffer if the producer is slower.
 */
struct ring_buffer_event *
ring_buffer_consume(struct ring_buffer *buffer, int cpu, u64 *ts,
		    unsigned long *lost_events)
{
	struct ring_buffer_per_cpu *cpu_buffer;
	struct ring_buffer_event *event = NULL;
	unsigned long flags;
	int dolock;

	dolock = rb_ok_to_lock();

 again:
	/* might be called in atomic */
	preempt_disable();

	if (!cpumask_test_cpu(cpu, buffer->cpumask))
		goto out;

	cpu_buffer = buffer->buffers[cpu];
	local_irq_save(flags);
	if (dolock)
		raw_spin_lock(&cpu_buffer->reader_lock);

	event = rb_buffer_peek(cpu_buffer, ts, lost_events);
	if (event) {
		cpu_buffer->lost_events = 0;
		rb_advance_reader(cpu_buffer);
	}

	if (dolock)
		raw_spin_unlock(&cpu_buffer->reader_lock);
	local_irq_restore(flags);

 out:
	preempt_enable();

	if (event && event->type_len == RINGBUF_TYPE_PADDING)
		goto again;

	return event;
}
EXPORT_SYMBOL_GPL(ring_buffer_consume);

/**
 * ring_buffer_read_prepare - Prepare for a non consuming read of the buffer
 * @buffer: The ring buffer to read from
 * @cpu: The cpu buffer to iterate over
 *
 * This performs the initial preparations necessary to iterate
 * through the buffer.  Memory is allocated, buffer recording
 * is disabled, and the iterator pointer is returned to the caller.
 *
 * Disabling buffer recordng prevents the reading from being
 * corrupted. This is not a consuming read, so a producer is not
 * expected.
 *
 * After a sequence of ring_buffer_read_prepare calls, the user is
 * expected to make at least one call to ring_buffer_read_prepare_sync.
 * Afterwards, ring_buffer_read_start is invoked to get things going
 * for real.
 *
 * This overall must be paired with ring_buffer_read_finish.
 */
struct ring_buffer_iter *
ring_buffer_read_prepare(struct ring_buffer *buffer, int cpu)
{
	struct ring_buffer_per_cpu *cpu_buffer;
	struct ring_buffer_iter *iter;

	if (!cpumask_test_cpu(cpu, buffer->cpumask))
		return NULL;

	iter = kmalloc(sizeof(*iter), GFP_KERNEL);
	if (!iter)
		return NULL;

	cpu_buffer = buffer->buffers[cpu];

	iter->cpu_buffer = cpu_buffer;

	atomic_inc(&buffer->resize_disabled);
	atomic_inc(&cpu_buffer->record_disabled);

	return iter;
}
EXPORT_SYMBOL_GPL(ring_buffer_read_prepare);

/**
 * ring_buffer_read_prepare_sync - Synchronize a set of prepare calls
 *
 * All previously invoked ring_buffer_read_prepare calls to prepare
 * iterators will be synchronized.  Afterwards, read_buffer_read_start
 * calls on those iterators are allowed.
 */
void
ring_buffer_read_prepare_sync(void)
{
	synchronize_sched();
}
EXPORT_SYMBOL_GPL(ring_buffer_read_prepare_sync);

/**
 * ring_buffer_read_start - start a non consuming read of the buffer
 * @iter: The iterator returned by ring_buffer_read_prepare
 *
 * This finalizes the startup of an iteration through the buffer.
 * The iterator comes from a call to ring_buffer_read_prepare and
 * an intervening ring_buffer_read_prepare_sync must have been
 * performed.
 *
 * Must be paired with ring_buffer_read_finish.
 */
void
ring_buffer_read_start(struct ring_buffer_iter *iter)
{
	struct ring_buffer_per_cpu *cpu_buffer;
	unsigned long flags;

	if (!iter)
		return;

	cpu_buffer = iter->cpu_buffer;

	raw_spin_lock_irqsave(&cpu_buffer->reader_lock, flags);
	arch_spin_lock(&cpu_buffer->lock);
	rb_iter_reset(iter);
	arch_spin_unlock(&cpu_buffer->lock);
	raw_spin_unlock_irqrestore(&cpu_buffer->reader_lock, flags);
}
EXPORT_SYMBOL_GPL(ring_buffer_read_start);

/**
 * ring_buffer_read_finish - finish reading the iterator of the buffer
 * @iter: The iterator retrieved by ring_buffer_start
 *
 * This re-enables the recording to the buffer, and frees the
 * iterator.
 */
void
ring_buffer_read_finish(struct ring_buffer_iter *iter)
{
	struct ring_buffer_per_cpu *cpu_buffer = iter->cpu_buffer;
	unsigned long flags;

	/*
	 * Ring buffer is disabled from recording, here's a good place
	 * to check the integrity of the ring buffer.
	 * Must prevent readers from trying to read, as the check
	 * clears the HEAD page and readers require it.
	 */
	raw_spin_lock_irqsave(&cpu_buffer->reader_lock, flags);
	rb_check_pages(cpu_buffer);
	raw_spin_unlock_irqrestore(&cpu_buffer->reader_lock, flags);

	atomic_dec(&cpu_buffer->record_disabled);
	atomic_dec(&cpu_buffer->buffer->resize_disabled);
	kfree(iter);
}
EXPORT_SYMBOL_GPL(ring_buffer_read_finish);

/**
 * ring_buffer_read - read the next item in the ring buffer by the iterator
 * @iter: The ring buffer iterator
 * @ts: The time stamp of the event read.
 *
 * This reads the next event in the ring buffer and increments the iterator.
 */
struct ring_buffer_event *
ring_buffer_read(struct ring_buffer_iter *iter, u64 *ts)
{
	struct ring_buffer_event *event;
	struct ring_buffer_per_cpu *cpu_buffer = iter->cpu_buffer;
	unsigned long flags;

	raw_spin_lock_irqsave(&cpu_buffer->reader_lock, flags);
 again:
	event = rb_iter_peek(iter, ts);
	if (!event)
		goto out;

	if (event->type_len == RINGBUF_TYPE_PADDING)
		goto again;

	rb_advance_iter(iter);
 out:
	raw_spin_unlock_irqrestore(&cpu_buffer->reader_lock, flags);

	return event;
}
EXPORT_SYMBOL_GPL(ring_buffer_read);

/**
 * ring_buffer_size - return the size of the ring buffer (in bytes)
 * @buffer: The ring buffer.
 */
unsigned long ring_buffer_size(struct ring_buffer *buffer, int cpu)
{
	/*
	 * Earlier, this method returned
	 *	BUF_PAGE_SIZE * buffer->nr_pages
	 * Since the nr_pages field is now removed, we have converted this to
	 * return the per cpu buffer value.
	 */
	if (!cpumask_test_cpu(cpu, buffer->cpumask))
		return 0;

	return BUF_PAGE_SIZE * buffer->buffers[cpu]->nr_pages;
}
EXPORT_SYMBOL_GPL(ring_buffer_size);

static void
rb_reset_cpu(struct ring_buffer_per_cpu *cpu_buffer)
{
	rb_head_page_deactivate(cpu_buffer);

	cpu_buffer->head_page
		= list_entry(cpu_buffer->pages, struct buffer_page, list);
	local_set(&cpu_buffer->head_page->write, 0);
	local_set(&cpu_buffer->head_page->entries, 0);
	local_set(&cpu_buffer->head_page->page->commit, 0);

	cpu_buffer->head_page->read = 0;

	cpu_buffer->tail_page = cpu_buffer->head_page;
	cpu_buffer->commit_page = cpu_buffer->head_page;

	INIT_LIST_HEAD(&cpu_buffer->reader_page->list);
	INIT_LIST_HEAD(&cpu_buffer->new_pages);
	local_set(&cpu_buffer->reader_page->write, 0);
	local_set(&cpu_buffer->reader_page->entries, 0);
	local_set(&cpu_buffer->reader_page->page->commit, 0);
	cpu_buffer->reader_page->read = 0;

	local_set(&cpu_buffer->entries_bytes, 0);
	local_set(&cpu_buffer->overrun, 0);
	local_set(&cpu_buffer->commit_overrun, 0);
	local_set(&cpu_buffer->dropped_events, 0);
	local_set(&cpu_buffer->entries, 0);
	local_set(&cpu_buffer->committing, 0);
	local_set(&cpu_buffer->commits, 0);
	cpu_buffer->read = 0;
	cpu_buffer->read_bytes = 0;

	cpu_buffer->write_stamp = 0;
	cpu_buffer->read_stamp = 0;

	cpu_buffer->lost_events = 0;
	cpu_buffer->last_overrun = 0;

	rb_head_page_activate(cpu_buffer);
}

/**
 * ring_buffer_reset_cpu - reset a ring buffer per CPU buffer
 * @buffer: The ring buffer to reset a per cpu buffer of
 * @cpu: The CPU buffer to be reset
 */
void ring_buffer_reset_cpu(struct ring_buffer *buffer, int cpu)
{
	struct ring_buffer_per_cpu *cpu_buffer = buffer->buffers[cpu];
	unsigned long flags;

	if (!cpumask_test_cpu(cpu, buffer->cpumask))
		return;

	atomic_inc(&buffer->resize_disabled);
	atomic_inc(&cpu_buffer->record_disabled);

	/* Make sure all commits have finished */
	synchronize_sched();

	raw_spin_lock_irqsave(&cpu_buffer->reader_lock, flags);

	if (RB_WARN_ON(cpu_buffer, local_read(&cpu_buffer->committing)))
		goto out;

	arch_spin_lock(&cpu_buffer->lock);

	rb_reset_cpu(cpu_buffer);

	arch_spin_unlock(&cpu_buffer->lock);

 out:
	raw_spin_unlock_irqrestore(&cpu_buffer->reader_lock, flags);

	atomic_dec(&cpu_buffer->record_disabled);
	atomic_dec(&buffer->resize_disabled);
}
EXPORT_SYMBOL_GPL(ring_buffer_reset_cpu);

/**
 * ring_buffer_reset - reset a ring buffer
 * @buffer: The ring buffer to reset all cpu buffers
 */
void ring_buffer_reset(struct ring_buffer *buffer)
{
	int cpu;

	for_each_buffer_cpu(buffer, cpu)
		ring_buffer_reset_cpu(buffer, cpu);
}
EXPORT_SYMBOL_GPL(ring_buffer_reset);

/**
 * rind_buffer_empty - is the ring buffer empty?
 * @buffer: The ring buffer to test
 */
int ring_buffer_empty(struct ring_buffer *buffer)
{
	struct ring_buffer_per_cpu *cpu_buffer;
	unsigned long flags;
	int dolock;
	int cpu;
	int ret;

	dolock = rb_ok_to_lock();

	/* yes this is racy, but if you don't like the race, lock the buffer */
	for_each_buffer_cpu(buffer, cpu) {
		cpu_buffer = buffer->buffers[cpu];
		local_irq_save(flags);
		if (dolock)
			raw_spin_lock(&cpu_buffer->reader_lock);
		ret = rb_per_cpu_empty(cpu_buffer);
		if (dolock)
			raw_spin_unlock(&cpu_buffer->reader_lock);
		local_irq_restore(flags);

		if (!ret)
			return 0;
	}

	return 1;
}
EXPORT_SYMBOL_GPL(ring_buffer_empty);

/**
 * ring_buffer_empty_cpu - is a cpu buffer of a ring buffer empty?
 * @buffer: The ring buffer
 * @cpu: The CPU buffer to test
 */
int ring_buffer_empty_cpu(struct ring_buffer *buffer, int cpu)
{
	struct ring_buffer_per_cpu *cpu_buffer;
	unsigned long flags;
	int dolock;
	int ret;

	if (!cpumask_test_cpu(cpu, buffer->cpumask))
		return 1;

	dolock = rb_ok_to_lock();

	cpu_buffer = buffer->buffers[cpu];
	local_irq_save(flags);
	if (dolock)
		raw_spin_lock(&cpu_buffer->reader_lock);
	ret = rb_per_cpu_empty(cpu_buffer);
	if (dolock)
		raw_spin_unlock(&cpu_buffer->reader_lock);
	local_irq_restore(flags);

	return ret;
}
EXPORT_SYMBOL_GPL(ring_buffer_empty_cpu);

#ifdef CONFIG_RING_BUFFER_ALLOW_SWAP
/**
 * ring_buffer_swap_cpu - swap a CPU buffer between two ring buffers
 * @buffer_a: One buffer to swap with
 * @buffer_b: The other buffer to swap with
 *
 * This function is useful for tracers that want to take a "snapshot"
 * of a CPU buffer and has another back up buffer lying around.
 * it is expected that the tracer handles the cpu buffer not being
 * used at the moment.
 */
int ring_buffer_swap_cpu(struct ring_buffer *buffer_a,
			 struct ring_buffer *buffer_b, int cpu)
{
	struct ring_buffer_per_cpu *cpu_buffer_a;
	struct ring_buffer_per_cpu *cpu_buffer_b;
	int ret = -EINVAL;

	if (!cpumask_test_cpu(cpu, buffer_a->cpumask) ||
	    !cpumask_test_cpu(cpu, buffer_b->cpumask))
		goto out;

	cpu_buffer_a = buffer_a->buffers[cpu];
	cpu_buffer_b = buffer_b->buffers[cpu];

	/* At least make sure the two buffers are somewhat the same */
	if (cpu_buffer_a->nr_pages != cpu_buffer_b->nr_pages)
		goto out;

	ret = -EAGAIN;

	if (ring_buffer_flags != RB_BUFFERS_ON)
		goto out;

	if (atomic_read(&buffer_a->record_disabled))
		goto out;

	if (atomic_read(&buffer_b->record_disabled))
		goto out;

	if (atomic_read(&cpu_buffer_a->record_disabled))
		goto out;

	if (atomic_read(&cpu_buffer_b->record_disabled))
		goto out;

	/*
	 * We can't do a synchronize_sched here because this
	 * function can be called in atomic context.
	 * Normally this will be called from the same CPU as cpu.
	 * If not it's up to the caller to protect this.
	 */
	atomic_inc(&cpu_buffer_a->record_disabled);
	atomic_inc(&cpu_buffer_b->record_disabled);

	ret = -EBUSY;
	if (local_read(&cpu_buffer_a->committing))
		goto out_dec;
	if (local_read(&cpu_buffer_b->committing))
		goto out_dec;

	buffer_a->buffers[cpu] = cpu_buffer_b;
	buffer_b->buffers[cpu] = cpu_buffer_a;

	cpu_buffer_b->buffer = buffer_a;
	cpu_buffer_a->buffer = buffer_b;

	ret = 0;

out_dec:
	atomic_dec(&cpu_buffer_a->record_disabled);
	atomic_dec(&cpu_buffer_b->record_disabled);
out:
	return ret;
}
EXPORT_SYMBOL_GPL(ring_buffer_swap_cpu);
#endif /* CONFIG_RING_BUFFER_ALLOW_SWAP */

/**
 * ring_buffer_alloc_read_page - allocate a page to read from buffer
 * @buffer: the buffer to allocate for.
 * @cpu: the cpu buffer to allocate.
 *
 * This function is used in conjunction with ring_buffer_read_page.
 * When reading a full page from the ring buffer, these functions
 * can be used to speed up the process. The calling function should
 * allocate a few pages first with this function. Then when it
 * needs to get pages from the ring buffer, it passes the result
 * of this function into ring_buffer_read_page, which will swap
 * the page that was allocated, with the read page of the buffer.
 *
 * Returns:
 *  The page allocated, or NULL on error.
 */
void *ring_buffer_alloc_read_page(struct ring_buffer *buffer, int cpu)
{
	struct buffer_data_page *bpage;
	struct page *page;

	page = alloc_pages_node(cpu_to_node(cpu),
				GFP_KERNEL | __GFP_NORETRY, 0);
	if (!page)
		return NULL;

	bpage = page_address(page);

	rb_init_page(bpage);

	return bpage;
}
EXPORT_SYMBOL_GPL(ring_buffer_alloc_read_page);

/**
 * ring_buffer_free_read_page - free an allocated read page
 * @buffer: the buffer the page was allocate for
 * @data: the page to free
 *
 * Free a page allocated from ring_buffer_alloc_read_page.
 */
void ring_buffer_free_read_page(struct ring_buffer *buffer, void *data)
{
	free_page((unsigned long)data);
}
EXPORT_SYMBOL_GPL(ring_buffer_free_read_page);

/**
 * ring_buffer_read_page - extract a page from the ring buffer
 * @buffer: buffer to extract from
 * @data_page: the page to use allocated from ring_buffer_alloc_read_page
 * @len: amount to extract
 * @cpu: the cpu of the buffer to extract
 * @full: should the extraction only happen when the page is full.
 *
 * This function will pull out a page from the ring buffer and consume it.
 * @data_page must be the address of the variable that was returned
 * from ring_buffer_alloc_read_page. This is because the page might be used
 * to swap with a page in the ring buffer.
 *
 * for example:
 *	rpage = ring_buffer_alloc_read_page(buffer, cpu);
 *	if (!rpage)
 *		return error;
 *	ret = ring_buffer_read_page(buffer, &rpage, len, cpu, 0);
 *	if (ret >= 0)
 *		process_page(rpage, ret);
 *
 * When @full is set, the function will not return true unless
 * the writer is off the reader page.
 *
 * Note: it is up to the calling functions to handle sleeps and wakeups.
 *  The ring buffer can be used anywhere in the kernel and can not
 *  blindly call wake_up. The layer that uses the ring buffer must be
 *  responsible for that.
 *
 * Returns:
 *  >=0 if data has been transferred, returns the offset of consumed data.
 *  <0 if no data has been transferred.
 */
int ring_buffer_read_page(struct ring_buffer *buffer,
			  void **data_page, size_t len, int cpu, int full)
{
	struct ring_buffer_per_cpu *cpu_buffer = buffer->buffers[cpu];
	struct ring_buffer_event *event;
	struct buffer_data_page *bpage;
	struct buffer_page *reader;
	unsigned long missed_events;
	unsigned long flags;
	unsigned int commit;
	unsigned int read;
	u64 save_timestamp;
	int ret = -1;

	if (!cpumask_test_cpu(cpu, buffer->cpumask))
		goto out;

	/*
	 * If len is not big enough to hold the page header, then
	 * we can not copy anything.
	 */
	if (len <= BUF_PAGE_HDR_SIZE)
		goto out;

	len -= BUF_PAGE_HDR_SIZE;

	if (!data_page)
		goto out;

	bpage = *data_page;
	if (!bpage)
		goto out;

	raw_spin_lock_irqsave(&cpu_buffer->reader_lock, flags);

	reader = rb_get_reader_page(cpu_buffer);
	if (!reader)
		goto out_unlock;

	event = rb_reader_event(cpu_buffer);

	read = reader->read;
	commit = rb_page_commit(reader);

	/* Check if any events were dropped */
	missed_events = cpu_buffer->lost_events;

	/*
	 * If this page has been partially read or
	 * if len is not big enough to read the rest of the page or
	 * a writer is still on the page, then
	 * we must copy the data from the page to the buffer.
	 * Otherwise, we can simply swap the page with the one passed in.
	 */
	if (read || (len < (commit - read)) ||
	    cpu_buffer->reader_page == cpu_buffer->commit_page) {
		struct buffer_data_page *rpage = cpu_buffer->reader_page->page;
		unsigned int rpos = read;
		unsigned int pos = 0;
		unsigned int size;

		if (full)
			goto out_unlock;

		if (len > (commit - read))
			len = (commit - read);

		/* Always keep the time extend and data together */
		size = rb_event_ts_length(event);

		if (len < size)
			goto out_unlock;

		/* save the current timestamp, since the user will need it */
		save_timestamp = cpu_buffer->read_stamp;

		/* Need to copy one event at a time */
		do {
			/* We need the size of one event, because
			 * rb_advance_reader only advances by one event,
			 * whereas rb_event_ts_length may include the size of
			 * one or two events.
			 * We have already ensured there's enough space if this
			 * is a time extend. */
			size = rb_event_length(event);
			memcpy(bpage->data + pos, rpage->data + rpos, size);

			len -= size;

			rb_advance_reader(cpu_buffer);
			rpos = reader->read;
			pos += size;

			if (rpos >= commit)
				break;

			event = rb_reader_event(cpu_buffer);
			/* Always keep the time extend and data together */
			size = rb_event_ts_length(event);
		} while (len >= size);

		/* update bpage */
		local_set(&bpage->commit, pos);
		bpage->time_stamp = save_timestamp;

		/* we copied everything to the beginning */
		read = 0;
	} else {
		/* update the entry counter */
		cpu_buffer->read += rb_page_entries(reader);
		cpu_buffer->read_bytes += BUF_PAGE_SIZE;

		/* swap the pages */
		rb_init_page(bpage);
		bpage = reader->page;
		reader->page = *data_page;
		local_set(&reader->write, 0);
		local_set(&reader->entries, 0);
		reader->read = 0;
		*data_page = bpage;

		/*
		 * Use the real_end for the data size,
		 * This gives us a chance to store the lost events
		 * on the page.
		 */
		if (reader->real_end)
			local_set(&bpage->commit, reader->real_end);
	}
	ret = read;

	cpu_buffer->lost_events = 0;

	commit = local_read(&bpage->commit);
	/*
	 * Set a flag in the commit field if we lost events
	 */
	if (missed_events) {
		/* If there is room at the end of the page to save the
		 * missed events, then record it there.
		 */
		if (BUF_PAGE_SIZE - commit >= sizeof(missed_events)) {
			memcpy(&bpage->data[commit], &missed_events,
			       sizeof(missed_events));
			local_add(RB_MISSED_STORED, &bpage->commit);
			commit += sizeof(missed_events);
		}
		local_add(RB_MISSED_EVENTS, &bpage->commit);
	}

	/*
	 * This page may be off to user land. Zero it out here.
	 */
	if (commit < BUF_PAGE_SIZE)
		memset(&bpage->data[commit], 0, BUF_PAGE_SIZE - commit);

 out_unlock:
	raw_spin_unlock_irqrestore(&cpu_buffer->reader_lock, flags);

 out:
	return ret;
}
EXPORT_SYMBOL_GPL(ring_buffer_read_page);

#ifdef CONFIG_HOTPLUG_CPU
static int rb_cpu_notify(struct notifier_block *self,
			 unsigned long action, void *hcpu)
{
	struct ring_buffer *buffer =
		container_of(self, struct ring_buffer, cpu_notify);
	long cpu = (long)hcpu;
	int cpu_i, nr_pages_same;
	unsigned int nr_pages;

	switch (action) {
	case CPU_UP_PREPARE:
	case CPU_UP_PREPARE_FROZEN:
		if (cpumask_test_cpu(cpu, buffer->cpumask))
			return NOTIFY_OK;

		nr_pages = 0;
		nr_pages_same = 1;
		/* check if all cpu sizes are same */
		for_each_buffer_cpu(buffer, cpu_i) {
			/* fill in the size from first enabled cpu */
			if (nr_pages == 0)
				nr_pages = buffer->buffers[cpu_i]->nr_pages;
			if (nr_pages != buffer->buffers[cpu_i]->nr_pages) {
				nr_pages_same = 0;
				break;
			}
		}
		/* allocate minimum pages, user can later expand it */
		if (!nr_pages_same)
			nr_pages = 2;
		buffer->buffers[cpu] =
			rb_allocate_cpu_buffer(buffer, nr_pages, cpu);
		if (!buffer->buffers[cpu]) {
			WARN(1, "failed to allocate ring buffer on CPU %ld\n",
			     cpu);
			return NOTIFY_OK;
		}
		smp_wmb();
		cpumask_set_cpu(cpu, buffer->cpumask);
		break;
	case CPU_DOWN_PREPARE:
	case CPU_DOWN_PREPARE_FROZEN:
		/*
		 * Do nothing.
		 *  If we were to free the buffer, then the user would
		 *  lose any trace that was in the buffer.
		 */
		break;
	default:
		break;
	}
	return NOTIFY_OK;
}
#endif

#ifdef CONFIG_RING_BUFFER_STARTUP_TEST
/*
 * This is a basic integrity check of the ring buffer.
 * Late in the boot cycle this test will run when configured in.
 * It will kick off a thread per CPU that will go into a loop
 * writing to the per cpu ring buffer various sizes of data.
 * Some of the data will be large items, some small.
 *
 * Another thread is created that goes into a spin, sending out
 * IPIs to the other CPUs to also write into the ring buffer.
 * this is to test the nesting ability of the buffer.
 *
 * Basic stats are recorded and reported. If something in the
 * ring buffer should happen that's not expected, a big warning
 * is displayed and all ring buffers are disabled.
 */
static struct task_struct *rb_threads[NR_CPUS] __initdata;

struct rb_test_data {
	struct ring_buffer	*buffer;
	unsigned long		events;
	unsigned long		bytes_written;
	unsigned long		bytes_alloc;
	unsigned long		bytes_dropped;
	unsigned long		events_nested;
	unsigned long		bytes_written_nested;
	unsigned long		bytes_alloc_nested;
	unsigned long		bytes_dropped_nested;
	int			min_size_nested;
	int			max_size_nested;
	int			max_size;
	int			min_size;
	int			cpu;
	int			cnt;
};

static struct rb_test_data rb_data[NR_CPUS] __initdata;

/* 1 meg per cpu */
#define RB_TEST_BUFFER_SIZE	1048576

static char rb_string[] __initdata =
	"abcdefghijklmnopqrstuvwxyz1234567890!@#$%^&*()?+\\"
	"?+|:';\",.<>/?abcdefghijklmnopqrstuvwxyz1234567890"
	"!@#$%^&*()?+\\?+|:';\",.<>/?abcdefghijklmnopqrstuv";

static bool rb_test_started __initdata;

struct rb_item {
	int size;
	char str[];
};

static __init int rb_write_something(struct rb_test_data *data, bool nested)
{
	struct ring_buffer_event *event;
	struct rb_item *item;
	bool started;
	int event_len;
	int size;
	int len;
	int cnt;

	/* Have nested writes different that what is written */
	cnt = data->cnt + (nested ? 27 : 0);

	/* Multiply cnt by ~e, to make some unique increment */
	size = (data->cnt * 68 / 25) % (sizeof(rb_string) - 1);

	len = size + sizeof(struct rb_item);

	started = rb_test_started;
	/* read rb_test_started before checking buffer enabled */
	smp_rmb();

	event = ring_buffer_lock_reserve(data->buffer, len);
	if (!event) {
		/* Ignore dropped events before test starts. */
		if (started) {
			if (nested)
				data->bytes_dropped += len;
			else
				data->bytes_dropped_nested += len;
		}
		return len;
	}

	event_len = ring_buffer_event_length(event);

	if (RB_WARN_ON(data->buffer, event_len < len))
		goto out;

	item = ring_buffer_event_data(event);
	item->size = size;
	memcpy(item->str, rb_string, size);

	if (nested) {
		data->bytes_alloc_nested += event_len;
		data->bytes_written_nested += len;
		data->events_nested++;
		if (!data->min_size_nested || len < data->min_size_nested)
			data->min_size_nested = len;
		if (len > data->max_size_nested)
			data->max_size_nested = len;
	} else {
		data->bytes_alloc += event_len;
		data->bytes_written += len;
		data->events++;
		if (!data->min_size || len < data->min_size)
			data->max_size = len;
		if (len > data->max_size)
			data->max_size = len;
	}

 out:
	ring_buffer_unlock_commit(data->buffer, event);

	return 0;
}

static __init int rb_test(void *arg)
{
	struct rb_test_data *data = arg;

	while (!kthread_should_stop()) {
		rb_write_something(data, false);
		data->cnt++;

		set_current_state(TASK_INTERRUPTIBLE);
		/* Now sleep between a min of 100-300us and a max of 1ms */
		usleep_range(((data->cnt % 3) + 1) * 100, 1000);
	}

	return 0;
}

static __init void rb_ipi(void *ignore)
{
	struct rb_test_data *data;
	int cpu = smp_processor_id();

	data = &rb_data[cpu];
	rb_write_something(data, true);
}

static __init int rb_hammer_test(void *arg)
{
	while (!kthread_should_stop()) {

		/* Send an IPI to all cpus to write data! */
		smp_call_function(rb_ipi, NULL, 1);
		/* No sleep, but for non preempt, let others run */
		schedule();
	}

	return 0;
}

static __init int test_ringbuffer(void)
{
	struct task_struct *rb_hammer;
	struct ring_buffer *buffer;
	int cpu;
	int ret = 0;

	pr_info("Running ring buffer tests...\n");

	buffer = ring_buffer_alloc(RB_TEST_BUFFER_SIZE, RB_FL_OVERWRITE);
	if (WARN_ON(!buffer))
		return 0;

	/* Disable buffer so that threads can't write to it yet */
	ring_buffer_record_off(buffer);

	for_each_online_cpu(cpu) {
		rb_data[cpu].buffer = buffer;
		rb_data[cpu].cpu = cpu;
		rb_data[cpu].cnt = cpu;
		rb_threads[cpu] = kthread_create(rb_test, &rb_data[cpu],
						 "rbtester/%d", cpu);
		if (WARN_ON(!rb_threads[cpu])) {
			pr_cont("FAILED\n");
			ret = -1;
			goto out_free;
		}

		kthread_bind(rb_threads[cpu], cpu);
 		wake_up_process(rb_threads[cpu]);
	}

	/* Now create the rb hammer! */
	rb_hammer = kthread_run(rb_hammer_test, NULL, "rbhammer");
	if (WARN_ON(!rb_hammer)) {
		pr_cont("FAILED\n");
		ret = -1;
		goto out_free;
	}

	ring_buffer_record_on(buffer);
	/*
	 * Show buffer is enabled before setting rb_test_started.
	 * Yes there's a small race window where events could be
	 * dropped and the thread wont catch it. But when a ring
	 * buffer gets enabled, there will always be some kind of
	 * delay before other CPUs see it. Thus, we don't care about
	 * those dropped events. We care about events dropped after
	 * the threads see that the buffer is active.
	 */
	smp_wmb();
	rb_test_started = true;

	set_current_state(TASK_INTERRUPTIBLE);
	/* Just run for 10 seconds */;
	schedule_timeout(10 * HZ);

	kthread_stop(rb_hammer);

 out_free:
	for_each_online_cpu(cpu) {
		if (!rb_threads[cpu])
			break;
		kthread_stop(rb_threads[cpu]);
	}
	if (ret) {
		ring_buffer_free(buffer);
		return ret;
	}

	/* Report! */
	pr_info("finished\n");
	for_each_online_cpu(cpu) {
		struct ring_buffer_event *event;
		struct rb_test_data *data = &rb_data[cpu];
		struct rb_item *item;
		unsigned long total_events;
		unsigned long total_dropped;
		unsigned long total_written;
		unsigned long total_alloc;
		unsigned long total_read = 0;
		unsigned long total_size = 0;
		unsigned long total_len = 0;
		unsigned long total_lost = 0;
		unsigned long lost;
		int big_event_size;
		int small_event_size;

		ret = -1;

		total_events = data->events + data->events_nested;
		total_written = data->bytes_written + data->bytes_written_nested;
		total_alloc = data->bytes_alloc + data->bytes_alloc_nested;
		total_dropped = data->bytes_dropped + data->bytes_dropped_nested;

		big_event_size = data->max_size + data->max_size_nested;
		small_event_size = data->min_size + data->min_size_nested;

		pr_info("CPU %d:\n", cpu);
		pr_info("              events:    %ld\n", total_events);
		pr_info("       dropped bytes:    %ld\n", total_dropped);
		pr_info("       alloced bytes:    %ld\n", total_alloc);
		pr_info("       written bytes:    %ld\n", total_written);
		pr_info("       biggest event:    %d\n", big_event_size);
		pr_info("      smallest event:    %d\n", small_event_size);

		if (RB_WARN_ON(buffer, total_dropped))
			break;

		ret = 0;

		while ((event = ring_buffer_consume(buffer, cpu, NULL, &lost))) {
			total_lost += lost;
			item = ring_buffer_event_data(event);
			total_len += ring_buffer_event_length(event);
			total_size += item->size + sizeof(struct rb_item);
			if (memcmp(&item->str[0], rb_string, item->size) != 0) {
				pr_info("FAILED!\n");
				pr_info("buffer had: %.*s\n", item->size, item->str);
				pr_info("expected:   %.*s\n", item->size, rb_string);
				RB_WARN_ON(buffer, 1);
				ret = -1;
				break;
			}
			total_read++;
		}
		if (ret)
			break;

		ret = -1;

		pr_info("         read events:   %ld\n", total_read);
		pr_info("         lost events:   %ld\n", total_lost);
		pr_info("        total events:   %ld\n", total_lost + total_read);
		pr_info("  recorded len bytes:   %ld\n", total_len);
		pr_info(" recorded size bytes:   %ld\n", total_size);
		if (total_lost)
			pr_info(" With dropped events, record len and size may not match\n"
				" alloced and written from above\n");
		if (!total_lost) {
			if (RB_WARN_ON(buffer, total_len != total_alloc ||
				       total_size != total_written))
				break;
		}
		if (RB_WARN_ON(buffer, total_lost + total_read != total_events))
			break;

		ret = 0;
	}
	if (!ret)
		pr_info("Ring buffer PASSED!\n");

	ring_buffer_free(buffer);
	return 0;
}

late_initcall(test_ringbuffer);
#endif /* CONFIG_RING_BUFFER_STARTUP_TEST */<|MERGE_RESOLUTION|>--- conflicted
+++ resolved
@@ -544,11 +544,7 @@
  * as data is added to any of the @buffer's cpu buffers. Otherwise
  * it will wait for data to be added to a specific cpu buffer.
  */
-<<<<<<< HEAD
-int ring_buffer_wait(struct ring_buffer *buffer, int cpu)
-=======
 int ring_buffer_wait(struct ring_buffer *buffer, int cpu, bool full)
->>>>>>> fc14f9c1
 {
 	struct ring_buffer_per_cpu *uninitialized_var(cpu_buffer);
 	DEFINE_WAIT(wait);
@@ -623,12 +619,8 @@
 	}
 
 	finish_wait(&work->waiters, &wait);
-<<<<<<< HEAD
-	return 0;
-=======
 
 	return ret;
->>>>>>> fc14f9c1
 }
 
 /**
