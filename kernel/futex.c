--- conflicted
+++ resolved
@@ -62,21 +62,13 @@
 #include <linux/ptrace.h>
 #include <linux/sched/rt.h>
 #include <linux/hugetlb.h>
-<<<<<<< HEAD
-=======
 #include <linux/freezer.h>
 #include <linux/bootmem.h>
->>>>>>> fc14f9c1
 
 #include <asm/futex.h>
 
 #include "locking/rtmutex_common.h"
 
-<<<<<<< HEAD
-#ifndef CONFIG_HAVE_FUTEX_CMPXCHG
-int __read_mostly futex_cmpxchg_enabled;
-#endif
-=======
 /*
  * READ this before attempting to hack on futexes!
  *
@@ -177,7 +169,6 @@
  * will do the additional required waiter count housekeeping. This is done for
  * double_lock_hb() and double_unlock_hb(), respectively.
  */
->>>>>>> fc14f9c1
 
 #ifndef CONFIG_HAVE_FUTEX_CMPXCHG
 int __read_mostly futex_cmpxchg_enabled;
@@ -815,11 +806,6 @@
  * [10] There is no transient state which leaves owner and user space
  *	TID out of sync.
  */
-<<<<<<< HEAD
-static int
-lookup_pi_state(u32 uval, struct futex_hash_bucket *hb,
-		union futex_key *key, struct futex_pi_state **ps)
-=======
 
 /*
  * Validate that the existing waiter has a pi_state and sanity check
@@ -828,7 +814,6 @@
  */
 static int attach_to_pi_state(u32 uval, struct futex_pi_state *pi_state,
 			      struct futex_pi_state **ps)
->>>>>>> fc14f9c1
 {
 	pid_t pid = uval & FUTEX_TID_MASK;
 
@@ -838,18 +823,6 @@
 	if (unlikely(!pi_state))
 		return -EINVAL;
 
-<<<<<<< HEAD
-	plist_for_each_entry_safe(this, next, head, list) {
-		if (match_futex(&this->key, key)) {
-			/*
-			 * Sanity check the waiter before increasing
-			 * the refcount and attaching to it.
-			 */
-			pi_state = this->pi_state;
-			/*
-			 * Userspace might have messed up non-PI and
-			 * PI futexes [3]
-=======
 	WARN_ON(!atomic_read(&pi_state->refcount));
 
 	/*
@@ -865,75 +838,13 @@
 			/*
 			 * No pi state owner, but the user space TID
 			 * is not 0. Inconsistent state. [5]
->>>>>>> fc14f9c1
 			 */
 			if (pid)
 				return -EINVAL;
 			/*
-<<<<<<< HEAD
-			 * Handle the owner died case:
-			 */
-			if (uval & FUTEX_OWNER_DIED) {
-				/*
-				 * exit_pi_state_list sets owner to NULL and
-				 * wakes the topmost waiter. The task which
-				 * acquires the pi_state->rt_mutex will fixup
-				 * owner.
-				 */
-				if (!pi_state->owner) {
-					/*
-					 * No pi state owner, but the user
-					 * space TID is not 0. Inconsistent
-					 * state. [5]
-					 */
-					if (pid)
-						return -EINVAL;
-					/*
-					 * Take a ref on the state and
-					 * return. [4]
-					 */
-					goto out_state;
-				}
-
-				/*
-				 * If TID is 0, then either the dying owner
-				 * has not yet executed exit_pi_state_list()
-				 * or some waiter acquired the rtmutex in the
-				 * pi state, but did not yet fixup the TID in
-				 * user space.
-				 *
-				 * Take a ref on the state and return. [6]
-				 */
-				if (!pid)
-					goto out_state;
-			} else {
-				/*
-				 * If the owner died bit is not set,
-				 * then the pi_state must have an
-				 * owner. [7]
-				 */
-				if (!pi_state->owner)
-					return -EINVAL;
-			}
-
-			/*
-			 * Bail out if user space manipulated the
-			 * futex value. If pi state exists then the
-			 * owner TID must be the same as the user
-			 * space TID. [9/10]
-			 */
-			if (pid != task_pid_vnr(pi_state->owner))
-				return -EINVAL;
-
-		out_state:
-			atomic_inc(&pi_state->refcount);
-			*ps = pi_state;
-			return 0;
-=======
 			 * Take a ref on the state and return success. [4]
 			 */
 			goto out_state;
->>>>>>> fc14f9c1
 		}
 
 		/*
@@ -1111,29 +1022,8 @@
 		return -EDEADLK;
 
 	/*
-<<<<<<< HEAD
-	 * Surprise - we got the lock, but we do not trust user space at all.
-	 */
-	if (unlikely(!curval)) {
-		/*
-		 * We verify whether there is kernel state for this
-		 * futex. If not, we can safely assume, that the 0 ->
-		 * TID transition is correct. If state exists, we do
-		 * not bother to fixup the user space state as it was
-		 * corrupted already.
-		 */
-		return futex_top_waiter(hb, key) ? -EINVAL : 1;
-	}
-
-	uval = curval;
-
-	/*
-	 * Set the FUTEX_WAITERS flag, so the owner will know it has someone
-	 * to wake at the next unlock.
-=======
 	 * Lookup existing state first. If it exists, try to attach to
 	 * its pi_state.
->>>>>>> fc14f9c1
 	 */
 	match = futex_top_waiter(hb, key);
 	if (match)
@@ -2516,30 +2406,9 @@
 	spin_lock(&hb->lock);
 
 	/*
-<<<<<<< HEAD
-	 * To avoid races, try to do the TID -> 0 atomic transition
-	 * again. If it succeeds then we can return without waking
-	 * anyone else up. We only try this if neither the waiters nor
-	 * the owner died bit are set.
-	 */
-	if (!(uval & ~FUTEX_TID_MASK) &&
-	    cmpxchg_futex_value_locked(&uval, uaddr, vpid, 0))
-		goto pi_faulted;
-	/*
-	 * Rare case: we managed to release the lock atomically,
-	 * no need to wake anyone else up:
-	 */
-	if (unlikely(uval == vpid))
-		goto out_unlock;
-
-	/*
-	 * Ok, other tasks may need to be woken up - check waiters
-	 * and do the wakeup if necessary:
-=======
 	 * Check waiters first. We do not trust user space values at
 	 * all and we at least want to know if user space fiddled
 	 * with the futex value instead of blindly unlocking.
->>>>>>> fc14f9c1
 	 */
 	match = futex_top_waiter(hb, &key);
 	if (match) {
@@ -2560,11 +2429,6 @@
 	 * preserve the WAITERS bit not the OWNER_DIED one. We are the
 	 * owner.
 	 */
-<<<<<<< HEAD
-	ret = unlock_futex_pi(uaddr, uval);
-	if (ret == -EFAULT)
-		goto pi_faulted;
-=======
 	if (cmpxchg_futex_value_locked(&curval, uaddr, uval, 0))
 		goto pi_faulted;
 
@@ -2572,7 +2436,6 @@
 	 * If uval has changed, let user space handle it.
 	 */
 	ret = (curval == uval) ? 0 : -EAGAIN;
->>>>>>> fc14f9c1
 
 out_unlock:
 	spin_unlock(&hb->lock);
@@ -2737,10 +2600,7 @@
 	 * shared futexes. We need to compare the keys:
 	 */
 	if (match_futex(&q.key, &key2)) {
-<<<<<<< HEAD
-=======
 		queue_unlock(hb);
->>>>>>> fc14f9c1
 		ret = -EINVAL;
 		goto out_put_keys;
 	}
@@ -3164,9 +3024,6 @@
 
 static int __init futex_init(void)
 {
-<<<<<<< HEAD
-	int i;
-=======
 	unsigned int futex_shift;
 	unsigned long i;
 
@@ -3182,7 +3039,6 @@
 					       &futex_shift, NULL,
 					       futex_hashsize, futex_hashsize);
 	futex_hashsize = 1UL << futex_shift;
->>>>>>> fc14f9c1
 
 	futex_detect_cmpxchg();
 
