--- conflicted
+++ resolved
@@ -224,10 +224,7 @@
 	SEQ_printf(m, "  .%-30s: %d\n", "tg->runnable_avg",
 			atomic_read(&cfs_rq->tg->runnable_avg));
 #endif
-<<<<<<< HEAD
-=======
-#endif
->>>>>>> fc14f9c1
+#endif
 #ifdef CONFIG_CFS_BANDWIDTH
 	SEQ_printf(m, "  .%-30s: %d\n", "tg->cfs_bandwidth.timer_active",
 			cfs_rq->tg->cfs_bandwidth.timer_active);
