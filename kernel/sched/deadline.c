--- conflicted
+++ resolved
@@ -1846,9 +1846,6 @@
 	.switched_to		= switched_to_dl,
 
 	.update_curr		= update_curr_dl,
-<<<<<<< HEAD
-};
-=======
 };
 
 #ifdef CONFIG_SCHED_DEBUG
@@ -1858,5 +1855,4 @@
 {
 	print_dl_rq(m, cpu, &cpu_rq(cpu)->dl);
 }
-#endif /* CONFIG_SCHED_DEBUG */
->>>>>>> afd2ff9b
+#endif /* CONFIG_SCHED_DEBUG */