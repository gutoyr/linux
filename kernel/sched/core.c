/*
 *  kernel/sched/core.c
 *
 *  Kernel scheduler and related syscalls
 *
 *  Copyright (C) 1991-2002  Linus Torvalds
 *
 *  1996-12-23  Modified by Dave Grothe to fix bugs in semaphores and
 *		make semaphores SMP safe
 *  1998-11-19	Implemented schedule_timeout() and related stuff
 *		by Andrea Arcangeli
 *  2002-01-04	New ultra-scalable O(1) scheduler by Ingo Molnar:
 *		hybrid priority-list and round-robin design with
 *		an array-switch method of distributing timeslices
 *		and per-CPU runqueues.  Cleanups and useful suggestions
 *		by Davide Libenzi, preemptible kernel bits by Robert Love.
 *  2003-09-03	Interactivity tuning by Con Kolivas.
 *  2004-04-02	Scheduler domains code by Nick Piggin
 *  2007-04-15  Work begun on replacing all interactivity tuning with a
 *              fair scheduling design by Con Kolivas.
 *  2007-05-05  Load balancing (smp-nice) and other improvements
 *              by Peter Williams
 *  2007-05-06  Interactivity improvements to CFS by Mike Galbraith
 *  2007-07-01  Group scheduling enhancements by Srivatsa Vaddagiri
 *  2007-11-29  RT balancing improvements by Steven Rostedt, Gregory Haskins,
 *              Thomas Gleixner, Mike Kravetz
 */

#include <linux/mm.h>
#include <linux/module.h>
#include <linux/nmi.h>
#include <linux/init.h>
#include <linux/uaccess.h>
#include <linux/highmem.h>
#include <asm/mmu_context.h>
#include <linux/interrupt.h>
#include <linux/capability.h>
#include <linux/completion.h>
#include <linux/kernel_stat.h>
#include <linux/debug_locks.h>
#include <linux/perf_event.h>
#include <linux/security.h>
#include <linux/notifier.h>
#include <linux/profile.h>
#include <linux/freezer.h>
#include <linux/vmalloc.h>
#include <linux/blkdev.h>
#include <linux/delay.h>
#include <linux/pid_namespace.h>
#include <linux/smp.h>
#include <linux/threads.h>
#include <linux/timer.h>
#include <linux/rcupdate.h>
#include <linux/cpu.h>
#include <linux/cpuset.h>
#include <linux/percpu.h>
#include <linux/proc_fs.h>
#include <linux/seq_file.h>
#include <linux/sysctl.h>
#include <linux/syscalls.h>
#include <linux/times.h>
#include <linux/tsacct_kern.h>
#include <linux/kprobes.h>
#include <linux/delayacct.h>
#include <linux/unistd.h>
#include <linux/pagemap.h>
#include <linux/hrtimer.h>
#include <linux/tick.h>
#include <linux/debugfs.h>
#include <linux/ctype.h>
#include <linux/ftrace.h>
#include <linux/slab.h>
#include <linux/init_task.h>
#include <linux/binfmts.h>
#include <linux/context_tracking.h>
#include <linux/compiler.h>

#include <asm/switch_to.h>
#include <asm/tlb.h>
#include <asm/irq_regs.h>
#include <asm/mutex.h>
#ifdef CONFIG_PARAVIRT
#include <asm/paravirt.h>
#endif

#include "sched.h"
#include "../workqueue_internal.h"
#include "../smpboot.h"

#define CREATE_TRACE_POINTS
#include <trace/events/sched.h>

void start_bandwidth_timer(struct hrtimer *period_timer, ktime_t period)
{
	unsigned long delta;
	ktime_t soft, hard, now;

	for (;;) {
		if (hrtimer_active(period_timer))
			break;

		now = hrtimer_cb_get_time(period_timer);
		hrtimer_forward(period_timer, now, period);

		soft = hrtimer_get_softexpires(period_timer);
		hard = hrtimer_get_expires(period_timer);
		delta = ktime_to_ns(ktime_sub(hard, soft));
		__hrtimer_start_range_ns(period_timer, soft, delta,
					 HRTIMER_MODE_ABS_PINNED, 0);
	}
}

DEFINE_MUTEX(sched_domains_mutex);
DEFINE_PER_CPU_SHARED_ALIGNED(struct rq, runqueues);

static void update_rq_clock_task(struct rq *rq, s64 delta);

void update_rq_clock(struct rq *rq)
{
	s64 delta;

	if (rq->skip_clock_update > 0)
		return;

	delta = sched_clock_cpu(cpu_of(rq)) - rq->clock;
	if (delta < 0)
		return;
	rq->clock += delta;
	update_rq_clock_task(rq, delta);
}

/*
 * Debugging: various feature bits
 */

#define SCHED_FEAT(name, enabled)	\
	(1UL << __SCHED_FEAT_##name) * enabled |

const_debug unsigned int sysctl_sched_features =
#include "features.h"
	0;

#undef SCHED_FEAT

#ifdef CONFIG_SCHED_DEBUG
#define SCHED_FEAT(name, enabled)	\
	#name ,

static const char * const sched_feat_names[] = {
#include "features.h"
};

#undef SCHED_FEAT

static int sched_feat_show(struct seq_file *m, void *v)
{
	int i;

	for (i = 0; i < __SCHED_FEAT_NR; i++) {
		if (!(sysctl_sched_features & (1UL << i)))
			seq_puts(m, "NO_");
		seq_printf(m, "%s ", sched_feat_names[i]);
	}
	seq_puts(m, "\n");

	return 0;
}

#ifdef HAVE_JUMP_LABEL

#define jump_label_key__true  STATIC_KEY_INIT_TRUE
#define jump_label_key__false STATIC_KEY_INIT_FALSE

#define SCHED_FEAT(name, enabled)	\
	jump_label_key__##enabled ,

struct static_key sched_feat_keys[__SCHED_FEAT_NR] = {
#include "features.h"
};

#undef SCHED_FEAT

static void sched_feat_disable(int i)
{
	if (static_key_enabled(&sched_feat_keys[i]))
		static_key_slow_dec(&sched_feat_keys[i]);
}

static void sched_feat_enable(int i)
{
	if (!static_key_enabled(&sched_feat_keys[i]))
		static_key_slow_inc(&sched_feat_keys[i]);
}
#else
static void sched_feat_disable(int i) { };
static void sched_feat_enable(int i) { };
#endif /* HAVE_JUMP_LABEL */

static int sched_feat_set(char *cmp)
{
	int i;
	int neg = 0;

	if (strncmp(cmp, "NO_", 3) == 0) {
		neg = 1;
		cmp += 3;
	}

	for (i = 0; i < __SCHED_FEAT_NR; i++) {
		if (strcmp(cmp, sched_feat_names[i]) == 0) {
			if (neg) {
				sysctl_sched_features &= ~(1UL << i);
				sched_feat_disable(i);
			} else {
				sysctl_sched_features |= (1UL << i);
				sched_feat_enable(i);
			}
			break;
		}
	}

	return i;
}

static ssize_t
sched_feat_write(struct file *filp, const char __user *ubuf,
		size_t cnt, loff_t *ppos)
{
	char buf[64];
	char *cmp;
	int i;
	struct inode *inode;

	if (cnt > 63)
		cnt = 63;

	if (copy_from_user(&buf, ubuf, cnt))
		return -EFAULT;

	buf[cnt] = 0;
	cmp = strstrip(buf);

	/* Ensure the static_key remains in a consistent state */
	inode = file_inode(filp);
	mutex_lock(&inode->i_mutex);
	i = sched_feat_set(cmp);
	mutex_unlock(&inode->i_mutex);
	if (i == __SCHED_FEAT_NR)
		return -EINVAL;

	*ppos += cnt;

	return cnt;
}

static int sched_feat_open(struct inode *inode, struct file *filp)
{
	return single_open(filp, sched_feat_show, NULL);
}

static const struct file_operations sched_feat_fops = {
	.open		= sched_feat_open,
	.write		= sched_feat_write,
	.read		= seq_read,
	.llseek		= seq_lseek,
	.release	= single_release,
};

static __init int sched_init_debug(void)
{
	debugfs_create_file("sched_features", 0644, NULL, NULL,
			&sched_feat_fops);

	return 0;
}
late_initcall(sched_init_debug);
#endif /* CONFIG_SCHED_DEBUG */

/*
 * Number of tasks to iterate in a single balance run.
 * Limited because this is done with IRQs disabled.
 */
const_debug unsigned int sysctl_sched_nr_migrate = 32;

/*
 * period over which we average the RT time consumption, measured
 * in ms.
 *
 * default: 1s
 */
const_debug unsigned int sysctl_sched_time_avg = MSEC_PER_SEC;

/*
 * period over which we measure -rt task cpu usage in us.
 * default: 1s
 */
unsigned int sysctl_sched_rt_period = 1000000;

__read_mostly int scheduler_running;

/*
 * part of the period that we allow rt tasks to run in us.
 * default: 0.95s
 */
int sysctl_sched_rt_runtime = 950000;

/*
 * __task_rq_lock - lock the rq @p resides on.
 */
static inline struct rq *__task_rq_lock(struct task_struct *p)
	__acquires(rq->lock)
{
	struct rq *rq;

	lockdep_assert_held(&p->pi_lock);

	for (;;) {
		rq = task_rq(p);
		raw_spin_lock(&rq->lock);
		if (likely(rq == task_rq(p) && !task_on_rq_migrating(p)))
			return rq;
		raw_spin_unlock(&rq->lock);

		while (unlikely(task_on_rq_migrating(p)))
			cpu_relax();
	}
}

/*
 * task_rq_lock - lock p->pi_lock and lock the rq @p resides on.
 */
static struct rq *task_rq_lock(struct task_struct *p, unsigned long *flags)
	__acquires(p->pi_lock)
	__acquires(rq->lock)
{
	struct rq *rq;

	for (;;) {
		raw_spin_lock_irqsave(&p->pi_lock, *flags);
		rq = task_rq(p);
		raw_spin_lock(&rq->lock);
		if (likely(rq == task_rq(p) && !task_on_rq_migrating(p)))
			return rq;
		raw_spin_unlock(&rq->lock);
		raw_spin_unlock_irqrestore(&p->pi_lock, *flags);

		while (unlikely(task_on_rq_migrating(p)))
			cpu_relax();
	}
}

static void __task_rq_unlock(struct rq *rq)
	__releases(rq->lock)
{
	raw_spin_unlock(&rq->lock);
}

static inline void
task_rq_unlock(struct rq *rq, struct task_struct *p, unsigned long *flags)
	__releases(rq->lock)
	__releases(p->pi_lock)
{
	raw_spin_unlock(&rq->lock);
	raw_spin_unlock_irqrestore(&p->pi_lock, *flags);
}

/*
 * this_rq_lock - lock this runqueue and disable interrupts.
 */
static struct rq *this_rq_lock(void)
	__acquires(rq->lock)
{
	struct rq *rq;

	local_irq_disable();
	rq = this_rq();
	raw_spin_lock(&rq->lock);

	return rq;
}

#ifdef CONFIG_SCHED_HRTICK
/*
 * Use HR-timers to deliver accurate preemption points.
 */

static void hrtick_clear(struct rq *rq)
{
	if (hrtimer_active(&rq->hrtick_timer))
		hrtimer_cancel(&rq->hrtick_timer);
}

/*
 * High-resolution timer tick.
 * Runs from hardirq context with interrupts disabled.
 */
static enum hrtimer_restart hrtick(struct hrtimer *timer)
{
	struct rq *rq = container_of(timer, struct rq, hrtick_timer);

	WARN_ON_ONCE(cpu_of(rq) != smp_processor_id());

	raw_spin_lock(&rq->lock);
	update_rq_clock(rq);
	rq->curr->sched_class->task_tick(rq, rq->curr, 1);
	raw_spin_unlock(&rq->lock);

	return HRTIMER_NORESTART;
}

#ifdef CONFIG_SMP

static int __hrtick_restart(struct rq *rq)
{
	struct hrtimer *timer = &rq->hrtick_timer;
	ktime_t time = hrtimer_get_softexpires(timer);

	return __hrtimer_start_range_ns(timer, time, 0, HRTIMER_MODE_ABS_PINNED, 0);
}

/*
 * called from hardirq (IPI) context
 */
static void __hrtick_start(void *arg)
{
	struct rq *rq = arg;

	raw_spin_lock(&rq->lock);
	__hrtick_restart(rq);
	rq->hrtick_csd_pending = 0;
	raw_spin_unlock(&rq->lock);
}

/*
 * Called to set the hrtick timer state.
 *
 * called with rq->lock held and irqs disabled
 */
void hrtick_start(struct rq *rq, u64 delay)
{
	struct hrtimer *timer = &rq->hrtick_timer;
	ktime_t time;
	s64 delta;

	/*
	 * Don't schedule slices shorter than 10000ns, that just
	 * doesn't make sense and can cause timer DoS.
	 */
	delta = max_t(s64, delay, 10000LL);
	time = ktime_add_ns(timer->base->get_time(), delta);

	hrtimer_set_expires(timer, time);

	if (rq == this_rq()) {
		__hrtick_restart(rq);
	} else if (!rq->hrtick_csd_pending) {
		smp_call_function_single_async(cpu_of(rq), &rq->hrtick_csd);
		rq->hrtick_csd_pending = 1;
	}
}

static int
hotplug_hrtick(struct notifier_block *nfb, unsigned long action, void *hcpu)
{
	int cpu = (int)(long)hcpu;

	switch (action) {
	case CPU_UP_CANCELED:
	case CPU_UP_CANCELED_FROZEN:
	case CPU_DOWN_PREPARE:
	case CPU_DOWN_PREPARE_FROZEN:
	case CPU_DEAD:
	case CPU_DEAD_FROZEN:
		hrtick_clear(cpu_rq(cpu));
		return NOTIFY_OK;
	}

	return NOTIFY_DONE;
}

static __init void init_hrtick(void)
{
	hotcpu_notifier(hotplug_hrtick, 0);
}
#else
/*
 * Called to set the hrtick timer state.
 *
 * called with rq->lock held and irqs disabled
 */
void hrtick_start(struct rq *rq, u64 delay)
{
	__hrtimer_start_range_ns(&rq->hrtick_timer, ns_to_ktime(delay), 0,
			HRTIMER_MODE_REL_PINNED, 0);
}

static inline void init_hrtick(void)
{
}
#endif /* CONFIG_SMP */

static void init_rq_hrtick(struct rq *rq)
{
#ifdef CONFIG_SMP
	rq->hrtick_csd_pending = 0;

	rq->hrtick_csd.flags = 0;
	rq->hrtick_csd.func = __hrtick_start;
	rq->hrtick_csd.info = rq;
#endif

	hrtimer_init(&rq->hrtick_timer, CLOCK_MONOTONIC, HRTIMER_MODE_REL);
	rq->hrtick_timer.function = hrtick;
}
#else	/* CONFIG_SCHED_HRTICK */
static inline void hrtick_clear(struct rq *rq)
{
}

static inline void init_rq_hrtick(struct rq *rq)
{
}

static inline void init_hrtick(void)
{
}
#endif	/* CONFIG_SCHED_HRTICK */

/*
 * cmpxchg based fetch_or, macro so it works for different integer types
 */
#define fetch_or(ptr, val)						\
({	typeof(*(ptr)) __old, __val = *(ptr);				\
 	for (;;) {							\
 		__old = cmpxchg((ptr), __val, __val | (val));		\
 		if (__old == __val)					\
 			break;						\
 		__val = __old;						\
 	}								\
 	__old;								\
})

#if defined(CONFIG_SMP) && defined(TIF_POLLING_NRFLAG)
/*
 * Atomically set TIF_NEED_RESCHED and test for TIF_POLLING_NRFLAG,
 * this avoids any races wrt polling state changes and thereby avoids
 * spurious IPIs.
 */
static bool set_nr_and_not_polling(struct task_struct *p)
{
	struct thread_info *ti = task_thread_info(p);
	return !(fetch_or(&ti->flags, _TIF_NEED_RESCHED) & _TIF_POLLING_NRFLAG);
}

/*
 * Atomically set TIF_NEED_RESCHED if TIF_POLLING_NRFLAG is set.
 *
 * If this returns true, then the idle task promises to call
 * sched_ttwu_pending() and reschedule soon.
 */
static bool set_nr_if_polling(struct task_struct *p)
{
	struct thread_info *ti = task_thread_info(p);
	typeof(ti->flags) old, val = ACCESS_ONCE(ti->flags);

	for (;;) {
		if (!(val & _TIF_POLLING_NRFLAG))
			return false;
		if (val & _TIF_NEED_RESCHED)
			return true;
		old = cmpxchg(&ti->flags, val, val | _TIF_NEED_RESCHED);
		if (old == val)
			break;
		val = old;
	}
	return true;
}

#else
static bool set_nr_and_not_polling(struct task_struct *p)
{
	set_tsk_need_resched(p);
	return true;
}

#ifdef CONFIG_SMP
static bool set_nr_if_polling(struct task_struct *p)
{
	return false;
}
#endif
#endif

/*
 * resched_curr - mark rq's current task 'to be rescheduled now'.
 *
 * On UP this means the setting of the need_resched flag, on SMP it
 * might also involve a cross-CPU call to trigger the scheduler on
 * the target CPU.
 */
void resched_curr(struct rq *rq)
{
	struct task_struct *curr = rq->curr;
	int cpu;

	lockdep_assert_held(&rq->lock);

	if (test_tsk_need_resched(curr))
		return;

	cpu = cpu_of(rq);

	if (cpu == smp_processor_id()) {
		set_tsk_need_resched(curr);
		set_preempt_need_resched();
		return;
	}

	if (set_nr_and_not_polling(curr))
		smp_send_reschedule(cpu);
	else
		trace_sched_wake_idle_without_ipi(cpu);
}

void resched_cpu(int cpu)
{
	struct rq *rq = cpu_rq(cpu);
	unsigned long flags;

	if (!raw_spin_trylock_irqsave(&rq->lock, flags))
		return;
	resched_curr(rq);
	raw_spin_unlock_irqrestore(&rq->lock, flags);
}

#ifdef CONFIG_SMP
#ifdef CONFIG_NO_HZ_COMMON
/*
 * In the semi idle case, use the nearest busy cpu for migrating timers
 * from an idle cpu.  This is good for power-savings.
 *
 * We don't do similar optimization for completely idle system, as
 * selecting an idle cpu will add more delays to the timers than intended
 * (as that cpu's timer base may not be uptodate wrt jiffies etc).
 */
int get_nohz_timer_target(int pinned)
{
	int cpu = smp_processor_id();
	int i;
	struct sched_domain *sd;

	if (pinned || !get_sysctl_timer_migration() || !idle_cpu(cpu))
		return cpu;

	rcu_read_lock();
	for_each_domain(cpu, sd) {
		for_each_cpu(i, sched_domain_span(sd)) {
			if (!idle_cpu(i)) {
				cpu = i;
				goto unlock;
			}
		}
	}
unlock:
	rcu_read_unlock();
	return cpu;
}
/*
 * When add_timer_on() enqueues a timer into the timer wheel of an
 * idle CPU then this timer might expire before the next timer event
 * which is scheduled to wake up that CPU. In case of a completely
 * idle system the next event might even be infinite time into the
 * future. wake_up_idle_cpu() ensures that the CPU is woken up and
 * leaves the inner idle loop so the newly added timer is taken into
 * account when the CPU goes back to idle and evaluates the timer
 * wheel for the next timer event.
 */
static void wake_up_idle_cpu(int cpu)
{
	struct rq *rq = cpu_rq(cpu);

	if (cpu == smp_processor_id())
		return;

	if (set_nr_and_not_polling(rq->idle))
		smp_send_reschedule(cpu);
	else
		trace_sched_wake_idle_without_ipi(cpu);
}

static bool wake_up_full_nohz_cpu(int cpu)
{
	/*
	 * We just need the target to call irq_exit() and re-evaluate
	 * the next tick. The nohz full kick at least implies that.
	 * If needed we can still optimize that later with an
	 * empty IRQ.
	 */
	if (tick_nohz_full_cpu(cpu)) {
		if (cpu != smp_processor_id() ||
		    tick_nohz_tick_stopped())
			tick_nohz_full_kick_cpu(cpu);
		return true;
	}

	return false;
}

void wake_up_nohz_cpu(int cpu)
{
	if (!wake_up_full_nohz_cpu(cpu))
		wake_up_idle_cpu(cpu);
}

static inline bool got_nohz_idle_kick(void)
{
	int cpu = smp_processor_id();

	if (!test_bit(NOHZ_BALANCE_KICK, nohz_flags(cpu)))
		return false;

	if (idle_cpu(cpu) && !need_resched())
		return true;

	/*
	 * We can't run Idle Load Balance on this CPU for this time so we
	 * cancel it and clear NOHZ_BALANCE_KICK
	 */
	clear_bit(NOHZ_BALANCE_KICK, nohz_flags(cpu));
	return false;
}

#else /* CONFIG_NO_HZ_COMMON */

static inline bool got_nohz_idle_kick(void)
{
	return false;
}

#endif /* CONFIG_NO_HZ_COMMON */

#ifdef CONFIG_NO_HZ_FULL
bool sched_can_stop_tick(void)
{
	/*
	 * More than one running task need preemption.
	 * nr_running update is assumed to be visible
	 * after IPI is sent from wakers.
	 */
	if (this_rq()->nr_running > 1)
		return false;

	return true;
}
#endif /* CONFIG_NO_HZ_FULL */

void sched_avg_update(struct rq *rq)
{
	s64 period = sched_avg_period();

	while ((s64)(rq_clock(rq) - rq->age_stamp) > period) {
		/*
		 * Inline assembly required to prevent the compiler
		 * optimising this loop into a divmod call.
		 * See __iter_div_u64_rem() for another example of this.
		 */
		asm("" : "+rm" (rq->age_stamp));
		rq->age_stamp += period;
		rq->rt_avg /= 2;
	}
}

#endif /* CONFIG_SMP */

#if defined(CONFIG_RT_GROUP_SCHED) || (defined(CONFIG_FAIR_GROUP_SCHED) && \
			(defined(CONFIG_SMP) || defined(CONFIG_CFS_BANDWIDTH)))
/*
 * Iterate task_group tree rooted at *from, calling @down when first entering a
 * node and @up when leaving it for the final time.
 *
 * Caller must hold rcu_lock or sufficient equivalent.
 */
int walk_tg_tree_from(struct task_group *from,
			     tg_visitor down, tg_visitor up, void *data)
{
	struct task_group *parent, *child;
	int ret;

	parent = from;

down:
	ret = (*down)(parent, data);
	if (ret)
		goto out;
	list_for_each_entry_rcu(child, &parent->children, siblings) {
		parent = child;
		goto down;

up:
		continue;
	}
	ret = (*up)(parent, data);
	if (ret || parent == from)
		goto out;

	child = parent;
	parent = parent->parent;
	if (parent)
		goto up;
out:
	return ret;
}

int tg_nop(struct task_group *tg, void *data)
{
	return 0;
}
#endif

static void set_load_weight(struct task_struct *p)
{
	int prio = p->static_prio - MAX_RT_PRIO;
	struct load_weight *load = &p->se.load;

	/*
	 * SCHED_IDLE tasks get minimal weight:
	 */
	if (p->policy == SCHED_IDLE) {
		load->weight = scale_load(WEIGHT_IDLEPRIO);
		load->inv_weight = WMULT_IDLEPRIO;
		return;
	}

	load->weight = scale_load(prio_to_weight[prio]);
	load->inv_weight = prio_to_wmult[prio];
}

static void enqueue_task(struct rq *rq, struct task_struct *p, int flags)
{
	update_rq_clock(rq);
	sched_info_queued(rq, p);
	p->sched_class->enqueue_task(rq, p, flags);
}

static void dequeue_task(struct rq *rq, struct task_struct *p, int flags)
{
	update_rq_clock(rq);
	sched_info_dequeued(rq, p);
	p->sched_class->dequeue_task(rq, p, flags);
}

void activate_task(struct rq *rq, struct task_struct *p, int flags)
{
	if (task_contributes_to_load(p))
		rq->nr_uninterruptible--;

	enqueue_task(rq, p, flags);
}

void deactivate_task(struct rq *rq, struct task_struct *p, int flags)
{
	if (task_contributes_to_load(p))
		rq->nr_uninterruptible++;

	dequeue_task(rq, p, flags);
}

static void update_rq_clock_task(struct rq *rq, s64 delta)
{
/*
 * In theory, the compile should just see 0 here, and optimize out the call
 * to sched_rt_avg_update. But I don't trust it...
 */
#if defined(CONFIG_IRQ_TIME_ACCOUNTING) || defined(CONFIG_PARAVIRT_TIME_ACCOUNTING)
	s64 steal = 0, irq_delta = 0;
#endif
#ifdef CONFIG_IRQ_TIME_ACCOUNTING
	irq_delta = irq_time_read(cpu_of(rq)) - rq->prev_irq_time;

	/*
	 * Since irq_time is only updated on {soft,}irq_exit, we might run into
	 * this case when a previous update_rq_clock() happened inside a
	 * {soft,}irq region.
	 *
	 * When this happens, we stop ->clock_task and only update the
	 * prev_irq_time stamp to account for the part that fit, so that a next
	 * update will consume the rest. This ensures ->clock_task is
	 * monotonic.
	 *
	 * It does however cause some slight miss-attribution of {soft,}irq
	 * time, a more accurate solution would be to update the irq_time using
	 * the current rq->clock timestamp, except that would require using
	 * atomic ops.
	 */
	if (irq_delta > delta)
		irq_delta = delta;

	rq->prev_irq_time += irq_delta;
	delta -= irq_delta;
#endif
#ifdef CONFIG_PARAVIRT_TIME_ACCOUNTING
	if (static_key_false((&paravirt_steal_rq_enabled))) {
		steal = paravirt_steal_clock(cpu_of(rq));
		steal -= rq->prev_steal_time_rq;

		if (unlikely(steal > delta))
			steal = delta;

		rq->prev_steal_time_rq += steal;
		delta -= steal;
	}
#endif

	rq->clock_task += delta;

#if defined(CONFIG_IRQ_TIME_ACCOUNTING) || defined(CONFIG_PARAVIRT_TIME_ACCOUNTING)
	if ((irq_delta + steal) && sched_feat(NONTASK_CAPACITY))
		sched_rt_avg_update(rq, irq_delta + steal);
#endif
}

void sched_set_stop_task(int cpu, struct task_struct *stop)
{
	struct sched_param param = { .sched_priority = MAX_RT_PRIO - 1 };
	struct task_struct *old_stop = cpu_rq(cpu)->stop;

	if (stop) {
		/*
		 * Make it appear like a SCHED_FIFO task, its something
		 * userspace knows about and won't get confused about.
		 *
		 * Also, it will make PI more or less work without too
		 * much confusion -- but then, stop work should not
		 * rely on PI working anyway.
		 */
		sched_setscheduler_nocheck(stop, SCHED_FIFO, &param);

		stop->sched_class = &stop_sched_class;
	}

	cpu_rq(cpu)->stop = stop;

	if (old_stop) {
		/*
		 * Reset it back to a normal scheduling class so that
		 * it can die in pieces.
		 */
		old_stop->sched_class = &rt_sched_class;
	}
}

/*
 * __normal_prio - return the priority that is based on the static prio
 */
static inline int __normal_prio(struct task_struct *p)
{
	return p->static_prio;
}

/*
 * Calculate the expected normal priority: i.e. priority
 * without taking RT-inheritance into account. Might be
 * boosted by interactivity modifiers. Changes upon fork,
 * setprio syscalls, and whenever the interactivity
 * estimator recalculates.
 */
static inline int normal_prio(struct task_struct *p)
{
	int prio;

	if (task_has_dl_policy(p))
		prio = MAX_DL_PRIO-1;
	else if (task_has_rt_policy(p))
		prio = MAX_RT_PRIO-1 - p->rt_priority;
	else
		prio = __normal_prio(p);
	return prio;
}

/*
 * Calculate the current priority, i.e. the priority
 * taken into account by the scheduler. This value might
 * be boosted by RT tasks, or might be boosted by
 * interactivity modifiers. Will be RT if the task got
 * RT-boosted. If not then it returns p->normal_prio.
 */
static int effective_prio(struct task_struct *p)
{
	p->normal_prio = normal_prio(p);
	/*
	 * If we are RT tasks or we were boosted to RT priority,
	 * keep the priority unchanged. Otherwise, update priority
	 * to the normal priority:
	 */
	if (!rt_prio(p->prio))
		return p->normal_prio;
	return p->prio;
}

/**
 * task_curr - is this task currently executing on a CPU?
 * @p: the task in question.
 *
 * Return: 1 if the task is currently executing. 0 otherwise.
 */
inline int task_curr(const struct task_struct *p)
{
	return cpu_curr(task_cpu(p)) == p;
}

static inline void check_class_changed(struct rq *rq, struct task_struct *p,
				       const struct sched_class *prev_class,
				       int oldprio)
{
	if (prev_class != p->sched_class) {
		if (prev_class->switched_from)
			prev_class->switched_from(rq, p);
		p->sched_class->switched_to(rq, p);
	} else if (oldprio != p->prio || dl_task(p))
		p->sched_class->prio_changed(rq, p, oldprio);
}

void check_preempt_curr(struct rq *rq, struct task_struct *p, int flags)
{
	const struct sched_class *class;

	if (p->sched_class == rq->curr->sched_class) {
		rq->curr->sched_class->check_preempt_curr(rq, p, flags);
	} else {
		for_each_class(class) {
			if (class == rq->curr->sched_class)
				break;
			if (class == p->sched_class) {
				resched_curr(rq);
				break;
			}
		}
	}

	/*
	 * A queue event has occurred, and we're going to schedule.  In
	 * this case, we can save a useless back to back clock update.
	 */
	if (task_on_rq_queued(rq->curr) && test_tsk_need_resched(rq->curr))
		rq->skip_clock_update = 1;
}

#ifdef CONFIG_SMP
void set_task_cpu(struct task_struct *p, unsigned int new_cpu)
{
#ifdef CONFIG_SCHED_DEBUG
	/*
	 * We should never call set_task_cpu() on a blocked task,
	 * ttwu() will sort out the placement.
	 */
	WARN_ON_ONCE(p->state != TASK_RUNNING && p->state != TASK_WAKING &&
			!(task_preempt_count(p) & PREEMPT_ACTIVE));

#ifdef CONFIG_LOCKDEP
	/*
	 * The caller should hold either p->pi_lock or rq->lock, when changing
	 * a task's CPU. ->pi_lock for waking tasks, rq->lock for runnable tasks.
	 *
	 * sched_move_task() holds both and thus holding either pins the cgroup,
	 * see task_group().
	 *
	 * Furthermore, all task_rq users should acquire both locks, see
	 * task_rq_lock().
	 */
	WARN_ON_ONCE(debug_locks && !(lockdep_is_held(&p->pi_lock) ||
				      lockdep_is_held(&task_rq(p)->lock)));
#endif
#endif

	trace_sched_migrate_task(p, new_cpu);

	if (task_cpu(p) != new_cpu) {
		if (p->sched_class->migrate_task_rq)
			p->sched_class->migrate_task_rq(p, new_cpu);
		p->se.nr_migrations++;
		perf_sw_event(PERF_COUNT_SW_CPU_MIGRATIONS, 1, NULL, 0);
	}

	__set_task_cpu(p, new_cpu);
}

static void __migrate_swap_task(struct task_struct *p, int cpu)
{
	if (task_on_rq_queued(p)) {
		struct rq *src_rq, *dst_rq;

		src_rq = task_rq(p);
		dst_rq = cpu_rq(cpu);

		deactivate_task(src_rq, p, 0);
		set_task_cpu(p, cpu);
		activate_task(dst_rq, p, 0);
		check_preempt_curr(dst_rq, p, 0);
	} else {
		/*
		 * Task isn't running anymore; make it appear like we migrated
		 * it before it went to sleep. This means on wakeup we make the
		 * previous cpu our targer instead of where it really is.
		 */
		p->wake_cpu = cpu;
	}
}

struct migration_swap_arg {
	struct task_struct *src_task, *dst_task;
	int src_cpu, dst_cpu;
};

static int migrate_swap_stop(void *data)
{
	struct migration_swap_arg *arg = data;
	struct rq *src_rq, *dst_rq;
	int ret = -EAGAIN;

	src_rq = cpu_rq(arg->src_cpu);
	dst_rq = cpu_rq(arg->dst_cpu);

	double_raw_lock(&arg->src_task->pi_lock,
			&arg->dst_task->pi_lock);
	double_rq_lock(src_rq, dst_rq);
	if (task_cpu(arg->dst_task) != arg->dst_cpu)
		goto unlock;

	if (task_cpu(arg->src_task) != arg->src_cpu)
		goto unlock;

	if (!cpumask_test_cpu(arg->dst_cpu, tsk_cpus_allowed(arg->src_task)))
		goto unlock;

	if (!cpumask_test_cpu(arg->src_cpu, tsk_cpus_allowed(arg->dst_task)))
		goto unlock;

	__migrate_swap_task(arg->src_task, arg->dst_cpu);
	__migrate_swap_task(arg->dst_task, arg->src_cpu);

	ret = 0;

unlock:
	double_rq_unlock(src_rq, dst_rq);
	raw_spin_unlock(&arg->dst_task->pi_lock);
	raw_spin_unlock(&arg->src_task->pi_lock);

	return ret;
}

/*
 * Cross migrate two tasks
 */
int migrate_swap(struct task_struct *cur, struct task_struct *p)
{
	struct migration_swap_arg arg;
	int ret = -EINVAL;

	arg = (struct migration_swap_arg){
		.src_task = cur,
		.src_cpu = task_cpu(cur),
		.dst_task = p,
		.dst_cpu = task_cpu(p),
	};

	if (arg.src_cpu == arg.dst_cpu)
		goto out;

	/*
	 * These three tests are all lockless; this is OK since all of them
	 * will be re-checked with proper locks held further down the line.
	 */
	if (!cpu_active(arg.src_cpu) || !cpu_active(arg.dst_cpu))
		goto out;

	if (!cpumask_test_cpu(arg.dst_cpu, tsk_cpus_allowed(arg.src_task)))
		goto out;

	if (!cpumask_test_cpu(arg.src_cpu, tsk_cpus_allowed(arg.dst_task)))
		goto out;

	trace_sched_swap_numa(cur, arg.src_cpu, p, arg.dst_cpu);
	ret = stop_two_cpus(arg.dst_cpu, arg.src_cpu, migrate_swap_stop, &arg);

out:
	return ret;
}

struct migration_arg {
	struct task_struct *task;
	int dest_cpu;
};

static int migration_cpu_stop(void *data);

/*
 * wait_task_inactive - wait for a thread to unschedule.
 *
 * If @match_state is nonzero, it's the @p->state value just checked and
 * not expected to change.  If it changes, i.e. @p might have woken up,
 * then return zero.  When we succeed in waiting for @p to be off its CPU,
 * we return a positive number (its total switch count).  If a second call
 * a short while later returns the same number, the caller can be sure that
 * @p has remained unscheduled the whole time.
 *
 * The caller must ensure that the task *will* unschedule sometime soon,
 * else this function might spin for a *long* time. This function can't
 * be called with interrupts off, or it may introduce deadlock with
 * smp_call_function() if an IPI is sent by the same process we are
 * waiting to become inactive.
 */
unsigned long wait_task_inactive(struct task_struct *p, long match_state)
{
	unsigned long flags;
	int running, queued;
	unsigned long ncsw;
	struct rq *rq;

	for (;;) {
		/*
		 * We do the initial early heuristics without holding
		 * any task-queue locks at all. We'll only try to get
		 * the runqueue lock when things look like they will
		 * work out!
		 */
		rq = task_rq(p);

		/*
		 * If the task is actively running on another CPU
		 * still, just relax and busy-wait without holding
		 * any locks.
		 *
		 * NOTE! Since we don't hold any locks, it's not
		 * even sure that "rq" stays as the right runqueue!
		 * But we don't care, since "task_running()" will
		 * return false if the runqueue has changed and p
		 * is actually now running somewhere else!
		 */
		while (task_running(rq, p)) {
			if (match_state && unlikely(p->state != match_state))
				return 0;
			cpu_relax();
		}

		/*
		 * Ok, time to look more closely! We need the rq
		 * lock now, to be *sure*. If we're wrong, we'll
		 * just go back and repeat.
		 */
		rq = task_rq_lock(p, &flags);
		trace_sched_wait_task(p);
		running = task_running(rq, p);
		queued = task_on_rq_queued(p);
		ncsw = 0;
		if (!match_state || p->state == match_state)
			ncsw = p->nvcsw | LONG_MIN; /* sets MSB */
		task_rq_unlock(rq, p, &flags);

		/*
		 * If it changed from the expected state, bail out now.
		 */
		if (unlikely(!ncsw))
			break;

		/*
		 * Was it really running after all now that we
		 * checked with the proper locks actually held?
		 *
		 * Oops. Go back and try again..
		 */
		if (unlikely(running)) {
			cpu_relax();
			continue;
		}

		/*
		 * It's not enough that it's not actively running,
		 * it must be off the runqueue _entirely_, and not
		 * preempted!
		 *
		 * So if it was still runnable (but just not actively
		 * running right now), it's preempted, and we should
		 * yield - it could be a while.
		 */
		if (unlikely(queued)) {
			ktime_t to = ktime_set(0, NSEC_PER_SEC/HZ);

			set_current_state(TASK_UNINTERRUPTIBLE);
			schedule_hrtimeout(&to, HRTIMER_MODE_REL);
			continue;
		}

		/*
		 * Ahh, all good. It wasn't running, and it wasn't
		 * runnable, which means that it will never become
		 * running in the future either. We're all done!
		 */
		break;
	}

	return ncsw;
}

/***
 * kick_process - kick a running thread to enter/exit the kernel
 * @p: the to-be-kicked thread
 *
 * Cause a process which is running on another CPU to enter
 * kernel-mode, without any delay. (to get signals handled.)
 *
 * NOTE: this function doesn't have to take the runqueue lock,
 * because all it wants to ensure is that the remote task enters
 * the kernel. If the IPI races and the task has been migrated
 * to another CPU then no harm is done and the purpose has been
 * achieved as well.
 */
void kick_process(struct task_struct *p)
{
	int cpu;

	preempt_disable();
	cpu = task_cpu(p);
	if ((cpu != smp_processor_id()) && task_curr(p))
		smp_send_reschedule(cpu);
	preempt_enable();
}
EXPORT_SYMBOL_GPL(kick_process);
#endif /* CONFIG_SMP */

#ifdef CONFIG_SMP
/*
 * ->cpus_allowed is protected by both rq->lock and p->pi_lock
 */
static int select_fallback_rq(int cpu, struct task_struct *p)
{
	int nid = cpu_to_node(cpu);
	const struct cpumask *nodemask = NULL;
	enum { cpuset, possible, fail } state = cpuset;
	int dest_cpu;

	/*
	 * If the node that the cpu is on has been offlined, cpu_to_node()
	 * will return -1. There is no cpu on the node, and we should
	 * select the cpu on the other node.
	 */
	if (nid != -1) {
		nodemask = cpumask_of_node(nid);

		/* Look for allowed, online CPU in same node. */
		for_each_cpu(dest_cpu, nodemask) {
			if (!cpu_online(dest_cpu))
				continue;
			if (!cpu_active(dest_cpu))
				continue;
			if (cpumask_test_cpu(dest_cpu, tsk_cpus_allowed(p)))
				return dest_cpu;
		}
	}

	for (;;) {
		/* Any allowed, online CPU? */
		for_each_cpu(dest_cpu, tsk_cpus_allowed(p)) {
			if (!cpu_online(dest_cpu))
				continue;
			if (!cpu_active(dest_cpu))
				continue;
			goto out;
		}

		switch (state) {
		case cpuset:
			/* No more Mr. Nice Guy. */
			cpuset_cpus_allowed_fallback(p);
			state = possible;
			break;

		case possible:
			do_set_cpus_allowed(p, cpu_possible_mask);
			state = fail;
			break;

		case fail:
			BUG();
			break;
		}
	}

out:
	if (state != cpuset) {
		/*
		 * Don't tell them about moving exiting tasks or
		 * kernel threads (both mm NULL), since they never
		 * leave kernel.
		 */
		if (p->mm && printk_ratelimit()) {
			printk_deferred("process %d (%s) no longer affine to cpu%d\n",
					task_pid_nr(p), p->comm, cpu);
		}
	}

	return dest_cpu;
}

/*
 * The caller (fork, wakeup) owns p->pi_lock, ->cpus_allowed is stable.
 */
static inline
int select_task_rq(struct task_struct *p, int cpu, int sd_flags, int wake_flags)
{
	cpu = p->sched_class->select_task_rq(p, cpu, sd_flags, wake_flags);

	/*
	 * In order not to call set_task_cpu() on a blocking task we need
	 * to rely on ttwu() to place the task on a valid ->cpus_allowed
	 * cpu.
	 *
	 * Since this is common to all placement strategies, this lives here.
	 *
	 * [ this allows ->select_task() to simply return task_cpu(p) and
	 *   not worry about this generic constraint ]
	 */
	if (unlikely(!cpumask_test_cpu(cpu, tsk_cpus_allowed(p)) ||
		     !cpu_online(cpu)))
		cpu = select_fallback_rq(task_cpu(p), p);

	return cpu;
}

static void update_avg(u64 *avg, u64 sample)
{
	s64 diff = sample - *avg;
	*avg += diff >> 3;
}
#endif

static void
ttwu_stat(struct task_struct *p, int cpu, int wake_flags)
{
#ifdef CONFIG_SCHEDSTATS
	struct rq *rq = this_rq();

#ifdef CONFIG_SMP
	int this_cpu = smp_processor_id();

	if (cpu == this_cpu) {
		schedstat_inc(rq, ttwu_local);
		schedstat_inc(p, se.statistics.nr_wakeups_local);
	} else {
		struct sched_domain *sd;

		schedstat_inc(p, se.statistics.nr_wakeups_remote);
		rcu_read_lock();
		for_each_domain(this_cpu, sd) {
			if (cpumask_test_cpu(cpu, sched_domain_span(sd))) {
				schedstat_inc(sd, ttwu_wake_remote);
				break;
			}
		}
		rcu_read_unlock();
	}

	if (wake_flags & WF_MIGRATED)
		schedstat_inc(p, se.statistics.nr_wakeups_migrate);

#endif /* CONFIG_SMP */

	schedstat_inc(rq, ttwu_count);
	schedstat_inc(p, se.statistics.nr_wakeups);

	if (wake_flags & WF_SYNC)
		schedstat_inc(p, se.statistics.nr_wakeups_sync);

#endif /* CONFIG_SCHEDSTATS */
}

static void ttwu_activate(struct rq *rq, struct task_struct *p, int en_flags)
{
	activate_task(rq, p, en_flags);
	p->on_rq = TASK_ON_RQ_QUEUED;

	/* if a worker is waking up, notify workqueue */
	if (p->flags & PF_WQ_WORKER)
		wq_worker_waking_up(p, cpu_of(rq));
}

/*
 * Mark the task runnable and perform wakeup-preemption.
 */
static void
ttwu_do_wakeup(struct rq *rq, struct task_struct *p, int wake_flags)
{
	check_preempt_curr(rq, p, wake_flags);
	trace_sched_wakeup(p, true);

	p->state = TASK_RUNNING;
#ifdef CONFIG_SMP
	if (p->sched_class->task_woken)
		p->sched_class->task_woken(rq, p);

	if (rq->idle_stamp) {
		u64 delta = rq_clock(rq) - rq->idle_stamp;
		u64 max = 2*rq->max_idle_balance_cost;

		update_avg(&rq->avg_idle, delta);

		if (rq->avg_idle > max)
			rq->avg_idle = max;

		rq->idle_stamp = 0;
	}
#endif
}

static void
ttwu_do_activate(struct rq *rq, struct task_struct *p, int wake_flags)
{
#ifdef CONFIG_SMP
	if (p->sched_contributes_to_load)
		rq->nr_uninterruptible--;
#endif

	ttwu_activate(rq, p, ENQUEUE_WAKEUP | ENQUEUE_WAKING);
	ttwu_do_wakeup(rq, p, wake_flags);
}

/*
 * Called in case the task @p isn't fully descheduled from its runqueue,
 * in this case we must do a remote wakeup. Its a 'light' wakeup though,
 * since all we need to do is flip p->state to TASK_RUNNING, since
 * the task is still ->on_rq.
 */
static int ttwu_remote(struct task_struct *p, int wake_flags)
{
	struct rq *rq;
	int ret = 0;

	rq = __task_rq_lock(p);
	if (task_on_rq_queued(p)) {
		/* check_preempt_curr() may use rq clock */
		update_rq_clock(rq);
		ttwu_do_wakeup(rq, p, wake_flags);
		ret = 1;
	}
	__task_rq_unlock(rq);

	return ret;
}

#ifdef CONFIG_SMP
void sched_ttwu_pending(void)
{
	struct rq *rq = this_rq();
	struct llist_node *llist = llist_del_all(&rq->wake_list);
	struct task_struct *p;
	unsigned long flags;

	if (!llist)
		return;

	raw_spin_lock_irqsave(&rq->lock, flags);

	while (llist) {
		p = llist_entry(llist, struct task_struct, wake_entry);
		llist = llist_next(llist);
		ttwu_do_activate(rq, p, 0);
	}

	raw_spin_unlock_irqrestore(&rq->lock, flags);
}

void scheduler_ipi(void)
{
	/*
	 * Fold TIF_NEED_RESCHED into the preempt_count; anybody setting
	 * TIF_NEED_RESCHED remotely (for the first time) will also send
	 * this IPI.
	 */
	preempt_fold_need_resched();

	if (llist_empty(&this_rq()->wake_list) && !got_nohz_idle_kick())
		return;

	/*
	 * Not all reschedule IPI handlers call irq_enter/irq_exit, since
	 * traditionally all their work was done from the interrupt return
	 * path. Now that we actually do some work, we need to make sure
	 * we do call them.
	 *
	 * Some archs already do call them, luckily irq_enter/exit nest
	 * properly.
	 *
	 * Arguably we should visit all archs and update all handlers,
	 * however a fair share of IPIs are still resched only so this would
	 * somewhat pessimize the simple resched case.
	 */
	irq_enter();
	sched_ttwu_pending();

	/*
	 * Check if someone kicked us for doing the nohz idle load balance.
	 */
	if (unlikely(got_nohz_idle_kick())) {
		this_rq()->idle_balance = 1;
		raise_softirq_irqoff(SCHED_SOFTIRQ);
	}
	irq_exit();
}

static void ttwu_queue_remote(struct task_struct *p, int cpu)
{
	struct rq *rq = cpu_rq(cpu);

	if (llist_add(&p->wake_entry, &cpu_rq(cpu)->wake_list)) {
		if (!set_nr_if_polling(rq->idle))
			smp_send_reschedule(cpu);
		else
			trace_sched_wake_idle_without_ipi(cpu);
	}
}

void wake_up_if_idle(int cpu)
{
	struct rq *rq = cpu_rq(cpu);
	unsigned long flags;

	if (!is_idle_task(rq->curr))
		return;

	if (set_nr_if_polling(rq->idle)) {
		trace_sched_wake_idle_without_ipi(cpu);
	} else {
		raw_spin_lock_irqsave(&rq->lock, flags);
		if (is_idle_task(rq->curr))
			smp_send_reschedule(cpu);
		/* Else cpu is not in idle, do nothing here */
		raw_spin_unlock_irqrestore(&rq->lock, flags);
	}
}

bool cpus_share_cache(int this_cpu, int that_cpu)
{
	return per_cpu(sd_llc_id, this_cpu) == per_cpu(sd_llc_id, that_cpu);
}
#endif /* CONFIG_SMP */

static void ttwu_queue(struct task_struct *p, int cpu)
{
	struct rq *rq = cpu_rq(cpu);

#if defined(CONFIG_SMP)
	if (sched_feat(TTWU_QUEUE) && !cpus_share_cache(smp_processor_id(), cpu)) {
		sched_clock_cpu(cpu); /* sync clocks x-cpu */
		ttwu_queue_remote(p, cpu);
		return;
	}
#endif

	raw_spin_lock(&rq->lock);
	ttwu_do_activate(rq, p, 0);
	raw_spin_unlock(&rq->lock);
}

/**
 * try_to_wake_up - wake up a thread
 * @p: the thread to be awakened
 * @state: the mask of task states that can be woken
 * @wake_flags: wake modifier flags (WF_*)
 *
 * Put it on the run-queue if it's not already there. The "current"
 * thread is always on the run-queue (except when the actual
 * re-schedule is in progress), and as such you're allowed to do
 * the simpler "current->state = TASK_RUNNING" to mark yourself
 * runnable without the overhead of this.
 *
 * Return: %true if @p was woken up, %false if it was already running.
 * or @state didn't match @p's state.
 */
static int
try_to_wake_up(struct task_struct *p, unsigned int state, int wake_flags)
{
	unsigned long flags;
	int cpu, success = 0;

	/*
	 * If we are going to wake up a thread waiting for CONDITION we
	 * need to ensure that CONDITION=1 done by the caller can not be
	 * reordered with p->state check below. This pairs with mb() in
	 * set_current_state() the waiting thread does.
	 */
	smp_mb__before_spinlock();
	raw_spin_lock_irqsave(&p->pi_lock, flags);
	if (!(p->state & state))
		goto out;

	success = 1; /* we're going to change ->state */
	cpu = task_cpu(p);

	if (p->on_rq && ttwu_remote(p, wake_flags))
		goto stat;

#ifdef CONFIG_SMP
	/*
	 * If the owning (remote) cpu is still in the middle of schedule() with
	 * this task as prev, wait until its done referencing the task.
	 */
	while (p->on_cpu)
		cpu_relax();
	/*
	 * Pairs with the smp_wmb() in finish_lock_switch().
	 */
	smp_rmb();

	p->sched_contributes_to_load = !!task_contributes_to_load(p);
	p->state = TASK_WAKING;

	if (p->sched_class->task_waking)
		p->sched_class->task_waking(p);

	cpu = select_task_rq(p, p->wake_cpu, SD_BALANCE_WAKE, wake_flags);
	if (task_cpu(p) != cpu) {
		wake_flags |= WF_MIGRATED;
		set_task_cpu(p, cpu);
	}
#endif /* CONFIG_SMP */

	ttwu_queue(p, cpu);
stat:
	ttwu_stat(p, cpu, wake_flags);
out:
	raw_spin_unlock_irqrestore(&p->pi_lock, flags);

	return success;
}

/**
 * try_to_wake_up_local - try to wake up a local task with rq lock held
 * @p: the thread to be awakened
 *
 * Put @p on the run-queue if it's not already there. The caller must
 * ensure that this_rq() is locked, @p is bound to this_rq() and not
 * the current task.
 */
static void try_to_wake_up_local(struct task_struct *p)
{
	struct rq *rq = task_rq(p);

	if (WARN_ON_ONCE(rq != this_rq()) ||
	    WARN_ON_ONCE(p == current))
		return;

	lockdep_assert_held(&rq->lock);

	if (!raw_spin_trylock(&p->pi_lock)) {
		raw_spin_unlock(&rq->lock);
		raw_spin_lock(&p->pi_lock);
		raw_spin_lock(&rq->lock);
	}

	if (!(p->state & TASK_NORMAL))
		goto out;

	if (!task_on_rq_queued(p))
		ttwu_activate(rq, p, ENQUEUE_WAKEUP);

	ttwu_do_wakeup(rq, p, 0);
	ttwu_stat(p, smp_processor_id(), 0);
out:
	raw_spin_unlock(&p->pi_lock);
}

/**
 * wake_up_process - Wake up a specific process
 * @p: The process to be woken up.
 *
 * Attempt to wake up the nominated process and move it to the set of runnable
 * processes.
 *
 * Return: 1 if the process was woken up, 0 if it was already running.
 *
 * It may be assumed that this function implies a write memory barrier before
 * changing the task state if and only if any tasks are woken up.
 */
int wake_up_process(struct task_struct *p)
{
	WARN_ON(task_is_stopped_or_traced(p));
	return try_to_wake_up(p, TASK_NORMAL, 0);
}
EXPORT_SYMBOL(wake_up_process);

int wake_up_state(struct task_struct *p, unsigned int state)
{
	return try_to_wake_up(p, state, 0);
}

/*
 * This function clears the sched_dl_entity static params.
 */
void __dl_clear_params(struct task_struct *p)
{
	struct sched_dl_entity *dl_se = &p->dl;

	dl_se->dl_runtime = 0;
	dl_se->dl_deadline = 0;
	dl_se->dl_period = 0;
	dl_se->flags = 0;
	dl_se->dl_bw = 0;
}

/*
 * Perform scheduler related setup for a newly forked process p.
 * p is forked by current.
 *
 * __sched_fork() is basic setup used by init_idle() too:
 */
static void __sched_fork(unsigned long clone_flags, struct task_struct *p)
{
	p->on_rq			= 0;

	p->se.on_rq			= 0;
	p->se.exec_start		= 0;
	p->se.sum_exec_runtime		= 0;
	p->se.prev_sum_exec_runtime	= 0;
	p->se.nr_migrations		= 0;
	p->se.vruntime			= 0;
	INIT_LIST_HEAD(&p->se.group_node);

#ifdef CONFIG_SCHEDSTATS
	memset(&p->se.statistics, 0, sizeof(p->se.statistics));
#endif

	RB_CLEAR_NODE(&p->dl.rb_node);
	hrtimer_init(&p->dl.dl_timer, CLOCK_MONOTONIC, HRTIMER_MODE_REL);
	__dl_clear_params(p);

	INIT_LIST_HEAD(&p->rt.run_list);

#ifdef CONFIG_PREEMPT_NOTIFIERS
	INIT_HLIST_HEAD(&p->preempt_notifiers);
#endif

#ifdef CONFIG_NUMA_BALANCING
	if (p->mm && atomic_read(&p->mm->mm_users) == 1) {
		p->mm->numa_next_scan = jiffies + msecs_to_jiffies(sysctl_numa_balancing_scan_delay);
		p->mm->numa_scan_seq = 0;
	}

	if (clone_flags & CLONE_VM)
		p->numa_preferred_nid = current->numa_preferred_nid;
	else
		p->numa_preferred_nid = -1;

	p->node_stamp = 0ULL;
	p->numa_scan_seq = p->mm ? p->mm->numa_scan_seq : 0;
	p->numa_scan_period = sysctl_numa_balancing_scan_delay;
	p->numa_work.next = &p->numa_work;
	p->numa_faults_memory = NULL;
	p->numa_faults_buffer_memory = NULL;
	p->last_task_numa_placement = 0;
	p->last_sum_exec_runtime = 0;

	INIT_LIST_HEAD(&p->numa_entry);
	p->numa_group = NULL;
#endif /* CONFIG_NUMA_BALANCING */
}

#ifdef CONFIG_NUMA_BALANCING
#ifdef CONFIG_SCHED_DEBUG
void set_numabalancing_state(bool enabled)
{
	if (enabled)
		sched_feat_set("NUMA");
	else
		sched_feat_set("NO_NUMA");
}
#else
__read_mostly bool numabalancing_enabled;

void set_numabalancing_state(bool enabled)
{
	numabalancing_enabled = enabled;
}
#endif /* CONFIG_SCHED_DEBUG */

#ifdef CONFIG_PROC_SYSCTL
int sysctl_numa_balancing(struct ctl_table *table, int write,
			 void __user *buffer, size_t *lenp, loff_t *ppos)
{
	struct ctl_table t;
	int err;
	int state = numabalancing_enabled;

	if (write && !capable(CAP_SYS_ADMIN))
		return -EPERM;

	t = *table;
	t.data = &state;
	err = proc_dointvec_minmax(&t, write, buffer, lenp, ppos);
	if (err < 0)
		return err;
	if (write)
		set_numabalancing_state(state);
	return err;
}
#endif
#endif

/*
 * fork()/clone()-time setup:
 */
int sched_fork(unsigned long clone_flags, struct task_struct *p)
{
	unsigned long flags;
	int cpu = get_cpu();

	__sched_fork(clone_flags, p);
	/*
	 * We mark the process as running here. This guarantees that
	 * nobody will actually run it, and a signal or other external
	 * event cannot wake it up and insert it on the runqueue either.
	 */
	p->state = TASK_RUNNING;

	/*
	 * Make sure we do not leak PI boosting priority to the child.
	 */
	p->prio = current->normal_prio;

	/*
	 * Revert to default priority/policy on fork if requested.
	 */
	if (unlikely(p->sched_reset_on_fork)) {
		if (task_has_dl_policy(p) || task_has_rt_policy(p)) {
			p->policy = SCHED_NORMAL;
			p->static_prio = NICE_TO_PRIO(0);
			p->rt_priority = 0;
		} else if (PRIO_TO_NICE(p->static_prio) < 0)
			p->static_prio = NICE_TO_PRIO(0);

		p->prio = p->normal_prio = __normal_prio(p);
		set_load_weight(p);

		/*
		 * We don't need the reset flag anymore after the fork. It has
		 * fulfilled its duty:
		 */
		p->sched_reset_on_fork = 0;
	}

	if (dl_prio(p->prio)) {
		put_cpu();
		return -EAGAIN;
	} else if (rt_prio(p->prio)) {
		p->sched_class = &rt_sched_class;
	} else {
		p->sched_class = &fair_sched_class;
	}

	if (p->sched_class->task_fork)
		p->sched_class->task_fork(p);

	/*
	 * The child is not yet in the pid-hash so no cgroup attach races,
	 * and the cgroup is pinned to this child due to cgroup_fork()
	 * is ran before sched_fork().
	 *
	 * Silence PROVE_RCU.
	 */
	raw_spin_lock_irqsave(&p->pi_lock, flags);
	set_task_cpu(p, cpu);
	raw_spin_unlock_irqrestore(&p->pi_lock, flags);

#if defined(CONFIG_SCHEDSTATS) || defined(CONFIG_TASK_DELAY_ACCT)
	if (likely(sched_info_on()))
		memset(&p->sched_info, 0, sizeof(p->sched_info));
#endif
#if defined(CONFIG_SMP)
	p->on_cpu = 0;
#endif
	init_task_preempt_count(p);
#ifdef CONFIG_SMP
	plist_node_init(&p->pushable_tasks, MAX_PRIO);
	RB_CLEAR_NODE(&p->pushable_dl_tasks);
#endif

	put_cpu();
	return 0;
}

unsigned long to_ratio(u64 period, u64 runtime)
{
	if (runtime == RUNTIME_INF)
		return 1ULL << 20;

	/*
	 * Doing this here saves a lot of checks in all
	 * the calling paths, and returning zero seems
	 * safe for them anyway.
	 */
	if (period == 0)
		return 0;

	return div64_u64(runtime << 20, period);
}

#ifdef CONFIG_SMP
inline struct dl_bw *dl_bw_of(int i)
{
	rcu_lockdep_assert(rcu_read_lock_sched_held(),
			   "sched RCU must be held");
	return &cpu_rq(i)->rd->dl_bw;
}

static inline int dl_bw_cpus(int i)
{
	struct root_domain *rd = cpu_rq(i)->rd;
	int cpus = 0;

	rcu_lockdep_assert(rcu_read_lock_sched_held(),
			   "sched RCU must be held");
	for_each_cpu_and(i, rd->span, cpu_active_mask)
		cpus++;

	return cpus;
}
#else
inline struct dl_bw *dl_bw_of(int i)
{
	return &cpu_rq(i)->dl.dl_bw;
}

static inline int dl_bw_cpus(int i)
{
	return 1;
}
#endif

static inline
void __dl_clear(struct dl_bw *dl_b, u64 tsk_bw)
{
	dl_b->total_bw -= tsk_bw;
}

static inline
void __dl_add(struct dl_bw *dl_b, u64 tsk_bw)
{
	dl_b->total_bw += tsk_bw;
}

static inline
bool __dl_overflow(struct dl_bw *dl_b, int cpus, u64 old_bw, u64 new_bw)
{
	return dl_b->bw != -1 &&
	       dl_b->bw * cpus < dl_b->total_bw - old_bw + new_bw;
}

/*
 * We must be sure that accepting a new task (or allowing changing the
 * parameters of an existing one) is consistent with the bandwidth
 * constraints. If yes, this function also accordingly updates the currently
 * allocated bandwidth to reflect the new situation.
 *
 * This function is called while holding p's rq->lock.
 */
static int dl_overflow(struct task_struct *p, int policy,
		       const struct sched_attr *attr)
{

	struct dl_bw *dl_b = dl_bw_of(task_cpu(p));
	u64 period = attr->sched_period ?: attr->sched_deadline;
	u64 runtime = attr->sched_runtime;
	u64 new_bw = dl_policy(policy) ? to_ratio(period, runtime) : 0;
	int cpus, err = -1;

	if (new_bw == p->dl.dl_bw)
		return 0;

	/*
	 * Either if a task, enters, leave, or stays -deadline but changes
	 * its parameters, we may need to update accordingly the total
	 * allocated bandwidth of the container.
	 */
	raw_spin_lock(&dl_b->lock);
	cpus = dl_bw_cpus(task_cpu(p));
	if (dl_policy(policy) && !task_has_dl_policy(p) &&
	    !__dl_overflow(dl_b, cpus, 0, new_bw)) {
		__dl_add(dl_b, new_bw);
		err = 0;
	} else if (dl_policy(policy) && task_has_dl_policy(p) &&
		   !__dl_overflow(dl_b, cpus, p->dl.dl_bw, new_bw)) {
		__dl_clear(dl_b, p->dl.dl_bw);
		__dl_add(dl_b, new_bw);
		err = 0;
	} else if (!dl_policy(policy) && task_has_dl_policy(p)) {
		__dl_clear(dl_b, p->dl.dl_bw);
		err = 0;
	}
	raw_spin_unlock(&dl_b->lock);

	return err;
}

extern void init_dl_bw(struct dl_bw *dl_b);

/*
 * wake_up_new_task - wake up a newly created task for the first time.
 *
 * This function will do some initial scheduler statistics housekeeping
 * that must be done for every newly created context, then puts the task
 * on the runqueue and wakes it.
 */
void wake_up_new_task(struct task_struct *p)
{
	unsigned long flags;
	struct rq *rq;

	raw_spin_lock_irqsave(&p->pi_lock, flags);
#ifdef CONFIG_SMP
	/*
	 * Fork balancing, do it here and not earlier because:
	 *  - cpus_allowed can change in the fork path
	 *  - any previously selected cpu might disappear through hotplug
	 */
	set_task_cpu(p, select_task_rq(p, task_cpu(p), SD_BALANCE_FORK, 0));
#endif

	/* Initialize new task's runnable average */
	init_task_runnable_average(p);
	rq = __task_rq_lock(p);
	activate_task(rq, p, 0);
	p->on_rq = TASK_ON_RQ_QUEUED;
	trace_sched_wakeup_new(p, true);
	check_preempt_curr(rq, p, WF_FORK);
#ifdef CONFIG_SMP
	if (p->sched_class->task_woken)
		p->sched_class->task_woken(rq, p);
#endif
	task_rq_unlock(rq, p, &flags);
}

#ifdef CONFIG_PREEMPT_NOTIFIERS

/**
 * preempt_notifier_register - tell me when current is being preempted & rescheduled
 * @notifier: notifier struct to register
 */
void preempt_notifier_register(struct preempt_notifier *notifier)
{
	hlist_add_head(&notifier->link, &current->preempt_notifiers);
}
EXPORT_SYMBOL_GPL(preempt_notifier_register);

/**
 * preempt_notifier_unregister - no longer interested in preemption notifications
 * @notifier: notifier struct to unregister
 *
 * This is safe to call from within a preemption notifier.
 */
void preempt_notifier_unregister(struct preempt_notifier *notifier)
{
	hlist_del(&notifier->link);
}
EXPORT_SYMBOL_GPL(preempt_notifier_unregister);

static void fire_sched_in_preempt_notifiers(struct task_struct *curr)
{
	struct preempt_notifier *notifier;

	hlist_for_each_entry(notifier, &curr->preempt_notifiers, link)
		notifier->ops->sched_in(notifier, raw_smp_processor_id());
}

static void
fire_sched_out_preempt_notifiers(struct task_struct *curr,
				 struct task_struct *next)
{
	struct preempt_notifier *notifier;

	hlist_for_each_entry(notifier, &curr->preempt_notifiers, link)
		notifier->ops->sched_out(notifier, next);
}

#else /* !CONFIG_PREEMPT_NOTIFIERS */

static void fire_sched_in_preempt_notifiers(struct task_struct *curr)
{
}

static void
fire_sched_out_preempt_notifiers(struct task_struct *curr,
				 struct task_struct *next)
{
}

#endif /* CONFIG_PREEMPT_NOTIFIERS */

/**
 * prepare_task_switch - prepare to switch tasks
 * @rq: the runqueue preparing to switch
 * @prev: the current task that is being switched out
 * @next: the task we are going to switch to.
 *
 * This is called with the rq lock held and interrupts off. It must
 * be paired with a subsequent finish_task_switch after the context
 * switch.
 *
 * prepare_task_switch sets up locking and calls architecture specific
 * hooks.
 */
static inline void
prepare_task_switch(struct rq *rq, struct task_struct *prev,
		    struct task_struct *next)
{
	trace_sched_switch(prev, next);
	sched_info_switch(rq, prev, next);
	perf_event_task_sched_out(prev, next);
	fire_sched_out_preempt_notifiers(prev, next);
	prepare_lock_switch(rq, next);
	prepare_arch_switch(next);
}

/**
 * finish_task_switch - clean up after a task-switch
 * @rq: runqueue associated with task-switch
 * @prev: the thread we just switched away from.
 *
 * finish_task_switch must be called after the context switch, paired
 * with a prepare_task_switch call before the context switch.
 * finish_task_switch will reconcile locking set up by prepare_task_switch,
 * and do any other architecture-specific cleanup actions.
 *
 * Note that we may have delayed dropping an mm in context_switch(). If
 * so, we finish that here outside of the runqueue lock. (Doing it
 * with the lock held can cause deadlocks; see schedule() for
 * details.)
 */
static void finish_task_switch(struct rq *rq, struct task_struct *prev)
	__releases(rq->lock)
{
	struct mm_struct *mm = rq->prev_mm;
	long prev_state;

	rq->prev_mm = NULL;

	/*
	 * A task struct has one reference for the use as "current".
	 * If a task dies, then it sets TASK_DEAD in tsk->state and calls
	 * schedule one last time. The schedule call will never return, and
	 * the scheduled task must drop that reference.
	 * The test for TASK_DEAD must occur while the runqueue locks are
	 * still held, otherwise prev could be scheduled on another cpu, die
	 * there before we look at prev->state, and then the reference would
	 * be dropped twice.
	 *		Manfred Spraul <manfred@colorfullife.com>
	 */
	prev_state = prev->state;
	vtime_task_switch(prev);
	finish_arch_switch(prev);
	perf_event_task_sched_in(prev, current);
	finish_lock_switch(rq, prev);
	finish_arch_post_lock_switch();

	fire_sched_in_preempt_notifiers(current);
	if (mm)
		mmdrop(mm);
	if (unlikely(prev_state == TASK_DEAD)) {
		if (prev->sched_class->task_dead)
			prev->sched_class->task_dead(prev);

		/*
		 * Remove function-return probe instances associated with this
		 * task and put them back on the free list.
		 */
		kprobe_flush_task(prev);
		put_task_struct(prev);
	}

	tick_nohz_task_switch(current);
}

#ifdef CONFIG_SMP

/* rq->lock is NOT held, but preemption is disabled */
static inline void post_schedule(struct rq *rq)
{
	if (rq->post_schedule) {
		unsigned long flags;

		raw_spin_lock_irqsave(&rq->lock, flags);
		if (rq->curr->sched_class->post_schedule)
			rq->curr->sched_class->post_schedule(rq);
		raw_spin_unlock_irqrestore(&rq->lock, flags);

		rq->post_schedule = 0;
	}
}

#else

static inline void post_schedule(struct rq *rq)
{
}

#endif

/**
 * schedule_tail - first thing a freshly forked thread must call.
 * @prev: the thread we just switched away from.
 */
asmlinkage __visible void schedule_tail(struct task_struct *prev)
	__releases(rq->lock)
{
	struct rq *rq = this_rq();

	finish_task_switch(rq, prev);

	/*
	 * FIXME: do we need to worry about rq being invalidated by the
	 * task_switch?
	 */
	post_schedule(rq);

	if (current->set_child_tid)
		put_user(task_pid_vnr(current), current->set_child_tid);
}

/*
 * context_switch - switch to the new MM and the new
 * thread's register state.
 */
static inline void
context_switch(struct rq *rq, struct task_struct *prev,
	       struct task_struct *next)
{
	struct mm_struct *mm, *oldmm;

	prepare_task_switch(rq, prev, next);

	mm = next->mm;
	oldmm = prev->active_mm;
	/*
	 * For paravirt, this is coupled with an exit in switch_to to
	 * combine the page table reload and the switch backend into
	 * one hypercall.
	 */
	arch_start_context_switch(prev);

	if (!mm) {
		next->active_mm = oldmm;
		atomic_inc(&oldmm->mm_count);
		enter_lazy_tlb(oldmm, next);
	} else
		switch_mm(oldmm, mm, next);

	if (!prev->mm) {
		prev->active_mm = NULL;
		rq->prev_mm = oldmm;
	}
	/*
	 * Since the runqueue lock will be released by the next
	 * task (which is an invalid locking op but in the case
	 * of the scheduler it's an obvious special-case), so we
	 * do an early lockdep release here:
	 */
	spin_release(&rq->lock.dep_map, 1, _THIS_IP_);

	context_tracking_task_switch(prev, next);
	/* Here we just switch the register state and the stack. */
	switch_to(prev, next, prev);

	barrier();
	/*
	 * this_rq must be evaluated again because prev may have moved
	 * CPUs since it called schedule(), thus the 'rq' on its stack
	 * frame will be invalid.
	 */
	finish_task_switch(this_rq(), prev);
}

/*
 * nr_running and nr_context_switches:
 *
 * externally visible scheduler statistics: current number of runnable
 * threads, total number of context switches performed since bootup.
 */
unsigned long nr_running(void)
{
	unsigned long i, sum = 0;

	for_each_online_cpu(i)
		sum += cpu_rq(i)->nr_running;

	return sum;
}

/*
 * Check if only the current task is running on the cpu.
 */
bool single_task_running(void)
{
	if (cpu_rq(smp_processor_id())->nr_running == 1)
		return true;
	else
		return false;
}
EXPORT_SYMBOL(single_task_running);

unsigned long long nr_context_switches(void)
{
	int i;
	unsigned long long sum = 0;

	for_each_possible_cpu(i)
		sum += cpu_rq(i)->nr_switches;

	return sum;
}

unsigned long nr_iowait(void)
{
	unsigned long i, sum = 0;

	for_each_possible_cpu(i)
		sum += atomic_read(&cpu_rq(i)->nr_iowait);

	return sum;
}

unsigned long nr_iowait_cpu(int cpu)
{
	struct rq *this = cpu_rq(cpu);
	return atomic_read(&this->nr_iowait);
}

void get_iowait_load(unsigned long *nr_waiters, unsigned long *load)
{
	struct rq *this = this_rq();
	*nr_waiters = atomic_read(&this->nr_iowait);
	*load = this->cpu_load[0];
}

#ifdef CONFIG_SMP

/*
 * sched_exec - execve() is a valuable balancing opportunity, because at
 * this point the task has the smallest effective memory and cache footprint.
 */
void sched_exec(void)
{
	struct task_struct *p = current;
	unsigned long flags;
	int dest_cpu;

	raw_spin_lock_irqsave(&p->pi_lock, flags);
	dest_cpu = p->sched_class->select_task_rq(p, task_cpu(p), SD_BALANCE_EXEC, 0);
	if (dest_cpu == smp_processor_id())
		goto unlock;

	if (likely(cpu_active(dest_cpu))) {
		struct migration_arg arg = { p, dest_cpu };

		raw_spin_unlock_irqrestore(&p->pi_lock, flags);
		stop_one_cpu(task_cpu(p), migration_cpu_stop, &arg);
		return;
	}
unlock:
	raw_spin_unlock_irqrestore(&p->pi_lock, flags);
}

#endif

DEFINE_PER_CPU(struct kernel_stat, kstat);
DEFINE_PER_CPU(struct kernel_cpustat, kernel_cpustat);

EXPORT_PER_CPU_SYMBOL(kstat);
EXPORT_PER_CPU_SYMBOL(kernel_cpustat);

/*
 * Return any ns on the sched_clock that have not yet been accounted in
 * @p in case that task is currently running.
 *
 * Called with task_rq_lock() held on @rq.
 */
static u64 do_task_delta_exec(struct task_struct *p, struct rq *rq)
{
	u64 ns = 0;

	/*
	 * Must be ->curr _and_ ->on_rq.  If dequeued, we would
	 * project cycles that may never be accounted to this
	 * thread, breaking clock_gettime().
	 */
	if (task_current(rq, p) && task_on_rq_queued(p)) {
		update_rq_clock(rq);
		ns = rq_clock_task(rq) - p->se.exec_start;
		if ((s64)ns < 0)
			ns = 0;
	}

	return ns;
}

unsigned long long task_delta_exec(struct task_struct *p)
{
	unsigned long flags;
	struct rq *rq;
	u64 ns = 0;

	rq = task_rq_lock(p, &flags);
	ns = do_task_delta_exec(p, rq);
	task_rq_unlock(rq, p, &flags);

	return ns;
}

/*
 * Return accounted runtime for the task.
 * In case the task is currently running, return the runtime plus current's
 * pending runtime that have not been accounted yet.
 */
unsigned long long task_sched_runtime(struct task_struct *p)
{
	unsigned long flags;
	struct rq *rq;
	u64 ns = 0;

#if defined(CONFIG_64BIT) && defined(CONFIG_SMP)
	/*
	 * 64-bit doesn't need locks to atomically read a 64bit value.
	 * So we have a optimization chance when the task's delta_exec is 0.
	 * Reading ->on_cpu is racy, but this is ok.
	 *
	 * If we race with it leaving cpu, we'll take a lock. So we're correct.
	 * If we race with it entering cpu, unaccounted time is 0. This is
	 * indistinguishable from the read occurring a few cycles earlier.
	 * If we see ->on_cpu without ->on_rq, the task is leaving, and has
	 * been accounted, so we're correct here as well.
	 */
	if (!p->on_cpu || !task_on_rq_queued(p))
		return p->se.sum_exec_runtime;
#endif

	rq = task_rq_lock(p, &flags);
	ns = p->se.sum_exec_runtime + do_task_delta_exec(p, rq);
	task_rq_unlock(rq, p, &flags);

	return ns;
}

/*
 * This function gets called by the timer code, with HZ frequency.
 * We call it with interrupts disabled.
 */
void scheduler_tick(void)
{
	int cpu = smp_processor_id();
	struct rq *rq = cpu_rq(cpu);
	struct task_struct *curr = rq->curr;

	sched_clock_tick();

	raw_spin_lock(&rq->lock);
	update_rq_clock(rq);
	curr->sched_class->task_tick(rq, curr, 0);
	update_cpu_load_active(rq);
	raw_spin_unlock(&rq->lock);

	perf_event_task_tick();

#ifdef CONFIG_SMP
	rq->idle_balance = idle_cpu(cpu);
	trigger_load_balance(rq);
#endif
	rq_last_tick_reset(rq);
}

#ifdef CONFIG_NO_HZ_FULL
/**
 * scheduler_tick_max_deferment
 *
 * Keep at least one tick per second when a single
 * active task is running because the scheduler doesn't
 * yet completely support full dynticks environment.
 *
 * This makes sure that uptime, CFS vruntime, load
 * balancing, etc... continue to move forward, even
 * with a very low granularity.
 *
 * Return: Maximum deferment in nanoseconds.
 */
u64 scheduler_tick_max_deferment(void)
{
	struct rq *rq = this_rq();
	unsigned long next, now = ACCESS_ONCE(jiffies);

	next = rq->last_sched_tick + HZ;

	if (time_before_eq(next, now))
		return 0;

	return jiffies_to_nsecs(next - now);
}
#endif

notrace unsigned long get_parent_ip(unsigned long addr)
{
	if (in_lock_functions(addr)) {
		addr = CALLER_ADDR2;
		if (in_lock_functions(addr))
			addr = CALLER_ADDR3;
	}
	return addr;
}

#if defined(CONFIG_PREEMPT) && (defined(CONFIG_DEBUG_PREEMPT) || \
				defined(CONFIG_PREEMPT_TRACER))

void preempt_count_add(int val)
{
#ifdef CONFIG_DEBUG_PREEMPT
	/*
	 * Underflow?
	 */
	if (DEBUG_LOCKS_WARN_ON((preempt_count() < 0)))
		return;
#endif
	__preempt_count_add(val);
#ifdef CONFIG_DEBUG_PREEMPT
	/*
	 * Spinlock count overflowing soon?
	 */
	DEBUG_LOCKS_WARN_ON((preempt_count() & PREEMPT_MASK) >=
				PREEMPT_MASK - 10);
#endif
	if (preempt_count() == val) {
		unsigned long ip = get_parent_ip(CALLER_ADDR1);
#ifdef CONFIG_DEBUG_PREEMPT
		current->preempt_disable_ip = ip;
#endif
		trace_preempt_off(CALLER_ADDR0, ip);
	}
}
EXPORT_SYMBOL(preempt_count_add);
NOKPROBE_SYMBOL(preempt_count_add);

void preempt_count_sub(int val)
{
#ifdef CONFIG_DEBUG_PREEMPT
	/*
	 * Underflow?
	 */
	if (DEBUG_LOCKS_WARN_ON(val > preempt_count()))
		return;
	/*
	 * Is the spinlock portion underflowing?
	 */
	if (DEBUG_LOCKS_WARN_ON((val < PREEMPT_MASK) &&
			!(preempt_count() & PREEMPT_MASK)))
		return;
#endif

	if (preempt_count() == val)
		trace_preempt_on(CALLER_ADDR0, get_parent_ip(CALLER_ADDR1));
	__preempt_count_sub(val);
}
EXPORT_SYMBOL(preempt_count_sub);
NOKPROBE_SYMBOL(preempt_count_sub);

#endif

/*
 * Print scheduling while atomic bug:
 */
static noinline void __schedule_bug(struct task_struct *prev)
{
	if (oops_in_progress)
		return;

	printk(KERN_ERR "BUG: scheduling while atomic: %s/%d/0x%08x\n",
		prev->comm, prev->pid, preempt_count());

	debug_show_held_locks(prev);
	print_modules();
	if (irqs_disabled())
		print_irqtrace_events(prev);
#ifdef CONFIG_DEBUG_PREEMPT
	if (in_atomic_preempt_off()) {
		pr_err("Preemption disabled at:");
		print_ip_sym(current->preempt_disable_ip);
		pr_cont("\n");
	}
#endif
	dump_stack();
	add_taint(TAINT_WARN, LOCKDEP_STILL_OK);
}

/*
 * Various schedule()-time debugging checks and statistics:
 */
static inline void schedule_debug(struct task_struct *prev)
{
#ifdef CONFIG_SCHED_STACK_END_CHECK
	BUG_ON(unlikely(task_stack_end_corrupted(prev)));
#endif
	/*
	 * Test if we are atomic. Since do_exit() needs to call into
	 * schedule() atomically, we ignore that path. Otherwise whine
	 * if we are scheduling when we should not.
	 */
	if (unlikely(in_atomic_preempt_off() && prev->state != TASK_DEAD))
		__schedule_bug(prev);
	rcu_sleep_check();

	profile_hit(SCHED_PROFILING, __builtin_return_address(0));

	schedstat_inc(this_rq(), sched_count);
}

/*
 * Pick up the highest-prio task:
 */
static inline struct task_struct *
pick_next_task(struct rq *rq, struct task_struct *prev)
{
	const struct sched_class *class = &fair_sched_class;
	struct task_struct *p;

	/*
	 * Optimization: we know that if all tasks are in
	 * the fair class we can call that function directly:
	 */
	if (likely(prev->sched_class == class &&
		   rq->nr_running == rq->cfs.h_nr_running)) {
		p = fair_sched_class.pick_next_task(rq, prev);
		if (unlikely(p == RETRY_TASK))
			goto again;

		/* assumes fair_sched_class->next == idle_sched_class */
		if (unlikely(!p))
			p = idle_sched_class.pick_next_task(rq, prev);

		return p;
	}

again:
	for_each_class(class) {
		p = class->pick_next_task(rq, prev);
		if (p) {
			if (unlikely(p == RETRY_TASK))
				goto again;
			return p;
		}
	}

	BUG(); /* the idle class will always have a runnable task */
}

/*
 * __schedule() is the main scheduler function.
 *
 * The main means of driving the scheduler and thus entering this function are:
 *
 *   1. Explicit blocking: mutex, semaphore, waitqueue, etc.
 *
 *   2. TIF_NEED_RESCHED flag is checked on interrupt and userspace return
 *      paths. For example, see arch/x86/entry_64.S.
 *
 *      To drive preemption between tasks, the scheduler sets the flag in timer
 *      interrupt handler scheduler_tick().
 *
 *   3. Wakeups don't really cause entry into schedule(). They add a
 *      task to the run-queue and that's it.
 *
 *      Now, if the new task added to the run-queue preempts the current
 *      task, then the wakeup sets TIF_NEED_RESCHED and schedule() gets
 *      called on the nearest possible occasion:
 *
 *       - If the kernel is preemptible (CONFIG_PREEMPT=y):
 *
 *         - in syscall or exception context, at the next outmost
 *           preempt_enable(). (this might be as soon as the wake_up()'s
 *           spin_unlock()!)
 *
 *         - in IRQ context, return from interrupt-handler to
 *           preemptible context
 *
 *       - If the kernel is not preemptible (CONFIG_PREEMPT is not set)
 *         then at the next:
 *
 *          - cond_resched() call
 *          - explicit schedule() call
 *          - return from syscall or exception to user-space
 *          - return from interrupt-handler to user-space
 */
static void __sched __schedule(void)
{
	struct task_struct *prev, *next;
	unsigned long *switch_count;
	struct rq *rq;
	int cpu;

need_resched:
	preempt_disable();
	cpu = smp_processor_id();
	rq = cpu_rq(cpu);
	rcu_note_context_switch(cpu);
	prev = rq->curr;

	schedule_debug(prev);

	if (sched_feat(HRTICK))
		hrtick_clear(rq);

	/*
	 * Make sure that signal_pending_state()->signal_pending() below
	 * can't be reordered with __set_current_state(TASK_INTERRUPTIBLE)
	 * done by the caller to avoid the race with signal_wake_up().
	 */
	smp_mb__before_spinlock();
	raw_spin_lock_irq(&rq->lock);

	switch_count = &prev->nivcsw;
	if (prev->state && !(preempt_count() & PREEMPT_ACTIVE)) {
		if (unlikely(signal_pending_state(prev->state, prev))) {
			prev->state = TASK_RUNNING;
		} else {
			deactivate_task(rq, prev, DEQUEUE_SLEEP);
			prev->on_rq = 0;

			/*
			 * If a worker went to sleep, notify and ask workqueue
			 * whether it wants to wake up a task to maintain
			 * concurrency.
			 */
			if (prev->flags & PF_WQ_WORKER) {
				struct task_struct *to_wakeup;

				to_wakeup = wq_worker_sleeping(prev, cpu);
				if (to_wakeup)
					try_to_wake_up_local(to_wakeup);
			}
		}
		switch_count = &prev->nvcsw;
	}

	if (task_on_rq_queued(prev) || rq->skip_clock_update < 0)
		update_rq_clock(rq);

	next = pick_next_task(rq, prev);
	clear_tsk_need_resched(prev);
	clear_preempt_need_resched();
	rq->skip_clock_update = 0;

	if (likely(prev != next)) {
		rq->nr_switches++;
		rq->curr = next;
		++*switch_count;

		context_switch(rq, prev, next); /* unlocks the rq */
		/*
		 * The context switch have flipped the stack from under us
		 * and restored the local variables which were saved when
		 * this task called schedule() in the past. prev == current
		 * is still correct, but it can be moved to another cpu/rq.
		 */
		cpu = smp_processor_id();
		rq = cpu_rq(cpu);
	} else
		raw_spin_unlock_irq(&rq->lock);

	post_schedule(rq);

	sched_preempt_enable_no_resched();
	if (need_resched())
		goto need_resched;
}

static inline void sched_submit_work(struct task_struct *tsk)
{
	if (!tsk->state || tsk_is_pi_blocked(tsk))
		return;
	/*
	 * If we are going to sleep and we have plugged IO queued,
	 * make sure to submit it to avoid deadlocks.
	 */
	if (blk_needs_flush_plug(tsk))
		blk_schedule_flush_plug(tsk);
}

asmlinkage __visible void __sched schedule(void)
{
	struct task_struct *tsk = current;

	sched_submit_work(tsk);
	__schedule();
}
EXPORT_SYMBOL(schedule);

#ifdef CONFIG_CONTEXT_TRACKING
asmlinkage __visible void __sched schedule_user(void)
{
	/*
	 * If we come here after a random call to set_need_resched(),
	 * or we have been woken up remotely but the IPI has not yet arrived,
	 * we haven't yet exited the RCU idle mode. Do it here manually until
	 * we find a better solution.
	 */
	user_exit();
	schedule();
	user_enter();
}
#endif

/**
 * schedule_preempt_disabled - called with preemption disabled
 *
 * Returns with preemption disabled. Note: preempt_count must be 1
 */
void __sched schedule_preempt_disabled(void)
{
	sched_preempt_enable_no_resched();
	schedule();
	preempt_disable();
}

#ifdef CONFIG_PREEMPT
/*
 * this is the entry point to schedule() from in-kernel preemption
 * off of preempt_enable. Kernel preemptions off return from interrupt
 * occur there and call schedule directly.
 */
asmlinkage __visible void __sched notrace preempt_schedule(void)
{
	/*
	 * If there is a non-zero preempt_count or interrupts are disabled,
	 * we do not want to preempt the current task. Just return..
	 */
	if (likely(!preemptible()))
		return;

	do {
		__preempt_count_add(PREEMPT_ACTIVE);
		__schedule();
		__preempt_count_sub(PREEMPT_ACTIVE);

		/*
		 * Check again in case we missed a preemption opportunity
		 * between schedule and now.
		 */
		barrier();
	} while (need_resched());
}
NOKPROBE_SYMBOL(preempt_schedule);
EXPORT_SYMBOL(preempt_schedule);

#ifdef CONFIG_CONTEXT_TRACKING
/**
 * preempt_schedule_context - preempt_schedule called by tracing
 *
 * The tracing infrastructure uses preempt_enable_notrace to prevent
 * recursion and tracing preempt enabling caused by the tracing
 * infrastructure itself. But as tracing can happen in areas coming
 * from userspace or just about to enter userspace, a preempt enable
 * can occur before user_exit() is called. This will cause the scheduler
 * to be called when the system is still in usermode.
 *
 * To prevent this, the preempt_enable_notrace will use this function
 * instead of preempt_schedule() to exit user context if needed before
 * calling the scheduler.
 */
asmlinkage __visible void __sched notrace preempt_schedule_context(void)
{
	enum ctx_state prev_ctx;

	if (likely(!preemptible()))
		return;

	do {
		__preempt_count_add(PREEMPT_ACTIVE);
		/*
		 * Needs preempt disabled in case user_exit() is traced
		 * and the tracer calls preempt_enable_notrace() causing
		 * an infinite recursion.
		 */
		prev_ctx = exception_enter();
		__schedule();
		exception_exit(prev_ctx);

		__preempt_count_sub(PREEMPT_ACTIVE);
		barrier();
	} while (need_resched());
}
EXPORT_SYMBOL_GPL(preempt_schedule_context);
#endif /* CONFIG_CONTEXT_TRACKING */

#endif /* CONFIG_PREEMPT */

/*
 * this is the entry point to schedule() from kernel preemption
 * off of irq context.
 * Note, that this is called and return with irqs disabled. This will
 * protect us against recursive calling from irq.
 */
asmlinkage __visible void __sched preempt_schedule_irq(void)
{
	enum ctx_state prev_state;

	/* Catch callers which need to be fixed */
	BUG_ON(preempt_count() || !irqs_disabled());

	prev_state = exception_enter();

	do {
		__preempt_count_add(PREEMPT_ACTIVE);
		local_irq_enable();
		__schedule();
		local_irq_disable();
		__preempt_count_sub(PREEMPT_ACTIVE);

		/*
		 * Check again in case we missed a preemption opportunity
		 * between schedule and now.
		 */
		barrier();
	} while (need_resched());

	exception_exit(prev_state);
}

int default_wake_function(wait_queue_t *curr, unsigned mode, int wake_flags,
			  void *key)
{
	return try_to_wake_up(curr->private, mode, wake_flags);
}
EXPORT_SYMBOL(default_wake_function);

#ifdef CONFIG_RT_MUTEXES

/*
 * rt_mutex_setprio - set the current priority of a task
 * @p: task
 * @prio: prio value (kernel-internal form)
 *
 * This function changes the 'effective' priority of a task. It does
 * not touch ->normal_prio like __setscheduler().
 *
 * Used by the rt_mutex code to implement priority inheritance
 * logic. Call site only calls if the priority of the task changed.
 */
void rt_mutex_setprio(struct task_struct *p, int prio)
{
	int oldprio, queued, running, enqueue_flag = 0;
	struct rq *rq;
	const struct sched_class *prev_class;

	BUG_ON(prio > MAX_PRIO);

	rq = __task_rq_lock(p);

	/*
	 * Idle task boosting is a nono in general. There is one
	 * exception, when PREEMPT_RT and NOHZ is active:
	 *
	 * The idle task calls get_next_timer_interrupt() and holds
	 * the timer wheel base->lock on the CPU and another CPU wants
	 * to access the timer (probably to cancel it). We can safely
	 * ignore the boosting request, as the idle CPU runs this code
	 * with interrupts disabled and will complete the lock
	 * protected section without being interrupted. So there is no
	 * real need to boost.
	 */
	if (unlikely(p == rq->idle)) {
		WARN_ON(p != rq->curr);
		WARN_ON(p->pi_blocked_on);
		goto out_unlock;
	}

	trace_sched_pi_setprio(p, prio);
	oldprio = p->prio;
	prev_class = p->sched_class;
	queued = task_on_rq_queued(p);
	running = task_current(rq, p);
	if (queued)
		dequeue_task(rq, p, 0);
	if (running)
		put_prev_task(rq, p);

	/*
	 * Boosting condition are:
	 * 1. -rt task is running and holds mutex A
	 *      --> -dl task blocks on mutex A
	 *
	 * 2. -dl task is running and holds mutex A
	 *      --> -dl task blocks on mutex A and could preempt the
	 *          running task
	 */
	if (dl_prio(prio)) {
		struct task_struct *pi_task = rt_mutex_get_top_task(p);
		if (!dl_prio(p->normal_prio) ||
		    (pi_task && dl_entity_preempt(&pi_task->dl, &p->dl))) {
			p->dl.dl_boosted = 1;
			p->dl.dl_throttled = 0;
			enqueue_flag = ENQUEUE_REPLENISH;
		} else
			p->dl.dl_boosted = 0;
		p->sched_class = &dl_sched_class;
	} else if (rt_prio(prio)) {
		if (dl_prio(oldprio))
			p->dl.dl_boosted = 0;
		if (oldprio < prio)
			enqueue_flag = ENQUEUE_HEAD;
		p->sched_class = &rt_sched_class;
	} else {
		if (dl_prio(oldprio))
			p->dl.dl_boosted = 0;
		p->sched_class = &fair_sched_class;
	}

	p->prio = prio;

	if (running)
		p->sched_class->set_curr_task(rq);
	if (queued)
		enqueue_task(rq, p, enqueue_flag);

	check_class_changed(rq, p, prev_class, oldprio);
out_unlock:
	__task_rq_unlock(rq);
}
#endif

void set_user_nice(struct task_struct *p, long nice)
{
	int old_prio, delta, queued;
	unsigned long flags;
	struct rq *rq;

	if (task_nice(p) == nice || nice < MIN_NICE || nice > MAX_NICE)
		return;
	/*
	 * We have to be careful, if called from sys_setpriority(),
	 * the task might be in the middle of scheduling on another CPU.
	 */
	rq = task_rq_lock(p, &flags);
	/*
	 * The RT priorities are set via sched_setscheduler(), but we still
	 * allow the 'normal' nice value to be set - but as expected
	 * it wont have any effect on scheduling until the task is
	 * SCHED_DEADLINE, SCHED_FIFO or SCHED_RR:
	 */
	if (task_has_dl_policy(p) || task_has_rt_policy(p)) {
		p->static_prio = NICE_TO_PRIO(nice);
		goto out_unlock;
	}
	queued = task_on_rq_queued(p);
	if (queued)
		dequeue_task(rq, p, 0);

	p->static_prio = NICE_TO_PRIO(nice);
	set_load_weight(p);
	old_prio = p->prio;
	p->prio = effective_prio(p);
	delta = p->prio - old_prio;

	if (queued) {
		enqueue_task(rq, p, 0);
		/*
		 * If the task increased its priority or is running and
		 * lowered its priority, then reschedule its CPU:
		 */
		if (delta < 0 || (delta > 0 && task_running(rq, p)))
			resched_curr(rq);
	}
out_unlock:
	task_rq_unlock(rq, p, &flags);
}
EXPORT_SYMBOL(set_user_nice);

/*
 * can_nice - check if a task can reduce its nice value
 * @p: task
 * @nice: nice value
 */
int can_nice(const struct task_struct *p, const int nice)
{
	/* convert nice value [19,-20] to rlimit style value [1,40] */
	int nice_rlim = nice_to_rlimit(nice);

	return (nice_rlim <= task_rlimit(p, RLIMIT_NICE) ||
		capable(CAP_SYS_NICE));
}

#ifdef __ARCH_WANT_SYS_NICE

/*
 * sys_nice - change the priority of the current process.
 * @increment: priority increment
 *
 * sys_setpriority is a more generic, but much slower function that
 * does similar things.
 */
SYSCALL_DEFINE1(nice, int, increment)
{
	long nice, retval;

	/*
	 * Setpriority might change our priority at the same moment.
	 * We don't have to worry. Conceptually one call occurs first
	 * and we have a single winner.
	 */
	increment = clamp(increment, -NICE_WIDTH, NICE_WIDTH);
	nice = task_nice(current) + increment;

	nice = clamp_val(nice, MIN_NICE, MAX_NICE);
	if (increment < 0 && !can_nice(current, nice))
		return -EPERM;

	retval = security_task_setnice(current, nice);
	if (retval)
		return retval;

	set_user_nice(current, nice);
	return 0;
}

#endif

/**
 * task_prio - return the priority value of a given task.
 * @p: the task in question.
 *
 * Return: The priority value as seen by users in /proc.
 * RT tasks are offset by -200. Normal tasks are centered
 * around 0, value goes from -16 to +15.
 */
int task_prio(const struct task_struct *p)
{
	return p->prio - MAX_RT_PRIO;
}

/**
 * idle_cpu - is a given cpu idle currently?
 * @cpu: the processor in question.
 *
 * Return: 1 if the CPU is currently idle. 0 otherwise.
 */
int idle_cpu(int cpu)
{
	struct rq *rq = cpu_rq(cpu);

	if (rq->curr != rq->idle)
		return 0;

	if (rq->nr_running)
		return 0;

#ifdef CONFIG_SMP
	if (!llist_empty(&rq->wake_list))
		return 0;
#endif

	return 1;
}

/**
 * idle_task - return the idle task for a given cpu.
 * @cpu: the processor in question.
 *
 * Return: The idle task for the cpu @cpu.
 */
struct task_struct *idle_task(int cpu)
{
	return cpu_rq(cpu)->idle;
}

/**
 * find_process_by_pid - find a process with a matching PID value.
 * @pid: the pid in question.
 *
 * The task of @pid, if found. %NULL otherwise.
 */
static struct task_struct *find_process_by_pid(pid_t pid)
{
	return pid ? find_task_by_vpid(pid) : current;
}

/*
 * This function initializes the sched_dl_entity of a newly becoming
 * SCHED_DEADLINE task.
 *
 * Only the static values are considered here, the actual runtime and the
 * absolute deadline will be properly calculated when the task is enqueued
 * for the first time with its new policy.
 */
static void
__setparam_dl(struct task_struct *p, const struct sched_attr *attr)
{
	struct sched_dl_entity *dl_se = &p->dl;

	init_dl_task_timer(dl_se);
	dl_se->dl_runtime = attr->sched_runtime;
	dl_se->dl_deadline = attr->sched_deadline;
	dl_se->dl_period = attr->sched_period ?: dl_se->dl_deadline;
	dl_se->flags = attr->sched_flags;
	dl_se->dl_bw = to_ratio(dl_se->dl_period, dl_se->dl_runtime);
	dl_se->dl_throttled = 0;
	dl_se->dl_new = 1;
	dl_se->dl_yielded = 0;
}

/*
 * sched_setparam() passes in -1 for its policy, to let the functions
 * it calls know not to change it.
 */
#define SETPARAM_POLICY	-1

static void __setscheduler_params(struct task_struct *p,
		const struct sched_attr *attr)
{
	int policy = attr->sched_policy;

	if (policy == SETPARAM_POLICY)
		policy = p->policy;

	p->policy = policy;

	if (dl_policy(policy))
		__setparam_dl(p, attr);
	else if (fair_policy(policy))
		p->static_prio = NICE_TO_PRIO(attr->sched_nice);

	/*
	 * __sched_setscheduler() ensures attr->sched_priority == 0 when
	 * !rt_policy. Always setting this ensures that things like
	 * getparam()/getattr() don't report silly values for !rt tasks.
	 */
	p->rt_priority = attr->sched_priority;
	p->normal_prio = normal_prio(p);
	set_load_weight(p);
}

/* Actually do priority change: must hold pi & rq lock. */
static void __setscheduler(struct rq *rq, struct task_struct *p,
			   const struct sched_attr *attr)
{
	__setscheduler_params(p, attr);

	/*
	 * If we get here, there was no pi waiters boosting the
	 * task. It is safe to use the normal prio.
	 */
	p->prio = normal_prio(p);

	if (dl_prio(p->prio))
		p->sched_class = &dl_sched_class;
	else if (rt_prio(p->prio))
		p->sched_class = &rt_sched_class;
	else
		p->sched_class = &fair_sched_class;
}

static void
__getparam_dl(struct task_struct *p, struct sched_attr *attr)
{
	struct sched_dl_entity *dl_se = &p->dl;

	attr->sched_priority = p->rt_priority;
	attr->sched_runtime = dl_se->dl_runtime;
	attr->sched_deadline = dl_se->dl_deadline;
	attr->sched_period = dl_se->dl_period;
	attr->sched_flags = dl_se->flags;
}

/*
 * This function validates the new parameters of a -deadline task.
 * We ask for the deadline not being zero, and greater or equal
 * than the runtime, as well as the period of being zero or
 * greater than deadline. Furthermore, we have to be sure that
 * user parameters are above the internal resolution of 1us (we
 * check sched_runtime only since it is always the smaller one) and
 * below 2^63 ns (we have to check both sched_deadline and
 * sched_period, as the latter can be zero).
 */
static bool
__checkparam_dl(const struct sched_attr *attr)
{
	/* deadline != 0 */
	if (attr->sched_deadline == 0)
		return false;

	/*
	 * Since we truncate DL_SCALE bits, make sure we're at least
	 * that big.
	 */
	if (attr->sched_runtime < (1ULL << DL_SCALE))
		return false;

	/*
	 * Since we use the MSB for wrap-around and sign issues, make
	 * sure it's not set (mind that period can be equal to zero).
	 */
	if (attr->sched_deadline & (1ULL << 63) ||
	    attr->sched_period & (1ULL << 63))
		return false;

	/* runtime <= deadline <= period (if period != 0) */
	if ((attr->sched_period != 0 &&
	     attr->sched_period < attr->sched_deadline) ||
	    attr->sched_deadline < attr->sched_runtime)
		return false;

	return true;
}

/*
 * check the target process has a UID that matches the current process's
 */
static bool check_same_owner(struct task_struct *p)
{
	const struct cred *cred = current_cred(), *pcred;
	bool match;

	rcu_read_lock();
	pcred = __task_cred(p);
	match = (uid_eq(cred->euid, pcred->euid) ||
		 uid_eq(cred->euid, pcred->uid));
	rcu_read_unlock();
	return match;
}

static int __sched_setscheduler(struct task_struct *p,
				const struct sched_attr *attr,
				bool user)
{
	int newprio = dl_policy(attr->sched_policy) ? MAX_DL_PRIO - 1 :
		      MAX_RT_PRIO - 1 - attr->sched_priority;
	int retval, oldprio, oldpolicy = -1, queued, running;
	int policy = attr->sched_policy;
	unsigned long flags;
	const struct sched_class *prev_class;
	struct rq *rq;
	int reset_on_fork;

	/* may grab non-irq protected spin_locks */
	BUG_ON(in_interrupt());
recheck:
	/* double check policy once rq lock held */
	if (policy < 0) {
		reset_on_fork = p->sched_reset_on_fork;
		policy = oldpolicy = p->policy;
	} else {
		reset_on_fork = !!(attr->sched_flags & SCHED_FLAG_RESET_ON_FORK);

		if (policy != SCHED_DEADLINE &&
				policy != SCHED_FIFO && policy != SCHED_RR &&
				policy != SCHED_NORMAL && policy != SCHED_BATCH &&
				policy != SCHED_IDLE)
			return -EINVAL;
	}

	if (attr->sched_flags & ~(SCHED_FLAG_RESET_ON_FORK))
		return -EINVAL;

	/*
	 * Valid priorities for SCHED_FIFO and SCHED_RR are
	 * 1..MAX_USER_RT_PRIO-1, valid priority for SCHED_NORMAL,
	 * SCHED_BATCH and SCHED_IDLE is 0.
	 */
	if ((p->mm && attr->sched_priority > MAX_USER_RT_PRIO-1) ||
	    (!p->mm && attr->sched_priority > MAX_RT_PRIO-1))
		return -EINVAL;
	if ((dl_policy(policy) && !__checkparam_dl(attr)) ||
	    (rt_policy(policy) != (attr->sched_priority != 0)))
		return -EINVAL;

	/*
	 * Allow unprivileged RT tasks to decrease priority:
	 */
	if (user && !capable(CAP_SYS_NICE)) {
		if (fair_policy(policy)) {
			if (attr->sched_nice < task_nice(p) &&
			    !can_nice(p, attr->sched_nice))
				return -EPERM;
		}

		if (rt_policy(policy)) {
			unsigned long rlim_rtprio =
					task_rlimit(p, RLIMIT_RTPRIO);

			/* can't set/change the rt policy */
			if (policy != p->policy && !rlim_rtprio)
				return -EPERM;

			/* can't increase priority */
			if (attr->sched_priority > p->rt_priority &&
			    attr->sched_priority > rlim_rtprio)
				return -EPERM;
		}

		 /*
		  * Can't set/change SCHED_DEADLINE policy at all for now
		  * (safest behavior); in the future we would like to allow
		  * unprivileged DL tasks to increase their relative deadline
		  * or reduce their runtime (both ways reducing utilization)
		  */
		if (dl_policy(policy))
			return -EPERM;

		/*
		 * Treat SCHED_IDLE as nice 20. Only allow a switch to
		 * SCHED_NORMAL if the RLIMIT_NICE would normally permit it.
		 */
		if (p->policy == SCHED_IDLE && policy != SCHED_IDLE) {
			if (!can_nice(p, task_nice(p)))
				return -EPERM;
		}

		/* can't change other user's priorities */
		if (!check_same_owner(p))
			return -EPERM;

		/* Normal users shall not reset the sched_reset_on_fork flag */
		if (p->sched_reset_on_fork && !reset_on_fork)
			return -EPERM;
	}

	if (user) {
		retval = security_task_setscheduler(p);
		if (retval)
			return retval;
	}

	/*
	 * make sure no PI-waiters arrive (or leave) while we are
	 * changing the priority of the task:
	 *
	 * To be able to change p->policy safely, the appropriate
	 * runqueue lock must be held.
	 */
	rq = task_rq_lock(p, &flags);

	/*
	 * Changing the policy of the stop threads its a very bad idea
	 */
	if (p == rq->stop) {
		task_rq_unlock(rq, p, &flags);
		return -EINVAL;
	}

	/*
	 * If not changing anything there's no need to proceed further,
	 * but store a possible modification of reset_on_fork.
	 */
	if (unlikely(policy == p->policy)) {
		if (fair_policy(policy) && attr->sched_nice != task_nice(p))
			goto change;
		if (rt_policy(policy) && attr->sched_priority != p->rt_priority)
			goto change;
		if (dl_policy(policy))
			goto change;

		p->sched_reset_on_fork = reset_on_fork;
		task_rq_unlock(rq, p, &flags);
		return 0;
	}
change:

	if (user) {
#ifdef CONFIG_RT_GROUP_SCHED
		/*
		 * Do not allow realtime tasks into groups that have no runtime
		 * assigned.
		 */
		if (rt_bandwidth_enabled() && rt_policy(policy) &&
				task_group(p)->rt_bandwidth.rt_runtime == 0 &&
				!task_group_is_autogroup(task_group(p))) {
			task_rq_unlock(rq, p, &flags);
			return -EPERM;
		}
#endif
#ifdef CONFIG_SMP
		if (dl_bandwidth_enabled() && dl_policy(policy)) {
			cpumask_t *span = rq->rd->span;

			/*
			 * Don't allow tasks with an affinity mask smaller than
			 * the entire root_domain to become SCHED_DEADLINE. We
			 * will also fail if there's no bandwidth available.
			 */
			if (!cpumask_subset(span, &p->cpus_allowed) ||
			    rq->rd->dl_bw.bw == 0) {
				task_rq_unlock(rq, p, &flags);
				return -EPERM;
			}
		}
#endif
	}

	/* recheck policy now with rq lock held */
	if (unlikely(oldpolicy != -1 && oldpolicy != p->policy)) {
		policy = oldpolicy = -1;
		task_rq_unlock(rq, p, &flags);
		goto recheck;
	}

	/*
	 * If setscheduling to SCHED_DEADLINE (or changing the parameters
	 * of a SCHED_DEADLINE task) we need to check if enough bandwidth
	 * is available.
	 */
	if ((dl_policy(policy) || dl_task(p)) && dl_overflow(p, policy, attr)) {
		task_rq_unlock(rq, p, &flags);
		return -EBUSY;
	}

	p->sched_reset_on_fork = reset_on_fork;
	oldprio = p->prio;

	/*
	 * Special case for priority boosted tasks.
	 *
	 * If the new priority is lower or equal (user space view)
	 * than the current (boosted) priority, we just store the new
	 * normal parameters and do not touch the scheduler class and
	 * the runqueue. This will be done when the task deboost
	 * itself.
	 */
	if (rt_mutex_check_prio(p, newprio)) {
		__setscheduler_params(p, attr);
		task_rq_unlock(rq, p, &flags);
		return 0;
	}

	queued = task_on_rq_queued(p);
	running = task_current(rq, p);
	if (queued)
		dequeue_task(rq, p, 0);
	if (running)
		put_prev_task(rq, p);

	prev_class = p->sched_class;
	__setscheduler(rq, p, attr);

	if (running)
		p->sched_class->set_curr_task(rq);
	if (queued) {
		/*
		 * We enqueue to tail when the priority of a task is
		 * increased (user space view).
		 */
		enqueue_task(rq, p, oldprio <= p->prio ? ENQUEUE_HEAD : 0);
	}

	check_class_changed(rq, p, prev_class, oldprio);
	task_rq_unlock(rq, p, &flags);

	rt_mutex_adjust_pi(p);

	return 0;
}

static int _sched_setscheduler(struct task_struct *p, int policy,
			       const struct sched_param *param, bool check)
{
	struct sched_attr attr = {
		.sched_policy   = policy,
		.sched_priority = param->sched_priority,
		.sched_nice	= PRIO_TO_NICE(p->static_prio),
	};

	/* Fixup the legacy SCHED_RESET_ON_FORK hack. */
	if ((policy != SETPARAM_POLICY) && (policy & SCHED_RESET_ON_FORK)) {
		attr.sched_flags |= SCHED_FLAG_RESET_ON_FORK;
		policy &= ~SCHED_RESET_ON_FORK;
		attr.sched_policy = policy;
	}

	return __sched_setscheduler(p, &attr, check);
}
/**
 * sched_setscheduler - change the scheduling policy and/or RT priority of a thread.
 * @p: the task in question.
 * @policy: new policy.
 * @param: structure containing the new RT priority.
 *
 * Return: 0 on success. An error code otherwise.
 *
 * NOTE that the task may be already dead.
 */
int sched_setscheduler(struct task_struct *p, int policy,
		       const struct sched_param *param)
{
	return _sched_setscheduler(p, policy, param, true);
}
EXPORT_SYMBOL_GPL(sched_setscheduler);

int sched_setattr(struct task_struct *p, const struct sched_attr *attr)
{
	return __sched_setscheduler(p, attr, true);
}
EXPORT_SYMBOL_GPL(sched_setattr);

/**
 * sched_setscheduler_nocheck - change the scheduling policy and/or RT priority of a thread from kernelspace.
 * @p: the task in question.
 * @policy: new policy.
 * @param: structure containing the new RT priority.
 *
 * Just like sched_setscheduler, only don't bother checking if the
 * current context has permission.  For example, this is needed in
 * stop_machine(): we create temporary high priority worker threads,
 * but our caller might not have that capability.
 *
 * Return: 0 on success. An error code otherwise.
 */
int sched_setscheduler_nocheck(struct task_struct *p, int policy,
			       const struct sched_param *param)
{
	return _sched_setscheduler(p, policy, param, false);
}

static int
do_sched_setscheduler(pid_t pid, int policy, struct sched_param __user *param)
{
	struct sched_param lparam;
	struct task_struct *p;
	int retval;

	if (!param || pid < 0)
		return -EINVAL;
	if (copy_from_user(&lparam, param, sizeof(struct sched_param)))
		return -EFAULT;

	rcu_read_lock();
	retval = -ESRCH;
	p = find_process_by_pid(pid);
	if (p != NULL)
		retval = sched_setscheduler(p, policy, &lparam);
	rcu_read_unlock();

	return retval;
}

/*
 * Mimics kernel/events/core.c perf_copy_attr().
 */
static int sched_copy_attr(struct sched_attr __user *uattr,
			   struct sched_attr *attr)
{
	u32 size;
	int ret;

	if (!access_ok(VERIFY_WRITE, uattr, SCHED_ATTR_SIZE_VER0))
		return -EFAULT;

	/*
	 * zero the full structure, so that a short copy will be nice.
	 */
	memset(attr, 0, sizeof(*attr));

	ret = get_user(size, &uattr->size);
	if (ret)
		return ret;

	if (size > PAGE_SIZE)	/* silly large */
		goto err_size;

	if (!size)		/* abi compat */
		size = SCHED_ATTR_SIZE_VER0;

	if (size < SCHED_ATTR_SIZE_VER0)
		goto err_size;

	/*
	 * If we're handed a bigger struct than we know of,
	 * ensure all the unknown bits are 0 - i.e. new
	 * user-space does not rely on any kernel feature
	 * extensions we dont know about yet.
	 */
	if (size > sizeof(*attr)) {
		unsigned char __user *addr;
		unsigned char __user *end;
		unsigned char val;

		addr = (void __user *)uattr + sizeof(*attr);
		end  = (void __user *)uattr + size;

		for (; addr < end; addr++) {
			ret = get_user(val, addr);
			if (ret)
				return ret;
			if (val)
				goto err_size;
		}
		size = sizeof(*attr);
	}

	ret = copy_from_user(attr, uattr, size);
	if (ret)
		return -EFAULT;

	/*
	 * XXX: do we want to be lenient like existing syscalls; or do we want
	 * to be strict and return an error on out-of-bounds values?
	 */
	attr->sched_nice = clamp(attr->sched_nice, MIN_NICE, MAX_NICE);

	return 0;

err_size:
	put_user(sizeof(*attr), &uattr->size);
	return -E2BIG;
}

/**
 * sys_sched_setscheduler - set/change the scheduler policy and RT priority
 * @pid: the pid in question.
 * @policy: new policy.
 * @param: structure containing the new RT priority.
 *
 * Return: 0 on success. An error code otherwise.
 */
SYSCALL_DEFINE3(sched_setscheduler, pid_t, pid, int, policy,
		struct sched_param __user *, param)
{
	/* negative values for policy are not valid */
	if (policy < 0)
		return -EINVAL;

	return do_sched_setscheduler(pid, policy, param);
}

/**
 * sys_sched_setparam - set/change the RT priority of a thread
 * @pid: the pid in question.
 * @param: structure containing the new RT priority.
 *
 * Return: 0 on success. An error code otherwise.
 */
SYSCALL_DEFINE2(sched_setparam, pid_t, pid, struct sched_param __user *, param)
{
	return do_sched_setscheduler(pid, SETPARAM_POLICY, param);
}

/**
 * sys_sched_setattr - same as above, but with extended sched_attr
 * @pid: the pid in question.
 * @uattr: structure containing the extended parameters.
 * @flags: for future extension.
 */
SYSCALL_DEFINE3(sched_setattr, pid_t, pid, struct sched_attr __user *, uattr,
			       unsigned int, flags)
{
	struct sched_attr attr;
	struct task_struct *p;
	int retval;

	if (!uattr || pid < 0 || flags)
		return -EINVAL;

	retval = sched_copy_attr(uattr, &attr);
	if (retval)
		return retval;

	if ((int)attr.sched_policy < 0)
		return -EINVAL;

	rcu_read_lock();
	retval = -ESRCH;
	p = find_process_by_pid(pid);
	if (p != NULL)
		retval = sched_setattr(p, &attr);
	rcu_read_unlock();

	return retval;
}

/**
 * sys_sched_getscheduler - get the policy (scheduling class) of a thread
 * @pid: the pid in question.
 *
 * Return: On success, the policy of the thread. Otherwise, a negative error
 * code.
 */
SYSCALL_DEFINE1(sched_getscheduler, pid_t, pid)
{
	struct task_struct *p;
	int retval;

	if (pid < 0)
		return -EINVAL;

	retval = -ESRCH;
	rcu_read_lock();
	p = find_process_by_pid(pid);
	if (p) {
		retval = security_task_getscheduler(p);
		if (!retval)
			retval = p->policy
				| (p->sched_reset_on_fork ? SCHED_RESET_ON_FORK : 0);
	}
	rcu_read_unlock();
	return retval;
}

/**
 * sys_sched_getparam - get the RT priority of a thread
 * @pid: the pid in question.
 * @param: structure containing the RT priority.
 *
 * Return: On success, 0 and the RT priority is in @param. Otherwise, an error
 * code.
 */
SYSCALL_DEFINE2(sched_getparam, pid_t, pid, struct sched_param __user *, param)
{
	struct sched_param lp = { .sched_priority = 0 };
	struct task_struct *p;
	int retval;

	if (!param || pid < 0)
		return -EINVAL;

	rcu_read_lock();
	p = find_process_by_pid(pid);
	retval = -ESRCH;
	if (!p)
		goto out_unlock;

	retval = security_task_getscheduler(p);
	if (retval)
		goto out_unlock;

	if (task_has_rt_policy(p))
		lp.sched_priority = p->rt_priority;
	rcu_read_unlock();

	/*
	 * This one might sleep, we cannot do it with a spinlock held ...
	 */
	retval = copy_to_user(param, &lp, sizeof(*param)) ? -EFAULT : 0;

	return retval;

out_unlock:
	rcu_read_unlock();
	return retval;
}

static int sched_read_attr(struct sched_attr __user *uattr,
			   struct sched_attr *attr,
			   unsigned int usize)
{
	int ret;

	if (!access_ok(VERIFY_WRITE, uattr, usize))
		return -EFAULT;

	/*
	 * If we're handed a smaller struct than we know of,
	 * ensure all the unknown bits are 0 - i.e. old
	 * user-space does not get uncomplete information.
	 */
	if (usize < sizeof(*attr)) {
		unsigned char *addr;
		unsigned char *end;

		addr = (void *)attr + usize;
		end  = (void *)attr + sizeof(*attr);

		for (; addr < end; addr++) {
			if (*addr)
				return -EFBIG;
		}

		attr->size = usize;
	}

	ret = copy_to_user(uattr, attr, attr->size);
	if (ret)
		return -EFAULT;

	return 0;
}

/**
 * sys_sched_getattr - similar to sched_getparam, but with sched_attr
 * @pid: the pid in question.
 * @uattr: structure containing the extended parameters.
 * @size: sizeof(attr) for fwd/bwd comp.
 * @flags: for future extension.
 */
SYSCALL_DEFINE4(sched_getattr, pid_t, pid, struct sched_attr __user *, uattr,
		unsigned int, size, unsigned int, flags)
{
	struct sched_attr attr = {
		.size = sizeof(struct sched_attr),
	};
	struct task_struct *p;
	int retval;

	if (!uattr || pid < 0 || size > PAGE_SIZE ||
	    size < SCHED_ATTR_SIZE_VER0 || flags)
		return -EINVAL;

	rcu_read_lock();
	p = find_process_by_pid(pid);
	retval = -ESRCH;
	if (!p)
		goto out_unlock;

	retval = security_task_getscheduler(p);
	if (retval)
		goto out_unlock;

	attr.sched_policy = p->policy;
	if (p->sched_reset_on_fork)
		attr.sched_flags |= SCHED_FLAG_RESET_ON_FORK;
	if (task_has_dl_policy(p))
		__getparam_dl(p, &attr);
	else if (task_has_rt_policy(p))
		attr.sched_priority = p->rt_priority;
	else
		attr.sched_nice = task_nice(p);

	rcu_read_unlock();

	retval = sched_read_attr(uattr, &attr, size);
	return retval;

out_unlock:
	rcu_read_unlock();
	return retval;
}

long sched_setaffinity(pid_t pid, const struct cpumask *in_mask)
{
	cpumask_var_t cpus_allowed, new_mask;
	struct task_struct *p;
	int retval;

	rcu_read_lock();

	p = find_process_by_pid(pid);
	if (!p) {
		rcu_read_unlock();
		return -ESRCH;
	}

	/* Prevent p going away */
	get_task_struct(p);
	rcu_read_unlock();

	if (p->flags & PF_NO_SETAFFINITY) {
		retval = -EINVAL;
		goto out_put_task;
	}
	if (!alloc_cpumask_var(&cpus_allowed, GFP_KERNEL)) {
		retval = -ENOMEM;
		goto out_put_task;
	}
	if (!alloc_cpumask_var(&new_mask, GFP_KERNEL)) {
		retval = -ENOMEM;
		goto out_free_cpus_allowed;
	}
	retval = -EPERM;
	if (!check_same_owner(p)) {
		rcu_read_lock();
		if (!ns_capable(__task_cred(p)->user_ns, CAP_SYS_NICE)) {
			rcu_read_unlock();
			goto out_free_new_mask;
		}
		rcu_read_unlock();
	}

	retval = security_task_setscheduler(p);
	if (retval)
		goto out_free_new_mask;


	cpuset_cpus_allowed(p, cpus_allowed);
	cpumask_and(new_mask, in_mask, cpus_allowed);

	/*
	 * Since bandwidth control happens on root_domain basis,
	 * if admission test is enabled, we only admit -deadline
	 * tasks allowed to run on all the CPUs in the task's
	 * root_domain.
	 */
#ifdef CONFIG_SMP
	if (task_has_dl_policy(p) && dl_bandwidth_enabled()) {
		rcu_read_lock();
		if (!cpumask_subset(task_rq(p)->rd->span, new_mask)) {
			retval = -EBUSY;
			rcu_read_unlock();
			goto out_free_new_mask;
		}
		rcu_read_unlock();
	}
#endif
again:
	retval = set_cpus_allowed_ptr(p, new_mask);

	if (!retval) {
		cpuset_cpus_allowed(p, cpus_allowed);
		if (!cpumask_subset(new_mask, cpus_allowed)) {
			/*
			 * We must have raced with a concurrent cpuset
			 * update. Just reset the cpus_allowed to the
			 * cpuset's cpus_allowed
			 */
			cpumask_copy(new_mask, cpus_allowed);
			goto again;
		}
	}
out_free_new_mask:
	free_cpumask_var(new_mask);
out_free_cpus_allowed:
	free_cpumask_var(cpus_allowed);
out_put_task:
	put_task_struct(p);
	return retval;
}

static int get_user_cpu_mask(unsigned long __user *user_mask_ptr, unsigned len,
			     struct cpumask *new_mask)
{
	if (len < cpumask_size())
		cpumask_clear(new_mask);
	else if (len > cpumask_size())
		len = cpumask_size();

	return copy_from_user(new_mask, user_mask_ptr, len) ? -EFAULT : 0;
}

/**
 * sys_sched_setaffinity - set the cpu affinity of a process
 * @pid: pid of the process
 * @len: length in bytes of the bitmask pointed to by user_mask_ptr
 * @user_mask_ptr: user-space pointer to the new cpu mask
 *
 * Return: 0 on success. An error code otherwise.
 */
SYSCALL_DEFINE3(sched_setaffinity, pid_t, pid, unsigned int, len,
		unsigned long __user *, user_mask_ptr)
{
	cpumask_var_t new_mask;
	int retval;

	if (!alloc_cpumask_var(&new_mask, GFP_KERNEL))
		return -ENOMEM;

	retval = get_user_cpu_mask(user_mask_ptr, len, new_mask);
	if (retval == 0)
		retval = sched_setaffinity(pid, new_mask);
	free_cpumask_var(new_mask);
	return retval;
}

long sched_getaffinity(pid_t pid, struct cpumask *mask)
{
	struct task_struct *p;
	unsigned long flags;
	int retval;

	rcu_read_lock();

	retval = -ESRCH;
	p = find_process_by_pid(pid);
	if (!p)
		goto out_unlock;

	retval = security_task_getscheduler(p);
	if (retval)
		goto out_unlock;

	raw_spin_lock_irqsave(&p->pi_lock, flags);
	cpumask_and(mask, &p->cpus_allowed, cpu_active_mask);
	raw_spin_unlock_irqrestore(&p->pi_lock, flags);

out_unlock:
	rcu_read_unlock();

	return retval;
}

/**
 * sys_sched_getaffinity - get the cpu affinity of a process
 * @pid: pid of the process
 * @len: length in bytes of the bitmask pointed to by user_mask_ptr
 * @user_mask_ptr: user-space pointer to hold the current cpu mask
 *
 * Return: 0 on success. An error code otherwise.
 */
SYSCALL_DEFINE3(sched_getaffinity, pid_t, pid, unsigned int, len,
		unsigned long __user *, user_mask_ptr)
{
	int ret;
	cpumask_var_t mask;

	if ((len * BITS_PER_BYTE) < nr_cpu_ids)
		return -EINVAL;
	if (len & (sizeof(unsigned long)-1))
		return -EINVAL;

	if (!alloc_cpumask_var(&mask, GFP_KERNEL))
		return -ENOMEM;

	ret = sched_getaffinity(pid, mask);
	if (ret == 0) {
		size_t retlen = min_t(size_t, len, cpumask_size());

		if (copy_to_user(user_mask_ptr, mask, retlen))
			ret = -EFAULT;
		else
			ret = retlen;
	}
	free_cpumask_var(mask);

	return ret;
}

/**
 * sys_sched_yield - yield the current processor to other threads.
 *
 * This function yields the current CPU to other tasks. If there are no
 * other threads running on this CPU then this function will return.
 *
 * Return: 0.
 */
SYSCALL_DEFINE0(sched_yield)
{
	struct rq *rq = this_rq_lock();

	schedstat_inc(rq, yld_count);
	current->sched_class->yield_task(rq);

	/*
	 * Since we are going to call schedule() anyway, there's
	 * no need to preempt or enable interrupts:
	 */
	__release(rq->lock);
	spin_release(&rq->lock.dep_map, 1, _THIS_IP_);
	do_raw_spin_unlock(&rq->lock);
	sched_preempt_enable_no_resched();

	schedule();

	return 0;
}

static void __cond_resched(void)
{
	__preempt_count_add(PREEMPT_ACTIVE);
	__schedule();
	__preempt_count_sub(PREEMPT_ACTIVE);
}

int __sched _cond_resched(void)
{
	if (should_resched()) {
		__cond_resched();
		return 1;
	}
	return 0;
}
EXPORT_SYMBOL(_cond_resched);

/*
 * __cond_resched_lock() - if a reschedule is pending, drop the given lock,
 * call schedule, and on return reacquire the lock.
 *
 * This works OK both with and without CONFIG_PREEMPT. We do strange low-level
 * operations here to prevent schedule() from being called twice (once via
 * spin_unlock(), once by hand).
 */
int __cond_resched_lock(spinlock_t *lock)
{
	int resched = should_resched();
	int ret = 0;

	lockdep_assert_held(lock);

	if (spin_needbreak(lock) || resched) {
		spin_unlock(lock);
		if (resched)
			__cond_resched();
		else
			cpu_relax();
		ret = 1;
		spin_lock(lock);
	}
	return ret;
}
EXPORT_SYMBOL(__cond_resched_lock);

int __sched __cond_resched_softirq(void)
{
	BUG_ON(!in_softirq());

	if (should_resched()) {
		local_bh_enable();
		__cond_resched();
		local_bh_disable();
		return 1;
	}
	return 0;
}
EXPORT_SYMBOL(__cond_resched_softirq);

/**
 * yield - yield the current processor to other threads.
 *
 * Do not ever use this function, there's a 99% chance you're doing it wrong.
 *
 * The scheduler is at all times free to pick the calling task as the most
 * eligible task to run, if removing the yield() call from your code breaks
 * it, its already broken.
 *
 * Typical broken usage is:
 *
 * while (!event)
 * 	yield();
 *
 * where one assumes that yield() will let 'the other' process run that will
 * make event true. If the current task is a SCHED_FIFO task that will never
 * happen. Never use yield() as a progress guarantee!!
 *
 * If you want to use yield() to wait for something, use wait_event().
 * If you want to use yield() to be 'nice' for others, use cond_resched().
 * If you still want to use yield(), do not!
 */
void __sched yield(void)
{
	set_current_state(TASK_RUNNING);
	sys_sched_yield();
}
EXPORT_SYMBOL(yield);

/**
 * yield_to - yield the current processor to another thread in
 * your thread group, or accelerate that thread toward the
 * processor it's on.
 * @p: target task
 * @preempt: whether task preemption is allowed or not
 *
 * It's the caller's job to ensure that the target task struct
 * can't go away on us before we can do any checks.
 *
 * Return:
 *	true (>0) if we indeed boosted the target task.
 *	false (0) if we failed to boost the target.
 *	-ESRCH if there's no task to yield to.
 */
int __sched yield_to(struct task_struct *p, bool preempt)
{
	struct task_struct *curr = current;
	struct rq *rq, *p_rq;
	unsigned long flags;
	int yielded = 0;

	local_irq_save(flags);
	rq = this_rq();

again:
	p_rq = task_rq(p);
	/*
	 * If we're the only runnable task on the rq and target rq also
	 * has only one task, there's absolutely no point in yielding.
	 */
	if (rq->nr_running == 1 && p_rq->nr_running == 1) {
		yielded = -ESRCH;
		goto out_irq;
	}

	double_rq_lock(rq, p_rq);
	if (task_rq(p) != p_rq) {
		double_rq_unlock(rq, p_rq);
		goto again;
	}

	if (!curr->sched_class->yield_to_task)
		goto out_unlock;

	if (curr->sched_class != p->sched_class)
		goto out_unlock;

	if (task_running(p_rq, p) || p->state)
		goto out_unlock;

	yielded = curr->sched_class->yield_to_task(rq, p, preempt);
	if (yielded) {
		schedstat_inc(rq, yld_count);
		/*
		 * Make p's CPU reschedule; pick_next_entity takes care of
		 * fairness.
		 */
		if (preempt && rq != p_rq)
			resched_curr(p_rq);
	}

out_unlock:
	double_rq_unlock(rq, p_rq);
out_irq:
	local_irq_restore(flags);

	if (yielded > 0)
		schedule();

	return yielded;
}
EXPORT_SYMBOL_GPL(yield_to);

/*
 * This task is about to go to sleep on IO. Increment rq->nr_iowait so
 * that process accounting knows that this is a task in IO wait state.
 */
void __sched io_schedule(void)
{
	struct rq *rq = raw_rq();

	delayacct_blkio_start();
	atomic_inc(&rq->nr_iowait);
	blk_flush_plug(current);
	current->in_iowait = 1;
	schedule();
	current->in_iowait = 0;
	atomic_dec(&rq->nr_iowait);
	delayacct_blkio_end();
}
EXPORT_SYMBOL(io_schedule);

long __sched io_schedule_timeout(long timeout)
{
	struct rq *rq = raw_rq();
	long ret;

	delayacct_blkio_start();
	atomic_inc(&rq->nr_iowait);
	blk_flush_plug(current);
	current->in_iowait = 1;
	ret = schedule_timeout(timeout);
	current->in_iowait = 0;
	atomic_dec(&rq->nr_iowait);
	delayacct_blkio_end();
	return ret;
}

/**
 * sys_sched_get_priority_max - return maximum RT priority.
 * @policy: scheduling class.
 *
 * Return: On success, this syscall returns the maximum
 * rt_priority that can be used by a given scheduling class.
 * On failure, a negative error code is returned.
 */
SYSCALL_DEFINE1(sched_get_priority_max, int, policy)
{
	int ret = -EINVAL;

	switch (policy) {
	case SCHED_FIFO:
	case SCHED_RR:
		ret = MAX_USER_RT_PRIO-1;
		break;
	case SCHED_DEADLINE:
	case SCHED_NORMAL:
	case SCHED_BATCH:
	case SCHED_IDLE:
		ret = 0;
		break;
	}
	return ret;
}

/**
 * sys_sched_get_priority_min - return minimum RT priority.
 * @policy: scheduling class.
 *
 * Return: On success, this syscall returns the minimum
 * rt_priority that can be used by a given scheduling class.
 * On failure, a negative error code is returned.
 */
SYSCALL_DEFINE1(sched_get_priority_min, int, policy)
{
	int ret = -EINVAL;

	switch (policy) {
	case SCHED_FIFO:
	case SCHED_RR:
		ret = 1;
		break;
	case SCHED_DEADLINE:
	case SCHED_NORMAL:
	case SCHED_BATCH:
	case SCHED_IDLE:
		ret = 0;
	}
	return ret;
}

/**
 * sys_sched_rr_get_interval - return the default timeslice of a process.
 * @pid: pid of the process.
 * @interval: userspace pointer to the timeslice value.
 *
 * this syscall writes the default timeslice value of a given process
 * into the user-space timespec buffer. A value of '0' means infinity.
 *
 * Return: On success, 0 and the timeslice is in @interval. Otherwise,
 * an error code.
 */
SYSCALL_DEFINE2(sched_rr_get_interval, pid_t, pid,
		struct timespec __user *, interval)
{
	struct task_struct *p;
	unsigned int time_slice;
	unsigned long flags;
	struct rq *rq;
	int retval;
	struct timespec t;

	if (pid < 0)
		return -EINVAL;

	retval = -ESRCH;
	rcu_read_lock();
	p = find_process_by_pid(pid);
	if (!p)
		goto out_unlock;

	retval = security_task_getscheduler(p);
	if (retval)
		goto out_unlock;

	rq = task_rq_lock(p, &flags);
	time_slice = 0;
	if (p->sched_class->get_rr_interval)
		time_slice = p->sched_class->get_rr_interval(rq, p);
	task_rq_unlock(rq, p, &flags);

	rcu_read_unlock();
	jiffies_to_timespec(time_slice, &t);
	retval = copy_to_user(interval, &t, sizeof(t)) ? -EFAULT : 0;
	return retval;

out_unlock:
	rcu_read_unlock();
	return retval;
}

static const char stat_nam[] = TASK_STATE_TO_CHAR_STR;

void sched_show_task(struct task_struct *p)
{
	unsigned long free = 0;
	int ppid;
	unsigned state;

	state = p->state ? __ffs(p->state) + 1 : 0;
	printk(KERN_INFO "%-15.15s %c", p->comm,
		state < sizeof(stat_nam) - 1 ? stat_nam[state] : '?');
#if BITS_PER_LONG == 32
	if (state == TASK_RUNNING)
		printk(KERN_CONT " running  ");
	else
		printk(KERN_CONT " %08lx ", thread_saved_pc(p));
#else
	if (state == TASK_RUNNING)
		printk(KERN_CONT "  running task    ");
	else
		printk(KERN_CONT " %016lx ", thread_saved_pc(p));
#endif
#ifdef CONFIG_DEBUG_STACK_USAGE
	free = stack_not_used(p);
#endif
	rcu_read_lock();
	ppid = task_pid_nr(rcu_dereference(p->real_parent));
	rcu_read_unlock();
	printk(KERN_CONT "%5lu %5d %6d 0x%08lx\n", free,
		task_pid_nr(p), ppid,
		(unsigned long)task_thread_info(p)->flags);

	print_worker_info(KERN_INFO, p);
	show_stack(p, NULL);
}

void show_state_filter(unsigned long state_filter)
{
	struct task_struct *g, *p;

#if BITS_PER_LONG == 32
	printk(KERN_INFO
		"  task                PC stack   pid father\n");
#else
	printk(KERN_INFO
		"  task                        PC stack   pid father\n");
#endif
	rcu_read_lock();
	for_each_process_thread(g, p) {
		/*
		 * reset the NMI-timeout, listing all files on a slow
		 * console might take a lot of time:
		 */
		touch_nmi_watchdog();
		if (!state_filter || (p->state & state_filter))
			sched_show_task(p);
	}

	touch_all_softlockup_watchdogs();

#ifdef CONFIG_SCHED_DEBUG
	sysrq_sched_debug_show();
#endif
	rcu_read_unlock();
	/*
	 * Only show locks if all tasks are dumped:
	 */
	if (!state_filter)
		debug_show_all_locks();
}

void init_idle_bootup_task(struct task_struct *idle)
{
	idle->sched_class = &idle_sched_class;
}

/**
 * init_idle - set up an idle thread for a given CPU
 * @idle: task in question
 * @cpu: cpu the idle task belongs to
 *
 * NOTE: this function does not set the idle thread's NEED_RESCHED
 * flag, to make booting more robust.
 */
void init_idle(struct task_struct *idle, int cpu)
{
	struct rq *rq = cpu_rq(cpu);
	unsigned long flags;

	raw_spin_lock_irqsave(&rq->lock, flags);

	__sched_fork(0, idle);
	idle->state = TASK_RUNNING;
	idle->se.exec_start = sched_clock();

	do_set_cpus_allowed(idle, cpumask_of(cpu));
	/*
	 * We're having a chicken and egg problem, even though we are
	 * holding rq->lock, the cpu isn't yet set to this cpu so the
	 * lockdep check in task_group() will fail.
	 *
	 * Similar case to sched_fork(). / Alternatively we could
	 * use task_rq_lock() here and obtain the other rq->lock.
	 *
	 * Silence PROVE_RCU
	 */
	rcu_read_lock();
	__set_task_cpu(idle, cpu);
	rcu_read_unlock();

	rq->curr = rq->idle = idle;
	idle->on_rq = TASK_ON_RQ_QUEUED;
#if defined(CONFIG_SMP)
	idle->on_cpu = 1;
#endif
	raw_spin_unlock_irqrestore(&rq->lock, flags);

	/* Set the preempt count _outside_ the spinlocks! */
	init_idle_preempt_count(idle, cpu);

	/*
	 * The idle tasks have their own, simple scheduling class:
	 */
	idle->sched_class = &idle_sched_class;
	ftrace_graph_init_idle_task(idle, cpu);
	vtime_init_idle(idle, cpu);
#if defined(CONFIG_SMP)
	sprintf(idle->comm, "%s/%d", INIT_TASK_COMM, cpu);
#endif
}

#ifdef CONFIG_SMP
/*
 * move_queued_task - move a queued task to new rq.
 *
 * Returns (locked) new rq. Old rq's lock is released.
 */
static struct rq *move_queued_task(struct task_struct *p, int new_cpu)
{
	struct rq *rq = task_rq(p);

	lockdep_assert_held(&rq->lock);

	dequeue_task(rq, p, 0);
	p->on_rq = TASK_ON_RQ_MIGRATING;
	set_task_cpu(p, new_cpu);
	raw_spin_unlock(&rq->lock);

	rq = cpu_rq(new_cpu);

	raw_spin_lock(&rq->lock);
	BUG_ON(task_cpu(p) != new_cpu);
	p->on_rq = TASK_ON_RQ_QUEUED;
	enqueue_task(rq, p, 0);
	check_preempt_curr(rq, p, 0);

	return rq;
}

void do_set_cpus_allowed(struct task_struct *p, const struct cpumask *new_mask)
{
	if (p->sched_class && p->sched_class->set_cpus_allowed)
		p->sched_class->set_cpus_allowed(p, new_mask);

	cpumask_copy(&p->cpus_allowed, new_mask);
	p->nr_cpus_allowed = cpumask_weight(new_mask);
}

/*
 * This is how migration works:
 *
 * 1) we invoke migration_cpu_stop() on the target CPU using
 *    stop_one_cpu().
 * 2) stopper starts to run (implicitly forcing the migrated thread
 *    off the CPU)
 * 3) it checks whether the migrated task is still in the wrong runqueue.
 * 4) if it's in the wrong runqueue then the migration thread removes
 *    it and puts it into the right queue.
 * 5) stopper completes and stop_one_cpu() returns and the migration
 *    is done.
 */

/*
 * Change a given task's CPU affinity. Migrate the thread to a
 * proper CPU and schedule it away if the CPU it's executing on
 * is removed from the allowed bitmask.
 *
 * NOTE: the caller must have a valid reference to the task, the
 * task must not exit() & deallocate itself prematurely. The
 * call is not atomic; no spinlocks may be held.
 */
int set_cpus_allowed_ptr(struct task_struct *p, const struct cpumask *new_mask)
{
	unsigned long flags;
	struct rq *rq;
	unsigned int dest_cpu;
	int ret = 0;

	rq = task_rq_lock(p, &flags);

	if (cpumask_equal(&p->cpus_allowed, new_mask))
		goto out;

	if (!cpumask_intersects(new_mask, cpu_active_mask)) {
		ret = -EINVAL;
		goto out;
	}

	do_set_cpus_allowed(p, new_mask);

	/* Can the task run on the task's current CPU? If so, we're done */
	if (cpumask_test_cpu(task_cpu(p), new_mask))
		goto out;

	dest_cpu = cpumask_any_and(cpu_active_mask, new_mask);
	if (task_running(rq, p) || p->state == TASK_WAKING) {
		struct migration_arg arg = { p, dest_cpu };
		/* Need help from migration thread: drop lock and wait. */
		task_rq_unlock(rq, p, &flags);
		stop_one_cpu(cpu_of(rq), migration_cpu_stop, &arg);
		tlb_migrate_finish(p->mm);
		return 0;
	} else if (task_on_rq_queued(p))
		rq = move_queued_task(p, dest_cpu);
out:
	task_rq_unlock(rq, p, &flags);

	return ret;
}
EXPORT_SYMBOL_GPL(set_cpus_allowed_ptr);

/*
 * Move (not current) task off this cpu, onto dest cpu. We're doing
 * this because either it can't run here any more (set_cpus_allowed()
 * away from this CPU, or CPU going down), or because we're
 * attempting to rebalance this task on exec (sched_exec).
 *
 * So we race with normal scheduler movements, but that's OK, as long
 * as the task is no longer on this CPU.
 *
 * Returns non-zero if task was successfully migrated.
 */
static int __migrate_task(struct task_struct *p, int src_cpu, int dest_cpu)
{
	struct rq *rq;
	int ret = 0;

	if (unlikely(!cpu_active(dest_cpu)))
		return ret;

	rq = cpu_rq(src_cpu);

	raw_spin_lock(&p->pi_lock);
	raw_spin_lock(&rq->lock);
	/* Already moved. */
	if (task_cpu(p) != src_cpu)
		goto done;

	/* Affinity changed (again). */
	if (!cpumask_test_cpu(dest_cpu, tsk_cpus_allowed(p)))
		goto fail;

	/*
	 * If we're not on a rq, the next wake-up will ensure we're
	 * placed properly.
	 */
	if (task_on_rq_queued(p))
		rq = move_queued_task(p, dest_cpu);
done:
	ret = 1;
fail:
	raw_spin_unlock(&rq->lock);
	raw_spin_unlock(&p->pi_lock);
	return ret;
}

#ifdef CONFIG_NUMA_BALANCING
/* Migrate current task p to target_cpu */
int migrate_task_to(struct task_struct *p, int target_cpu)
{
	struct migration_arg arg = { p, target_cpu };
	int curr_cpu = task_cpu(p);

	if (curr_cpu == target_cpu)
		return 0;

	if (!cpumask_test_cpu(target_cpu, tsk_cpus_allowed(p)))
		return -EINVAL;

	/* TODO: This is not properly updating schedstats */

	trace_sched_move_numa(p, curr_cpu, target_cpu);
	return stop_one_cpu(curr_cpu, migration_cpu_stop, &arg);
}

/*
 * Requeue a task on a given node and accurately track the number of NUMA
 * tasks on the runqueues
 */
void sched_setnuma(struct task_struct *p, int nid)
{
	struct rq *rq;
	unsigned long flags;
	bool queued, running;

	rq = task_rq_lock(p, &flags);
	queued = task_on_rq_queued(p);
	running = task_current(rq, p);

	if (queued)
		dequeue_task(rq, p, 0);
	if (running)
		put_prev_task(rq, p);

	p->numa_preferred_nid = nid;

	if (running)
		p->sched_class->set_curr_task(rq);
	if (queued)
		enqueue_task(rq, p, 0);
	task_rq_unlock(rq, p, &flags);
}
#endif

/*
 * migration_cpu_stop - this will be executed by a highprio stopper thread
 * and performs thread migration by bumping thread off CPU then
 * 'pushing' onto another runqueue.
 */
static int migration_cpu_stop(void *data)
{
	struct migration_arg *arg = data;

	/*
	 * The original target cpu might have gone down and we might
	 * be on another cpu but it doesn't matter.
	 */
	local_irq_disable();
	/*
	 * We need to explicitly wake pending tasks before running
	 * __migrate_task() such that we will not miss enforcing cpus_allowed
	 * during wakeups, see set_cpus_allowed_ptr()'s TASK_WAKING test.
	 */
	sched_ttwu_pending();
	__migrate_task(arg->task, raw_smp_processor_id(), arg->dest_cpu);
	local_irq_enable();
	return 0;
}

#ifdef CONFIG_HOTPLUG_CPU

/*
 * Ensures that the idle task is using init_mm right before its cpu goes
 * offline.
 */
void idle_task_exit(void)
{
	struct mm_struct *mm = current->active_mm;

	BUG_ON(cpu_online(smp_processor_id()));

	if (mm != &init_mm) {
		switch_mm(mm, &init_mm, current);
		finish_arch_post_lock_switch();
	}
	mmdrop(mm);
}

/*
 * Since this CPU is going 'away' for a while, fold any nr_active delta
 * we might have. Assumes we're called after migrate_tasks() so that the
 * nr_active count is stable.
 *
 * Also see the comment "Global load-average calculations".
 */
static void calc_load_migrate(struct rq *rq)
{
	long delta = calc_load_fold_active(rq);
	if (delta)
		atomic_long_add(delta, &calc_load_tasks);
}

static void put_prev_task_fake(struct rq *rq, struct task_struct *prev)
{
}

static const struct sched_class fake_sched_class = {
	.put_prev_task = put_prev_task_fake,
};

static struct task_struct fake_task = {
	/*
	 * Avoid pull_{rt,dl}_task()
	 */
	.prio = MAX_PRIO + 1,
	.sched_class = &fake_sched_class,
};

/*
 * Migrate all tasks from the rq, sleeping tasks will be migrated by
 * try_to_wake_up()->select_task_rq().
 *
 * Called with rq->lock held even though we'er in stop_machine() and
 * there's no concurrency possible, we hold the required locks anyway
 * because of lock validation efforts.
 */
static void migrate_tasks(unsigned int dead_cpu)
{
	struct rq *rq = cpu_rq(dead_cpu);
	struct task_struct *next, *stop = rq->stop;
	int dest_cpu;

	/*
	 * Fudge the rq selection such that the below task selection loop
	 * doesn't get stuck on the currently eligible stop task.
	 *
	 * We're currently inside stop_machine() and the rq is either stuck
	 * in the stop_machine_cpu_stop() loop, or we're executing this code,
	 * either way we should never end up calling schedule() until we're
	 * done here.
	 */
	rq->stop = NULL;

	/*
	 * put_prev_task() and pick_next_task() sched
	 * class method both need to have an up-to-date
	 * value of rq->clock[_task]
	 */
	update_rq_clock(rq);

	for ( ; ; ) {
		/*
		 * There's this thread running, bail when that's the only
		 * remaining thread.
		 */
		if (rq->nr_running == 1)
			break;

		next = pick_next_task(rq, &fake_task);
		BUG_ON(!next);
		next->sched_class->put_prev_task(rq, next);

		/* Find suitable destination for @next, with force if needed. */
		dest_cpu = select_fallback_rq(dead_cpu, next);
		raw_spin_unlock(&rq->lock);

		__migrate_task(next, dead_cpu, dest_cpu);

		raw_spin_lock(&rq->lock);
	}

	rq->stop = stop;
}

#endif /* CONFIG_HOTPLUG_CPU */

#if defined(CONFIG_SCHED_DEBUG) && defined(CONFIG_SYSCTL)

static struct ctl_table sd_ctl_dir[] = {
	{
		.procname	= "sched_domain",
		.mode		= 0555,
	},
	{}
};

static struct ctl_table sd_ctl_root[] = {
	{
		.procname	= "kernel",
		.mode		= 0555,
		.child		= sd_ctl_dir,
	},
	{}
};

static struct ctl_table *sd_alloc_ctl_entry(int n)
{
	struct ctl_table *entry =
		kcalloc(n, sizeof(struct ctl_table), GFP_KERNEL);

	return entry;
}

static void sd_free_ctl_entry(struct ctl_table **tablep)
{
	struct ctl_table *entry;

	/*
	 * In the intermediate directories, both the child directory and
	 * procname are dynamically allocated and could fail but the mode
	 * will always be set. In the lowest directory the names are
	 * static strings and all have proc handlers.
	 */
	for (entry = *tablep; entry->mode; entry++) {
		if (entry->child)
			sd_free_ctl_entry(&entry->child);
		if (entry->proc_handler == NULL)
			kfree(entry->procname);
	}

	kfree(*tablep);
	*tablep = NULL;
}

static int min_load_idx = 0;
static int max_load_idx = CPU_LOAD_IDX_MAX-1;

static void
set_table_entry(struct ctl_table *entry,
		const char *procname, void *data, int maxlen,
		umode_t mode, proc_handler *proc_handler,
		bool load_idx)
{
	entry->procname = procname;
	entry->data = data;
	entry->maxlen = maxlen;
	entry->mode = mode;
	entry->proc_handler = proc_handler;

	if (load_idx) {
		entry->extra1 = &min_load_idx;
		entry->extra2 = &max_load_idx;
	}
}

static struct ctl_table *
sd_alloc_ctl_domain_table(struct sched_domain *sd)
{
	struct ctl_table *table = sd_alloc_ctl_entry(14);

	if (table == NULL)
		return NULL;

	set_table_entry(&table[0], "min_interval", &sd->min_interval,
		sizeof(long), 0644, proc_doulongvec_minmax, false);
	set_table_entry(&table[1], "max_interval", &sd->max_interval,
		sizeof(long), 0644, proc_doulongvec_minmax, false);
	set_table_entry(&table[2], "busy_idx", &sd->busy_idx,
		sizeof(int), 0644, proc_dointvec_minmax, true);
	set_table_entry(&table[3], "idle_idx", &sd->idle_idx,
		sizeof(int), 0644, proc_dointvec_minmax, true);
	set_table_entry(&table[4], "newidle_idx", &sd->newidle_idx,
		sizeof(int), 0644, proc_dointvec_minmax, true);
	set_table_entry(&table[5], "wake_idx", &sd->wake_idx,
		sizeof(int), 0644, proc_dointvec_minmax, true);
	set_table_entry(&table[6], "forkexec_idx", &sd->forkexec_idx,
		sizeof(int), 0644, proc_dointvec_minmax, true);
	set_table_entry(&table[7], "busy_factor", &sd->busy_factor,
		sizeof(int), 0644, proc_dointvec_minmax, false);
	set_table_entry(&table[8], "imbalance_pct", &sd->imbalance_pct,
		sizeof(int), 0644, proc_dointvec_minmax, false);
	set_table_entry(&table[9], "cache_nice_tries",
		&sd->cache_nice_tries,
		sizeof(int), 0644, proc_dointvec_minmax, false);
	set_table_entry(&table[10], "flags", &sd->flags,
		sizeof(int), 0644, proc_dointvec_minmax, false);
	set_table_entry(&table[11], "max_newidle_lb_cost",
		&sd->max_newidle_lb_cost,
		sizeof(long), 0644, proc_doulongvec_minmax, false);
	set_table_entry(&table[12], "name", sd->name,
		CORENAME_MAX_SIZE, 0444, proc_dostring, false);
	/* &table[13] is terminator */

	return table;
}

static struct ctl_table *sd_alloc_ctl_cpu_table(int cpu)
{
	struct ctl_table *entry, *table;
	struct sched_domain *sd;
	int domain_num = 0, i;
	char buf[32];

	for_each_domain(cpu, sd)
		domain_num++;
	entry = table = sd_alloc_ctl_entry(domain_num + 1);
	if (table == NULL)
		return NULL;

	i = 0;
	for_each_domain(cpu, sd) {
		snprintf(buf, 32, "domain%d", i);
		entry->procname = kstrdup(buf, GFP_KERNEL);
		entry->mode = 0555;
		entry->child = sd_alloc_ctl_domain_table(sd);
		entry++;
		i++;
	}
	return table;
}

static struct ctl_table_header *sd_sysctl_header;
static void register_sched_domain_sysctl(void)
{
	int i, cpu_num = num_possible_cpus();
	struct ctl_table *entry = sd_alloc_ctl_entry(cpu_num + 1);
	char buf[32];

	WARN_ON(sd_ctl_dir[0].child);
	sd_ctl_dir[0].child = entry;

	if (entry == NULL)
		return;

	for_each_possible_cpu(i) {
		snprintf(buf, 32, "cpu%d", i);
		entry->procname = kstrdup(buf, GFP_KERNEL);
		entry->mode = 0555;
		entry->child = sd_alloc_ctl_cpu_table(i);
		entry++;
	}

	WARN_ON(sd_sysctl_header);
	sd_sysctl_header = register_sysctl_table(sd_ctl_root);
}

/* may be called multiple times per register */
static void unregister_sched_domain_sysctl(void)
{
	if (sd_sysctl_header)
		unregister_sysctl_table(sd_sysctl_header);
	sd_sysctl_header = NULL;
	if (sd_ctl_dir[0].child)
		sd_free_ctl_entry(&sd_ctl_dir[0].child);
}
#else
static void register_sched_domain_sysctl(void)
{
}
static void unregister_sched_domain_sysctl(void)
{
}
#endif

static void set_rq_online(struct rq *rq)
{
	if (!rq->online) {
		const struct sched_class *class;

		cpumask_set_cpu(rq->cpu, rq->rd->online);
		rq->online = 1;

		for_each_class(class) {
			if (class->rq_online)
				class->rq_online(rq);
		}
	}
}

static void set_rq_offline(struct rq *rq)
{
	if (rq->online) {
		const struct sched_class *class;

		for_each_class(class) {
			if (class->rq_offline)
				class->rq_offline(rq);
		}

		cpumask_clear_cpu(rq->cpu, rq->rd->online);
		rq->online = 0;
	}
}

/*
 * migration_call - callback that gets triggered when a CPU is added.
 * Here we can start up the necessary migration thread for the new CPU.
 */
static int
migration_call(struct notifier_block *nfb, unsigned long action, void *hcpu)
{
	int cpu = (long)hcpu;
	unsigned long flags;
	struct rq *rq = cpu_rq(cpu);

	switch (action & ~CPU_TASKS_FROZEN) {

	case CPU_UP_PREPARE:
		rq->calc_load_update = calc_load_update;
		break;

	case CPU_ONLINE:
		/* Update our root-domain */
		raw_spin_lock_irqsave(&rq->lock, flags);
		if (rq->rd) {
			BUG_ON(!cpumask_test_cpu(cpu, rq->rd->span));

			set_rq_online(rq);
		}
		raw_spin_unlock_irqrestore(&rq->lock, flags);
		break;

#ifdef CONFIG_HOTPLUG_CPU
	case CPU_DYING:
		sched_ttwu_pending();
		/* Update our root-domain */
		raw_spin_lock_irqsave(&rq->lock, flags);
		if (rq->rd) {
			BUG_ON(!cpumask_test_cpu(cpu, rq->rd->span));
			set_rq_offline(rq);
		}
		migrate_tasks(cpu);
		BUG_ON(rq->nr_running != 1); /* the migration thread */
		raw_spin_unlock_irqrestore(&rq->lock, flags);
		break;

	case CPU_DEAD:
		calc_load_migrate(rq);
		break;
#endif
	}

	update_max_interval();

	return NOTIFY_OK;
}

/*
 * Register at high priority so that task migration (migrate_all_tasks)
 * happens before everything else.  This has to be lower priority than
 * the notifier in the perf_event subsystem, though.
 */
static struct notifier_block migration_notifier = {
	.notifier_call = migration_call,
	.priority = CPU_PRI_MIGRATION,
};

static void __cpuinit set_cpu_rq_start_time(void)
{
	int cpu = smp_processor_id();
	struct rq *rq = cpu_rq(cpu);
	rq->age_stamp = sched_clock_cpu(cpu);
}

static int sched_cpu_active(struct notifier_block *nfb,
				      unsigned long action, void *hcpu)
{
	switch (action & ~CPU_TASKS_FROZEN) {
<<<<<<< HEAD
=======
	case CPU_STARTING:
		set_cpu_rq_start_time();
		return NOTIFY_OK;
>>>>>>> fc14f9c1
	case CPU_DOWN_FAILED:
		set_cpu_active((long)hcpu, true);
		return NOTIFY_OK;
	default:
		return NOTIFY_DONE;
	}
}

static int sched_cpu_inactive(struct notifier_block *nfb,
					unsigned long action, void *hcpu)
{
	unsigned long flags;
	long cpu = (long)hcpu;
	struct dl_bw *dl_b;

	switch (action & ~CPU_TASKS_FROZEN) {
	case CPU_DOWN_PREPARE:
		set_cpu_active(cpu, false);

		/* explicitly allow suspend */
		if (!(action & CPU_TASKS_FROZEN)) {
			bool overflow;
			int cpus;

			rcu_read_lock_sched();
			dl_b = dl_bw_of(cpu);

			raw_spin_lock_irqsave(&dl_b->lock, flags);
			cpus = dl_bw_cpus(cpu);
			overflow = __dl_overflow(dl_b, cpus, 0, 0);
			raw_spin_unlock_irqrestore(&dl_b->lock, flags);

			rcu_read_unlock_sched();

			if (overflow)
				return notifier_from_errno(-EBUSY);
		}
		return NOTIFY_OK;
	}

	return NOTIFY_DONE;
}

static int __init migration_init(void)
{
	void *cpu = (void *)(long)smp_processor_id();
	int err;

	/* Initialize migration for the boot CPU */
	err = migration_call(&migration_notifier, CPU_UP_PREPARE, cpu);
	BUG_ON(err == NOTIFY_BAD);
	migration_call(&migration_notifier, CPU_ONLINE, cpu);
	register_cpu_notifier(&migration_notifier);

	/* Register cpu active notifiers */
	cpu_notifier(sched_cpu_active, CPU_PRI_SCHED_ACTIVE);
	cpu_notifier(sched_cpu_inactive, CPU_PRI_SCHED_INACTIVE);

	return 0;
}
early_initcall(migration_init);
#endif

#ifdef CONFIG_SMP

static cpumask_var_t sched_domains_tmpmask; /* sched_domains_mutex */

#ifdef CONFIG_SCHED_DEBUG

static __read_mostly int sched_debug_enabled;

static int __init sched_debug_setup(char *str)
{
	sched_debug_enabled = 1;

	return 0;
}
early_param("sched_debug", sched_debug_setup);

static inline bool sched_debug(void)
{
	return sched_debug_enabled;
}

static int sched_domain_debug_one(struct sched_domain *sd, int cpu, int level,
				  struct cpumask *groupmask)
{
	struct sched_group *group = sd->groups;
	char str[256];

	cpulist_scnprintf(str, sizeof(str), sched_domain_span(sd));
	cpumask_clear(groupmask);

	printk(KERN_DEBUG "%*s domain %d: ", level, "", level);

	if (!(sd->flags & SD_LOAD_BALANCE)) {
		printk("does not load-balance\n");
		if (sd->parent)
			printk(KERN_ERR "ERROR: !SD_LOAD_BALANCE domain"
					" has parent");
		return -1;
	}

	printk(KERN_CONT "span %s level %s\n", str, sd->name);

	if (!cpumask_test_cpu(cpu, sched_domain_span(sd))) {
		printk(KERN_ERR "ERROR: domain->span does not contain "
				"CPU%d\n", cpu);
	}
	if (!cpumask_test_cpu(cpu, sched_group_cpus(group))) {
		printk(KERN_ERR "ERROR: domain->groups does not contain"
				" CPU%d\n", cpu);
	}

	printk(KERN_DEBUG "%*s groups:", level + 1, "");
	do {
		if (!group) {
			printk("\n");
			printk(KERN_ERR "ERROR: group is NULL\n");
			break;
		}

		/*
		 * Even though we initialize ->capacity to something semi-sane,
		 * we leave capacity_orig unset. This allows us to detect if
		 * domain iteration is still funny without causing /0 traps.
		 */
		if (!group->sgc->capacity_orig) {
			printk(KERN_CONT "\n");
			printk(KERN_ERR "ERROR: domain->cpu_capacity not set\n");
			break;
		}

		if (!cpumask_weight(sched_group_cpus(group))) {
			printk(KERN_CONT "\n");
			printk(KERN_ERR "ERROR: empty group\n");
			break;
		}

		if (!(sd->flags & SD_OVERLAP) &&
		    cpumask_intersects(groupmask, sched_group_cpus(group))) {
			printk(KERN_CONT "\n");
			printk(KERN_ERR "ERROR: repeated CPUs\n");
			break;
		}

		cpumask_or(groupmask, groupmask, sched_group_cpus(group));

		cpulist_scnprintf(str, sizeof(str), sched_group_cpus(group));

		printk(KERN_CONT " %s", str);
		if (group->sgc->capacity != SCHED_CAPACITY_SCALE) {
			printk(KERN_CONT " (cpu_capacity = %d)",
				group->sgc->capacity);
		}

		group = group->next;
	} while (group != sd->groups);
	printk(KERN_CONT "\n");

	if (!cpumask_equal(sched_domain_span(sd), groupmask))
		printk(KERN_ERR "ERROR: groups don't span domain->span\n");

	if (sd->parent &&
	    !cpumask_subset(groupmask, sched_domain_span(sd->parent)))
		printk(KERN_ERR "ERROR: parent span is not a superset "
			"of domain->span\n");
	return 0;
}

static void sched_domain_debug(struct sched_domain *sd, int cpu)
{
	int level = 0;

	if (!sched_debug_enabled)
		return;

	if (!sd) {
		printk(KERN_DEBUG "CPU%d attaching NULL sched-domain.\n", cpu);
		return;
	}

	printk(KERN_DEBUG "CPU%d attaching sched-domain:\n", cpu);

	for (;;) {
		if (sched_domain_debug_one(sd, cpu, level, sched_domains_tmpmask))
			break;
		level++;
		sd = sd->parent;
		if (!sd)
			break;
	}
}
#else /* !CONFIG_SCHED_DEBUG */
# define sched_domain_debug(sd, cpu) do { } while (0)
static inline bool sched_debug(void)
{
	return false;
}
#endif /* CONFIG_SCHED_DEBUG */

static int sd_degenerate(struct sched_domain *sd)
{
	if (cpumask_weight(sched_domain_span(sd)) == 1)
		return 1;

	/* Following flags need at least 2 groups */
	if (sd->flags & (SD_LOAD_BALANCE |
			 SD_BALANCE_NEWIDLE |
			 SD_BALANCE_FORK |
			 SD_BALANCE_EXEC |
			 SD_SHARE_CPUCAPACITY |
			 SD_SHARE_PKG_RESOURCES |
			 SD_SHARE_POWERDOMAIN)) {
		if (sd->groups != sd->groups->next)
			return 0;
	}

	/* Following flags don't use groups */
	if (sd->flags & (SD_WAKE_AFFINE))
		return 0;

	return 1;
}

static int
sd_parent_degenerate(struct sched_domain *sd, struct sched_domain *parent)
{
	unsigned long cflags = sd->flags, pflags = parent->flags;

	if (sd_degenerate(parent))
		return 1;

	if (!cpumask_equal(sched_domain_span(sd), sched_domain_span(parent)))
		return 0;

	/* Flags needing groups don't count if only 1 group in parent */
	if (parent->groups == parent->groups->next) {
		pflags &= ~(SD_LOAD_BALANCE |
				SD_BALANCE_NEWIDLE |
				SD_BALANCE_FORK |
				SD_BALANCE_EXEC |
				SD_SHARE_CPUCAPACITY |
				SD_SHARE_PKG_RESOURCES |
				SD_PREFER_SIBLING |
				SD_SHARE_POWERDOMAIN);
		if (nr_node_ids == 1)
			pflags &= ~SD_SERIALIZE;
	}
	if (~cflags & pflags)
		return 0;

	return 1;
}

static void free_rootdomain(struct rcu_head *rcu)
{
	struct root_domain *rd = container_of(rcu, struct root_domain, rcu);

	cpupri_cleanup(&rd->cpupri);
	cpudl_cleanup(&rd->cpudl);
	free_cpumask_var(rd->dlo_mask);
	free_cpumask_var(rd->rto_mask);
	free_cpumask_var(rd->online);
	free_cpumask_var(rd->span);
	kfree(rd);
}

static void rq_attach_root(struct rq *rq, struct root_domain *rd)
{
	struct root_domain *old_rd = NULL;
	unsigned long flags;

	raw_spin_lock_irqsave(&rq->lock, flags);

	if (rq->rd) {
		old_rd = rq->rd;

		if (cpumask_test_cpu(rq->cpu, old_rd->online))
			set_rq_offline(rq);

		cpumask_clear_cpu(rq->cpu, old_rd->span);

		/*
		 * If we dont want to free the old_rd yet then
		 * set old_rd to NULL to skip the freeing later
		 * in this function:
		 */
		if (!atomic_dec_and_test(&old_rd->refcount))
			old_rd = NULL;
	}

	atomic_inc(&rd->refcount);
	rq->rd = rd;

	cpumask_set_cpu(rq->cpu, rd->span);
	if (cpumask_test_cpu(rq->cpu, cpu_active_mask))
		set_rq_online(rq);

	raw_spin_unlock_irqrestore(&rq->lock, flags);

	if (old_rd)
		call_rcu_sched(&old_rd->rcu, free_rootdomain);
}

static int init_rootdomain(struct root_domain *rd)
{
	memset(rd, 0, sizeof(*rd));

	if (!alloc_cpumask_var(&rd->span, GFP_KERNEL))
		goto out;
	if (!alloc_cpumask_var(&rd->online, GFP_KERNEL))
		goto free_span;
	if (!alloc_cpumask_var(&rd->dlo_mask, GFP_KERNEL))
		goto free_online;
	if (!alloc_cpumask_var(&rd->rto_mask, GFP_KERNEL))
		goto free_dlo_mask;

	init_dl_bw(&rd->dl_bw);
	if (cpudl_init(&rd->cpudl) != 0)
		goto free_dlo_mask;

	if (cpupri_init(&rd->cpupri) != 0)
		goto free_rto_mask;
	return 0;

free_rto_mask:
	free_cpumask_var(rd->rto_mask);
free_dlo_mask:
	free_cpumask_var(rd->dlo_mask);
free_online:
	free_cpumask_var(rd->online);
free_span:
	free_cpumask_var(rd->span);
out:
	return -ENOMEM;
}

/*
 * By default the system creates a single root-domain with all cpus as
 * members (mimicking the global state we have today).
 */
struct root_domain def_root_domain;

static void init_defrootdomain(void)
{
	init_rootdomain(&def_root_domain);

	atomic_set(&def_root_domain.refcount, 1);
}

static struct root_domain *alloc_rootdomain(void)
{
	struct root_domain *rd;

	rd = kmalloc(sizeof(*rd), GFP_KERNEL);
	if (!rd)
		return NULL;

	if (init_rootdomain(rd) != 0) {
		kfree(rd);
		return NULL;
	}

	return rd;
}

static void free_sched_groups(struct sched_group *sg, int free_sgc)
{
	struct sched_group *tmp, *first;

	if (!sg)
		return;

	first = sg;
	do {
		tmp = sg->next;

		if (free_sgc && atomic_dec_and_test(&sg->sgc->ref))
			kfree(sg->sgc);

		kfree(sg);
		sg = tmp;
	} while (sg != first);
}

static void free_sched_domain(struct rcu_head *rcu)
{
	struct sched_domain *sd = container_of(rcu, struct sched_domain, rcu);

	/*
	 * If its an overlapping domain it has private groups, iterate and
	 * nuke them all.
	 */
	if (sd->flags & SD_OVERLAP) {
		free_sched_groups(sd->groups, 1);
	} else if (atomic_dec_and_test(&sd->groups->ref)) {
		kfree(sd->groups->sgc);
		kfree(sd->groups);
	}
	kfree(sd);
}

static void destroy_sched_domain(struct sched_domain *sd, int cpu)
{
	call_rcu(&sd->rcu, free_sched_domain);
}

static void destroy_sched_domains(struct sched_domain *sd, int cpu)
{
	for (; sd; sd = sd->parent)
		destroy_sched_domain(sd, cpu);
}

/*
 * Keep a special pointer to the highest sched_domain that has
 * SD_SHARE_PKG_RESOURCE set (Last Level Cache Domain) for this
 * allows us to avoid some pointer chasing select_idle_sibling().
 *
 * Also keep a unique ID per domain (we use the first cpu number in
 * the cpumask of the domain), this allows us to quickly tell if
 * two cpus are in the same cache domain, see cpus_share_cache().
 */
DEFINE_PER_CPU(struct sched_domain *, sd_llc);
DEFINE_PER_CPU(int, sd_llc_size);
DEFINE_PER_CPU(int, sd_llc_id);
DEFINE_PER_CPU(struct sched_domain *, sd_numa);
DEFINE_PER_CPU(struct sched_domain *, sd_busy);
DEFINE_PER_CPU(struct sched_domain *, sd_asym);

static void update_top_cache_domain(int cpu)
{
	struct sched_domain *sd;
	struct sched_domain *busy_sd = NULL;
	int id = cpu;
	int size = 1;

	sd = highest_flag_domain(cpu, SD_SHARE_PKG_RESOURCES);
	if (sd) {
		id = cpumask_first(sched_domain_span(sd));
		size = cpumask_weight(sched_domain_span(sd));
		busy_sd = sd->parent; /* sd_busy */
	}
	rcu_assign_pointer(per_cpu(sd_busy, cpu), busy_sd);

	rcu_assign_pointer(per_cpu(sd_llc, cpu), sd);
	per_cpu(sd_llc_size, cpu) = size;
	per_cpu(sd_llc_id, cpu) = id;

	sd = lowest_flag_domain(cpu, SD_NUMA);
	rcu_assign_pointer(per_cpu(sd_numa, cpu), sd);

	sd = highest_flag_domain(cpu, SD_ASYM_PACKING);
	rcu_assign_pointer(per_cpu(sd_asym, cpu), sd);
}

/*
 * Attach the domain 'sd' to 'cpu' as its base domain. Callers must
 * hold the hotplug lock.
 */
static void
cpu_attach_domain(struct sched_domain *sd, struct root_domain *rd, int cpu)
{
	struct rq *rq = cpu_rq(cpu);
	struct sched_domain *tmp;

	/* Remove the sched domains which do not contribute to scheduling. */
	for (tmp = sd; tmp; ) {
		struct sched_domain *parent = tmp->parent;
		if (!parent)
			break;

		if (sd_parent_degenerate(tmp, parent)) {
			tmp->parent = parent->parent;
			if (parent->parent)
				parent->parent->child = tmp;
			/*
			 * Transfer SD_PREFER_SIBLING down in case of a
			 * degenerate parent; the spans match for this
			 * so the property transfers.
			 */
			if (parent->flags & SD_PREFER_SIBLING)
				tmp->flags |= SD_PREFER_SIBLING;
			destroy_sched_domain(parent, cpu);
		} else
			tmp = tmp->parent;
	}

	if (sd && sd_degenerate(sd)) {
		tmp = sd;
		sd = sd->parent;
		destroy_sched_domain(tmp, cpu);
		if (sd)
			sd->child = NULL;
	}

	sched_domain_debug(sd, cpu);

	rq_attach_root(rq, rd);
	tmp = rq->sd;
	rcu_assign_pointer(rq->sd, sd);
	destroy_sched_domains(tmp, cpu);

	update_top_cache_domain(cpu);
}

/* cpus with isolated domains */
static cpumask_var_t cpu_isolated_map;

/* Setup the mask of cpus configured for isolated domains */
static int __init isolated_cpu_setup(char *str)
{
	alloc_bootmem_cpumask_var(&cpu_isolated_map);
	cpulist_parse(str, cpu_isolated_map);
	return 1;
}

__setup("isolcpus=", isolated_cpu_setup);

struct s_data {
	struct sched_domain ** __percpu sd;
	struct root_domain	*rd;
};

enum s_alloc {
	sa_rootdomain,
	sa_sd,
	sa_sd_storage,
	sa_none,
};

/*
 * Build an iteration mask that can exclude certain CPUs from the upwards
 * domain traversal.
 *
 * Asymmetric node setups can result in situations where the domain tree is of
 * unequal depth, make sure to skip domains that already cover the entire
 * range.
 *
 * In that case build_sched_domains() will have terminated the iteration early
 * and our sibling sd spans will be empty. Domains should always include the
 * cpu they're built on, so check that.
 *
 */
static void build_group_mask(struct sched_domain *sd, struct sched_group *sg)
{
	const struct cpumask *span = sched_domain_span(sd);
	struct sd_data *sdd = sd->private;
	struct sched_domain *sibling;
	int i;

	for_each_cpu(i, span) {
		sibling = *per_cpu_ptr(sdd->sd, i);
		if (!cpumask_test_cpu(i, sched_domain_span(sibling)))
			continue;

		cpumask_set_cpu(i, sched_group_mask(sg));
	}
}

/*
 * Return the canonical balance cpu for this group, this is the first cpu
 * of this group that's also in the iteration mask.
 */
int group_balance_cpu(struct sched_group *sg)
{
	return cpumask_first_and(sched_group_cpus(sg), sched_group_mask(sg));
}

static int
build_overlap_sched_groups(struct sched_domain *sd, int cpu)
{
	struct sched_group *first = NULL, *last = NULL, *groups = NULL, *sg;
	const struct cpumask *span = sched_domain_span(sd);
	struct cpumask *covered = sched_domains_tmpmask;
	struct sd_data *sdd = sd->private;
	struct sched_domain *sibling;
	int i;

	cpumask_clear(covered);

	for_each_cpu(i, span) {
		struct cpumask *sg_span;

		if (cpumask_test_cpu(i, covered))
			continue;

		sibling = *per_cpu_ptr(sdd->sd, i);

		/* See the comment near build_group_mask(). */
		if (!cpumask_test_cpu(i, sched_domain_span(sibling)))
			continue;

		sg = kzalloc_node(sizeof(struct sched_group) + cpumask_size(),
				GFP_KERNEL, cpu_to_node(cpu));

		if (!sg)
			goto fail;

		sg_span = sched_group_cpus(sg);
		if (sibling->child)
			cpumask_copy(sg_span, sched_domain_span(sibling->child));
		else
			cpumask_set_cpu(i, sg_span);

		cpumask_or(covered, covered, sg_span);

		sg->sgc = *per_cpu_ptr(sdd->sgc, i);
		if (atomic_inc_return(&sg->sgc->ref) == 1)
			build_group_mask(sd, sg);

		/*
		 * Initialize sgc->capacity such that even if we mess up the
		 * domains and no possible iteration will get us here, we won't
		 * die on a /0 trap.
		 */
		sg->sgc->capacity = SCHED_CAPACITY_SCALE * cpumask_weight(sg_span);
		sg->sgc->capacity_orig = sg->sgc->capacity;

		/*
		 * Make sure the first group of this domain contains the
		 * canonical balance cpu. Otherwise the sched_domain iteration
		 * breaks. See update_sg_lb_stats().
		 */
		if ((!groups && cpumask_test_cpu(cpu, sg_span)) ||
		    group_balance_cpu(sg) == cpu)
			groups = sg;

		if (!first)
			first = sg;
		if (last)
			last->next = sg;
		last = sg;
		last->next = first;
	}
	sd->groups = groups;

	return 0;

fail:
	free_sched_groups(first, 0);

	return -ENOMEM;
}

static int get_group(int cpu, struct sd_data *sdd, struct sched_group **sg)
{
	struct sched_domain *sd = *per_cpu_ptr(sdd->sd, cpu);
	struct sched_domain *child = sd->child;

	if (child)
		cpu = cpumask_first(sched_domain_span(child));

	if (sg) {
		*sg = *per_cpu_ptr(sdd->sg, cpu);
		(*sg)->sgc = *per_cpu_ptr(sdd->sgc, cpu);
		atomic_set(&(*sg)->sgc->ref, 1); /* for claim_allocations */
	}

	return cpu;
}

/*
 * build_sched_groups will build a circular linked list of the groups
 * covered by the given span, and will set each group's ->cpumask correctly,
 * and ->cpu_capacity to 0.
 *
 * Assumes the sched_domain tree is fully constructed
 */
static int
build_sched_groups(struct sched_domain *sd, int cpu)
{
	struct sched_group *first = NULL, *last = NULL;
	struct sd_data *sdd = sd->private;
	const struct cpumask *span = sched_domain_span(sd);
	struct cpumask *covered;
	int i;

	get_group(cpu, sdd, &sd->groups);
	atomic_inc(&sd->groups->ref);

	if (cpu != cpumask_first(span))
		return 0;

	lockdep_assert_held(&sched_domains_mutex);
	covered = sched_domains_tmpmask;

	cpumask_clear(covered);

	for_each_cpu(i, span) {
		struct sched_group *sg;
		int group, j;

		if (cpumask_test_cpu(i, covered))
			continue;

		group = get_group(i, sdd, &sg);
		cpumask_setall(sched_group_mask(sg));

		for_each_cpu(j, span) {
			if (get_group(j, sdd, NULL) != group)
				continue;

			cpumask_set_cpu(j, covered);
			cpumask_set_cpu(j, sched_group_cpus(sg));
		}

		if (!first)
			first = sg;
		if (last)
			last->next = sg;
		last = sg;
	}
	last->next = first;

	return 0;
}

/*
 * Initialize sched groups cpu_capacity.
 *
 * cpu_capacity indicates the capacity of sched group, which is used while
 * distributing the load between different sched groups in a sched domain.
 * Typically cpu_capacity for all the groups in a sched domain will be same
 * unless there are asymmetries in the topology. If there are asymmetries,
 * group having more cpu_capacity will pickup more load compared to the
 * group having less cpu_capacity.
 */
static void init_sched_groups_capacity(int cpu, struct sched_domain *sd)
{
	struct sched_group *sg = sd->groups;

	WARN_ON(!sg);

	do {
		sg->group_weight = cpumask_weight(sched_group_cpus(sg));
		sg = sg->next;
	} while (sg != sd->groups);

	if (cpu != group_balance_cpu(sg))
		return;

	update_group_capacity(sd, cpu);
	atomic_set(&sg->sgc->nr_busy_cpus, sg->group_weight);
}

/*
 * Initializers for schedule domains
 * Non-inlined to reduce accumulated stack pressure in build_sched_domains()
 */

static int default_relax_domain_level = -1;
int sched_domain_level_max;

static int __init setup_relax_domain_level(char *str)
{
	if (kstrtoint(str, 0, &default_relax_domain_level))
		pr_warn("Unable to set relax_domain_level\n");

	return 1;
}
__setup("relax_domain_level=", setup_relax_domain_level);

static void set_domain_attribute(struct sched_domain *sd,
				 struct sched_domain_attr *attr)
{
	int request;

	if (!attr || attr->relax_domain_level < 0) {
		if (default_relax_domain_level < 0)
			return;
		else
			request = default_relax_domain_level;
	} else
		request = attr->relax_domain_level;
	if (request < sd->level) {
		/* turn off idle balance on this domain */
		sd->flags &= ~(SD_BALANCE_WAKE|SD_BALANCE_NEWIDLE);
	} else {
		/* turn on idle balance on this domain */
		sd->flags |= (SD_BALANCE_WAKE|SD_BALANCE_NEWIDLE);
	}
}

static void __sdt_free(const struct cpumask *cpu_map);
static int __sdt_alloc(const struct cpumask *cpu_map);

static void __free_domain_allocs(struct s_data *d, enum s_alloc what,
				 const struct cpumask *cpu_map)
{
	switch (what) {
	case sa_rootdomain:
		if (!atomic_read(&d->rd->refcount))
			free_rootdomain(&d->rd->rcu); /* fall through */
	case sa_sd:
		free_percpu(d->sd); /* fall through */
	case sa_sd_storage:
		__sdt_free(cpu_map); /* fall through */
	case sa_none:
		break;
	}
}

static enum s_alloc __visit_domain_allocation_hell(struct s_data *d,
						   const struct cpumask *cpu_map)
{
	memset(d, 0, sizeof(*d));

	if (__sdt_alloc(cpu_map))
		return sa_sd_storage;
	d->sd = alloc_percpu(struct sched_domain *);
	if (!d->sd)
		return sa_sd_storage;
	d->rd = alloc_rootdomain();
	if (!d->rd)
		return sa_sd;
	return sa_rootdomain;
}

/*
 * NULL the sd_data elements we've used to build the sched_domain and
 * sched_group structure so that the subsequent __free_domain_allocs()
 * will not free the data we're using.
 */
static void claim_allocations(int cpu, struct sched_domain *sd)
{
	struct sd_data *sdd = sd->private;

	WARN_ON_ONCE(*per_cpu_ptr(sdd->sd, cpu) != sd);
	*per_cpu_ptr(sdd->sd, cpu) = NULL;

	if (atomic_read(&(*per_cpu_ptr(sdd->sg, cpu))->ref))
		*per_cpu_ptr(sdd->sg, cpu) = NULL;

	if (atomic_read(&(*per_cpu_ptr(sdd->sgc, cpu))->ref))
		*per_cpu_ptr(sdd->sgc, cpu) = NULL;
}

#ifdef CONFIG_NUMA
static int sched_domains_numa_levels;
static int *sched_domains_numa_distance;
static struct cpumask ***sched_domains_numa_masks;
static int sched_domains_curr_level;
#endif

/*
 * SD_flags allowed in topology descriptions.
 *
 * SD_SHARE_CPUCAPACITY      - describes SMT topologies
 * SD_SHARE_PKG_RESOURCES - describes shared caches
 * SD_NUMA                - describes NUMA topologies
 * SD_SHARE_POWERDOMAIN   - describes shared power domain
 *
 * Odd one out:
 * SD_ASYM_PACKING        - describes SMT quirks
 */
#define TOPOLOGY_SD_FLAGS		\
	(SD_SHARE_CPUCAPACITY |		\
	 SD_SHARE_PKG_RESOURCES |	\
	 SD_NUMA |			\
	 SD_ASYM_PACKING |		\
	 SD_SHARE_POWERDOMAIN)

static struct sched_domain *
sd_init(struct sched_domain_topology_level *tl, int cpu)
{
	struct sched_domain *sd = *per_cpu_ptr(tl->data.sd, cpu);
	int sd_weight, sd_flags = 0;

#ifdef CONFIG_NUMA
	/*
	 * Ugly hack to pass state to sd_numa_mask()...
	 */
	sched_domains_curr_level = tl->numa_level;
#endif

	sd_weight = cpumask_weight(tl->mask(cpu));

	if (tl->sd_flags)
		sd_flags = (*tl->sd_flags)();
	if (WARN_ONCE(sd_flags & ~TOPOLOGY_SD_FLAGS,
			"wrong sd_flags in topology description\n"))
		sd_flags &= ~TOPOLOGY_SD_FLAGS;

	*sd = (struct sched_domain){
		.min_interval		= sd_weight,
		.max_interval		= 2*sd_weight,
		.busy_factor		= 32,
		.imbalance_pct		= 125,

		.cache_nice_tries	= 0,
		.busy_idx		= 0,
		.idle_idx		= 0,
		.newidle_idx		= 0,
		.wake_idx		= 0,
		.forkexec_idx		= 0,

		.flags			= 1*SD_LOAD_BALANCE
					| 1*SD_BALANCE_NEWIDLE
					| 1*SD_BALANCE_EXEC
					| 1*SD_BALANCE_FORK
					| 0*SD_BALANCE_WAKE
					| 1*SD_WAKE_AFFINE
					| 0*SD_SHARE_CPUCAPACITY
					| 0*SD_SHARE_PKG_RESOURCES
					| 0*SD_SERIALIZE
					| 0*SD_PREFER_SIBLING
					| 0*SD_NUMA
					| sd_flags
					,

		.last_balance		= jiffies,
		.balance_interval	= sd_weight,
		.smt_gain		= 0,
		.max_newidle_lb_cost	= 0,
		.next_decay_max_lb_cost	= jiffies,
#ifdef CONFIG_SCHED_DEBUG
		.name			= tl->name,
#endif
	};

	/*
	 * Convert topological properties into behaviour.
	 */

	if (sd->flags & SD_SHARE_CPUCAPACITY) {
		sd->imbalance_pct = 110;
		sd->smt_gain = 1178; /* ~15% */

	} else if (sd->flags & SD_SHARE_PKG_RESOURCES) {
		sd->imbalance_pct = 117;
		sd->cache_nice_tries = 1;
		sd->busy_idx = 2;

#ifdef CONFIG_NUMA
	} else if (sd->flags & SD_NUMA) {
		sd->cache_nice_tries = 2;
		sd->busy_idx = 3;
		sd->idle_idx = 2;

		sd->flags |= SD_SERIALIZE;
		if (sched_domains_numa_distance[tl->numa_level] > RECLAIM_DISTANCE) {
			sd->flags &= ~(SD_BALANCE_EXEC |
				       SD_BALANCE_FORK |
				       SD_WAKE_AFFINE);
		}

#endif
	} else {
		sd->flags |= SD_PREFER_SIBLING;
		sd->cache_nice_tries = 1;
		sd->busy_idx = 2;
		sd->idle_idx = 1;
	}

	sd->private = &tl->data;

	return sd;
}

/*
 * Topology list, bottom-up.
 */
static struct sched_domain_topology_level default_topology[] = {
#ifdef CONFIG_SCHED_SMT
	{ cpu_smt_mask, cpu_smt_flags, SD_INIT_NAME(SMT) },
#endif
#ifdef CONFIG_SCHED_MC
	{ cpu_coregroup_mask, cpu_core_flags, SD_INIT_NAME(MC) },
#endif
	{ cpu_cpu_mask, SD_INIT_NAME(DIE) },
	{ NULL, },
};

struct sched_domain_topology_level *sched_domain_topology = default_topology;

#define for_each_sd_topology(tl)			\
	for (tl = sched_domain_topology; tl->mask; tl++)

void set_sched_topology(struct sched_domain_topology_level *tl)
{
	sched_domain_topology = tl;
}

#ifdef CONFIG_NUMA

static const struct cpumask *sd_numa_mask(int cpu)
{
	return sched_domains_numa_masks[sched_domains_curr_level][cpu_to_node(cpu)];
}

static void sched_numa_warn(const char *str)
{
	static int done = false;
	int i,j;

	if (done)
		return;

	done = true;

	printk(KERN_WARNING "ERROR: %s\n\n", str);

	for (i = 0; i < nr_node_ids; i++) {
		printk(KERN_WARNING "  ");
		for (j = 0; j < nr_node_ids; j++)
			printk(KERN_CONT "%02d ", node_distance(i,j));
		printk(KERN_CONT "\n");
	}
	printk(KERN_WARNING "\n");
}

static bool find_numa_distance(int distance)
{
	int i;

	if (distance == node_distance(0, 0))
		return true;

	for (i = 0; i < sched_domains_numa_levels; i++) {
		if (sched_domains_numa_distance[i] == distance)
			return true;
	}

	return false;
}

static void sched_init_numa(void)
{
	int next_distance, curr_distance = node_distance(0, 0);
	struct sched_domain_topology_level *tl;
	int level = 0;
	int i, j, k;

	sched_domains_numa_distance = kzalloc(sizeof(int) * nr_node_ids, GFP_KERNEL);
	if (!sched_domains_numa_distance)
		return;

	/*
	 * O(nr_nodes^2) deduplicating selection sort -- in order to find the
	 * unique distances in the node_distance() table.
	 *
	 * Assumes node_distance(0,j) includes all distances in
	 * node_distance(i,j) in order to avoid cubic time.
	 */
	next_distance = curr_distance;
	for (i = 0; i < nr_node_ids; i++) {
		for (j = 0; j < nr_node_ids; j++) {
			for (k = 0; k < nr_node_ids; k++) {
				int distance = node_distance(i, k);

				if (distance > curr_distance &&
				    (distance < next_distance ||
				     next_distance == curr_distance))
					next_distance = distance;

				/*
				 * While not a strong assumption it would be nice to know
				 * about cases where if node A is connected to B, B is not
				 * equally connected to A.
				 */
				if (sched_debug() && node_distance(k, i) != distance)
					sched_numa_warn("Node-distance not symmetric");

				if (sched_debug() && i && !find_numa_distance(distance))
					sched_numa_warn("Node-0 not representative");
			}
			if (next_distance != curr_distance) {
				sched_domains_numa_distance[level++] = next_distance;
				sched_domains_numa_levels = level;
				curr_distance = next_distance;
			} else break;
		}

		/*
		 * In case of sched_debug() we verify the above assumption.
		 */
		if (!sched_debug())
			break;
	}
	/*
	 * 'level' contains the number of unique distances, excluding the
	 * identity distance node_distance(i,i).
	 *
	 * The sched_domains_numa_distance[] array includes the actual distance
	 * numbers.
	 */

	/*
	 * Here, we should temporarily reset sched_domains_numa_levels to 0.
	 * If it fails to allocate memory for array sched_domains_numa_masks[][],
	 * the array will contain less then 'level' members. This could be
	 * dangerous when we use it to iterate array sched_domains_numa_masks[][]
	 * in other functions.
	 *
	 * We reset it to 'level' at the end of this function.
	 */
	sched_domains_numa_levels = 0;

	sched_domains_numa_masks = kzalloc(sizeof(void *) * level, GFP_KERNEL);
	if (!sched_domains_numa_masks)
		return;

	/*
	 * Now for each level, construct a mask per node which contains all
	 * cpus of nodes that are that many hops away from us.
	 */
	for (i = 0; i < level; i++) {
		sched_domains_numa_masks[i] =
			kzalloc(nr_node_ids * sizeof(void *), GFP_KERNEL);
		if (!sched_domains_numa_masks[i])
			return;

		for (j = 0; j < nr_node_ids; j++) {
			struct cpumask *mask = kzalloc(cpumask_size(), GFP_KERNEL);
			if (!mask)
				return;

			sched_domains_numa_masks[i][j] = mask;

			for (k = 0; k < nr_node_ids; k++) {
				if (node_distance(j, k) > sched_domains_numa_distance[i])
					continue;

				cpumask_or(mask, mask, cpumask_of_node(k));
			}
		}
	}

	/* Compute default topology size */
	for (i = 0; sched_domain_topology[i].mask; i++);

	tl = kzalloc((i + level + 1) *
			sizeof(struct sched_domain_topology_level), GFP_KERNEL);
	if (!tl)
		return;

	/*
	 * Copy the default topology bits..
	 */
	for (i = 0; sched_domain_topology[i].mask; i++)
		tl[i] = sched_domain_topology[i];

	/*
	 * .. and append 'j' levels of NUMA goodness.
	 */
	for (j = 0; j < level; i++, j++) {
		tl[i] = (struct sched_domain_topology_level){
			.mask = sd_numa_mask,
			.sd_flags = cpu_numa_flags,
			.flags = SDTL_OVERLAP,
			.numa_level = j,
			SD_INIT_NAME(NUMA)
		};
	}

	sched_domain_topology = tl;

	sched_domains_numa_levels = level;
}

static void sched_domains_numa_masks_set(int cpu)
{
	int i, j;
	int node = cpu_to_node(cpu);

	for (i = 0; i < sched_domains_numa_levels; i++) {
		for (j = 0; j < nr_node_ids; j++) {
			if (node_distance(j, node) <= sched_domains_numa_distance[i])
				cpumask_set_cpu(cpu, sched_domains_numa_masks[i][j]);
		}
	}
}

static void sched_domains_numa_masks_clear(int cpu)
{
	int i, j;
	for (i = 0; i < sched_domains_numa_levels; i++) {
		for (j = 0; j < nr_node_ids; j++)
			cpumask_clear_cpu(cpu, sched_domains_numa_masks[i][j]);
	}
}

/*
 * Update sched_domains_numa_masks[level][node] array when new cpus
 * are onlined.
 */
static int sched_domains_numa_masks_update(struct notifier_block *nfb,
					   unsigned long action,
					   void *hcpu)
{
	int cpu = (long)hcpu;

	switch (action & ~CPU_TASKS_FROZEN) {
	case CPU_ONLINE:
		sched_domains_numa_masks_set(cpu);
		break;

	case CPU_DEAD:
		sched_domains_numa_masks_clear(cpu);
		break;

	default:
		return NOTIFY_DONE;
	}

	return NOTIFY_OK;
}
#else
static inline void sched_init_numa(void)
{
}

static int sched_domains_numa_masks_update(struct notifier_block *nfb,
					   unsigned long action,
					   void *hcpu)
{
	return 0;
}
#endif /* CONFIG_NUMA */

static int __sdt_alloc(const struct cpumask *cpu_map)
{
	struct sched_domain_topology_level *tl;
	int j;

	for_each_sd_topology(tl) {
		struct sd_data *sdd = &tl->data;

		sdd->sd = alloc_percpu(struct sched_domain *);
		if (!sdd->sd)
			return -ENOMEM;

		sdd->sg = alloc_percpu(struct sched_group *);
		if (!sdd->sg)
			return -ENOMEM;

		sdd->sgc = alloc_percpu(struct sched_group_capacity *);
		if (!sdd->sgc)
			return -ENOMEM;

		for_each_cpu(j, cpu_map) {
			struct sched_domain *sd;
			struct sched_group *sg;
			struct sched_group_capacity *sgc;

		       	sd = kzalloc_node(sizeof(struct sched_domain) + cpumask_size(),
					GFP_KERNEL, cpu_to_node(j));
			if (!sd)
				return -ENOMEM;

			*per_cpu_ptr(sdd->sd, j) = sd;

			sg = kzalloc_node(sizeof(struct sched_group) + cpumask_size(),
					GFP_KERNEL, cpu_to_node(j));
			if (!sg)
				return -ENOMEM;

			sg->next = sg;

			*per_cpu_ptr(sdd->sg, j) = sg;

			sgc = kzalloc_node(sizeof(struct sched_group_capacity) + cpumask_size(),
					GFP_KERNEL, cpu_to_node(j));
			if (!sgc)
				return -ENOMEM;

			*per_cpu_ptr(sdd->sgc, j) = sgc;
		}
	}

	return 0;
}

static void __sdt_free(const struct cpumask *cpu_map)
{
	struct sched_domain_topology_level *tl;
	int j;

	for_each_sd_topology(tl) {
		struct sd_data *sdd = &tl->data;

		for_each_cpu(j, cpu_map) {
			struct sched_domain *sd;

			if (sdd->sd) {
				sd = *per_cpu_ptr(sdd->sd, j);
				if (sd && (sd->flags & SD_OVERLAP))
					free_sched_groups(sd->groups, 0);
				kfree(*per_cpu_ptr(sdd->sd, j));
			}

			if (sdd->sg)
				kfree(*per_cpu_ptr(sdd->sg, j));
			if (sdd->sgc)
				kfree(*per_cpu_ptr(sdd->sgc, j));
		}
		free_percpu(sdd->sd);
		sdd->sd = NULL;
		free_percpu(sdd->sg);
		sdd->sg = NULL;
		free_percpu(sdd->sgc);
		sdd->sgc = NULL;
	}
}

struct sched_domain *build_sched_domain(struct sched_domain_topology_level *tl,
		const struct cpumask *cpu_map, struct sched_domain_attr *attr,
		struct sched_domain *child, int cpu)
{
	struct sched_domain *sd = sd_init(tl, cpu);
	if (!sd)
		return child;

	cpumask_and(sched_domain_span(sd), cpu_map, tl->mask(cpu));
	if (child) {
		sd->level = child->level + 1;
		sched_domain_level_max = max(sched_domain_level_max, sd->level);
		child->parent = sd;
		sd->child = child;

		if (!cpumask_subset(sched_domain_span(child),
				    sched_domain_span(sd))) {
			pr_err("BUG: arch topology borken\n");
#ifdef CONFIG_SCHED_DEBUG
			pr_err("     the %s domain not a subset of the %s domain\n",
					child->name, sd->name);
#endif
			/* Fixup, ensure @sd has at least @child cpus. */
			cpumask_or(sched_domain_span(sd),
				   sched_domain_span(sd),
				   sched_domain_span(child));
		}

	}
	set_domain_attribute(sd, attr);

	return sd;
}

/*
 * Build sched domains for a given set of cpus and attach the sched domains
 * to the individual cpus
 */
static int build_sched_domains(const struct cpumask *cpu_map,
			       struct sched_domain_attr *attr)
{
	enum s_alloc alloc_state;
	struct sched_domain *sd;
	struct s_data d;
	int i, ret = -ENOMEM;

	alloc_state = __visit_domain_allocation_hell(&d, cpu_map);
	if (alloc_state != sa_rootdomain)
		goto error;

	/* Set up domains for cpus specified by the cpu_map. */
	for_each_cpu(i, cpu_map) {
		struct sched_domain_topology_level *tl;

		sd = NULL;
		for_each_sd_topology(tl) {
			sd = build_sched_domain(tl, cpu_map, attr, sd, i);
			if (tl == sched_domain_topology)
				*per_cpu_ptr(d.sd, i) = sd;
			if (tl->flags & SDTL_OVERLAP || sched_feat(FORCE_SD_OVERLAP))
				sd->flags |= SD_OVERLAP;
			if (cpumask_equal(cpu_map, sched_domain_span(sd)))
				break;
		}
	}

	/* Build the groups for the domains */
	for_each_cpu(i, cpu_map) {
		for (sd = *per_cpu_ptr(d.sd, i); sd; sd = sd->parent) {
			sd->span_weight = cpumask_weight(sched_domain_span(sd));
			if (sd->flags & SD_OVERLAP) {
				if (build_overlap_sched_groups(sd, i))
					goto error;
			} else {
				if (build_sched_groups(sd, i))
					goto error;
			}
		}
	}

	/* Calculate CPU capacity for physical packages and nodes */
	for (i = nr_cpumask_bits-1; i >= 0; i--) {
		if (!cpumask_test_cpu(i, cpu_map))
			continue;

		for (sd = *per_cpu_ptr(d.sd, i); sd; sd = sd->parent) {
			claim_allocations(i, sd);
			init_sched_groups_capacity(i, sd);
		}
	}

	/* Attach the domains */
	rcu_read_lock();
	for_each_cpu(i, cpu_map) {
		sd = *per_cpu_ptr(d.sd, i);
		cpu_attach_domain(sd, d.rd, i);
	}
	rcu_read_unlock();

	ret = 0;
error:
	__free_domain_allocs(&d, alloc_state, cpu_map);
	return ret;
}

static cpumask_var_t *doms_cur;	/* current sched domains */
static int ndoms_cur;		/* number of sched domains in 'doms_cur' */
static struct sched_domain_attr *dattr_cur;
				/* attribues of custom domains in 'doms_cur' */

/*
 * Special case: If a kmalloc of a doms_cur partition (array of
 * cpumask) fails, then fallback to a single sched domain,
 * as determined by the single cpumask fallback_doms.
 */
static cpumask_var_t fallback_doms;

/*
 * arch_update_cpu_topology lets virtualized architectures update the
 * cpu core maps. It is supposed to return 1 if the topology changed
 * or 0 if it stayed the same.
 */
int __weak arch_update_cpu_topology(void)
{
	return 0;
}

cpumask_var_t *alloc_sched_domains(unsigned int ndoms)
{
	int i;
	cpumask_var_t *doms;

	doms = kmalloc(sizeof(*doms) * ndoms, GFP_KERNEL);
	if (!doms)
		return NULL;
	for (i = 0; i < ndoms; i++) {
		if (!alloc_cpumask_var(&doms[i], GFP_KERNEL)) {
			free_sched_domains(doms, i);
			return NULL;
		}
	}
	return doms;
}

void free_sched_domains(cpumask_var_t doms[], unsigned int ndoms)
{
	unsigned int i;
	for (i = 0; i < ndoms; i++)
		free_cpumask_var(doms[i]);
	kfree(doms);
}

/*
 * Set up scheduler domains and groups. Callers must hold the hotplug lock.
 * For now this just excludes isolated cpus, but could be used to
 * exclude other special cases in the future.
 */
static int init_sched_domains(const struct cpumask *cpu_map)
{
	int err;

	arch_update_cpu_topology();
	ndoms_cur = 1;
	doms_cur = alloc_sched_domains(ndoms_cur);
	if (!doms_cur)
		doms_cur = &fallback_doms;
	cpumask_andnot(doms_cur[0], cpu_map, cpu_isolated_map);
	err = build_sched_domains(doms_cur[0], NULL);
	register_sched_domain_sysctl();

	return err;
}

/*
 * Detach sched domains from a group of cpus specified in cpu_map
 * These cpus will now be attached to the NULL domain
 */
static void detach_destroy_domains(const struct cpumask *cpu_map)
{
	int i;

	rcu_read_lock();
	for_each_cpu(i, cpu_map)
		cpu_attach_domain(NULL, &def_root_domain, i);
	rcu_read_unlock();
}

/* handle null as "default" */
static int dattrs_equal(struct sched_domain_attr *cur, int idx_cur,
			struct sched_domain_attr *new, int idx_new)
{
	struct sched_domain_attr tmp;

	/* fast path */
	if (!new && !cur)
		return 1;

	tmp = SD_ATTR_INIT;
	return !memcmp(cur ? (cur + idx_cur) : &tmp,
			new ? (new + idx_new) : &tmp,
			sizeof(struct sched_domain_attr));
}

/*
 * Partition sched domains as specified by the 'ndoms_new'
 * cpumasks in the array doms_new[] of cpumasks. This compares
 * doms_new[] to the current sched domain partitioning, doms_cur[].
 * It destroys each deleted domain and builds each new domain.
 *
 * 'doms_new' is an array of cpumask_var_t's of length 'ndoms_new'.
 * The masks don't intersect (don't overlap.) We should setup one
 * sched domain for each mask. CPUs not in any of the cpumasks will
 * not be load balanced. If the same cpumask appears both in the
 * current 'doms_cur' domains and in the new 'doms_new', we can leave
 * it as it is.
 *
 * The passed in 'doms_new' should be allocated using
 * alloc_sched_domains.  This routine takes ownership of it and will
 * free_sched_domains it when done with it. If the caller failed the
 * alloc call, then it can pass in doms_new == NULL && ndoms_new == 1,
 * and partition_sched_domains() will fallback to the single partition
 * 'fallback_doms', it also forces the domains to be rebuilt.
 *
 * If doms_new == NULL it will be replaced with cpu_online_mask.
 * ndoms_new == 0 is a special case for destroying existing domains,
 * and it will not create the default domain.
 *
 * Call with hotplug lock held
 */
void partition_sched_domains(int ndoms_new, cpumask_var_t doms_new[],
			     struct sched_domain_attr *dattr_new)
{
	int i, j, n;
	int new_topology;

	mutex_lock(&sched_domains_mutex);

	/* always unregister in case we don't destroy any domains */
	unregister_sched_domain_sysctl();

	/* Let architecture update cpu core mappings. */
	new_topology = arch_update_cpu_topology();

	n = doms_new ? ndoms_new : 0;

	/* Destroy deleted domains */
	for (i = 0; i < ndoms_cur; i++) {
		for (j = 0; j < n && !new_topology; j++) {
			if (cpumask_equal(doms_cur[i], doms_new[j])
			    && dattrs_equal(dattr_cur, i, dattr_new, j))
				goto match1;
		}
		/* no match - a current sched domain not in new doms_new[] */
		detach_destroy_domains(doms_cur[i]);
match1:
		;
	}

	n = ndoms_cur;
	if (doms_new == NULL) {
		n = 0;
		doms_new = &fallback_doms;
		cpumask_andnot(doms_new[0], cpu_active_mask, cpu_isolated_map);
		WARN_ON_ONCE(dattr_new);
	}

	/* Build new domains */
	for (i = 0; i < ndoms_new; i++) {
		for (j = 0; j < n && !new_topology; j++) {
			if (cpumask_equal(doms_new[i], doms_cur[j])
			    && dattrs_equal(dattr_new, i, dattr_cur, j))
				goto match2;
		}
		/* no match - add a new doms_new */
		build_sched_domains(doms_new[i], dattr_new ? dattr_new + i : NULL);
match2:
		;
	}

	/* Remember the new sched domains */
	if (doms_cur != &fallback_doms)
		free_sched_domains(doms_cur, ndoms_cur);
	kfree(dattr_cur);	/* kfree(NULL) is safe */
	doms_cur = doms_new;
	dattr_cur = dattr_new;
	ndoms_cur = ndoms_new;

	register_sched_domain_sysctl();

	mutex_unlock(&sched_domains_mutex);
}

static int num_cpus_frozen;	/* used to mark begin/end of suspend/resume */

/*
 * Update cpusets according to cpu_active mask.  If cpusets are
 * disabled, cpuset_update_active_cpus() becomes a simple wrapper
 * around partition_sched_domains().
 *
 * If we come here as part of a suspend/resume, don't touch cpusets because we
 * want to restore it back to its original state upon resume anyway.
 */
static int cpuset_cpu_active(struct notifier_block *nfb, unsigned long action,
			     void *hcpu)
{
	switch (action) {
	case CPU_ONLINE_FROZEN:
	case CPU_DOWN_FAILED_FROZEN:

		/*
		 * num_cpus_frozen tracks how many CPUs are involved in suspend
		 * resume sequence. As long as this is not the last online
		 * operation in the resume sequence, just build a single sched
		 * domain, ignoring cpusets.
		 */
		num_cpus_frozen--;
		if (likely(num_cpus_frozen)) {
			partition_sched_domains(1, NULL, NULL);
			break;
		}

		/*
		 * This is the last CPU online operation. So fall through and
		 * restore the original sched domains by considering the
		 * cpuset configurations.
		 */

	case CPU_ONLINE:
	case CPU_DOWN_FAILED:
		cpuset_update_active_cpus(true);
		break;
	default:
		return NOTIFY_DONE;
	}
	return NOTIFY_OK;
}

static int cpuset_cpu_inactive(struct notifier_block *nfb, unsigned long action,
			       void *hcpu)
{
	switch (action) {
	case CPU_DOWN_PREPARE:
		cpuset_update_active_cpus(false);
		break;
	case CPU_DOWN_PREPARE_FROZEN:
		num_cpus_frozen++;
		partition_sched_domains(1, NULL, NULL);
		break;
	default:
		return NOTIFY_DONE;
	}
	return NOTIFY_OK;
}

void __init sched_init_smp(void)
{
	cpumask_var_t non_isolated_cpus;

	alloc_cpumask_var(&non_isolated_cpus, GFP_KERNEL);
	alloc_cpumask_var(&fallback_doms, GFP_KERNEL);

	sched_init_numa();

	/*
	 * There's no userspace yet to cause hotplug operations; hence all the
	 * cpu masks are stable and all blatant races in the below code cannot
	 * happen.
	 */
	mutex_lock(&sched_domains_mutex);
	init_sched_domains(cpu_active_mask);
	cpumask_andnot(non_isolated_cpus, cpu_possible_mask, cpu_isolated_map);
	if (cpumask_empty(non_isolated_cpus))
		cpumask_set_cpu(smp_processor_id(), non_isolated_cpus);
	mutex_unlock(&sched_domains_mutex);

	hotcpu_notifier(sched_domains_numa_masks_update, CPU_PRI_SCHED_ACTIVE);
	hotcpu_notifier(cpuset_cpu_active, CPU_PRI_CPUSET_ACTIVE);
	hotcpu_notifier(cpuset_cpu_inactive, CPU_PRI_CPUSET_INACTIVE);

	init_hrtick();

	/* Move init over to a non-isolated CPU */
	if (set_cpus_allowed_ptr(current, non_isolated_cpus) < 0)
		BUG();
	sched_init_granularity();
	free_cpumask_var(non_isolated_cpus);

	init_sched_rt_class();
	init_sched_dl_class();
}
#else
void __init sched_init_smp(void)
{
	sched_init_granularity();
}
#endif /* CONFIG_SMP */

const_debug unsigned int sysctl_timer_migration = 1;

int in_sched_functions(unsigned long addr)
{
	return in_lock_functions(addr) ||
		(addr >= (unsigned long)__sched_text_start
		&& addr < (unsigned long)__sched_text_end);
}

#ifdef CONFIG_CGROUP_SCHED
/*
 * Default task group.
 * Every task in system belongs to this group at bootup.
 */
struct task_group root_task_group;
LIST_HEAD(task_groups);
#endif

DECLARE_PER_CPU(cpumask_var_t, load_balance_mask);

void __init sched_init(void)
{
	int i, j;
	unsigned long alloc_size = 0, ptr;

#ifdef CONFIG_FAIR_GROUP_SCHED
	alloc_size += 2 * nr_cpu_ids * sizeof(void **);
#endif
#ifdef CONFIG_RT_GROUP_SCHED
	alloc_size += 2 * nr_cpu_ids * sizeof(void **);
#endif
#ifdef CONFIG_CPUMASK_OFFSTACK
	alloc_size += num_possible_cpus() * cpumask_size();
#endif
	if (alloc_size) {
		ptr = (unsigned long)kzalloc(alloc_size, GFP_NOWAIT);

#ifdef CONFIG_FAIR_GROUP_SCHED
		root_task_group.se = (struct sched_entity **)ptr;
		ptr += nr_cpu_ids * sizeof(void **);

		root_task_group.cfs_rq = (struct cfs_rq **)ptr;
		ptr += nr_cpu_ids * sizeof(void **);

#endif /* CONFIG_FAIR_GROUP_SCHED */
#ifdef CONFIG_RT_GROUP_SCHED
		root_task_group.rt_se = (struct sched_rt_entity **)ptr;
		ptr += nr_cpu_ids * sizeof(void **);

		root_task_group.rt_rq = (struct rt_rq **)ptr;
		ptr += nr_cpu_ids * sizeof(void **);

#endif /* CONFIG_RT_GROUP_SCHED */
#ifdef CONFIG_CPUMASK_OFFSTACK
		for_each_possible_cpu(i) {
			per_cpu(load_balance_mask, i) = (void *)ptr;
			ptr += cpumask_size();
		}
#endif /* CONFIG_CPUMASK_OFFSTACK */
	}

	init_rt_bandwidth(&def_rt_bandwidth,
			global_rt_period(), global_rt_runtime());
	init_dl_bandwidth(&def_dl_bandwidth,
			global_rt_period(), global_rt_runtime());

#ifdef CONFIG_SMP
	init_defrootdomain();
#endif

#ifdef CONFIG_RT_GROUP_SCHED
	init_rt_bandwidth(&root_task_group.rt_bandwidth,
			global_rt_period(), global_rt_runtime());
#endif /* CONFIG_RT_GROUP_SCHED */

#ifdef CONFIG_CGROUP_SCHED
	list_add(&root_task_group.list, &task_groups);
	INIT_LIST_HEAD(&root_task_group.children);
	INIT_LIST_HEAD(&root_task_group.siblings);
	autogroup_init(&init_task);

#endif /* CONFIG_CGROUP_SCHED */

	for_each_possible_cpu(i) {
		struct rq *rq;

		rq = cpu_rq(i);
		raw_spin_lock_init(&rq->lock);
		rq->nr_running = 0;
		rq->calc_load_active = 0;
		rq->calc_load_update = jiffies + LOAD_FREQ;
		init_cfs_rq(&rq->cfs);
		init_rt_rq(&rq->rt, rq);
		init_dl_rq(&rq->dl, rq);
#ifdef CONFIG_FAIR_GROUP_SCHED
		root_task_group.shares = ROOT_TASK_GROUP_LOAD;
		INIT_LIST_HEAD(&rq->leaf_cfs_rq_list);
		/*
		 * How much cpu bandwidth does root_task_group get?
		 *
		 * In case of task-groups formed thr' the cgroup filesystem, it
		 * gets 100% of the cpu resources in the system. This overall
		 * system cpu resource is divided among the tasks of
		 * root_task_group and its child task-groups in a fair manner,
		 * based on each entity's (task or task-group's) weight
		 * (se->load.weight).
		 *
		 * In other words, if root_task_group has 10 tasks of weight
		 * 1024) and two child groups A0 and A1 (of weight 1024 each),
		 * then A0's share of the cpu resource is:
		 *
		 *	A0's bandwidth = 1024 / (10*1024 + 1024 + 1024) = 8.33%
		 *
		 * We achieve this by letting root_task_group's tasks sit
		 * directly in rq->cfs (i.e root_task_group->se[] = NULL).
		 */
		init_cfs_bandwidth(&root_task_group.cfs_bandwidth);
		init_tg_cfs_entry(&root_task_group, &rq->cfs, NULL, i, NULL);
#endif /* CONFIG_FAIR_GROUP_SCHED */

		rq->rt.rt_runtime = def_rt_bandwidth.rt_runtime;
#ifdef CONFIG_RT_GROUP_SCHED
		init_tg_rt_entry(&root_task_group, &rq->rt, NULL, i, NULL);
#endif

		for (j = 0; j < CPU_LOAD_IDX_MAX; j++)
			rq->cpu_load[j] = 0;

		rq->last_load_update_tick = jiffies;

#ifdef CONFIG_SMP
		rq->sd = NULL;
		rq->rd = NULL;
		rq->cpu_capacity = SCHED_CAPACITY_SCALE;
		rq->post_schedule = 0;
		rq->active_balance = 0;
		rq->next_balance = jiffies;
		rq->push_cpu = 0;
		rq->cpu = i;
		rq->online = 0;
		rq->idle_stamp = 0;
		rq->avg_idle = 2*sysctl_sched_migration_cost;
		rq->max_idle_balance_cost = sysctl_sched_migration_cost;

		INIT_LIST_HEAD(&rq->cfs_tasks);

		rq_attach_root(rq, &def_root_domain);
#ifdef CONFIG_NO_HZ_COMMON
		rq->nohz_flags = 0;
#endif
#ifdef CONFIG_NO_HZ_FULL
		rq->last_sched_tick = 0;
#endif
#endif
		init_rq_hrtick(rq);
		atomic_set(&rq->nr_iowait, 0);
	}

	set_load_weight(&init_task);

#ifdef CONFIG_PREEMPT_NOTIFIERS
	INIT_HLIST_HEAD(&init_task.preempt_notifiers);
#endif

	/*
	 * The boot idle thread does lazy MMU switching as well:
	 */
	atomic_inc(&init_mm.mm_count);
	enter_lazy_tlb(&init_mm, current);

	/*
	 * Make us the idle thread. Technically, schedule() should not be
	 * called from this thread, however somewhere below it might be,
	 * but because we are the idle thread, we just pick up running again
	 * when this runqueue becomes "idle".
	 */
	init_idle(current, smp_processor_id());

	calc_load_update = jiffies + LOAD_FREQ;

	/*
	 * During early bootup we pretend to be a normal task:
	 */
	current->sched_class = &fair_sched_class;

#ifdef CONFIG_SMP
	zalloc_cpumask_var(&sched_domains_tmpmask, GFP_NOWAIT);
	/* May be allocated at isolcpus cmdline parse time */
	if (cpu_isolated_map == NULL)
		zalloc_cpumask_var(&cpu_isolated_map, GFP_NOWAIT);
	idle_thread_set_boot_cpu();
	set_cpu_rq_start_time();
#endif
	init_sched_fair_class();

	scheduler_running = 1;
}

#ifdef CONFIG_DEBUG_ATOMIC_SLEEP
static inline int preempt_count_equals(int preempt_offset)
{
	int nested = (preempt_count() & ~PREEMPT_ACTIVE) + rcu_preempt_depth();

	return (nested == preempt_offset);
}

void __might_sleep(const char *file, int line, int preempt_offset)
{
	static unsigned long prev_jiffy;	/* ratelimiting */

	rcu_sleep_check(); /* WARN_ON_ONCE() by default, no rate limit reqd. */
	if ((preempt_count_equals(preempt_offset) && !irqs_disabled() &&
	     !is_idle_task(current)) ||
	    system_state != SYSTEM_RUNNING || oops_in_progress)
		return;
	if (time_before(jiffies, prev_jiffy + HZ) && prev_jiffy)
		return;
	prev_jiffy = jiffies;

	printk(KERN_ERR
		"BUG: sleeping function called from invalid context at %s:%d\n",
			file, line);
	printk(KERN_ERR
		"in_atomic(): %d, irqs_disabled(): %d, pid: %d, name: %s\n",
			in_atomic(), irqs_disabled(),
			current->pid, current->comm);

	debug_show_held_locks(current);
	if (irqs_disabled())
		print_irqtrace_events(current);
#ifdef CONFIG_DEBUG_PREEMPT
	if (!preempt_count_equals(preempt_offset)) {
		pr_err("Preemption disabled at:");
		print_ip_sym(current->preempt_disable_ip);
		pr_cont("\n");
	}
#endif
	dump_stack();
}
EXPORT_SYMBOL(__might_sleep);
#endif

#ifdef CONFIG_MAGIC_SYSRQ
static void normalize_task(struct rq *rq, struct task_struct *p)
{
	const struct sched_class *prev_class = p->sched_class;
	struct sched_attr attr = {
		.sched_policy = SCHED_NORMAL,
	};
	int old_prio = p->prio;
	int queued;

	queued = task_on_rq_queued(p);
	if (queued)
		dequeue_task(rq, p, 0);
	__setscheduler(rq, p, &attr);
	if (queued) {
		enqueue_task(rq, p, 0);
		resched_curr(rq);
	}

	check_class_changed(rq, p, prev_class, old_prio);
}

void normalize_rt_tasks(void)
{
	struct task_struct *g, *p;
	unsigned long flags;
	struct rq *rq;

	read_lock(&tasklist_lock);
	for_each_process_thread(g, p) {
		/*
		 * Only normalize user tasks:
		 */
		if (p->flags & PF_KTHREAD)
			continue;

		p->se.exec_start		= 0;
#ifdef CONFIG_SCHEDSTATS
		p->se.statistics.wait_start	= 0;
		p->se.statistics.sleep_start	= 0;
		p->se.statistics.block_start	= 0;
#endif

		if (!dl_task(p) && !rt_task(p)) {
			/*
			 * Renice negative nice level userspace
			 * tasks back to 0:
			 */
			if (task_nice(p) < 0)
				set_user_nice(p, 0);
			continue;
		}

		rq = task_rq_lock(p, &flags);
		normalize_task(rq, p);
		task_rq_unlock(rq, p, &flags);
	}
	read_unlock(&tasklist_lock);
}

#endif /* CONFIG_MAGIC_SYSRQ */

#if defined(CONFIG_IA64) || defined(CONFIG_KGDB_KDB)
/*
 * These functions are only useful for the IA64 MCA handling, or kdb.
 *
 * They can only be called when the whole system has been
 * stopped - every CPU needs to be quiescent, and no scheduling
 * activity can take place. Using them for anything else would
 * be a serious bug, and as a result, they aren't even visible
 * under any other configuration.
 */

/**
 * curr_task - return the current task for a given cpu.
 * @cpu: the processor in question.
 *
 * ONLY VALID WHEN THE WHOLE SYSTEM IS STOPPED!
 *
 * Return: The current task for @cpu.
 */
struct task_struct *curr_task(int cpu)
{
	return cpu_curr(cpu);
}

#endif /* defined(CONFIG_IA64) || defined(CONFIG_KGDB_KDB) */

#ifdef CONFIG_IA64
/**
 * set_curr_task - set the current task for a given cpu.
 * @cpu: the processor in question.
 * @p: the task pointer to set.
 *
 * Description: This function must only be used when non-maskable interrupts
 * are serviced on a separate stack. It allows the architecture to switch the
 * notion of the current task on a cpu in a non-blocking manner. This function
 * must be called with all CPU's synchronized, and interrupts disabled, the
 * and caller must save the original value of the current task (see
 * curr_task() above) and restore that value before reenabling interrupts and
 * re-starting the system.
 *
 * ONLY VALID WHEN THE WHOLE SYSTEM IS STOPPED!
 */
void set_curr_task(int cpu, struct task_struct *p)
{
	cpu_curr(cpu) = p;
}

#endif

#ifdef CONFIG_CGROUP_SCHED
/* task_group_lock serializes the addition/removal of task groups */
static DEFINE_SPINLOCK(task_group_lock);

static void free_sched_group(struct task_group *tg)
{
	free_fair_sched_group(tg);
	free_rt_sched_group(tg);
	autogroup_free(tg);
	kfree(tg);
}

/* allocate runqueue etc for a new task group */
struct task_group *sched_create_group(struct task_group *parent)
{
	struct task_group *tg;

	tg = kzalloc(sizeof(*tg), GFP_KERNEL);
	if (!tg)
		return ERR_PTR(-ENOMEM);

	if (!alloc_fair_sched_group(tg, parent))
		goto err;

	if (!alloc_rt_sched_group(tg, parent))
		goto err;

	return tg;

err:
	free_sched_group(tg);
	return ERR_PTR(-ENOMEM);
}

void sched_online_group(struct task_group *tg, struct task_group *parent)
{
	unsigned long flags;

	spin_lock_irqsave(&task_group_lock, flags);
	list_add_rcu(&tg->list, &task_groups);

	WARN_ON(!parent); /* root should already exist */

	tg->parent = parent;
	INIT_LIST_HEAD(&tg->children);
	list_add_rcu(&tg->siblings, &parent->children);
	spin_unlock_irqrestore(&task_group_lock, flags);
}

/* rcu callback to free various structures associated with a task group */
static void free_sched_group_rcu(struct rcu_head *rhp)
{
	/* now it should be safe to free those cfs_rqs */
	free_sched_group(container_of(rhp, struct task_group, rcu));
}

/* Destroy runqueue etc associated with a task group */
void sched_destroy_group(struct task_group *tg)
{
	/* wait for possible concurrent references to cfs_rqs complete */
	call_rcu(&tg->rcu, free_sched_group_rcu);
}

void sched_offline_group(struct task_group *tg)
{
	unsigned long flags;
	int i;

	/* end participation in shares distribution */
	for_each_possible_cpu(i)
		unregister_fair_sched_group(tg, i);

	spin_lock_irqsave(&task_group_lock, flags);
	list_del_rcu(&tg->list);
	list_del_rcu(&tg->siblings);
	spin_unlock_irqrestore(&task_group_lock, flags);
}

/* change task's runqueue when it moves between groups.
 *	The caller of this function should have put the task in its new group
 *	by now. This function just updates tsk->se.cfs_rq and tsk->se.parent to
 *	reflect its new group.
 */
void sched_move_task(struct task_struct *tsk)
{
	struct task_group *tg;
	int queued, running;
	unsigned long flags;
	struct rq *rq;

	rq = task_rq_lock(tsk, &flags);

	running = task_current(rq, tsk);
	queued = task_on_rq_queued(tsk);

	if (queued)
		dequeue_task(rq, tsk, 0);
	if (unlikely(running))
		put_prev_task(rq, tsk);

	tg = container_of(task_css_check(tsk, cpu_cgrp_id,
				lockdep_is_held(&tsk->sighand->siglock)),
			  struct task_group, css);
	tg = autogroup_task_group(tsk, tg);
	tsk->sched_task_group = tg;

#ifdef CONFIG_FAIR_GROUP_SCHED
	if (tsk->sched_class->task_move_group)
		tsk->sched_class->task_move_group(tsk, queued);
	else
#endif
		set_task_rq(tsk, task_cpu(tsk));

	if (unlikely(running))
		tsk->sched_class->set_curr_task(rq);
	if (queued)
		enqueue_task(rq, tsk, 0);

	task_rq_unlock(rq, tsk, &flags);
}
#endif /* CONFIG_CGROUP_SCHED */

#ifdef CONFIG_RT_GROUP_SCHED
/*
 * Ensure that the real time constraints are schedulable.
 */
static DEFINE_MUTEX(rt_constraints_mutex);

/* Must be called with tasklist_lock held */
static inline int tg_has_rt_tasks(struct task_group *tg)
{
	struct task_struct *g, *p;

	for_each_process_thread(g, p) {
		if (rt_task(p) && task_group(p) == tg)
			return 1;
	}

	return 0;
}

struct rt_schedulable_data {
	struct task_group *tg;
	u64 rt_period;
	u64 rt_runtime;
};

static int tg_rt_schedulable(struct task_group *tg, void *data)
{
	struct rt_schedulable_data *d = data;
	struct task_group *child;
	unsigned long total, sum = 0;
	u64 period, runtime;

	period = ktime_to_ns(tg->rt_bandwidth.rt_period);
	runtime = tg->rt_bandwidth.rt_runtime;

	if (tg == d->tg) {
		period = d->rt_period;
		runtime = d->rt_runtime;
	}

	/*
	 * Cannot have more runtime than the period.
	 */
	if (runtime > period && runtime != RUNTIME_INF)
		return -EINVAL;

	/*
	 * Ensure we don't starve existing RT tasks.
	 */
	if (rt_bandwidth_enabled() && !runtime && tg_has_rt_tasks(tg))
		return -EBUSY;

	total = to_ratio(period, runtime);

	/*
	 * Nobody can have more than the global setting allows.
	 */
	if (total > to_ratio(global_rt_period(), global_rt_runtime()))
		return -EINVAL;

	/*
	 * The sum of our children's runtime should not exceed our own.
	 */
	list_for_each_entry_rcu(child, &tg->children, siblings) {
		period = ktime_to_ns(child->rt_bandwidth.rt_period);
		runtime = child->rt_bandwidth.rt_runtime;

		if (child == d->tg) {
			period = d->rt_period;
			runtime = d->rt_runtime;
		}

		sum += to_ratio(period, runtime);
	}

	if (sum > total)
		return -EINVAL;

	return 0;
}

static int __rt_schedulable(struct task_group *tg, u64 period, u64 runtime)
{
	int ret;

	struct rt_schedulable_data data = {
		.tg = tg,
		.rt_period = period,
		.rt_runtime = runtime,
	};

	rcu_read_lock();
	ret = walk_tg_tree(tg_rt_schedulable, tg_nop, &data);
	rcu_read_unlock();

	return ret;
}

static int tg_set_rt_bandwidth(struct task_group *tg,
		u64 rt_period, u64 rt_runtime)
{
	int i, err = 0;

	mutex_lock(&rt_constraints_mutex);
	read_lock(&tasklist_lock);
	err = __rt_schedulable(tg, rt_period, rt_runtime);
	if (err)
		goto unlock;

	raw_spin_lock_irq(&tg->rt_bandwidth.rt_runtime_lock);
	tg->rt_bandwidth.rt_period = ns_to_ktime(rt_period);
	tg->rt_bandwidth.rt_runtime = rt_runtime;

	for_each_possible_cpu(i) {
		struct rt_rq *rt_rq = tg->rt_rq[i];

		raw_spin_lock(&rt_rq->rt_runtime_lock);
		rt_rq->rt_runtime = rt_runtime;
		raw_spin_unlock(&rt_rq->rt_runtime_lock);
	}
	raw_spin_unlock_irq(&tg->rt_bandwidth.rt_runtime_lock);
unlock:
	read_unlock(&tasklist_lock);
	mutex_unlock(&rt_constraints_mutex);

	return err;
}

static int sched_group_set_rt_runtime(struct task_group *tg, long rt_runtime_us)
{
	u64 rt_runtime, rt_period;

	rt_period = ktime_to_ns(tg->rt_bandwidth.rt_period);
	rt_runtime = (u64)rt_runtime_us * NSEC_PER_USEC;
	if (rt_runtime_us < 0)
		rt_runtime = RUNTIME_INF;

	return tg_set_rt_bandwidth(tg, rt_period, rt_runtime);
}

static long sched_group_rt_runtime(struct task_group *tg)
{
	u64 rt_runtime_us;

	if (tg->rt_bandwidth.rt_runtime == RUNTIME_INF)
		return -1;

	rt_runtime_us = tg->rt_bandwidth.rt_runtime;
	do_div(rt_runtime_us, NSEC_PER_USEC);
	return rt_runtime_us;
}

static int sched_group_set_rt_period(struct task_group *tg, long rt_period_us)
{
	u64 rt_runtime, rt_period;

	rt_period = (u64)rt_period_us * NSEC_PER_USEC;
	rt_runtime = tg->rt_bandwidth.rt_runtime;

	if (rt_period == 0)
		return -EINVAL;

	return tg_set_rt_bandwidth(tg, rt_period, rt_runtime);
}

static long sched_group_rt_period(struct task_group *tg)
{
	u64 rt_period_us;

	rt_period_us = ktime_to_ns(tg->rt_bandwidth.rt_period);
	do_div(rt_period_us, NSEC_PER_USEC);
	return rt_period_us;
}
#endif /* CONFIG_RT_GROUP_SCHED */

#ifdef CONFIG_RT_GROUP_SCHED
static int sched_rt_global_constraints(void)
{
	int ret = 0;

	mutex_lock(&rt_constraints_mutex);
	read_lock(&tasklist_lock);
	ret = __rt_schedulable(NULL, 0, 0);
	read_unlock(&tasklist_lock);
	mutex_unlock(&rt_constraints_mutex);

	return ret;
}

static int sched_rt_can_attach(struct task_group *tg, struct task_struct *tsk)
{
	/* Don't accept realtime tasks when there is no way for them to run */
	if (rt_task(tsk) && tg->rt_bandwidth.rt_runtime == 0)
		return 0;

	return 1;
}

#else /* !CONFIG_RT_GROUP_SCHED */
static int sched_rt_global_constraints(void)
{
	unsigned long flags;
	int i, ret = 0;

	raw_spin_lock_irqsave(&def_rt_bandwidth.rt_runtime_lock, flags);
	for_each_possible_cpu(i) {
		struct rt_rq *rt_rq = &cpu_rq(i)->rt;

		raw_spin_lock(&rt_rq->rt_runtime_lock);
		rt_rq->rt_runtime = global_rt_runtime();
		raw_spin_unlock(&rt_rq->rt_runtime_lock);
	}
	raw_spin_unlock_irqrestore(&def_rt_bandwidth.rt_runtime_lock, flags);

	return ret;
}
#endif /* CONFIG_RT_GROUP_SCHED */

static int sched_dl_global_constraints(void)
{
	u64 runtime = global_rt_runtime();
	u64 period = global_rt_period();
	u64 new_bw = to_ratio(period, runtime);
	struct dl_bw *dl_b;
	int cpu, ret = 0;
	unsigned long flags;

	/*
	 * Here we want to check the bandwidth not being set to some
	 * value smaller than the currently allocated bandwidth in
	 * any of the root_domains.
	 *
	 * FIXME: Cycling on all the CPUs is overdoing, but simpler than
	 * cycling on root_domains... Discussion on different/better
	 * solutions is welcome!
	 */
	for_each_possible_cpu(cpu) {
		rcu_read_lock_sched();
		dl_b = dl_bw_of(cpu);

		raw_spin_lock_irqsave(&dl_b->lock, flags);
		if (new_bw < dl_b->total_bw)
			ret = -EBUSY;
		raw_spin_unlock_irqrestore(&dl_b->lock, flags);

		rcu_read_unlock_sched();

		if (ret)
			break;
	}

	return ret;
}

static void sched_dl_do_global(void)
{
	u64 new_bw = -1;
	struct dl_bw *dl_b;
	int cpu;
	unsigned long flags;

	def_dl_bandwidth.dl_period = global_rt_period();
	def_dl_bandwidth.dl_runtime = global_rt_runtime();

	if (global_rt_runtime() != RUNTIME_INF)
		new_bw = to_ratio(global_rt_period(), global_rt_runtime());

	/*
	 * FIXME: As above...
	 */
	for_each_possible_cpu(cpu) {
		rcu_read_lock_sched();
		dl_b = dl_bw_of(cpu);

		raw_spin_lock_irqsave(&dl_b->lock, flags);
		dl_b->bw = new_bw;
		raw_spin_unlock_irqrestore(&dl_b->lock, flags);

		rcu_read_unlock_sched();
	}
}

static int sched_rt_global_validate(void)
{
	if (sysctl_sched_rt_period <= 0)
		return -EINVAL;

	if ((sysctl_sched_rt_runtime != RUNTIME_INF) &&
		(sysctl_sched_rt_runtime > sysctl_sched_rt_period))
		return -EINVAL;

	return 0;
}

static void sched_rt_do_global(void)
{
	def_rt_bandwidth.rt_runtime = global_rt_runtime();
	def_rt_bandwidth.rt_period = ns_to_ktime(global_rt_period());
}

int sched_rt_handler(struct ctl_table *table, int write,
		void __user *buffer, size_t *lenp,
		loff_t *ppos)
{
	int old_period, old_runtime;
	static DEFINE_MUTEX(mutex);
	int ret;

	mutex_lock(&mutex);
	old_period = sysctl_sched_rt_period;
	old_runtime = sysctl_sched_rt_runtime;

	ret = proc_dointvec(table, write, buffer, lenp, ppos);

	if (!ret && write) {
		ret = sched_rt_global_validate();
		if (ret)
			goto undo;

		ret = sched_rt_global_constraints();
		if (ret)
			goto undo;

		ret = sched_dl_global_constraints();
		if (ret)
			goto undo;

		sched_rt_do_global();
		sched_dl_do_global();
	}
	if (0) {
undo:
		sysctl_sched_rt_period = old_period;
		sysctl_sched_rt_runtime = old_runtime;
	}
	mutex_unlock(&mutex);

	return ret;
}

int sched_rr_handler(struct ctl_table *table, int write,
		void __user *buffer, size_t *lenp,
		loff_t *ppos)
{
	int ret;
	static DEFINE_MUTEX(mutex);

	mutex_lock(&mutex);
	ret = proc_dointvec(table, write, buffer, lenp, ppos);
	/* make sure that internally we keep jiffies */
	/* also, writing zero resets timeslice to default */
	if (!ret && write) {
		sched_rr_timeslice = sched_rr_timeslice <= 0 ?
			RR_TIMESLICE : msecs_to_jiffies(sched_rr_timeslice);
	}
	mutex_unlock(&mutex);
	return ret;
}

#ifdef CONFIG_CGROUP_SCHED

static inline struct task_group *css_tg(struct cgroup_subsys_state *css)
{
	return css ? container_of(css, struct task_group, css) : NULL;
}

static struct cgroup_subsys_state *
cpu_cgroup_css_alloc(struct cgroup_subsys_state *parent_css)
{
	struct task_group *parent = css_tg(parent_css);
	struct task_group *tg;

	if (!parent) {
		/* This is early initialization for the top cgroup */
		return &root_task_group.css;
	}

	tg = sched_create_group(parent);
	if (IS_ERR(tg))
		return ERR_PTR(-ENOMEM);

	return &tg->css;
}

static int cpu_cgroup_css_online(struct cgroup_subsys_state *css)
{
	struct task_group *tg = css_tg(css);
	struct task_group *parent = css_tg(css->parent);

	if (parent)
		sched_online_group(tg, parent);
	return 0;
}

static void cpu_cgroup_css_free(struct cgroup_subsys_state *css)
{
	struct task_group *tg = css_tg(css);

	sched_destroy_group(tg);
}

static void cpu_cgroup_css_offline(struct cgroup_subsys_state *css)
{
	struct task_group *tg = css_tg(css);

	sched_offline_group(tg);
}

static void cpu_cgroup_fork(struct task_struct *task)
{
	sched_move_task(task);
}

static int cpu_cgroup_can_attach(struct cgroup_subsys_state *css,
				 struct cgroup_taskset *tset)
{
	struct task_struct *task;

	cgroup_taskset_for_each(task, tset) {
#ifdef CONFIG_RT_GROUP_SCHED
		if (!sched_rt_can_attach(css_tg(css), task))
			return -EINVAL;
#else
		/* We don't support RT-tasks being in separate groups */
		if (task->sched_class != &fair_sched_class)
			return -EINVAL;
#endif
	}
	return 0;
}

static void cpu_cgroup_attach(struct cgroup_subsys_state *css,
			      struct cgroup_taskset *tset)
{
	struct task_struct *task;

	cgroup_taskset_for_each(task, tset)
		sched_move_task(task);
}

static void cpu_cgroup_exit(struct cgroup_subsys_state *css,
			    struct cgroup_subsys_state *old_css,
			    struct task_struct *task)
{
	/*
	 * cgroup_exit() is called in the copy_process() failure path.
	 * Ignore this case since the task hasn't ran yet, this avoids
	 * trying to poke a half freed task state from generic code.
	 */
	if (!(task->flags & PF_EXITING))
		return;

	sched_move_task(task);
}

#ifdef CONFIG_FAIR_GROUP_SCHED
static int cpu_shares_write_u64(struct cgroup_subsys_state *css,
				struct cftype *cftype, u64 shareval)
{
	return sched_group_set_shares(css_tg(css), scale_load(shareval));
}

static u64 cpu_shares_read_u64(struct cgroup_subsys_state *css,
			       struct cftype *cft)
{
	struct task_group *tg = css_tg(css);

	return (u64) scale_load_down(tg->shares);
}

#ifdef CONFIG_CFS_BANDWIDTH
static DEFINE_MUTEX(cfs_constraints_mutex);

const u64 max_cfs_quota_period = 1 * NSEC_PER_SEC; /* 1s */
const u64 min_cfs_quota_period = 1 * NSEC_PER_MSEC; /* 1ms */

static int __cfs_schedulable(struct task_group *tg, u64 period, u64 runtime);

static int tg_set_cfs_bandwidth(struct task_group *tg, u64 period, u64 quota)
{
	int i, ret = 0, runtime_enabled, runtime_was_enabled;
	struct cfs_bandwidth *cfs_b = &tg->cfs_bandwidth;

	if (tg == &root_task_group)
		return -EINVAL;

	/*
	 * Ensure we have at some amount of bandwidth every period.  This is
	 * to prevent reaching a state of large arrears when throttled via
	 * entity_tick() resulting in prolonged exit starvation.
	 */
	if (quota < min_cfs_quota_period || period < min_cfs_quota_period)
		return -EINVAL;

	/*
	 * Likewise, bound things on the otherside by preventing insane quota
	 * periods.  This also allows us to normalize in computing quota
	 * feasibility.
	 */
	if (period > max_cfs_quota_period)
		return -EINVAL;

	/*
	 * Prevent race between setting of cfs_rq->runtime_enabled and
	 * unthrottle_offline_cfs_rqs().
	 */
	get_online_cpus();
	mutex_lock(&cfs_constraints_mutex);
	ret = __cfs_schedulable(tg, period, quota);
	if (ret)
		goto out_unlock;

	runtime_enabled = quota != RUNTIME_INF;
	runtime_was_enabled = cfs_b->quota != RUNTIME_INF;
	/*
	 * If we need to toggle cfs_bandwidth_used, off->on must occur
	 * before making related changes, and on->off must occur afterwards
	 */
	if (runtime_enabled && !runtime_was_enabled)
		cfs_bandwidth_usage_inc();
	raw_spin_lock_irq(&cfs_b->lock);
	cfs_b->period = ns_to_ktime(period);
	cfs_b->quota = quota;

	__refill_cfs_bandwidth_runtime(cfs_b);
	/* restart the period timer (if active) to handle new period expiry */
	if (runtime_enabled && cfs_b->timer_active) {
		/* force a reprogram */
		__start_cfs_bandwidth(cfs_b, true);
	}
	raw_spin_unlock_irq(&cfs_b->lock);

	for_each_online_cpu(i) {
		struct cfs_rq *cfs_rq = tg->cfs_rq[i];
		struct rq *rq = cfs_rq->rq;

		raw_spin_lock_irq(&rq->lock);
		cfs_rq->runtime_enabled = runtime_enabled;
		cfs_rq->runtime_remaining = 0;

		if (cfs_rq->throttled)
			unthrottle_cfs_rq(cfs_rq);
		raw_spin_unlock_irq(&rq->lock);
	}
	if (runtime_was_enabled && !runtime_enabled)
		cfs_bandwidth_usage_dec();
out_unlock:
	mutex_unlock(&cfs_constraints_mutex);
	put_online_cpus();

	return ret;
}

int tg_set_cfs_quota(struct task_group *tg, long cfs_quota_us)
{
	u64 quota, period;

	period = ktime_to_ns(tg->cfs_bandwidth.period);
	if (cfs_quota_us < 0)
		quota = RUNTIME_INF;
	else
		quota = (u64)cfs_quota_us * NSEC_PER_USEC;

	return tg_set_cfs_bandwidth(tg, period, quota);
}

long tg_get_cfs_quota(struct task_group *tg)
{
	u64 quota_us;

	if (tg->cfs_bandwidth.quota == RUNTIME_INF)
		return -1;

	quota_us = tg->cfs_bandwidth.quota;
	do_div(quota_us, NSEC_PER_USEC);

	return quota_us;
}

int tg_set_cfs_period(struct task_group *tg, long cfs_period_us)
{
	u64 quota, period;

	period = (u64)cfs_period_us * NSEC_PER_USEC;
	quota = tg->cfs_bandwidth.quota;

	return tg_set_cfs_bandwidth(tg, period, quota);
}

long tg_get_cfs_period(struct task_group *tg)
{
	u64 cfs_period_us;

	cfs_period_us = ktime_to_ns(tg->cfs_bandwidth.period);
	do_div(cfs_period_us, NSEC_PER_USEC);

	return cfs_period_us;
}

static s64 cpu_cfs_quota_read_s64(struct cgroup_subsys_state *css,
				  struct cftype *cft)
{
	return tg_get_cfs_quota(css_tg(css));
}

static int cpu_cfs_quota_write_s64(struct cgroup_subsys_state *css,
				   struct cftype *cftype, s64 cfs_quota_us)
{
	return tg_set_cfs_quota(css_tg(css), cfs_quota_us);
}

static u64 cpu_cfs_period_read_u64(struct cgroup_subsys_state *css,
				   struct cftype *cft)
{
	return tg_get_cfs_period(css_tg(css));
}

static int cpu_cfs_period_write_u64(struct cgroup_subsys_state *css,
				    struct cftype *cftype, u64 cfs_period_us)
{
	return tg_set_cfs_period(css_tg(css), cfs_period_us);
}

struct cfs_schedulable_data {
	struct task_group *tg;
	u64 period, quota;
};

/*
 * normalize group quota/period to be quota/max_period
 * note: units are usecs
 */
static u64 normalize_cfs_quota(struct task_group *tg,
			       struct cfs_schedulable_data *d)
{
	u64 quota, period;

	if (tg == d->tg) {
		period = d->period;
		quota = d->quota;
	} else {
		period = tg_get_cfs_period(tg);
		quota = tg_get_cfs_quota(tg);
	}

	/* note: these should typically be equivalent */
	if (quota == RUNTIME_INF || quota == -1)
		return RUNTIME_INF;

	return to_ratio(period, quota);
}

static int tg_cfs_schedulable_down(struct task_group *tg, void *data)
{
	struct cfs_schedulable_data *d = data;
	struct cfs_bandwidth *cfs_b = &tg->cfs_bandwidth;
	s64 quota = 0, parent_quota = -1;

	if (!tg->parent) {
		quota = RUNTIME_INF;
	} else {
		struct cfs_bandwidth *parent_b = &tg->parent->cfs_bandwidth;

		quota = normalize_cfs_quota(tg, d);
		parent_quota = parent_b->hierarchical_quota;

		/*
		 * ensure max(child_quota) <= parent_quota, inherit when no
		 * limit is set
		 */
		if (quota == RUNTIME_INF)
			quota = parent_quota;
		else if (parent_quota != RUNTIME_INF && quota > parent_quota)
			return -EINVAL;
	}
	cfs_b->hierarchical_quota = quota;

	return 0;
}

static int __cfs_schedulable(struct task_group *tg, u64 period, u64 quota)
{
	int ret;
	struct cfs_schedulable_data data = {
		.tg = tg,
		.period = period,
		.quota = quota,
	};

	if (quota != RUNTIME_INF) {
		do_div(data.period, NSEC_PER_USEC);
		do_div(data.quota, NSEC_PER_USEC);
	}

	rcu_read_lock();
	ret = walk_tg_tree(tg_cfs_schedulable_down, tg_nop, &data);
	rcu_read_unlock();

	return ret;
}

static int cpu_stats_show(struct seq_file *sf, void *v)
{
	struct task_group *tg = css_tg(seq_css(sf));
	struct cfs_bandwidth *cfs_b = &tg->cfs_bandwidth;

	seq_printf(sf, "nr_periods %d\n", cfs_b->nr_periods);
	seq_printf(sf, "nr_throttled %d\n", cfs_b->nr_throttled);
	seq_printf(sf, "throttled_time %llu\n", cfs_b->throttled_time);

	return 0;
}
#endif /* CONFIG_CFS_BANDWIDTH */
#endif /* CONFIG_FAIR_GROUP_SCHED */

#ifdef CONFIG_RT_GROUP_SCHED
static int cpu_rt_runtime_write(struct cgroup_subsys_state *css,
				struct cftype *cft, s64 val)
{
	return sched_group_set_rt_runtime(css_tg(css), val);
}

static s64 cpu_rt_runtime_read(struct cgroup_subsys_state *css,
			       struct cftype *cft)
{
	return sched_group_rt_runtime(css_tg(css));
}

static int cpu_rt_period_write_uint(struct cgroup_subsys_state *css,
				    struct cftype *cftype, u64 rt_period_us)
{
	return sched_group_set_rt_period(css_tg(css), rt_period_us);
}

static u64 cpu_rt_period_read_uint(struct cgroup_subsys_state *css,
				   struct cftype *cft)
{
	return sched_group_rt_period(css_tg(css));
}
#endif /* CONFIG_RT_GROUP_SCHED */

static struct cftype cpu_files[] = {
#ifdef CONFIG_FAIR_GROUP_SCHED
	{
		.name = "shares",
		.read_u64 = cpu_shares_read_u64,
		.write_u64 = cpu_shares_write_u64,
	},
#endif
#ifdef CONFIG_CFS_BANDWIDTH
	{
		.name = "cfs_quota_us",
		.read_s64 = cpu_cfs_quota_read_s64,
		.write_s64 = cpu_cfs_quota_write_s64,
	},
	{
		.name = "cfs_period_us",
		.read_u64 = cpu_cfs_period_read_u64,
		.write_u64 = cpu_cfs_period_write_u64,
	},
	{
		.name = "stat",
		.seq_show = cpu_stats_show,
	},
#endif
#ifdef CONFIG_RT_GROUP_SCHED
	{
		.name = "rt_runtime_us",
		.read_s64 = cpu_rt_runtime_read,
		.write_s64 = cpu_rt_runtime_write,
	},
	{
		.name = "rt_period_us",
		.read_u64 = cpu_rt_period_read_uint,
		.write_u64 = cpu_rt_period_write_uint,
	},
#endif
	{ }	/* terminate */
};

struct cgroup_subsys cpu_cgrp_subsys = {
	.css_alloc	= cpu_cgroup_css_alloc,
	.css_free	= cpu_cgroup_css_free,
	.css_online	= cpu_cgroup_css_online,
	.css_offline	= cpu_cgroup_css_offline,
	.fork		= cpu_cgroup_fork,
	.can_attach	= cpu_cgroup_can_attach,
	.attach		= cpu_cgroup_attach,
	.exit		= cpu_cgroup_exit,
	.legacy_cftypes	= cpu_files,
	.early_init	= 1,
};

#endif	/* CONFIG_CGROUP_SCHED */

void dump_cpu_task(int cpu)
{
	pr_info("Task dump for CPU %d:\n", cpu);
	sched_show_task(cpu_curr(cpu));
}<|MERGE_RESOLUTION|>--- conflicted
+++ resolved
@@ -5285,12 +5285,9 @@
 				      unsigned long action, void *hcpu)
 {
 	switch (action & ~CPU_TASKS_FROZEN) {
-<<<<<<< HEAD
-=======
 	case CPU_STARTING:
 		set_cpu_rq_start_time();
 		return NOTIFY_OK;
->>>>>>> fc14f9c1
 	case CPU_DOWN_FAILED:
 		set_cpu_active((long)hcpu, true);
 		return NOTIFY_OK;
