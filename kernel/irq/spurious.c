/*
 * linux/kernel/irq/spurious.c
 *
 * Copyright (C) 1992, 1998-2004 Linus Torvalds, Ingo Molnar
 *
 * This file contains spurious interrupt handling.
 */

#include <linux/jiffies.h>
#include <linux/irq.h>
#include <linux/module.h>
#include <linux/kallsyms.h>
#include <linux/interrupt.h>
#include <linux/moduleparam.h>
#include <linux/timer.h>

#include "internals.h"

static int irqfixup __read_mostly;

#define POLL_SPURIOUS_IRQ_INTERVAL (HZ/10)
static void poll_spurious_irqs(unsigned long dummy);
static DEFINE_TIMER(poll_spurious_irq_timer, poll_spurious_irqs, 0, 0);
static int irq_poll_cpu;
static atomic_t irq_poll_active;

/*
 * We wait here for a poller to finish.
 *
 * If the poll runs on this CPU, then we yell loudly and return
 * false. That will leave the interrupt line disabled in the worst
 * case, but it should never happen.
 *
 * We wait until the poller is done and then recheck disabled and
 * action (about to be disabled). Only if it's still active, we return
 * true and let the handler run.
 */
bool irq_wait_for_poll(struct irq_desc *desc)
{
	if (WARN_ONCE(irq_poll_cpu == smp_processor_id(),
		      "irq poll in progress on cpu %d for irq %d\n",
		      smp_processor_id(), desc->irq_data.irq))
		return false;

#ifdef CONFIG_SMP
	do {
		raw_spin_unlock(&desc->lock);
		while (irqd_irq_inprogress(&desc->irq_data))
			cpu_relax();
		raw_spin_lock(&desc->lock);
	} while (irqd_irq_inprogress(&desc->irq_data));
	/* Might have been disabled in meantime */
	return !irqd_irq_disabled(&desc->irq_data) && desc->action;
#else
	return false;
#endif
}


/*
 * Recovery handler for misrouted interrupts.
 */
static int try_one_irq(int irq, struct irq_desc *desc, bool force)
{
	irqreturn_t ret = IRQ_NONE;
	struct irqaction *action;

	raw_spin_lock(&desc->lock);

	/*
	 * PER_CPU, nested thread interrupts and interrupts explicitely
	 * marked polled are excluded from polling.
	 */
	if (irq_settings_is_per_cpu(desc) ||
	    irq_settings_is_nested_thread(desc) ||
	    irq_settings_is_polled(desc))
		goto out;

	/*
	 * Do not poll disabled interrupts unless the spurious
	 * disabled poller asks explicitely.
	 */
	if (irqd_irq_disabled(&desc->irq_data) && !force)
		goto out;

	/*
	 * All handlers must agree on IRQF_SHARED, so we test just the
	 * first.
	 */
	action = desc->action;
	if (!action || !(action->flags & IRQF_SHARED) ||
	    (action->flags & __IRQF_TIMER))
		goto out;

	/* Already running on another processor */
	if (irqd_irq_inprogress(&desc->irq_data)) {
		/*
		 * Already running: If it is shared get the other
		 * CPU to go looking for our mystery interrupt too
		 */
		desc->istate |= IRQS_PENDING;
		goto out;
	}

	/* Mark it poll in progress */
	desc->istate |= IRQS_POLL_INPROGRESS;
	do {
		if (handle_irq_event(desc) == IRQ_HANDLED)
			ret = IRQ_HANDLED;
		/* Make sure that there is still a valid action */
		action = desc->action;
	} while ((desc->istate & IRQS_PENDING) && action);
	desc->istate &= ~IRQS_POLL_INPROGRESS;
out:
	raw_spin_unlock(&desc->lock);
	return ret == IRQ_HANDLED;
}

static int misrouted_irq(int irq)
{
	struct irq_desc *desc;
	int i, ok = 0;

	if (atomic_inc_return(&irq_poll_active) != 1)
		goto out;

	irq_poll_cpu = smp_processor_id();

	for_each_irq_desc(i, desc) {
		if (!i)
			 continue;

		if (i == irq)	/* Already tried */
			continue;

		if (try_one_irq(i, desc, false))
			ok = 1;
	}
out:
	atomic_dec(&irq_poll_active);
	/* So the caller can adjust the irq error counts */
	return ok;
}

static void poll_spurious_irqs(unsigned long dummy)
{
	struct irq_desc *desc;
	int i;

	if (atomic_inc_return(&irq_poll_active) != 1)
		goto out;
	irq_poll_cpu = smp_processor_id();

	for_each_irq_desc(i, desc) {
		unsigned int state;

		if (!i)
			 continue;

		/* Racy but it doesn't matter */
		state = desc->istate;
		barrier();
		if (!(state & IRQS_SPURIOUS_DISABLED))
			continue;

		local_irq_disable();
		try_one_irq(i, desc, true);
		local_irq_enable();
	}
out:
	atomic_dec(&irq_poll_active);
	mod_timer(&poll_spurious_irq_timer,
		  jiffies + POLL_SPURIOUS_IRQ_INTERVAL);
}

static inline int bad_action_ret(irqreturn_t action_ret)
{
	if (likely(action_ret <= (IRQ_HANDLED | IRQ_WAKE_THREAD)))
		return 0;
	return 1;
}

/*
 * If 99,900 of the previous 100,000 interrupts have not been handled
 * then assume that the IRQ is stuck in some manner. Drop a diagnostic
 * and try to turn the IRQ off.
 *
 * (The other 100-of-100,000 interrupts may have been a correctly
 *  functioning device sharing an IRQ with the failing one)
 */
static void
__report_bad_irq(unsigned int irq, struct irq_desc *desc,
		 irqreturn_t action_ret)
{
	struct irqaction *action;
	unsigned long flags;

	if (bad_action_ret(action_ret)) {
		printk(KERN_ERR "irq event %d: bogus return value %x\n",
				irq, action_ret);
	} else {
		printk(KERN_ERR "irq %d: nobody cared (try booting with "
				"the \"irqpoll\" option)\n", irq);
	}
	dump_stack();
	printk(KERN_ERR "handlers:\n");

	/*
	 * We need to take desc->lock here. note_interrupt() is called
	 * w/o desc->lock held, but IRQ_PROGRESS set. We might race
	 * with something else removing an action. It's ok to take
	 * desc->lock here. See synchronize_irq().
	 */
	raw_spin_lock_irqsave(&desc->lock, flags);
	action = desc->action;
	while (action) {
		printk(KERN_ERR "[<%p>] %pf", action->handler, action->handler);
		if (action->thread_fn)
			printk(KERN_CONT " threaded [<%p>] %pf",
					action->thread_fn, action->thread_fn);
		printk(KERN_CONT "\n");
		action = action->next;
	}
	raw_spin_unlock_irqrestore(&desc->lock, flags);
}

static void
report_bad_irq(unsigned int irq, struct irq_desc *desc, irqreturn_t action_ret)
{
	static int count = 100;

	if (count > 0) {
		count--;
		__report_bad_irq(irq, desc, action_ret);
	}
}

static inline int
try_misrouted_irq(unsigned int irq, struct irq_desc *desc,
		  irqreturn_t action_ret)
{
	struct irqaction *action;

	if (!irqfixup)
		return 0;

	/* We didn't actually handle the IRQ - see if it was misrouted? */
	if (action_ret == IRQ_NONE)
		return 1;

	/*
	 * But for 'irqfixup == 2' we also do it for handled interrupts if
	 * they are marked as IRQF_IRQPOLL (or for irq zero, which is the
	 * traditional PC timer interrupt.. Legacy)
	 */
	if (irqfixup < 2)
		return 0;

	if (!irq)
		return 1;

	/*
	 * Since we don't get the descriptor lock, "action" can
	 * change under us.  We don't really care, but we don't
	 * want to follow a NULL pointer. So tell the compiler to
	 * just load it once by using a barrier.
	 */
	action = desc->action;
	barrier();
	return action && (action->flags & IRQF_IRQPOLL);
}

#define SPURIOUS_DEFERRED	0x80000000

void note_interrupt(unsigned int irq, struct irq_desc *desc,
		    irqreturn_t action_ret)
{
<<<<<<< HEAD
	if (desc->istate & IRQS_POLL_INPROGRESS)
=======
	if (desc->istate & IRQS_POLL_INPROGRESS ||
	    irq_settings_is_polled(desc))
>>>>>>> fc14f9c1
		return;

	if (bad_action_ret(action_ret)) {
		report_bad_irq(irq, desc, action_ret);
		return;
	}

	/*
	 * We cannot call note_interrupt from the threaded handler
	 * because we need to look at the compound of all handlers
	 * (primary and threaded). Aside of that in the threaded
	 * shared case we have no serialization against an incoming
	 * hardware interrupt while we are dealing with a threaded
	 * result.
	 *
	 * So in case a thread is woken, we just note the fact and
	 * defer the analysis to the next hardware interrupt.
	 *
	 * The threaded handlers store whether they sucessfully
	 * handled an interrupt and we check whether that number
	 * changed versus the last invocation.
	 *
	 * We could handle all interrupts with the delayed by one
	 * mechanism, but for the non forced threaded case we'd just
	 * add pointless overhead to the straight hardirq interrupts
	 * for the sake of a few lines less code.
	 */
	if (action_ret & IRQ_WAKE_THREAD) {
		/*
		 * There is a thread woken. Check whether one of the
		 * shared primary handlers returned IRQ_HANDLED. If
		 * not we defer the spurious detection to the next
		 * interrupt.
		 */
		if (action_ret == IRQ_WAKE_THREAD) {
			int handled;
			/*
			 * We use bit 31 of thread_handled_last to
			 * denote the deferred spurious detection
			 * active. No locking necessary as
			 * thread_handled_last is only accessed here
			 * and we have the guarantee that hard
			 * interrupts are not reentrant.
			 */
			if (!(desc->threads_handled_last & SPURIOUS_DEFERRED)) {
				desc->threads_handled_last |= SPURIOUS_DEFERRED;
				return;
			}
			/*
			 * Check whether one of the threaded handlers
			 * returned IRQ_HANDLED since the last
			 * interrupt happened.
			 *
			 * For simplicity we just set bit 31, as it is
			 * set in threads_handled_last as well. So we
			 * avoid extra masking. And we really do not
			 * care about the high bits of the handled
			 * count. We just care about the count being
			 * different than the one we saw before.
			 */
			handled = atomic_read(&desc->threads_handled);
			handled |= SPURIOUS_DEFERRED;
			if (handled != desc->threads_handled_last) {
				action_ret = IRQ_HANDLED;
				/*
				 * Note: We keep the SPURIOUS_DEFERRED
				 * bit set. We are handling the
				 * previous invocation right now.
				 * Keep it for the current one, so the
				 * next hardware interrupt will
				 * account for it.
				 */
				desc->threads_handled_last = handled;
			} else {
				/*
				 * None of the threaded handlers felt
				 * responsible for the last interrupt
				 *
				 * We keep the SPURIOUS_DEFERRED bit
				 * set in threads_handled_last as we
				 * need to account for the current
				 * interrupt as well.
				 */
				action_ret = IRQ_NONE;
			}
		} else {
			/*
			 * One of the primary handlers returned
			 * IRQ_HANDLED. So we don't care about the
			 * threaded handlers on the same line. Clear
			 * the deferred detection bit.
			 *
			 * In theory we could/should check whether the
			 * deferred bit is set and take the result of
			 * the previous run into account here as
			 * well. But it's really not worth the
			 * trouble. If every other interrupt is
			 * handled we never trigger the spurious
			 * detector. And if this is just the one out
			 * of 100k unhandled ones which is handled
			 * then we merily delay the spurious detection
			 * by one hard interrupt. Not a real problem.
			 */
			desc->threads_handled_last &= ~SPURIOUS_DEFERRED;
		}
	}

	if (unlikely(action_ret == IRQ_NONE)) {
		/*
		 * If we are seeing only the odd spurious IRQ caused by
		 * bus asynchronicity then don't eventually trigger an error,
		 * otherwise the counter becomes a doomsday timer for otherwise
		 * working systems
		 */
		if (time_after(jiffies, desc->last_unhandled + HZ/10))
			desc->irqs_unhandled = 1;
		else
			desc->irqs_unhandled++;
		desc->last_unhandled = jiffies;
	}

	if (unlikely(try_misrouted_irq(irq, desc, action_ret))) {
		int ok = misrouted_irq(irq);
		if (action_ret == IRQ_NONE)
			desc->irqs_unhandled -= ok;
	}

	desc->irq_count++;
	if (likely(desc->irq_count < 100000))
		return;

	desc->irq_count = 0;
	if (unlikely(desc->irqs_unhandled > 99900)) {
		/*
		 * The interrupt is stuck
		 */
		__report_bad_irq(irq, desc, action_ret);
		/*
		 * Now kill the IRQ
		 */
		printk(KERN_EMERG "Disabling IRQ #%d\n", irq);
		desc->istate |= IRQS_SPURIOUS_DISABLED;
		desc->depth++;
		irq_disable(desc);

		mod_timer(&poll_spurious_irq_timer,
			  jiffies + POLL_SPURIOUS_IRQ_INTERVAL);
	}
	desc->irqs_unhandled = 0;
}

bool noirqdebug __read_mostly;

int noirqdebug_setup(char *str)
{
	noirqdebug = 1;
	printk(KERN_INFO "IRQ lockup detection disabled\n");

	return 1;
}

__setup("noirqdebug", noirqdebug_setup);
module_param(noirqdebug, bool, 0644);
MODULE_PARM_DESC(noirqdebug, "Disable irq lockup detection when true");

static int __init irqfixup_setup(char *str)
{
	irqfixup = 1;
	printk(KERN_WARNING "Misrouted IRQ fixup support enabled.\n");
	printk(KERN_WARNING "This may impact system performance.\n");

	return 1;
}

__setup("irqfixup", irqfixup_setup);
module_param(irqfixup, int, 0644);

static int __init irqpoll_setup(char *str)
{
	irqfixup = 2;
	printk(KERN_WARNING "Misrouted IRQ fixup and polling support "
				"enabled\n");
	printk(KERN_WARNING "This may significantly impact system "
				"performance\n");
	return 1;
}

__setup("irqpoll", irqpoll_setup);<|MERGE_RESOLUTION|>--- conflicted
+++ resolved
@@ -275,12 +275,8 @@
 void note_interrupt(unsigned int irq, struct irq_desc *desc,
 		    irqreturn_t action_ret)
 {
-<<<<<<< HEAD
-	if (desc->istate & IRQS_POLL_INPROGRESS)
-=======
 	if (desc->istate & IRQS_POLL_INPROGRESS ||
 	    irq_settings_is_polled(desc))
->>>>>>> fc14f9c1
 		return;
 
 	if (bad_action_ret(action_ret)) {
