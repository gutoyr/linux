/*
 * kexec.c - kexec system call
 * Copyright (C) 2002-2004 Eric Biederman  <ebiederm@xmission.com>
 *
 * This source code is licensed under the GNU General Public License,
 * Version 2.  See the file COPYING for more details.
 */

#define pr_fmt(fmt)	"kexec: " fmt

#include <linux/capability.h>
#include <linux/mm.h>
#include <linux/file.h>
#include <linux/slab.h>
#include <linux/fs.h>
#include <linux/kexec.h>
#include <linux/mutex.h>
#include <linux/list.h>
#include <linux/highmem.h>
#include <linux/syscalls.h>
#include <linux/reboot.h>
#include <linux/ioport.h>
#include <linux/hardirq.h>
#include <linux/elf.h>
#include <linux/elfcore.h>
#include <linux/utsname.h>
#include <linux/numa.h>
#include <linux/suspend.h>
#include <linux/device.h>
#include <linux/freezer.h>
#include <linux/pm.h>
#include <linux/cpu.h>
#include <linux/console.h>
#include <linux/vmalloc.h>
#include <linux/swap.h>
#include <linux/syscore_ops.h>
#include <linux/compiler.h>
#include <linux/hugetlb.h>

#include <asm/page.h>
#include <asm/uaccess.h>
#include <asm/io.h>
#include <asm/sections.h>

#include <crypto/hash.h>
#include <crypto/sha.h>

/* Per cpu memory for storing cpu states in case of system crash. */
note_buf_t __percpu *crash_notes;

/* vmcoreinfo stuff */
static unsigned char vmcoreinfo_data[VMCOREINFO_BYTES];
u32 vmcoreinfo_note[VMCOREINFO_NOTE_SIZE/4];
size_t vmcoreinfo_size;
size_t vmcoreinfo_max_size = sizeof(vmcoreinfo_data);

/* Flag to indicate we are going to kexec a new kernel */
bool kexec_in_progress = false;

<<<<<<< HEAD
=======
/*
 * Declare these symbols weak so that if architecture provides a purgatory,
 * these will be overridden.
 */
char __weak kexec_purgatory[0];
size_t __weak kexec_purgatory_size = 0;

#ifdef CONFIG_KEXEC_FILE
static int kexec_calculate_store_digests(struct kimage *image);
#endif

>>>>>>> fc14f9c1
/* Location of the reserved area for the crash kernel */
struct resource crashk_res = {
	.name  = "Crash kernel",
	.start = 0,
	.end   = 0,
	.flags = IORESOURCE_BUSY | IORESOURCE_MEM
};
struct resource crashk_low_res = {
	.name  = "Crash kernel",
	.start = 0,
	.end   = 0,
	.flags = IORESOURCE_BUSY | IORESOURCE_MEM
};

int kexec_should_crash(struct task_struct *p)
{
	if (in_interrupt() || !p->pid || is_global_init(p) || panic_on_oops)
		return 1;
	return 0;
}

/*
 * When kexec transitions to the new kernel there is a one-to-one
 * mapping between physical and virtual addresses.  On processors
 * where you can disable the MMU this is trivial, and easy.  For
 * others it is still a simple predictable page table to setup.
 *
 * In that environment kexec copies the new kernel to its final
 * resting place.  This means I can only support memory whose
 * physical address can fit in an unsigned long.  In particular
 * addresses where (pfn << PAGE_SHIFT) > ULONG_MAX cannot be handled.
 * If the assembly stub has more restrictive requirements
 * KEXEC_SOURCE_MEMORY_LIMIT and KEXEC_DEST_MEMORY_LIMIT can be
 * defined more restrictively in <asm/kexec.h>.
 *
 * The code for the transition from the current kernel to the
 * the new kernel is placed in the control_code_buffer, whose size
 * is given by KEXEC_CONTROL_PAGE_SIZE.  In the best case only a single
 * page of memory is necessary, but some architectures require more.
 * Because this memory must be identity mapped in the transition from
 * virtual to physical addresses it must live in the range
 * 0 - TASK_SIZE, as only the user space mappings are arbitrarily
 * modifiable.
 *
 * The assembly stub in the control code buffer is passed a linked list
 * of descriptor pages detailing the source pages of the new kernel,
 * and the destination addresses of those source pages.  As this data
 * structure is not used in the context of the current OS, it must
 * be self-contained.
 *
 * The code has been made to work with highmem pages and will use a
 * destination page in its final resting place (if it happens
 * to allocate it).  The end product of this is that most of the
 * physical address space, and most of RAM can be used.
 *
 * Future directions include:
 *  - allocating a page table with the control code buffer identity
 *    mapped, to simplify machine_kexec and make kexec_on_panic more
 *    reliable.
 */

/*
 * KIMAGE_NO_DEST is an impossible destination address..., for
 * allocating pages whose destination address we do not care about.
 */
#define KIMAGE_NO_DEST (-1UL)

static int kimage_is_destination_range(struct kimage *image,
				       unsigned long start, unsigned long end);
static struct page *kimage_alloc_page(struct kimage *image,
				       gfp_t gfp_mask,
				       unsigned long dest);

static int copy_user_segment_list(struct kimage *image,
				  unsigned long nr_segments,
				  struct kexec_segment __user *segments)
{
	int ret;
	size_t segment_bytes;

	/* Read in the segments */
	image->nr_segments = nr_segments;
	segment_bytes = nr_segments * sizeof(*segments);
	ret = copy_from_user(image->segment, segments, segment_bytes);
	if (ret)
		ret = -EFAULT;

	return ret;
}

static int sanity_check_segment_list(struct kimage *image)
{
	int result, i;
	unsigned long nr_segments = image->nr_segments;

	/*
	 * Verify we have good destination addresses.  The caller is
	 * responsible for making certain we don't attempt to load
	 * the new image into invalid or reserved areas of RAM.  This
	 * just verifies it is an address we can use.
	 *
	 * Since the kernel does everything in page size chunks ensure
	 * the destination addresses are page aligned.  Too many
	 * special cases crop of when we don't do this.  The most
	 * insidious is getting overlapping destination addresses
	 * simply because addresses are changed to page size
	 * granularity.
	 */
	result = -EADDRNOTAVAIL;
	for (i = 0; i < nr_segments; i++) {
		unsigned long mstart, mend;

		mstart = image->segment[i].mem;
		mend   = mstart + image->segment[i].memsz;
		if ((mstart & ~PAGE_MASK) || (mend & ~PAGE_MASK))
			return result;
		if (mend >= KEXEC_DESTINATION_MEMORY_LIMIT)
			return result;
	}

	/* Verify our destination addresses do not overlap.
	 * If we alloed overlapping destination addresses
	 * through very weird things can happen with no
	 * easy explanation as one segment stops on another.
	 */
	result = -EINVAL;
	for (i = 0; i < nr_segments; i++) {
		unsigned long mstart, mend;
		unsigned long j;

		mstart = image->segment[i].mem;
		mend   = mstart + image->segment[i].memsz;
		for (j = 0; j < i; j++) {
			unsigned long pstart, pend;
			pstart = image->segment[j].mem;
			pend   = pstart + image->segment[j].memsz;
			/* Do the segments overlap ? */
			if ((mend > pstart) && (mstart < pend))
				return result;
		}
	}

	/* Ensure our buffer sizes are strictly less than
	 * our memory sizes.  This should always be the case,
	 * and it is easier to check up front than to be surprised
	 * later on.
	 */
	result = -EINVAL;
	for (i = 0; i < nr_segments; i++) {
		if (image->segment[i].bufsz > image->segment[i].memsz)
			return result;
	}

	/*
	 * Verify we have good destination addresses.  Normally
	 * the caller is responsible for making certain we don't
	 * attempt to load the new image into invalid or reserved
	 * areas of RAM.  But crash kernels are preloaded into a
	 * reserved area of ram.  We must ensure the addresses
	 * are in the reserved area otherwise preloading the
	 * kernel could corrupt things.
	 */

	if (image->type == KEXEC_TYPE_CRASH) {
		result = -EADDRNOTAVAIL;
		for (i = 0; i < nr_segments; i++) {
			unsigned long mstart, mend;

			mstart = image->segment[i].mem;
			mend = mstart + image->segment[i].memsz - 1;
			/* Ensure we are within the crash kernel limits */
			if ((mstart < crashk_res.start) ||
			    (mend > crashk_res.end))
				return result;
		}
	}

	return 0;
}

static struct kimage *do_kimage_alloc_init(void)
{
	struct kimage *image;

	/* Allocate a controlling structure */
	image = kzalloc(sizeof(*image), GFP_KERNEL);
	if (!image)
		return NULL;

	image->head = 0;
	image->entry = &image->head;
	image->last_entry = &image->head;
	image->control_page = ~0; /* By default this does not apply */
	image->type = KEXEC_TYPE_DEFAULT;

	/* Initialize the list of control pages */
	INIT_LIST_HEAD(&image->control_pages);

	/* Initialize the list of destination pages */
	INIT_LIST_HEAD(&image->dest_pages);

	/* Initialize the list of unusable pages */
	INIT_LIST_HEAD(&image->unusable_pages);

	return image;
}

static void kimage_free_page_list(struct list_head *list);

static int kimage_alloc_init(struct kimage **rimage, unsigned long entry,
			     unsigned long nr_segments,
			     struct kexec_segment __user *segments,
			     unsigned long flags)
{
	int ret;
	struct kimage *image;
	bool kexec_on_panic = flags & KEXEC_ON_CRASH;

	if (kexec_on_panic) {
		/* Verify we have a valid entry point */
		if ((entry < crashk_res.start) || (entry > crashk_res.end))
			return -EADDRNOTAVAIL;
	}

	/* Allocate and initialize a controlling structure */
	image = do_kimage_alloc_init();
	if (!image)
		return -ENOMEM;

	image->start = entry;

	ret = copy_user_segment_list(image, nr_segments, segments);
	if (ret)
		goto out_free_image;

	ret = sanity_check_segment_list(image);
	if (ret)
		goto out_free_image;

	 /* Enable the special crash kernel control page allocation policy. */
	if (kexec_on_panic) {
		image->control_page = crashk_res.start;
		image->type = KEXEC_TYPE_CRASH;
	}

	/*
	 * Find a location for the control code buffer, and add it
	 * the vector of segments so that it's pages will also be
	 * counted as destination pages.
	 */
	ret = -ENOMEM;
	image->control_code_page = kimage_alloc_control_pages(image,
					   get_order(KEXEC_CONTROL_PAGE_SIZE));
	if (!image->control_code_page) {
		pr_err("Could not allocate control_code_buffer\n");
		goto out_free_image;
	}

	if (!kexec_on_panic) {
		image->swap_page = kimage_alloc_control_pages(image, 0);
		if (!image->swap_page) {
			pr_err("Could not allocate swap buffer\n");
			goto out_free_control_pages;
		}
	}

	*rimage = image;
	return 0;
out_free_control_pages:
	kimage_free_page_list(&image->control_pages);
out_free_image:
	kfree(image);
	return ret;
}

#ifdef CONFIG_KEXEC_FILE
static int copy_file_from_fd(int fd, void **buf, unsigned long *buf_len)
{
	struct fd f = fdget(fd);
	int ret;
	struct kstat stat;
	loff_t pos;
	ssize_t bytes = 0;

	if (!f.file)
		return -EBADF;

	ret = vfs_getattr(&f.file->f_path, &stat);
	if (ret)
		goto out;

	if (stat.size > INT_MAX) {
		ret = -EFBIG;
		goto out;
	}

	/* Don't hand 0 to vmalloc, it whines. */
	if (stat.size == 0) {
		ret = -EINVAL;
		goto out;
	}

	*buf = vmalloc(stat.size);
	if (!*buf) {
		ret = -ENOMEM;
		goto out;
	}

	pos = 0;
	while (pos < stat.size) {
		bytes = kernel_read(f.file, pos, (char *)(*buf) + pos,
				    stat.size - pos);
		if (bytes < 0) {
			vfree(*buf);
			ret = bytes;
			goto out;
		}

		if (bytes == 0)
			break;
		pos += bytes;
	}

	if (pos != stat.size) {
		ret = -EBADF;
		vfree(*buf);
		goto out;
	}

	*buf_len = pos;
out:
	fdput(f);
	return ret;
}

/* Architectures can provide this probe function */
int __weak arch_kexec_kernel_image_probe(struct kimage *image, void *buf,
					 unsigned long buf_len)
{
	return -ENOEXEC;
}

void * __weak arch_kexec_kernel_image_load(struct kimage *image)
{
	return ERR_PTR(-ENOEXEC);
}

void __weak arch_kimage_file_post_load_cleanup(struct kimage *image)
{
}

int __weak arch_kexec_kernel_verify_sig(struct kimage *image, void *buf,
					unsigned long buf_len)
{
	return -EKEYREJECTED;
}

/* Apply relocations of type RELA */
int __weak
arch_kexec_apply_relocations_add(const Elf_Ehdr *ehdr, Elf_Shdr *sechdrs,
				 unsigned int relsec)
{
	pr_err("RELA relocation unsupported.\n");
	return -ENOEXEC;
}

/* Apply relocations of type REL */
int __weak
arch_kexec_apply_relocations(const Elf_Ehdr *ehdr, Elf_Shdr *sechdrs,
			     unsigned int relsec)
{
	pr_err("REL relocation unsupported.\n");
	return -ENOEXEC;
}

/*
 * Free up memory used by kernel, initrd, and comand line. This is temporary
 * memory allocation which is not needed any more after these buffers have
 * been loaded into separate segments and have been copied elsewhere.
 */
static void kimage_file_post_load_cleanup(struct kimage *image)
{
	struct purgatory_info *pi = &image->purgatory_info;

	vfree(image->kernel_buf);
	image->kernel_buf = NULL;

	vfree(image->initrd_buf);
	image->initrd_buf = NULL;

	kfree(image->cmdline_buf);
	image->cmdline_buf = NULL;

	vfree(pi->purgatory_buf);
	pi->purgatory_buf = NULL;

	vfree(pi->sechdrs);
	pi->sechdrs = NULL;

	/* See if architecture has anything to cleanup post load */
	arch_kimage_file_post_load_cleanup(image);

	/*
	 * Above call should have called into bootloader to free up
	 * any data stored in kimage->image_loader_data. It should
	 * be ok now to free it up.
	 */
	kfree(image->image_loader_data);
	image->image_loader_data = NULL;
}

/*
 * In file mode list of segments is prepared by kernel. Copy relevant
 * data from user space, do error checking, prepare segment list
 */
static int
kimage_file_prepare_segments(struct kimage *image, int kernel_fd, int initrd_fd,
			     const char __user *cmdline_ptr,
			     unsigned long cmdline_len, unsigned flags)
{
	int ret = 0;
	void *ldata;

	ret = copy_file_from_fd(kernel_fd, &image->kernel_buf,
				&image->kernel_buf_len);
	if (ret)
		return ret;

	/* Call arch image probe handlers */
	ret = arch_kexec_kernel_image_probe(image, image->kernel_buf,
					    image->kernel_buf_len);

	if (ret)
		goto out;

#ifdef CONFIG_KEXEC_VERIFY_SIG
	ret = arch_kexec_kernel_verify_sig(image, image->kernel_buf,
					   image->kernel_buf_len);
	if (ret) {
		pr_debug("kernel signature verification failed.\n");
		goto out;
	}
	pr_debug("kernel signature verification successful.\n");
#endif
	/* It is possible that there no initramfs is being loaded */
	if (!(flags & KEXEC_FILE_NO_INITRAMFS)) {
		ret = copy_file_from_fd(initrd_fd, &image->initrd_buf,
					&image->initrd_buf_len);
		if (ret)
			goto out;
	}

	if (cmdline_len) {
		image->cmdline_buf = kzalloc(cmdline_len, GFP_KERNEL);
		if (!image->cmdline_buf) {
			ret = -ENOMEM;
			goto out;
		}

		ret = copy_from_user(image->cmdline_buf, cmdline_ptr,
				     cmdline_len);
		if (ret) {
			ret = -EFAULT;
			goto out;
		}

		image->cmdline_buf_len = cmdline_len;

		/* command line should be a string with last byte null */
		if (image->cmdline_buf[cmdline_len - 1] != '\0') {
			ret = -EINVAL;
			goto out;
		}
	}

	/* Call arch image load handlers */
	ldata = arch_kexec_kernel_image_load(image);

	if (IS_ERR(ldata)) {
		ret = PTR_ERR(ldata);
		goto out;
	}

	image->image_loader_data = ldata;
out:
	/* In case of error, free up all allocated memory in this function */
	if (ret)
		kimage_file_post_load_cleanup(image);
	return ret;
}

static int
kimage_file_alloc_init(struct kimage **rimage, int kernel_fd,
		       int initrd_fd, const char __user *cmdline_ptr,
		       unsigned long cmdline_len, unsigned long flags)
{
	int ret;
	struct kimage *image;
	bool kexec_on_panic = flags & KEXEC_FILE_ON_CRASH;

	image = do_kimage_alloc_init();
	if (!image)
		return -ENOMEM;

	image->file_mode = 1;

	if (kexec_on_panic) {
		/* Enable special crash kernel control page alloc policy. */
		image->control_page = crashk_res.start;
		image->type = KEXEC_TYPE_CRASH;
	}

	ret = kimage_file_prepare_segments(image, kernel_fd, initrd_fd,
					   cmdline_ptr, cmdline_len, flags);
	if (ret)
		goto out_free_image;

	ret = sanity_check_segment_list(image);
	if (ret)
		goto out_free_post_load_bufs;

	ret = -ENOMEM;
	image->control_code_page = kimage_alloc_control_pages(image,
					   get_order(KEXEC_CONTROL_PAGE_SIZE));
	if (!image->control_code_page) {
		pr_err("Could not allocate control_code_buffer\n");
		goto out_free_post_load_bufs;
	}

	if (!kexec_on_panic) {
		image->swap_page = kimage_alloc_control_pages(image, 0);
		if (!image->swap_page) {
			pr_err(KERN_ERR "Could not allocate swap buffer\n");
			goto out_free_control_pages;
		}
	}

	*rimage = image;
	return 0;
out_free_control_pages:
	kimage_free_page_list(&image->control_pages);
out_free_post_load_bufs:
	kimage_file_post_load_cleanup(image);
out_free_image:
	kfree(image);
	return ret;
}
#else /* CONFIG_KEXEC_FILE */
static inline void kimage_file_post_load_cleanup(struct kimage *image) { }
#endif /* CONFIG_KEXEC_FILE */

static int kimage_is_destination_range(struct kimage *image,
					unsigned long start,
					unsigned long end)
{
	unsigned long i;

	for (i = 0; i < image->nr_segments; i++) {
		unsigned long mstart, mend;

		mstart = image->segment[i].mem;
		mend = mstart + image->segment[i].memsz;
		if ((end > mstart) && (start < mend))
			return 1;
	}

	return 0;
}

static struct page *kimage_alloc_pages(gfp_t gfp_mask, unsigned int order)
{
	struct page *pages;

	pages = alloc_pages(gfp_mask, order);
	if (pages) {
		unsigned int count, i;
		pages->mapping = NULL;
		set_page_private(pages, order);
		count = 1 << order;
		for (i = 0; i < count; i++)
			SetPageReserved(pages + i);
	}

	return pages;
}

static void kimage_free_pages(struct page *page)
{
	unsigned int order, count, i;

	order = page_private(page);
	count = 1 << order;
	for (i = 0; i < count; i++)
		ClearPageReserved(page + i);
	__free_pages(page, order);
}

static void kimage_free_page_list(struct list_head *list)
{
	struct list_head *pos, *next;

	list_for_each_safe(pos, next, list) {
		struct page *page;

		page = list_entry(pos, struct page, lru);
		list_del(&page->lru);
		kimage_free_pages(page);
	}
}

static struct page *kimage_alloc_normal_control_pages(struct kimage *image,
							unsigned int order)
{
	/* Control pages are special, they are the intermediaries
	 * that are needed while we copy the rest of the pages
	 * to their final resting place.  As such they must
	 * not conflict with either the destination addresses
	 * or memory the kernel is already using.
	 *
	 * The only case where we really need more than one of
	 * these are for architectures where we cannot disable
	 * the MMU and must instead generate an identity mapped
	 * page table for all of the memory.
	 *
	 * At worst this runs in O(N) of the image size.
	 */
	struct list_head extra_pages;
	struct page *pages;
	unsigned int count;

	count = 1 << order;
	INIT_LIST_HEAD(&extra_pages);

	/* Loop while I can allocate a page and the page allocated
	 * is a destination page.
	 */
	do {
		unsigned long pfn, epfn, addr, eaddr;

		pages = kimage_alloc_pages(GFP_KERNEL, order);
		if (!pages)
			break;
		pfn   = page_to_pfn(pages);
		epfn  = pfn + count;
		addr  = pfn << PAGE_SHIFT;
		eaddr = epfn << PAGE_SHIFT;
		if ((epfn >= (KEXEC_CONTROL_MEMORY_LIMIT >> PAGE_SHIFT)) ||
			      kimage_is_destination_range(image, addr, eaddr)) {
			list_add(&pages->lru, &extra_pages);
			pages = NULL;
		}
	} while (!pages);

	if (pages) {
		/* Remember the allocated page... */
		list_add(&pages->lru, &image->control_pages);

		/* Because the page is already in it's destination
		 * location we will never allocate another page at
		 * that address.  Therefore kimage_alloc_pages
		 * will not return it (again) and we don't need
		 * to give it an entry in image->segment[].
		 */
	}
	/* Deal with the destination pages I have inadvertently allocated.
	 *
	 * Ideally I would convert multi-page allocations into single
	 * page allocations, and add everything to image->dest_pages.
	 *
	 * For now it is simpler to just free the pages.
	 */
	kimage_free_page_list(&extra_pages);

	return pages;
}

static struct page *kimage_alloc_crash_control_pages(struct kimage *image,
						      unsigned int order)
{
	/* Control pages are special, they are the intermediaries
	 * that are needed while we copy the rest of the pages
	 * to their final resting place.  As such they must
	 * not conflict with either the destination addresses
	 * or memory the kernel is already using.
	 *
	 * Control pages are also the only pags we must allocate
	 * when loading a crash kernel.  All of the other pages
	 * are specified by the segments and we just memcpy
	 * into them directly.
	 *
	 * The only case where we really need more than one of
	 * these are for architectures where we cannot disable
	 * the MMU and must instead generate an identity mapped
	 * page table for all of the memory.
	 *
	 * Given the low demand this implements a very simple
	 * allocator that finds the first hole of the appropriate
	 * size in the reserved memory region, and allocates all
	 * of the memory up to and including the hole.
	 */
	unsigned long hole_start, hole_end, size;
	struct page *pages;

	pages = NULL;
	size = (1 << order) << PAGE_SHIFT;
	hole_start = (image->control_page + (size - 1)) & ~(size - 1);
	hole_end   = hole_start + size - 1;
	while (hole_end <= crashk_res.end) {
		unsigned long i;

		if (hole_end > KEXEC_CRASH_CONTROL_MEMORY_LIMIT)
			break;
		/* See if I overlap any of the segments */
		for (i = 0; i < image->nr_segments; i++) {
			unsigned long mstart, mend;

			mstart = image->segment[i].mem;
			mend   = mstart + image->segment[i].memsz - 1;
			if ((hole_end >= mstart) && (hole_start <= mend)) {
				/* Advance the hole to the end of the segment */
				hole_start = (mend + (size - 1)) & ~(size - 1);
				hole_end   = hole_start + size - 1;
				break;
			}
		}
		/* If I don't overlap any segments I have found my hole! */
		if (i == image->nr_segments) {
			pages = pfn_to_page(hole_start >> PAGE_SHIFT);
			break;
		}
	}
	if (pages)
		image->control_page = hole_end;

	return pages;
}


struct page *kimage_alloc_control_pages(struct kimage *image,
					 unsigned int order)
{
	struct page *pages = NULL;

	switch (image->type) {
	case KEXEC_TYPE_DEFAULT:
		pages = kimage_alloc_normal_control_pages(image, order);
		break;
	case KEXEC_TYPE_CRASH:
		pages = kimage_alloc_crash_control_pages(image, order);
		break;
	}

	return pages;
}

static int kimage_add_entry(struct kimage *image, kimage_entry_t entry)
{
	if (*image->entry != 0)
		image->entry++;

	if (image->entry == image->last_entry) {
		kimage_entry_t *ind_page;
		struct page *page;

		page = kimage_alloc_page(image, GFP_KERNEL, KIMAGE_NO_DEST);
		if (!page)
			return -ENOMEM;

		ind_page = page_address(page);
		*image->entry = virt_to_phys(ind_page) | IND_INDIRECTION;
		image->entry = ind_page;
		image->last_entry = ind_page +
				      ((PAGE_SIZE/sizeof(kimage_entry_t)) - 1);
	}
	*image->entry = entry;
	image->entry++;
	*image->entry = 0;

	return 0;
}

static int kimage_set_destination(struct kimage *image,
				   unsigned long destination)
{
	int result;

	destination &= PAGE_MASK;
	result = kimage_add_entry(image, destination | IND_DESTINATION);
	if (result == 0)
		image->destination = destination;

	return result;
}


static int kimage_add_page(struct kimage *image, unsigned long page)
{
	int result;

	page &= PAGE_MASK;
	result = kimage_add_entry(image, page | IND_SOURCE);
	if (result == 0)
		image->destination += PAGE_SIZE;

	return result;
}


static void kimage_free_extra_pages(struct kimage *image)
{
	/* Walk through and free any extra destination pages I may have */
	kimage_free_page_list(&image->dest_pages);

	/* Walk through and free any unusable pages I have cached */
	kimage_free_page_list(&image->unusable_pages);

}
static void kimage_terminate(struct kimage *image)
{
	if (*image->entry != 0)
		image->entry++;

	*image->entry = IND_DONE;
}

#define for_each_kimage_entry(image, ptr, entry) \
	for (ptr = &image->head; (entry = *ptr) && !(entry & IND_DONE); \
		ptr = (entry & IND_INDIRECTION) ? \
			phys_to_virt((entry & PAGE_MASK)) : ptr + 1)

static void kimage_free_entry(kimage_entry_t entry)
{
	struct page *page;

	page = pfn_to_page(entry >> PAGE_SHIFT);
	kimage_free_pages(page);
}

static void kimage_free(struct kimage *image)
{
	kimage_entry_t *ptr, entry;
	kimage_entry_t ind = 0;

	if (!image)
		return;

	kimage_free_extra_pages(image);
	for_each_kimage_entry(image, ptr, entry) {
		if (entry & IND_INDIRECTION) {
			/* Free the previous indirection page */
			if (ind & IND_INDIRECTION)
				kimage_free_entry(ind);
			/* Save this indirection page until we are
			 * done with it.
			 */
			ind = entry;
		} else if (entry & IND_SOURCE)
			kimage_free_entry(entry);
	}
	/* Free the final indirection page */
	if (ind & IND_INDIRECTION)
		kimage_free_entry(ind);

	/* Handle any machine specific cleanup */
	machine_kexec_cleanup(image);

	/* Free the kexec control pages... */
	kimage_free_page_list(&image->control_pages);

	/*
	 * Free up any temporary buffers allocated. This might hit if
	 * error occurred much later after buffer allocation.
	 */
	if (image->file_mode)
		kimage_file_post_load_cleanup(image);

	kfree(image);
}

static kimage_entry_t *kimage_dst_used(struct kimage *image,
					unsigned long page)
{
	kimage_entry_t *ptr, entry;
	unsigned long destination = 0;

	for_each_kimage_entry(image, ptr, entry) {
		if (entry & IND_DESTINATION)
			destination = entry & PAGE_MASK;
		else if (entry & IND_SOURCE) {
			if (page == destination)
				return ptr;
			destination += PAGE_SIZE;
		}
	}

	return NULL;
}

static struct page *kimage_alloc_page(struct kimage *image,
					gfp_t gfp_mask,
					unsigned long destination)
{
	/*
	 * Here we implement safeguards to ensure that a source page
	 * is not copied to its destination page before the data on
	 * the destination page is no longer useful.
	 *
	 * To do this we maintain the invariant that a source page is
	 * either its own destination page, or it is not a
	 * destination page at all.
	 *
	 * That is slightly stronger than required, but the proof
	 * that no problems will not occur is trivial, and the
	 * implementation is simply to verify.
	 *
	 * When allocating all pages normally this algorithm will run
	 * in O(N) time, but in the worst case it will run in O(N^2)
	 * time.   If the runtime is a problem the data structures can
	 * be fixed.
	 */
	struct page *page;
	unsigned long addr;

	/*
	 * Walk through the list of destination pages, and see if I
	 * have a match.
	 */
	list_for_each_entry(page, &image->dest_pages, lru) {
		addr = page_to_pfn(page) << PAGE_SHIFT;
		if (addr == destination) {
			list_del(&page->lru);
			return page;
		}
	}
	page = NULL;
	while (1) {
		kimage_entry_t *old;

		/* Allocate a page, if we run out of memory give up */
		page = kimage_alloc_pages(gfp_mask, 0);
		if (!page)
			return NULL;
		/* If the page cannot be used file it away */
		if (page_to_pfn(page) >
				(KEXEC_SOURCE_MEMORY_LIMIT >> PAGE_SHIFT)) {
			list_add(&page->lru, &image->unusable_pages);
			continue;
		}
		addr = page_to_pfn(page) << PAGE_SHIFT;

		/* If it is the destination page we want use it */
		if (addr == destination)
			break;

		/* If the page is not a destination page use it */
		if (!kimage_is_destination_range(image, addr,
						  addr + PAGE_SIZE))
			break;

		/*
		 * I know that the page is someones destination page.
		 * See if there is already a source page for this
		 * destination page.  And if so swap the source pages.
		 */
		old = kimage_dst_used(image, addr);
		if (old) {
			/* If so move it */
			unsigned long old_addr;
			struct page *old_page;

			old_addr = *old & PAGE_MASK;
			old_page = pfn_to_page(old_addr >> PAGE_SHIFT);
			copy_highpage(page, old_page);
			*old = addr | (*old & ~PAGE_MASK);

			/* The old page I have found cannot be a
			 * destination page, so return it if it's
			 * gfp_flags honor the ones passed in.
			 */
			if (!(gfp_mask & __GFP_HIGHMEM) &&
			    PageHighMem(old_page)) {
				kimage_free_pages(old_page);
				continue;
			}
			addr = old_addr;
			page = old_page;
			break;
		} else {
			/* Place the page on the destination list I
			 * will use it later.
			 */
			list_add(&page->lru, &image->dest_pages);
		}
	}

	return page;
}

static int kimage_load_normal_segment(struct kimage *image,
					 struct kexec_segment *segment)
{
	unsigned long maddr;
	size_t ubytes, mbytes;
	int result;
	unsigned char __user *buf = NULL;
	unsigned char *kbuf = NULL;

	result = 0;
	if (image->file_mode)
		kbuf = segment->kbuf;
	else
		buf = segment->buf;
	ubytes = segment->bufsz;
	mbytes = segment->memsz;
	maddr = segment->mem;

	result = kimage_set_destination(image, maddr);
	if (result < 0)
		goto out;

	while (mbytes) {
		struct page *page;
		char *ptr;
		size_t uchunk, mchunk;

		page = kimage_alloc_page(image, GFP_HIGHUSER, maddr);
		if (!page) {
			result  = -ENOMEM;
			goto out;
		}
		result = kimage_add_page(image, page_to_pfn(page)
								<< PAGE_SHIFT);
		if (result < 0)
			goto out;

		ptr = kmap(page);
		/* Start with a clear page */
		clear_page(ptr);
		ptr += maddr & ~PAGE_MASK;
		mchunk = min_t(size_t, mbytes,
				PAGE_SIZE - (maddr & ~PAGE_MASK));
		uchunk = min(ubytes, mchunk);

		/* For file based kexec, source pages are in kernel memory */
		if (image->file_mode)
			memcpy(ptr, kbuf, uchunk);
		else
			result = copy_from_user(ptr, buf, uchunk);
		kunmap(page);
		if (result) {
			result = -EFAULT;
			goto out;
		}
		ubytes -= uchunk;
		maddr  += mchunk;
		if (image->file_mode)
			kbuf += mchunk;
		else
			buf += mchunk;
		mbytes -= mchunk;
	}
out:
	return result;
}

static int kimage_load_crash_segment(struct kimage *image,
					struct kexec_segment *segment)
{
	/* For crash dumps kernels we simply copy the data from
	 * user space to it's destination.
	 * We do things a page at a time for the sake of kmap.
	 */
	unsigned long maddr;
	size_t ubytes, mbytes;
	int result;
	unsigned char __user *buf = NULL;
	unsigned char *kbuf = NULL;

	result = 0;
	if (image->file_mode)
		kbuf = segment->kbuf;
	else
		buf = segment->buf;
	ubytes = segment->bufsz;
	mbytes = segment->memsz;
	maddr = segment->mem;
	while (mbytes) {
		struct page *page;
		char *ptr;
		size_t uchunk, mchunk;

		page = pfn_to_page(maddr >> PAGE_SHIFT);
		if (!page) {
			result  = -ENOMEM;
			goto out;
		}
		ptr = kmap(page);
		ptr += maddr & ~PAGE_MASK;
		mchunk = min_t(size_t, mbytes,
				PAGE_SIZE - (maddr & ~PAGE_MASK));
		uchunk = min(ubytes, mchunk);
		if (mchunk > uchunk) {
			/* Zero the trailing part of the page */
			memset(ptr + uchunk, 0, mchunk - uchunk);
		}

		/* For file based kexec, source pages are in kernel memory */
		if (image->file_mode)
			memcpy(ptr, kbuf, uchunk);
		else
			result = copy_from_user(ptr, buf, uchunk);
		kexec_flush_icache_page(page);
		kunmap(page);
		if (result) {
			result = -EFAULT;
			goto out;
		}
		ubytes -= uchunk;
		maddr  += mchunk;
		if (image->file_mode)
			kbuf += mchunk;
		else
			buf += mchunk;
		mbytes -= mchunk;
	}
out:
	return result;
}

static int kimage_load_segment(struct kimage *image,
				struct kexec_segment *segment)
{
	int result = -ENOMEM;

	switch (image->type) {
	case KEXEC_TYPE_DEFAULT:
		result = kimage_load_normal_segment(image, segment);
		break;
	case KEXEC_TYPE_CRASH:
		result = kimage_load_crash_segment(image, segment);
		break;
	}

	return result;
}

/*
 * Exec Kernel system call: for obvious reasons only root may call it.
 *
 * This call breaks up into three pieces.
 * - A generic part which loads the new kernel from the current
 *   address space, and very carefully places the data in the
 *   allocated pages.
 *
 * - A generic part that interacts with the kernel and tells all of
 *   the devices to shut down.  Preventing on-going dmas, and placing
 *   the devices in a consistent state so a later kernel can
 *   reinitialize them.
 *
 * - A machine specific part that includes the syscall number
 *   and then copies the image to it's final destination.  And
 *   jumps into the image at entry.
 *
 * kexec does not sync, or unmount filesystems so if you need
 * that to happen you need to do that yourself.
 */
struct kimage *kexec_image;
struct kimage *kexec_crash_image;
int kexec_load_disabled;

static DEFINE_MUTEX(kexec_mutex);

SYSCALL_DEFINE4(kexec_load, unsigned long, entry, unsigned long, nr_segments,
		struct kexec_segment __user *, segments, unsigned long, flags)
{
	struct kimage **dest_image, *image;
	int result;

	/* We only trust the superuser with rebooting the system. */
	if (!capable(CAP_SYS_BOOT) || kexec_load_disabled)
		return -EPERM;

	/*
	 * Verify we have a legal set of flags
	 * This leaves us room for future extensions.
	 */
	if ((flags & KEXEC_FLAGS) != (flags & ~KEXEC_ARCH_MASK))
		return -EINVAL;

	/* Verify we are on the appropriate architecture */
	if (((flags & KEXEC_ARCH_MASK) != KEXEC_ARCH) &&
		((flags & KEXEC_ARCH_MASK) != KEXEC_ARCH_DEFAULT))
		return -EINVAL;

	/* Put an artificial cap on the number
	 * of segments passed to kexec_load.
	 */
	if (nr_segments > KEXEC_SEGMENT_MAX)
		return -EINVAL;

	image = NULL;
	result = 0;

	/* Because we write directly to the reserved memory
	 * region when loading crash kernels we need a mutex here to
	 * prevent multiple crash  kernels from attempting to load
	 * simultaneously, and to prevent a crash kernel from loading
	 * over the top of a in use crash kernel.
	 *
	 * KISS: always take the mutex.
	 */
	if (!mutex_trylock(&kexec_mutex))
		return -EBUSY;

	dest_image = &kexec_image;
	if (flags & KEXEC_ON_CRASH)
		dest_image = &kexec_crash_image;
	if (nr_segments > 0) {
		unsigned long i;

		/* Loading another kernel to reboot into */
		if ((flags & KEXEC_ON_CRASH) == 0)
			result = kimage_alloc_init(&image, entry, nr_segments,
						   segments, flags);
		/* Loading another kernel to switch to if this one crashes */
		else if (flags & KEXEC_ON_CRASH) {
			/* Free any current crash dump kernel before
			 * we corrupt it.
			 */
			kimage_free(xchg(&kexec_crash_image, NULL));
			result = kimage_alloc_init(&image, entry, nr_segments,
						   segments, flags);
			crash_map_reserved_pages();
		}
		if (result)
			goto out;

		if (flags & KEXEC_PRESERVE_CONTEXT)
			image->preserve_context = 1;
		result = machine_kexec_prepare(image);
		if (result)
			goto out;

		for (i = 0; i < nr_segments; i++) {
			result = kimage_load_segment(image, &image->segment[i]);
			if (result)
				goto out;
		}
		kimage_terminate(image);
		if (flags & KEXEC_ON_CRASH)
			crash_unmap_reserved_pages();
	}
	/* Install the new kernel, and  Uninstall the old */
	image = xchg(dest_image, image);

out:
	mutex_unlock(&kexec_mutex);
	kimage_free(image);

	return result;
}

/*
 * Add and remove page tables for crashkernel memory
 *
 * Provide an empty default implementation here -- architecture
 * code may override this
 */
void __weak crash_map_reserved_pages(void)
{}

void __weak crash_unmap_reserved_pages(void)
{}

#ifdef CONFIG_COMPAT
COMPAT_SYSCALL_DEFINE4(kexec_load, compat_ulong_t, entry,
		       compat_ulong_t, nr_segments,
		       struct compat_kexec_segment __user *, segments,
		       compat_ulong_t, flags)
{
	struct compat_kexec_segment in;
	struct kexec_segment out, __user *ksegments;
	unsigned long i, result;

	/* Don't allow clients that don't understand the native
	 * architecture to do anything.
	 */
	if ((flags & KEXEC_ARCH_MASK) == KEXEC_ARCH_DEFAULT)
		return -EINVAL;

	if (nr_segments > KEXEC_SEGMENT_MAX)
		return -EINVAL;

	ksegments = compat_alloc_user_space(nr_segments * sizeof(out));
	for (i = 0; i < nr_segments; i++) {
		result = copy_from_user(&in, &segments[i], sizeof(in));
		if (result)
			return -EFAULT;

		out.buf   = compat_ptr(in.buf);
		out.bufsz = in.bufsz;
		out.mem   = in.mem;
		out.memsz = in.memsz;

		result = copy_to_user(&ksegments[i], &out, sizeof(out));
		if (result)
			return -EFAULT;
	}

	return sys_kexec_load(entry, nr_segments, ksegments, flags);
}
#endif

#ifdef CONFIG_KEXEC_FILE
SYSCALL_DEFINE5(kexec_file_load, int, kernel_fd, int, initrd_fd,
		unsigned long, cmdline_len, const char __user *, cmdline_ptr,
		unsigned long, flags)
{
	int ret = 0, i;
	struct kimage **dest_image, *image;

	/* We only trust the superuser with rebooting the system. */
	if (!capable(CAP_SYS_BOOT) || kexec_load_disabled)
		return -EPERM;

	/* Make sure we have a legal set of flags */
	if (flags != (flags & KEXEC_FILE_FLAGS))
		return -EINVAL;

	image = NULL;

	if (!mutex_trylock(&kexec_mutex))
		return -EBUSY;

	dest_image = &kexec_image;
	if (flags & KEXEC_FILE_ON_CRASH)
		dest_image = &kexec_crash_image;

	if (flags & KEXEC_FILE_UNLOAD)
		goto exchange;

	/*
	 * In case of crash, new kernel gets loaded in reserved region. It is
	 * same memory where old crash kernel might be loaded. Free any
	 * current crash dump kernel before we corrupt it.
	 */
	if (flags & KEXEC_FILE_ON_CRASH)
		kimage_free(xchg(&kexec_crash_image, NULL));

	ret = kimage_file_alloc_init(&image, kernel_fd, initrd_fd, cmdline_ptr,
				     cmdline_len, flags);
	if (ret)
		goto out;

	ret = machine_kexec_prepare(image);
	if (ret)
		goto out;

	ret = kexec_calculate_store_digests(image);
	if (ret)
		goto out;

	for (i = 0; i < image->nr_segments; i++) {
		struct kexec_segment *ksegment;

		ksegment = &image->segment[i];
		pr_debug("Loading segment %d: buf=0x%p bufsz=0x%zx mem=0x%lx memsz=0x%zx\n",
			 i, ksegment->buf, ksegment->bufsz, ksegment->mem,
			 ksegment->memsz);

		ret = kimage_load_segment(image, &image->segment[i]);
		if (ret)
			goto out;
	}

	kimage_terminate(image);

	/*
	 * Free up any temporary buffers allocated which are not needed
	 * after image has been loaded
	 */
	kimage_file_post_load_cleanup(image);
exchange:
	image = xchg(dest_image, image);
out:
	mutex_unlock(&kexec_mutex);
	kimage_free(image);
	return ret;
}

#endif /* CONFIG_KEXEC_FILE */

void crash_kexec(struct pt_regs *regs)
{
	/* Take the kexec_mutex here to prevent sys_kexec_load
	 * running on one cpu from replacing the crash kernel
	 * we are using after a panic on a different cpu.
	 *
	 * If the crash kernel was not located in a fixed area
	 * of memory the xchg(&kexec_crash_image) would be
	 * sufficient.  But since I reuse the memory...
	 */
	if (mutex_trylock(&kexec_mutex)) {
		if (kexec_crash_image) {
			struct pt_regs fixed_regs;

			crash_setup_regs(&fixed_regs, regs);
			crash_save_vmcoreinfo();
			machine_crash_shutdown(&fixed_regs);
			machine_kexec(kexec_crash_image);
		}
		mutex_unlock(&kexec_mutex);
	}
}

size_t crash_get_memory_size(void)
{
	size_t size = 0;
	mutex_lock(&kexec_mutex);
	if (crashk_res.end != crashk_res.start)
		size = resource_size(&crashk_res);
	mutex_unlock(&kexec_mutex);
	return size;
}

void __weak crash_free_reserved_phys_range(unsigned long begin,
					   unsigned long end)
{
	unsigned long addr;

	for (addr = begin; addr < end; addr += PAGE_SIZE)
		free_reserved_page(pfn_to_page(addr >> PAGE_SHIFT));
}

int crash_shrink_memory(unsigned long new_size)
{
	int ret = 0;
	unsigned long start, end;
	unsigned long old_size;
	struct resource *ram_res;

	mutex_lock(&kexec_mutex);

	if (kexec_crash_image) {
		ret = -ENOENT;
		goto unlock;
	}
	start = crashk_res.start;
	end = crashk_res.end;
	old_size = (end == 0) ? 0 : end - start + 1;
	if (new_size >= old_size) {
		ret = (new_size == old_size) ? 0 : -EINVAL;
		goto unlock;
	}

	ram_res = kzalloc(sizeof(*ram_res), GFP_KERNEL);
	if (!ram_res) {
		ret = -ENOMEM;
		goto unlock;
	}

	start = roundup(start, KEXEC_CRASH_MEM_ALIGN);
	end = roundup(start + new_size, KEXEC_CRASH_MEM_ALIGN);

	crash_map_reserved_pages();
	crash_free_reserved_phys_range(end, crashk_res.end);

	if ((start == end) && (crashk_res.parent != NULL))
		release_resource(&crashk_res);

	ram_res->start = end;
	ram_res->end = crashk_res.end;
	ram_res->flags = IORESOURCE_BUSY | IORESOURCE_MEM;
	ram_res->name = "System RAM";

	crashk_res.end = end - 1;

	insert_resource(&iomem_resource, ram_res);
	crash_unmap_reserved_pages();

unlock:
	mutex_unlock(&kexec_mutex);
	return ret;
}

static u32 *append_elf_note(u32 *buf, char *name, unsigned type, void *data,
			    size_t data_len)
{
	struct elf_note note;

	note.n_namesz = strlen(name) + 1;
	note.n_descsz = data_len;
	note.n_type   = type;
	memcpy(buf, &note, sizeof(note));
	buf += (sizeof(note) + 3)/4;
	memcpy(buf, name, note.n_namesz);
	buf += (note.n_namesz + 3)/4;
	memcpy(buf, data, note.n_descsz);
	buf += (note.n_descsz + 3)/4;

	return buf;
}

static void final_note(u32 *buf)
{
	struct elf_note note;

	note.n_namesz = 0;
	note.n_descsz = 0;
	note.n_type   = 0;
	memcpy(buf, &note, sizeof(note));
}

void crash_save_cpu(struct pt_regs *regs, int cpu)
{
	struct elf_prstatus prstatus;
	u32 *buf;

	if ((cpu < 0) || (cpu >= nr_cpu_ids))
		return;

	/* Using ELF notes here is opportunistic.
	 * I need a well defined structure format
	 * for the data I pass, and I need tags
	 * on the data to indicate what information I have
	 * squirrelled away.  ELF notes happen to provide
	 * all of that, so there is no need to invent something new.
	 */
	buf = (u32 *)per_cpu_ptr(crash_notes, cpu);
	if (!buf)
		return;
	memset(&prstatus, 0, sizeof(prstatus));
	prstatus.pr_pid = current->pid;
	elf_core_copy_kernel_regs(&prstatus.pr_reg, regs);
	buf = append_elf_note(buf, KEXEC_CORE_NOTE_NAME, NT_PRSTATUS,
			      &prstatus, sizeof(prstatus));
	final_note(buf);
}

static int __init crash_notes_memory_init(void)
{
	/* Allocate memory for saving cpu registers. */
	crash_notes = alloc_percpu(note_buf_t);
	if (!crash_notes) {
		pr_warn("Kexec: Memory allocation for saving cpu register states failed\n");
		return -ENOMEM;
	}
	return 0;
}
subsys_initcall(crash_notes_memory_init);


/*
 * parsing the "crashkernel" commandline
 *
 * this code is intended to be called from architecture specific code
 */


/*
 * This function parses command lines in the format
 *
 *   crashkernel=ramsize-range:size[,...][@offset]
 *
 * The function returns 0 on success and -EINVAL on failure.
 */
static int __init parse_crashkernel_mem(char *cmdline,
					unsigned long long system_ram,
					unsigned long long *crash_size,
					unsigned long long *crash_base)
{
	char *cur = cmdline, *tmp;

	/* for each entry of the comma-separated list */
	do {
		unsigned long long start, end = ULLONG_MAX, size;

		/* get the start of the range */
		start = memparse(cur, &tmp);
		if (cur == tmp) {
			pr_warn("crashkernel: Memory value expected\n");
			return -EINVAL;
		}
		cur = tmp;
		if (*cur != '-') {
			pr_warn("crashkernel: '-' expected\n");
			return -EINVAL;
		}
		cur++;

		/* if no ':' is here, than we read the end */
		if (*cur != ':') {
			end = memparse(cur, &tmp);
			if (cur == tmp) {
				pr_warn("crashkernel: Memory value expected\n");
				return -EINVAL;
			}
			cur = tmp;
			if (end <= start) {
				pr_warn("crashkernel: end <= start\n");
				return -EINVAL;
			}
		}

		if (*cur != ':') {
			pr_warn("crashkernel: ':' expected\n");
			return -EINVAL;
		}
		cur++;

		size = memparse(cur, &tmp);
		if (cur == tmp) {
			pr_warn("Memory value expected\n");
			return -EINVAL;
		}
		cur = tmp;
		if (size >= system_ram) {
			pr_warn("crashkernel: invalid size\n");
			return -EINVAL;
		}

		/* match ? */
		if (system_ram >= start && system_ram < end) {
			*crash_size = size;
			break;
		}
	} while (*cur++ == ',');

	if (*crash_size > 0) {
		while (*cur && *cur != ' ' && *cur != '@')
			cur++;
		if (*cur == '@') {
			cur++;
			*crash_base = memparse(cur, &tmp);
			if (cur == tmp) {
				pr_warn("Memory value expected after '@'\n");
				return -EINVAL;
			}
		}
	}

	return 0;
}

/*
 * That function parses "simple" (old) crashkernel command lines like
 *
 *	crashkernel=size[@offset]
 *
 * It returns 0 on success and -EINVAL on failure.
 */
static int __init parse_crashkernel_simple(char *cmdline,
					   unsigned long long *crash_size,
					   unsigned long long *crash_base)
{
	char *cur = cmdline;

	*crash_size = memparse(cmdline, &cur);
	if (cmdline == cur) {
		pr_warn("crashkernel: memory value expected\n");
		return -EINVAL;
	}

	if (*cur == '@')
		*crash_base = memparse(cur+1, &cur);
	else if (*cur != ' ' && *cur != '\0') {
		pr_warn("crashkernel: unrecognized char\n");
		return -EINVAL;
	}

	return 0;
}

#define SUFFIX_HIGH 0
#define SUFFIX_LOW  1
#define SUFFIX_NULL 2
static __initdata char *suffix_tbl[] = {
	[SUFFIX_HIGH] = ",high",
	[SUFFIX_LOW]  = ",low",
	[SUFFIX_NULL] = NULL,
};

/*
 * That function parses "suffix"  crashkernel command lines like
 *
 *	crashkernel=size,[high|low]
 *
 * It returns 0 on success and -EINVAL on failure.
 */
static int __init parse_crashkernel_suffix(char *cmdline,
					   unsigned long long	*crash_size,
					   const char *suffix)
{
	char *cur = cmdline;

	*crash_size = memparse(cmdline, &cur);
	if (cmdline == cur) {
		pr_warn("crashkernel: memory value expected\n");
		return -EINVAL;
	}

	/* check with suffix */
	if (strncmp(cur, suffix, strlen(suffix))) {
		pr_warn("crashkernel: unrecognized char\n");
		return -EINVAL;
	}
	cur += strlen(suffix);
	if (*cur != ' ' && *cur != '\0') {
		pr_warn("crashkernel: unrecognized char\n");
		return -EINVAL;
	}

	return 0;
}

static __init char *get_last_crashkernel(char *cmdline,
			     const char *name,
			     const char *suffix)
{
	char *p = cmdline, *ck_cmdline = NULL;

	/* find crashkernel and use the last one if there are more */
	p = strstr(p, name);
	while (p) {
		char *end_p = strchr(p, ' ');
		char *q;

		if (!end_p)
			end_p = p + strlen(p);

		if (!suffix) {
			int i;

			/* skip the one with any known suffix */
			for (i = 0; suffix_tbl[i]; i++) {
				q = end_p - strlen(suffix_tbl[i]);
				if (!strncmp(q, suffix_tbl[i],
					     strlen(suffix_tbl[i])))
					goto next;
			}
			ck_cmdline = p;
		} else {
			q = end_p - strlen(suffix);
			if (!strncmp(q, suffix, strlen(suffix)))
				ck_cmdline = p;
		}
next:
		p = strstr(p+1, name);
	}

	if (!ck_cmdline)
		return NULL;

	return ck_cmdline;
}

static int __init __parse_crashkernel(char *cmdline,
			     unsigned long long system_ram,
			     unsigned long long *crash_size,
			     unsigned long long *crash_base,
			     const char *name,
			     const char *suffix)
{
	char	*first_colon, *first_space;
	char	*ck_cmdline;

	BUG_ON(!crash_size || !crash_base);
	*crash_size = 0;
	*crash_base = 0;

	ck_cmdline = get_last_crashkernel(cmdline, name, suffix);

	if (!ck_cmdline)
		return -EINVAL;

	ck_cmdline += strlen(name);

	if (suffix)
		return parse_crashkernel_suffix(ck_cmdline, crash_size,
				suffix);
	/*
	 * if the commandline contains a ':', then that's the extended
	 * syntax -- if not, it must be the classic syntax
	 */
	first_colon = strchr(ck_cmdline, ':');
	first_space = strchr(ck_cmdline, ' ');
	if (first_colon && (!first_space || first_colon < first_space))
		return parse_crashkernel_mem(ck_cmdline, system_ram,
				crash_size, crash_base);

	return parse_crashkernel_simple(ck_cmdline, crash_size, crash_base);
}

/*
 * That function is the entry point for command line parsing and should be
 * called from the arch-specific code.
 */
int __init parse_crashkernel(char *cmdline,
			     unsigned long long system_ram,
			     unsigned long long *crash_size,
			     unsigned long long *crash_base)
{
	return __parse_crashkernel(cmdline, system_ram, crash_size, crash_base,
					"crashkernel=", NULL);
}

int __init parse_crashkernel_high(char *cmdline,
			     unsigned long long system_ram,
			     unsigned long long *crash_size,
			     unsigned long long *crash_base)
{
	return __parse_crashkernel(cmdline, system_ram, crash_size, crash_base,
				"crashkernel=", suffix_tbl[SUFFIX_HIGH]);
}

int __init parse_crashkernel_low(char *cmdline,
			     unsigned long long system_ram,
			     unsigned long long *crash_size,
			     unsigned long long *crash_base)
{
	return __parse_crashkernel(cmdline, system_ram, crash_size, crash_base,
				"crashkernel=", suffix_tbl[SUFFIX_LOW]);
}

static void update_vmcoreinfo_note(void)
{
	u32 *buf = vmcoreinfo_note;

	if (!vmcoreinfo_size)
		return;
	buf = append_elf_note(buf, VMCOREINFO_NOTE_NAME, 0, vmcoreinfo_data,
			      vmcoreinfo_size);
	final_note(buf);
}

void crash_save_vmcoreinfo(void)
{
	vmcoreinfo_append_str("CRASHTIME=%ld\n", get_seconds());
	update_vmcoreinfo_note();
}

void vmcoreinfo_append_str(const char *fmt, ...)
{
	va_list args;
	char buf[0x50];
	size_t r;

	va_start(args, fmt);
	r = vscnprintf(buf, sizeof(buf), fmt, args);
	va_end(args);

	r = min(r, vmcoreinfo_max_size - vmcoreinfo_size);

	memcpy(&vmcoreinfo_data[vmcoreinfo_size], buf, r);

	vmcoreinfo_size += r;
}

/*
 * provide an empty default implementation here -- architecture
 * code may override this
 */
void __weak arch_crash_save_vmcoreinfo(void)
{}

unsigned long __weak paddr_vmcoreinfo_note(void)
{
	return __pa((unsigned long)(char *)&vmcoreinfo_note);
}

static int __init crash_save_vmcoreinfo_init(void)
{
	VMCOREINFO_OSRELEASE(init_uts_ns.name.release);
	VMCOREINFO_PAGESIZE(PAGE_SIZE);

	VMCOREINFO_SYMBOL(init_uts_ns);
	VMCOREINFO_SYMBOL(node_online_map);
#ifdef CONFIG_MMU
	VMCOREINFO_SYMBOL(swapper_pg_dir);
#endif
	VMCOREINFO_SYMBOL(_stext);
	VMCOREINFO_SYMBOL(vmap_area_list);

#ifndef CONFIG_NEED_MULTIPLE_NODES
	VMCOREINFO_SYMBOL(mem_map);
	VMCOREINFO_SYMBOL(contig_page_data);
#endif
#ifdef CONFIG_SPARSEMEM
	VMCOREINFO_SYMBOL(mem_section);
	VMCOREINFO_LENGTH(mem_section, NR_SECTION_ROOTS);
	VMCOREINFO_STRUCT_SIZE(mem_section);
	VMCOREINFO_OFFSET(mem_section, section_mem_map);
#endif
	VMCOREINFO_STRUCT_SIZE(page);
	VMCOREINFO_STRUCT_SIZE(pglist_data);
	VMCOREINFO_STRUCT_SIZE(zone);
	VMCOREINFO_STRUCT_SIZE(free_area);
	VMCOREINFO_STRUCT_SIZE(list_head);
	VMCOREINFO_SIZE(nodemask_t);
	VMCOREINFO_OFFSET(page, flags);
	VMCOREINFO_OFFSET(page, _count);
	VMCOREINFO_OFFSET(page, mapping);
	VMCOREINFO_OFFSET(page, lru);
	VMCOREINFO_OFFSET(page, _mapcount);
	VMCOREINFO_OFFSET(page, private);
	VMCOREINFO_OFFSET(pglist_data, node_zones);
	VMCOREINFO_OFFSET(pglist_data, nr_zones);
#ifdef CONFIG_FLAT_NODE_MEM_MAP
	VMCOREINFO_OFFSET(pglist_data, node_mem_map);
#endif
	VMCOREINFO_OFFSET(pglist_data, node_start_pfn);
	VMCOREINFO_OFFSET(pglist_data, node_spanned_pages);
	VMCOREINFO_OFFSET(pglist_data, node_id);
	VMCOREINFO_OFFSET(zone, free_area);
	VMCOREINFO_OFFSET(zone, vm_stat);
	VMCOREINFO_OFFSET(zone, spanned_pages);
	VMCOREINFO_OFFSET(free_area, free_list);
	VMCOREINFO_OFFSET(list_head, next);
	VMCOREINFO_OFFSET(list_head, prev);
	VMCOREINFO_OFFSET(vmap_area, va_start);
	VMCOREINFO_OFFSET(vmap_area, list);
	VMCOREINFO_LENGTH(zone.free_area, MAX_ORDER);
	log_buf_kexec_setup();
	VMCOREINFO_LENGTH(free_area.free_list, MIGRATE_TYPES);
	VMCOREINFO_NUMBER(NR_FREE_PAGES);
	VMCOREINFO_NUMBER(PG_lru);
	VMCOREINFO_NUMBER(PG_private);
	VMCOREINFO_NUMBER(PG_swapcache);
	VMCOREINFO_NUMBER(PG_slab);
#ifdef CONFIG_MEMORY_FAILURE
	VMCOREINFO_NUMBER(PG_hwpoison);
#endif
	VMCOREINFO_NUMBER(PG_head_mask);
	VMCOREINFO_NUMBER(PAGE_BUDDY_MAPCOUNT_VALUE);
#ifdef CONFIG_HUGETLBFS
	VMCOREINFO_SYMBOL(free_huge_page);
#endif

	arch_crash_save_vmcoreinfo();
	update_vmcoreinfo_note();

	return 0;
}

subsys_initcall(crash_save_vmcoreinfo_init);

#ifdef CONFIG_KEXEC_FILE
static int locate_mem_hole_top_down(unsigned long start, unsigned long end,
				    struct kexec_buf *kbuf)
{
	struct kimage *image = kbuf->image;
	unsigned long temp_start, temp_end;

	temp_end = min(end, kbuf->buf_max);
	temp_start = temp_end - kbuf->memsz;

	do {
		/* align down start */
		temp_start = temp_start & (~(kbuf->buf_align - 1));

		if (temp_start < start || temp_start < kbuf->buf_min)
			return 0;

		temp_end = temp_start + kbuf->memsz - 1;

		/*
		 * Make sure this does not conflict with any of existing
		 * segments
		 */
		if (kimage_is_destination_range(image, temp_start, temp_end)) {
			temp_start = temp_start - PAGE_SIZE;
			continue;
		}

		/* We found a suitable memory range */
		break;
	} while (1);

	/* If we are here, we found a suitable memory range */
	kbuf->mem = temp_start;

	/* Success, stop navigating through remaining System RAM ranges */
	return 1;
}

static int locate_mem_hole_bottom_up(unsigned long start, unsigned long end,
				     struct kexec_buf *kbuf)
{
	struct kimage *image = kbuf->image;
	unsigned long temp_start, temp_end;

	temp_start = max(start, kbuf->buf_min);

	do {
		temp_start = ALIGN(temp_start, kbuf->buf_align);
		temp_end = temp_start + kbuf->memsz - 1;

		if (temp_end > end || temp_end > kbuf->buf_max)
			return 0;
		/*
		 * Make sure this does not conflict with any of existing
		 * segments
		 */
		if (kimage_is_destination_range(image, temp_start, temp_end)) {
			temp_start = temp_start + PAGE_SIZE;
			continue;
		}

		/* We found a suitable memory range */
		break;
	} while (1);

	/* If we are here, we found a suitable memory range */
	kbuf->mem = temp_start;

	/* Success, stop navigating through remaining System RAM ranges */
	return 1;
}

static int locate_mem_hole_callback(u64 start, u64 end, void *arg)
{
	struct kexec_buf *kbuf = (struct kexec_buf *)arg;
	unsigned long sz = end - start + 1;

	/* Returning 0 will take to next memory range */
	if (sz < kbuf->memsz)
		return 0;

	if (end < kbuf->buf_min || start > kbuf->buf_max)
		return 0;

	/*
	 * Allocate memory top down with-in ram range. Otherwise bottom up
	 * allocation.
	 */
	if (kbuf->top_down)
		return locate_mem_hole_top_down(start, end, kbuf);
	return locate_mem_hole_bottom_up(start, end, kbuf);
}

/*
 * Helper function for placing a buffer in a kexec segment. This assumes
 * that kexec_mutex is held.
 */
int kexec_add_buffer(struct kimage *image, char *buffer, unsigned long bufsz,
		     unsigned long memsz, unsigned long buf_align,
		     unsigned long buf_min, unsigned long buf_max,
		     bool top_down, unsigned long *load_addr)
{

	struct kexec_segment *ksegment;
	struct kexec_buf buf, *kbuf;
	int ret;

	/* Currently adding segment this way is allowed only in file mode */
	if (!image->file_mode)
		return -EINVAL;

	if (image->nr_segments >= KEXEC_SEGMENT_MAX)
		return -EINVAL;

	/*
	 * Make sure we are not trying to add buffer after allocating
	 * control pages. All segments need to be placed first before
	 * any control pages are allocated. As control page allocation
	 * logic goes through list of segments to make sure there are
	 * no destination overlaps.
	 */
	if (!list_empty(&image->control_pages)) {
		WARN_ON(1);
		return -EINVAL;
	}

	memset(&buf, 0, sizeof(struct kexec_buf));
	kbuf = &buf;
	kbuf->image = image;
	kbuf->buffer = buffer;
	kbuf->bufsz = bufsz;

	kbuf->memsz = ALIGN(memsz, PAGE_SIZE);
	kbuf->buf_align = max(buf_align, PAGE_SIZE);
	kbuf->buf_min = buf_min;
	kbuf->buf_max = buf_max;
	kbuf->top_down = top_down;

	/* Walk the RAM ranges and allocate a suitable range for the buffer */
	if (image->type == KEXEC_TYPE_CRASH)
		ret = walk_iomem_res("Crash kernel",
				     IORESOURCE_MEM | IORESOURCE_BUSY,
				     crashk_res.start, crashk_res.end, kbuf,
				     locate_mem_hole_callback);
	else
		ret = walk_system_ram_res(0, -1, kbuf,
					  locate_mem_hole_callback);
	if (ret != 1) {
		/* A suitable memory range could not be found for buffer */
		return -EADDRNOTAVAIL;
	}

	/* Found a suitable memory range */
	ksegment = &image->segment[image->nr_segments];
	ksegment->kbuf = kbuf->buffer;
	ksegment->bufsz = kbuf->bufsz;
	ksegment->mem = kbuf->mem;
	ksegment->memsz = kbuf->memsz;
	image->nr_segments++;
	*load_addr = ksegment->mem;
	return 0;
}

/* Calculate and store the digest of segments */
static int kexec_calculate_store_digests(struct kimage *image)
{
	struct crypto_shash *tfm;
	struct shash_desc *desc;
	int ret = 0, i, j, zero_buf_sz, sha_region_sz;
	size_t desc_size, nullsz;
	char *digest;
	void *zero_buf;
	struct kexec_sha_region *sha_regions;
	struct purgatory_info *pi = &image->purgatory_info;

	zero_buf = __va(page_to_pfn(ZERO_PAGE(0)) << PAGE_SHIFT);
	zero_buf_sz = PAGE_SIZE;

	tfm = crypto_alloc_shash("sha256", 0, 0);
	if (IS_ERR(tfm)) {
		ret = PTR_ERR(tfm);
		goto out;
	}

	desc_size = crypto_shash_descsize(tfm) + sizeof(*desc);
	desc = kzalloc(desc_size, GFP_KERNEL);
	if (!desc) {
		ret = -ENOMEM;
		goto out_free_tfm;
	}

	sha_region_sz = KEXEC_SEGMENT_MAX * sizeof(struct kexec_sha_region);
	sha_regions = vzalloc(sha_region_sz);
	if (!sha_regions)
		goto out_free_desc;

	desc->tfm   = tfm;
	desc->flags = 0;

	ret = crypto_shash_init(desc);
	if (ret < 0)
		goto out_free_sha_regions;

	digest = kzalloc(SHA256_DIGEST_SIZE, GFP_KERNEL);
	if (!digest) {
		ret = -ENOMEM;
		goto out_free_sha_regions;
	}

	for (j = i = 0; i < image->nr_segments; i++) {
		struct kexec_segment *ksegment;

		ksegment = &image->segment[i];
		/*
		 * Skip purgatory as it will be modified once we put digest
		 * info in purgatory.
		 */
		if (ksegment->kbuf == pi->purgatory_buf)
			continue;

		ret = crypto_shash_update(desc, ksegment->kbuf,
					  ksegment->bufsz);
		if (ret)
			break;

		/*
		 * Assume rest of the buffer is filled with zero and
		 * update digest accordingly.
		 */
		nullsz = ksegment->memsz - ksegment->bufsz;
		while (nullsz) {
			unsigned long bytes = nullsz;

			if (bytes > zero_buf_sz)
				bytes = zero_buf_sz;
			ret = crypto_shash_update(desc, zero_buf, bytes);
			if (ret)
				break;
			nullsz -= bytes;
		}

		if (ret)
			break;

		sha_regions[j].start = ksegment->mem;
		sha_regions[j].len = ksegment->memsz;
		j++;
	}

	if (!ret) {
		ret = crypto_shash_final(desc, digest);
		if (ret)
			goto out_free_digest;
		ret = kexec_purgatory_get_set_symbol(image, "sha_regions",
						sha_regions, sha_region_sz, 0);
		if (ret)
			goto out_free_digest;

		ret = kexec_purgatory_get_set_symbol(image, "sha256_digest",
						digest, SHA256_DIGEST_SIZE, 0);
		if (ret)
			goto out_free_digest;
	}

out_free_digest:
	kfree(digest);
out_free_sha_regions:
	vfree(sha_regions);
out_free_desc:
	kfree(desc);
out_free_tfm:
	kfree(tfm);
out:
	return ret;
}

/* Actually load purgatory. Lot of code taken from kexec-tools */
static int __kexec_load_purgatory(struct kimage *image, unsigned long min,
				  unsigned long max, int top_down)
{
	struct purgatory_info *pi = &image->purgatory_info;
	unsigned long align, buf_align, bss_align, buf_sz, bss_sz, bss_pad;
	unsigned long memsz, entry, load_addr, curr_load_addr, bss_addr, offset;
	unsigned char *buf_addr, *src;
	int i, ret = 0, entry_sidx = -1;
	const Elf_Shdr *sechdrs_c;
	Elf_Shdr *sechdrs = NULL;
	void *purgatory_buf = NULL;

	/*
	 * sechdrs_c points to section headers in purgatory and are read
	 * only. No modifications allowed.
	 */
	sechdrs_c = (void *)pi->ehdr + pi->ehdr->e_shoff;

	/*
	 * We can not modify sechdrs_c[] and its fields. It is read only.
	 * Copy it over to a local copy where one can store some temporary
	 * data and free it at the end. We need to modify ->sh_addr and
	 * ->sh_offset fields to keep track of permanent and temporary
	 * locations of sections.
	 */
	sechdrs = vzalloc(pi->ehdr->e_shnum * sizeof(Elf_Shdr));
	if (!sechdrs)
		return -ENOMEM;

	memcpy(sechdrs, sechdrs_c, pi->ehdr->e_shnum * sizeof(Elf_Shdr));

	/*
	 * We seem to have multiple copies of sections. First copy is which
	 * is embedded in kernel in read only section. Some of these sections
	 * will be copied to a temporary buffer and relocated. And these
	 * sections will finally be copied to their final destination at
	 * segment load time.
	 *
	 * Use ->sh_offset to reflect section address in memory. It will
	 * point to original read only copy if section is not allocatable.
	 * Otherwise it will point to temporary copy which will be relocated.
	 *
	 * Use ->sh_addr to contain final address of the section where it
	 * will go during execution time.
	 */
	for (i = 0; i < pi->ehdr->e_shnum; i++) {
		if (sechdrs[i].sh_type == SHT_NOBITS)
			continue;

		sechdrs[i].sh_offset = (unsigned long)pi->ehdr +
						sechdrs[i].sh_offset;
	}

	/*
	 * Identify entry point section and make entry relative to section
	 * start.
	 */
	entry = pi->ehdr->e_entry;
	for (i = 0; i < pi->ehdr->e_shnum; i++) {
		if (!(sechdrs[i].sh_flags & SHF_ALLOC))
			continue;

		if (!(sechdrs[i].sh_flags & SHF_EXECINSTR))
			continue;

		/* Make entry section relative */
		if (sechdrs[i].sh_addr <= pi->ehdr->e_entry &&
		    ((sechdrs[i].sh_addr + sechdrs[i].sh_size) >
		     pi->ehdr->e_entry)) {
			entry_sidx = i;
			entry -= sechdrs[i].sh_addr;
			break;
		}
	}

	/* Determine how much memory is needed to load relocatable object. */
	buf_align = 1;
	bss_align = 1;
	buf_sz = 0;
	bss_sz = 0;

	for (i = 0; i < pi->ehdr->e_shnum; i++) {
		if (!(sechdrs[i].sh_flags & SHF_ALLOC))
			continue;

		align = sechdrs[i].sh_addralign;
		if (sechdrs[i].sh_type != SHT_NOBITS) {
			if (buf_align < align)
				buf_align = align;
			buf_sz = ALIGN(buf_sz, align);
			buf_sz += sechdrs[i].sh_size;
		} else {
			/* bss section */
			if (bss_align < align)
				bss_align = align;
			bss_sz = ALIGN(bss_sz, align);
			bss_sz += sechdrs[i].sh_size;
		}
	}

	/* Determine the bss padding required to align bss properly */
	bss_pad = 0;
	if (buf_sz & (bss_align - 1))
		bss_pad = bss_align - (buf_sz & (bss_align - 1));

	memsz = buf_sz + bss_pad + bss_sz;

	/* Allocate buffer for purgatory */
	purgatory_buf = vzalloc(buf_sz);
	if (!purgatory_buf) {
		ret = -ENOMEM;
		goto out;
	}

	if (buf_align < bss_align)
		buf_align = bss_align;

	/* Add buffer to segment list */
	ret = kexec_add_buffer(image, purgatory_buf, buf_sz, memsz,
				buf_align, min, max, top_down,
				&pi->purgatory_load_addr);
	if (ret)
		goto out;

	/* Load SHF_ALLOC sections */
	buf_addr = purgatory_buf;
	load_addr = curr_load_addr = pi->purgatory_load_addr;
	bss_addr = load_addr + buf_sz + bss_pad;

	for (i = 0; i < pi->ehdr->e_shnum; i++) {
		if (!(sechdrs[i].sh_flags & SHF_ALLOC))
			continue;

		align = sechdrs[i].sh_addralign;
		if (sechdrs[i].sh_type != SHT_NOBITS) {
			curr_load_addr = ALIGN(curr_load_addr, align);
			offset = curr_load_addr - load_addr;
			/* We already modifed ->sh_offset to keep src addr */
			src = (char *) sechdrs[i].sh_offset;
			memcpy(buf_addr + offset, src, sechdrs[i].sh_size);

			/* Store load address and source address of section */
			sechdrs[i].sh_addr = curr_load_addr;

			/*
			 * This section got copied to temporary buffer. Update
			 * ->sh_offset accordingly.
			 */
			sechdrs[i].sh_offset = (unsigned long)(buf_addr + offset);

			/* Advance to the next address */
			curr_load_addr += sechdrs[i].sh_size;
		} else {
			bss_addr = ALIGN(bss_addr, align);
			sechdrs[i].sh_addr = bss_addr;
			bss_addr += sechdrs[i].sh_size;
		}
	}

	/* Update entry point based on load address of text section */
	if (entry_sidx >= 0)
		entry += sechdrs[entry_sidx].sh_addr;

	/* Make kernel jump to purgatory after shutdown */
	image->start = entry;

	/* Used later to get/set symbol values */
	pi->sechdrs = sechdrs;

	/*
	 * Used later to identify which section is purgatory and skip it
	 * from checksumming.
	 */
	pi->purgatory_buf = purgatory_buf;
	return ret;
out:
	vfree(sechdrs);
	vfree(purgatory_buf);
	return ret;
}

static int kexec_apply_relocations(struct kimage *image)
{
	int i, ret;
	struct purgatory_info *pi = &image->purgatory_info;
	Elf_Shdr *sechdrs = pi->sechdrs;

	/* Apply relocations */
	for (i = 0; i < pi->ehdr->e_shnum; i++) {
		Elf_Shdr *section, *symtab;

		if (sechdrs[i].sh_type != SHT_RELA &&
		    sechdrs[i].sh_type != SHT_REL)
			continue;

		/*
		 * For section of type SHT_RELA/SHT_REL,
		 * ->sh_link contains section header index of associated
		 * symbol table. And ->sh_info contains section header
		 * index of section to which relocations apply.
		 */
		if (sechdrs[i].sh_info >= pi->ehdr->e_shnum ||
		    sechdrs[i].sh_link >= pi->ehdr->e_shnum)
			return -ENOEXEC;

		section = &sechdrs[sechdrs[i].sh_info];
		symtab = &sechdrs[sechdrs[i].sh_link];

		if (!(section->sh_flags & SHF_ALLOC))
			continue;

		/*
		 * symtab->sh_link contain section header index of associated
		 * string table.
		 */
		if (symtab->sh_link >= pi->ehdr->e_shnum)
			/* Invalid section number? */
			continue;

		/*
		 * Respective archicture needs to provide support for applying
		 * relocations of type SHT_RELA/SHT_REL.
		 */
		if (sechdrs[i].sh_type == SHT_RELA)
			ret = arch_kexec_apply_relocations_add(pi->ehdr,
							       sechdrs, i);
		else if (sechdrs[i].sh_type == SHT_REL)
			ret = arch_kexec_apply_relocations(pi->ehdr,
							   sechdrs, i);
		if (ret)
			return ret;
	}

	return 0;
}

/* Load relocatable purgatory object and relocate it appropriately */
int kexec_load_purgatory(struct kimage *image, unsigned long min,
			 unsigned long max, int top_down,
			 unsigned long *load_addr)
{
	struct purgatory_info *pi = &image->purgatory_info;
	int ret;

	if (kexec_purgatory_size <= 0)
		return -EINVAL;

	if (kexec_purgatory_size < sizeof(Elf_Ehdr))
		return -ENOEXEC;

	pi->ehdr = (Elf_Ehdr *)kexec_purgatory;

	if (memcmp(pi->ehdr->e_ident, ELFMAG, SELFMAG) != 0
	    || pi->ehdr->e_type != ET_REL
	    || !elf_check_arch(pi->ehdr)
	    || pi->ehdr->e_shentsize != sizeof(Elf_Shdr))
		return -ENOEXEC;

	if (pi->ehdr->e_shoff >= kexec_purgatory_size
	    || (pi->ehdr->e_shnum * sizeof(Elf_Shdr) >
	    kexec_purgatory_size - pi->ehdr->e_shoff))
		return -ENOEXEC;

	ret = __kexec_load_purgatory(image, min, max, top_down);
	if (ret)
		return ret;

	ret = kexec_apply_relocations(image);
	if (ret)
		goto out;

	*load_addr = pi->purgatory_load_addr;
	return 0;
out:
	vfree(pi->sechdrs);
	vfree(pi->purgatory_buf);
	return ret;
}

static Elf_Sym *kexec_purgatory_find_symbol(struct purgatory_info *pi,
					    const char *name)
{
	Elf_Sym *syms;
	Elf_Shdr *sechdrs;
	Elf_Ehdr *ehdr;
	int i, k;
	const char *strtab;

	if (!pi->sechdrs || !pi->ehdr)
		return NULL;

	sechdrs = pi->sechdrs;
	ehdr = pi->ehdr;

	for (i = 0; i < ehdr->e_shnum; i++) {
		if (sechdrs[i].sh_type != SHT_SYMTAB)
			continue;

		if (sechdrs[i].sh_link >= ehdr->e_shnum)
			/* Invalid strtab section number */
			continue;
		strtab = (char *)sechdrs[sechdrs[i].sh_link].sh_offset;
		syms = (Elf_Sym *)sechdrs[i].sh_offset;

		/* Go through symbols for a match */
		for (k = 0; k < sechdrs[i].sh_size/sizeof(Elf_Sym); k++) {
			if (ELF_ST_BIND(syms[k].st_info) != STB_GLOBAL)
				continue;

			if (strcmp(strtab + syms[k].st_name, name) != 0)
				continue;

			if (syms[k].st_shndx == SHN_UNDEF ||
			    syms[k].st_shndx >= ehdr->e_shnum) {
				pr_debug("Symbol: %s has bad section index %d.\n",
						name, syms[k].st_shndx);
				return NULL;
			}

			/* Found the symbol we are looking for */
			return &syms[k];
		}
	}

	return NULL;
}

void *kexec_purgatory_get_symbol_addr(struct kimage *image, const char *name)
{
	struct purgatory_info *pi = &image->purgatory_info;
	Elf_Sym *sym;
	Elf_Shdr *sechdr;

	sym = kexec_purgatory_find_symbol(pi, name);
	if (!sym)
		return ERR_PTR(-EINVAL);

	sechdr = &pi->sechdrs[sym->st_shndx];

	/*
	 * Returns the address where symbol will finally be loaded after
	 * kexec_load_segment()
	 */
	return (void *)(sechdr->sh_addr + sym->st_value);
}

/*
 * Get or set value of a symbol. If "get_value" is true, symbol value is
 * returned in buf otherwise symbol value is set based on value in buf.
 */
int kexec_purgatory_get_set_symbol(struct kimage *image, const char *name,
				   void *buf, unsigned int size, bool get_value)
{
	Elf_Sym *sym;
	Elf_Shdr *sechdrs;
	struct purgatory_info *pi = &image->purgatory_info;
	char *sym_buf;

	sym = kexec_purgatory_find_symbol(pi, name);
	if (!sym)
		return -EINVAL;

	if (sym->st_size != size) {
		pr_err("symbol %s size mismatch: expected %lu actual %u\n",
		       name, (unsigned long)sym->st_size, size);
		return -EINVAL;
	}

	sechdrs = pi->sechdrs;

	if (sechdrs[sym->st_shndx].sh_type == SHT_NOBITS) {
		pr_err("symbol %s is in a bss section. Cannot %s\n", name,
		       get_value ? "get" : "set");
		return -EINVAL;
	}

	sym_buf = (unsigned char *)sechdrs[sym->st_shndx].sh_offset +
					sym->st_value;

	if (get_value)
		memcpy((void *)buf, sym_buf, size);
	else
		memcpy((void *)sym_buf, buf, size);

	return 0;
}
#endif /* CONFIG_KEXEC_FILE */

/*
 * Move into place and start executing a preloaded standalone
 * executable.  If nothing was preloaded return an error.
 */
int kernel_kexec(void)
{
	int error = 0;

	if (!mutex_trylock(&kexec_mutex))
		return -EBUSY;
	if (!kexec_image) {
		error = -EINVAL;
		goto Unlock;
	}

#ifdef CONFIG_KEXEC_JUMP
	if (kexec_image->preserve_context) {
		lock_system_sleep();
		pm_prepare_console();
		error = freeze_processes();
		if (error) {
			error = -EBUSY;
			goto Restore_console;
		}
		suspend_console();
		error = dpm_suspend_start(PMSG_FREEZE);
		if (error)
			goto Resume_console;
		/* At this point, dpm_suspend_start() has been called,
		 * but *not* dpm_suspend_end(). We *must* call
		 * dpm_suspend_end() now.  Otherwise, drivers for
		 * some devices (e.g. interrupt controllers) become
		 * desynchronized with the actual state of the
		 * hardware at resume time, and evil weirdness ensues.
		 */
		error = dpm_suspend_end(PMSG_FREEZE);
		if (error)
			goto Resume_devices;
		error = disable_nonboot_cpus();
		if (error)
			goto Enable_cpus;
		local_irq_disable();
		error = syscore_suspend();
		if (error)
			goto Enable_irqs;
	} else
#endif
	{
		kexec_in_progress = true;
		kernel_restart_prepare(NULL);
		migrate_to_reboot_cpu();

		/*
		 * migrate_to_reboot_cpu() disables CPU hotplug assuming that
		 * no further code needs to use CPU hotplug (which is true in
		 * the reboot case). However, the kexec path depends on using
		 * CPU hotplug again; so re-enable it here.
		 */
		cpu_hotplug_enable();
		pr_emerg("Starting new kernel\n");
		machine_shutdown();
	}

	machine_kexec(kexec_image);

#ifdef CONFIG_KEXEC_JUMP
	if (kexec_image->preserve_context) {
		syscore_resume();
 Enable_irqs:
		local_irq_enable();
 Enable_cpus:
		enable_nonboot_cpus();
		dpm_resume_start(PMSG_RESTORE);
 Resume_devices:
		dpm_resume_end(PMSG_RESTORE);
 Resume_console:
		resume_console();
		thaw_processes();
 Restore_console:
		pm_restore_console();
		unlock_system_sleep();
	}
#endif

 Unlock:
	mutex_unlock(&kexec_mutex);
	return error;
}<|MERGE_RESOLUTION|>--- conflicted
+++ resolved
@@ -57,8 +57,6 @@
 /* Flag to indicate we are going to kexec a new kernel */
 bool kexec_in_progress = false;
 
-<<<<<<< HEAD
-=======
 /*
  * Declare these symbols weak so that if architecture provides a purgatory,
  * these will be overridden.
@@ -70,7 +68,6 @@
 static int kexec_calculate_store_digests(struct kimage *image);
 #endif
 
->>>>>>> fc14f9c1
 /* Location of the reserved area for the crash kernel */
 struct resource crashk_res = {
 	.name  = "Crash kernel",
