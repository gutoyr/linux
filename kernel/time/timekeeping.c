--- conflicted
+++ resolved
@@ -108,13 +108,8 @@
 					-tk->wall_to_monotonic.tv_nsec);
 	WARN_ON_ONCE(tk->offs_real.tv64 != timespec64_to_ktime(tmp).tv64);
 	tk->wall_to_monotonic = wtm;
-<<<<<<< HEAD
-	set_normalized_timespec(&tmp, -wtm.tv_sec, -wtm.tv_nsec);
-	tk->offs_real = timespec_to_ktime(tmp);
-=======
 	set_normalized_timespec64(&tmp, -wtm.tv_sec, -wtm.tv_nsec);
 	tk->offs_real = timespec64_to_ktime(tmp);
->>>>>>> fc14f9c1
 	tk->offs_tai = ktime_add(tk->offs_real, ktime_set(tk->tai_offset, 0));
 }
 
@@ -835,13 +830,8 @@
 	raw_spin_lock_irqsave(&timekeeper_lock, flags);
 	write_seqcount_begin(&tk_core.seq);
 	__timekeeping_set_tai_offset(tk, tai_offset);
-<<<<<<< HEAD
-	timekeeping_update(tk, false, true);
-	write_seqcount_end(&timekeeper_seq);
-=======
 	timekeeping_update(tk, TK_MIRROR | TK_CLOCK_WAS_SET);
 	write_seqcount_end(&tk_core.seq);
->>>>>>> fc14f9c1
 	raw_spin_unlock_irqrestore(&timekeeper_lock, flags);
 	clock_was_set();
 }
@@ -1249,13 +1239,8 @@
 			timespec64_add(timekeeping_suspend_time, delta_delta);
 	}
 
-<<<<<<< HEAD
-	timekeeping_update(tk, false, true);
-	write_seqcount_end(&timekeeper_seq);
-=======
 	timekeeping_update(tk, TK_MIRROR);
 	write_seqcount_end(&tk_core.seq);
->>>>>>> fc14f9c1
 	raw_spin_unlock_irqrestore(&timekeeper_lock, flags);
 
 	clockevents_notify(CLOCK_EVT_NOTIFY_SUSPEND, NULL);
@@ -1450,11 +1435,7 @@
  */
 static inline unsigned int accumulate_nsecs_to_secs(struct timekeeper *tk)
 {
-<<<<<<< HEAD
-	u64 nsecps = (u64)NSEC_PER_SEC << tk->shift;
-=======
 	u64 nsecps = (u64)NSEC_PER_SEC << tk->tkr.shift;
->>>>>>> fc14f9c1
 	unsigned int clock_set = 0;
 
 	while (tk->tkr.xtime_nsec >= nsecps) {
@@ -1477,11 +1458,7 @@
 
 			__timekeeping_set_tai_offset(tk, tk->tai_offset - leap);
 
-<<<<<<< HEAD
-			clock_set = 1;
-=======
 			clock_set = TK_CLOCK_WAS_SET;
->>>>>>> fc14f9c1
 		}
 	}
 	return clock_set;
@@ -1511,11 +1488,7 @@
 	offset -= interval;
 	tk->tkr.cycle_last += interval;
 
-<<<<<<< HEAD
-	tk->xtime_nsec += tk->xtime_interval << shift;
-=======
 	tk->tkr.xtime_nsec += tk->xtime_interval << shift;
->>>>>>> fc14f9c1
 	*clock_set |= accumulate_nsecs_to_secs(tk);
 
 	/* Accumulate raw time */
@@ -1536,36 +1509,6 @@
 	return offset;
 }
 
-<<<<<<< HEAD
-#ifdef CONFIG_GENERIC_TIME_VSYSCALL_OLD
-static inline void old_vsyscall_fixup(struct timekeeper *tk)
-{
-	s64 remainder;
-
-	/*
-	* Store only full nanoseconds into xtime_nsec after rounding
-	* it up and add the remainder to the error difference.
-	* XXX - This is necessary to avoid small 1ns inconsistnecies caused
-	* by truncating the remainder in vsyscalls. However, it causes
-	* additional work to be done in timekeeping_adjust(). Once
-	* the vsyscall implementations are converted to use xtime_nsec
-	* (shifted nanoseconds), and CONFIG_GENERIC_TIME_VSYSCALL_OLD
-	* users are removed, this can be killed.
-	*/
-	remainder = tk->xtime_nsec & ((1ULL << tk->shift) - 1);
-	tk->xtime_nsec -= remainder;
-	tk->xtime_nsec += 1ULL << tk->shift;
-	tk->ntp_error += remainder << tk->ntp_error_shift;
-	tk->ntp_error -= (1ULL << tk->shift) << tk->ntp_error_shift;
-}
-#else
-#define old_vsyscall_fixup(tk)
-#endif
-
-
-
-=======
->>>>>>> fc14f9c1
 /**
  * update_wall_time - Uses the current clocksource to increment the wall time
  *
@@ -1648,14 +1591,8 @@
 out:
 	raw_spin_unlock_irqrestore(&timekeeper_lock, flags);
 	if (clock_set)
-<<<<<<< HEAD
-		/* have to call outside the timekeeper_seq */
-		clock_was_set_delayed();
-
-=======
 		/* Have to call _delayed version, since in irq context*/
 		clock_was_set_delayed();
->>>>>>> fc14f9c1
 }
 
 /**
@@ -1837,11 +1774,7 @@
 
 	if (tai != orig_tai) {
 		__timekeeping_set_tai_offset(tk, tai);
-<<<<<<< HEAD
-		timekeeping_update(tk, false, true);
-=======
 		timekeeping_update(tk, TK_MIRROR | TK_CLOCK_WAS_SET);
->>>>>>> fc14f9c1
 	}
 	write_seqcount_end(&tk_core.seq);
 	raw_spin_unlock_irqrestore(&timekeeper_lock, flags);
