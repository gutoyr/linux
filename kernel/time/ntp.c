/*
 * NTP state machine interfaces and logic.
 *
 * This code was mainly moved from kernel/timer.c and kernel/time.c
 * Please see those files for relevant copyright info and historical
 * changelogs.
 */
#include <linux/capability.h>
#include <linux/clocksource.h>
#include <linux/workqueue.h>
#include <linux/hrtimer.h>
#include <linux/jiffies.h>
#include <linux/math64.h>
#include <linux/timex.h>
#include <linux/time.h>
#include <linux/mm.h>
#include <linux/module.h>
#include <linux/rtc.h>

#include "tick-internal.h"
#include "ntp_internal.h"

/*
 * NTP timekeeping variables:
 *
 * Note: All of the NTP state is protected by the timekeeping locks.
 */


/* USER_HZ period (usecs): */
unsigned long			tick_usec = TICK_USEC;

/* SHIFTED_HZ period (nsecs): */
unsigned long			tick_nsec;

static u64			tick_length;
static u64			tick_length_base;

#define MAX_TICKADJ		500LL		/* usecs */
#define MAX_TICKADJ_SCALED \
	(((MAX_TICKADJ * NSEC_PER_USEC) << NTP_SCALE_SHIFT) / NTP_INTERVAL_FREQ)

/*
 * phase-lock loop variables
 */

/*
 * clock synchronization status
 *
 * (TIME_ERROR prevents overwriting the CMOS clock)
 */
static int			time_state = TIME_OK;

/* clock status bits:							*/
static int			time_status = STA_UNSYNC;

/* time adjustment (nsecs):						*/
static s64			time_offset;

/* pll time constant:							*/
static long			time_constant = 2;

/* maximum error (usecs):						*/
static long			time_maxerror = NTP_PHASE_LIMIT;

/* estimated error (usecs):						*/
static long			time_esterror = NTP_PHASE_LIMIT;

/* frequency offset (scaled nsecs/secs):				*/
static s64			time_freq;

/* time at last adjustment (secs):					*/
static long			time_reftime;

static long			time_adjust;

/* constant (boot-param configurable) NTP tick adjustment (upscaled)	*/
static s64			ntp_tick_adj;

#ifdef CONFIG_NTP_PPS

/*
 * The following variables are used when a pulse-per-second (PPS) signal
 * is available. They establish the engineering parameters of the clock
 * discipline loop when controlled by the PPS signal.
 */
#define PPS_VALID	10	/* PPS signal watchdog max (s) */
#define PPS_POPCORN	4	/* popcorn spike threshold (shift) */
#define PPS_INTMIN	2	/* min freq interval (s) (shift) */
#define PPS_INTMAX	8	/* max freq interval (s) (shift) */
#define PPS_INTCOUNT	4	/* number of consecutive good intervals to
				   increase pps_shift or consecutive bad
				   intervals to decrease it */
#define PPS_MAXWANDER	100000	/* max PPS freq wander (ns/s) */

static int pps_valid;		/* signal watchdog counter */
static long pps_tf[3];		/* phase median filter */
static long pps_jitter;		/* current jitter (ns) */
static struct timespec pps_fbase; /* beginning of the last freq interval */
static int pps_shift;		/* current interval duration (s) (shift) */
static int pps_intcnt;		/* interval counter */
static s64 pps_freq;		/* frequency offset (scaled ns/s) */
static long pps_stabil;		/* current stability (scaled ns/s) */

/*
 * PPS signal quality monitors
 */
static long pps_calcnt;		/* calibration intervals */
static long pps_jitcnt;		/* jitter limit exceeded */
static long pps_stbcnt;		/* stability limit exceeded */
static long pps_errcnt;		/* calibration errors */


/* PPS kernel consumer compensates the whole phase error immediately.
 * Otherwise, reduce the offset by a fixed factor times the time constant.
 */
static inline s64 ntp_offset_chunk(s64 offset)
{
	if (time_status & STA_PPSTIME && time_status & STA_PPSSIGNAL)
		return offset;
	else
		return shift_right(offset, SHIFT_PLL + time_constant);
}

static inline void pps_reset_freq_interval(void)
{
	/* the PPS calibration interval may end
	   surprisingly early */
	pps_shift = PPS_INTMIN;
	pps_intcnt = 0;
}

/**
 * pps_clear - Clears the PPS state variables
 */
static inline void pps_clear(void)
{
	pps_reset_freq_interval();
	pps_tf[0] = 0;
	pps_tf[1] = 0;
	pps_tf[2] = 0;
	pps_fbase.tv_sec = pps_fbase.tv_nsec = 0;
	pps_freq = 0;
}

/* Decrease pps_valid to indicate that another second has passed since
 * the last PPS signal. When it reaches 0, indicate that PPS signal is
 * missing.
 */
static inline void pps_dec_valid(void)
{
	if (pps_valid > 0)
		pps_valid--;
	else {
		time_status &= ~(STA_PPSSIGNAL | STA_PPSJITTER |
				 STA_PPSWANDER | STA_PPSERROR);
		pps_clear();
	}
}

static inline void pps_set_freq(s64 freq)
{
	pps_freq = freq;
}

static inline int is_error_status(int status)
{
	return (status & (STA_UNSYNC|STA_CLOCKERR))
		/* PPS signal lost when either PPS time or
		 * PPS frequency synchronization requested
		 */
		|| ((status & (STA_PPSFREQ|STA_PPSTIME))
			&& !(status & STA_PPSSIGNAL))
		/* PPS jitter exceeded when
		 * PPS time synchronization requested */
		|| ((status & (STA_PPSTIME|STA_PPSJITTER))
			== (STA_PPSTIME|STA_PPSJITTER))
		/* PPS wander exceeded or calibration error when
		 * PPS frequency synchronization requested
		 */
		|| ((status & STA_PPSFREQ)
			&& (status & (STA_PPSWANDER|STA_PPSERROR)));
}

static inline void pps_fill_timex(struct timex *txc)
{
	txc->ppsfreq	   = shift_right((pps_freq >> PPM_SCALE_INV_SHIFT) *
					 PPM_SCALE_INV, NTP_SCALE_SHIFT);
	txc->jitter	   = pps_jitter;
	if (!(time_status & STA_NANO))
		txc->jitter /= NSEC_PER_USEC;
	txc->shift	   = pps_shift;
	txc->stabil	   = pps_stabil;
	txc->jitcnt	   = pps_jitcnt;
	txc->calcnt	   = pps_calcnt;
	txc->errcnt	   = pps_errcnt;
	txc->stbcnt	   = pps_stbcnt;
}

#else /* !CONFIG_NTP_PPS */

static inline s64 ntp_offset_chunk(s64 offset)
{
	return shift_right(offset, SHIFT_PLL + time_constant);
}

static inline void pps_reset_freq_interval(void) {}
static inline void pps_clear(void) {}
static inline void pps_dec_valid(void) {}
static inline void pps_set_freq(s64 freq) {}

static inline int is_error_status(int status)
{
	return status & (STA_UNSYNC|STA_CLOCKERR);
}

static inline void pps_fill_timex(struct timex *txc)
{
	/* PPS is not implemented, so these are zero */
	txc->ppsfreq	   = 0;
	txc->jitter	   = 0;
	txc->shift	   = 0;
	txc->stabil	   = 0;
	txc->jitcnt	   = 0;
	txc->calcnt	   = 0;
	txc->errcnt	   = 0;
	txc->stbcnt	   = 0;
}

#endif /* CONFIG_NTP_PPS */


/**
 * ntp_synced - Returns 1 if the NTP status is not UNSYNC
 *
 */
static inline int ntp_synced(void)
{
	return !(time_status & STA_UNSYNC);
}


/*
 * NTP methods:
 */

/*
 * Update (tick_length, tick_length_base, tick_nsec), based
 * on (tick_usec, ntp_tick_adj, time_freq):
 */
static void ntp_update_frequency(void)
{
	u64 second_length;
	u64 new_base;

	second_length		 = (u64)(tick_usec * NSEC_PER_USEC * USER_HZ)
						<< NTP_SCALE_SHIFT;

	second_length		+= ntp_tick_adj;
	second_length		+= time_freq;

	tick_nsec		 = div_u64(second_length, HZ) >> NTP_SCALE_SHIFT;
	new_base		 = div_u64(second_length, NTP_INTERVAL_FREQ);

	/*
	 * Don't wait for the next second_overflow, apply
	 * the change to the tick length immediately:
	 */
	tick_length		+= new_base - tick_length_base;
	tick_length_base	 = new_base;
}

static inline s64 ntp_update_offset_fll(s64 offset64, long secs)
{
	time_status &= ~STA_MODE;

	if (secs < MINSEC)
		return 0;

	if (!(time_status & STA_FLL) && (secs <= MAXSEC))
		return 0;

	time_status |= STA_MODE;

	return div64_long(offset64 << (NTP_SCALE_SHIFT - SHIFT_FLL), secs);
}

static void ntp_update_offset(long offset)
{
	s64 freq_adj;
	s64 offset64;
	long secs;

	if (!(time_status & STA_PLL))
		return;

	if (!(time_status & STA_NANO))
		offset *= NSEC_PER_USEC;

	/*
	 * Scale the phase adjustment and
	 * clamp to the operating range.
	 */
	offset = min(offset, MAXPHASE);
	offset = max(offset, -MAXPHASE);

	/*
	 * Select how the frequency is to be controlled
	 * and in which mode (PLL or FLL).
	 */
	secs = get_seconds() - time_reftime;
	if (unlikely(time_status & STA_FREQHOLD))
		secs = 0;

	time_reftime = get_seconds();

	offset64    = offset;
	freq_adj    = ntp_update_offset_fll(offset64, secs);

	/*
	 * Clamp update interval to reduce PLL gain with low
	 * sampling rate (e.g. intermittent network connection)
	 * to avoid instability.
	 */
	if (unlikely(secs > 1 << (SHIFT_PLL + 1 + time_constant)))
		secs = 1 << (SHIFT_PLL + 1 + time_constant);

	freq_adj    += (offset64 * secs) <<
			(NTP_SCALE_SHIFT - 2 * (SHIFT_PLL + 2 + time_constant));

	freq_adj    = min(freq_adj + time_freq, MAXFREQ_SCALED);

	time_freq   = max(freq_adj, -MAXFREQ_SCALED);

	time_offset = div_s64(offset64 << NTP_SCALE_SHIFT, NTP_INTERVAL_FREQ);
}

/**
 * ntp_clear - Clears the NTP state variables
 */
void ntp_clear(void)
{
	time_adjust	= 0;		/* stop active adjtime() */
	time_status	|= STA_UNSYNC;
	time_maxerror	= NTP_PHASE_LIMIT;
	time_esterror	= NTP_PHASE_LIMIT;

	ntp_update_frequency();

	tick_length	= tick_length_base;
	time_offset	= 0;

	/* Clear PPS state variables */
	pps_clear();
}


u64 ntp_tick_length(void)
{
	return tick_length;
}


/*
 * this routine handles the overflow of the microsecond field
 *
 * The tricky bits of code to handle the accurate clock support
 * were provided by Dave Mills (Mills@UDEL.EDU) of NTP fame.
 * They were originally developed for SUN and DEC kernels.
 * All the kudos should go to Dave for this stuff.
 *
 * Also handles leap second processing, and returns leap offset
 */
int second_overflow(unsigned long secs)
{
	s64 delta;
	int leap = 0;

	/*
	 * Leap second processing. If in leap-insert state at the end of the
	 * day, the system clock is set back one second; if in leap-delete
	 * state, the system clock is set ahead one second.
	 */
	switch (time_state) {
	case TIME_OK:
		if (time_status & STA_INS)
			time_state = TIME_INS;
		else if (time_status & STA_DEL)
			time_state = TIME_DEL;
		break;
	case TIME_INS:
		if (!(time_status & STA_INS))
			time_state = TIME_OK;
		else if (secs % 86400 == 0) {
			leap = -1;
			time_state = TIME_OOP;
			printk(KERN_NOTICE
				"Clock: inserting leap second 23:59:60 UTC\n");
		}
		break;
	case TIME_DEL:
		if (!(time_status & STA_DEL))
			time_state = TIME_OK;
		else if ((secs + 1) % 86400 == 0) {
			leap = 1;
			time_state = TIME_WAIT;
			printk(KERN_NOTICE
				"Clock: deleting leap second 23:59:59 UTC\n");
		}
		break;
	case TIME_OOP:
		time_state = TIME_WAIT;
		break;

	case TIME_WAIT:
		if (!(time_status & (STA_INS | STA_DEL)))
			time_state = TIME_OK;
		break;
	}


	/* Bump the maxerror field */
	time_maxerror += MAXFREQ / NSEC_PER_USEC;
	if (time_maxerror > NTP_PHASE_LIMIT) {
		time_maxerror = NTP_PHASE_LIMIT;
		time_status |= STA_UNSYNC;
	}

	/* Compute the phase adjustment for the next second */
	tick_length	 = tick_length_base;

	delta		 = ntp_offset_chunk(time_offset);
	time_offset	-= delta;
	tick_length	+= delta;

	/* Check PPS signal */
	pps_dec_valid();

	if (!time_adjust)
		goto out;

	if (time_adjust > MAX_TICKADJ) {
		time_adjust -= MAX_TICKADJ;
		tick_length += MAX_TICKADJ_SCALED;
		goto out;
	}

	if (time_adjust < -MAX_TICKADJ) {
		time_adjust += MAX_TICKADJ;
		tick_length -= MAX_TICKADJ_SCALED;
		goto out;
	}

	tick_length += (s64)(time_adjust * NSEC_PER_USEC / NTP_INTERVAL_FREQ)
							 << NTP_SCALE_SHIFT;
	time_adjust = 0;

out:
	return leap;
}

#if defined(CONFIG_GENERIC_CMOS_UPDATE) || defined(CONFIG_RTC_SYSTOHC)
static void sync_cmos_clock(struct work_struct *work);

static DECLARE_DELAYED_WORK(sync_cmos_work, sync_cmos_clock);

static void sync_cmos_clock(struct work_struct *work)
{
	struct timespec64 now;
	struct timespec next;
	int fail = 1;

	/*
	 * If we have an externally synchronized Linux clock, then update
	 * CMOS clock accordingly every ~11 minutes. Set_rtc_mmss() has to be
	 * called as close as possible to 500 ms before the new second starts.
	 * This code is run on a timer.  If the clock is set, that timer
	 * may not expire at the correct time.  Thus, we adjust...
	 * We want the clock to be within a couple of ticks from the target.
	 */
	if (!ntp_synced()) {
		/*
		 * Not synced, exit, do not restart a timer (if one is
		 * running, let it run out).
		 */
		return;
	}

<<<<<<< HEAD
	getnstimeofday(&now);
	if (abs(now.tv_nsec - (NSEC_PER_SEC / 2)) <= tick_nsec * 5) {
		struct timespec adjust = now;
=======
	getnstimeofday64(&now);
	if (abs(now.tv_nsec - (NSEC_PER_SEC / 2)) <= tick_nsec * 5) {
		struct timespec adjust = timespec64_to_timespec(now);
>>>>>>> fc14f9c1

		fail = -ENODEV;
		if (persistent_clock_is_local)
			adjust.tv_sec -= (sys_tz.tz_minuteswest * 60);
#ifdef CONFIG_GENERIC_CMOS_UPDATE
		fail = update_persistent_clock(adjust);
#endif
#ifdef CONFIG_RTC_SYSTOHC
		if (fail == -ENODEV)
			fail = rtc_set_ntp_time(adjust);
#endif
	}

	next.tv_nsec = (NSEC_PER_SEC / 2) - now.tv_nsec - (TICK_NSEC / 2);
	if (next.tv_nsec <= 0)
		next.tv_nsec += NSEC_PER_SEC;

	if (!fail || fail == -ENODEV)
		next.tv_sec = 659;
	else
		next.tv_sec = 0;

	if (next.tv_nsec >= NSEC_PER_SEC) {
		next.tv_sec++;
		next.tv_nsec -= NSEC_PER_SEC;
	}
	queue_delayed_work(system_power_efficient_wq,
			   &sync_cmos_work, timespec_to_jiffies(&next));
}

void ntp_notify_cmos_timer(void)
{
	queue_delayed_work(system_power_efficient_wq, &sync_cmos_work, 0);
}

#else
void ntp_notify_cmos_timer(void) { }
#endif


/*
 * Propagate a new txc->status value into the NTP state:
 */
static inline void process_adj_status(struct timex *txc, struct timespec64 *ts)
{
	if ((time_status & STA_PLL) && !(txc->status & STA_PLL)) {
		time_state = TIME_OK;
		time_status = STA_UNSYNC;
		/* restart PPS frequency calibration */
		pps_reset_freq_interval();
	}

	/*
	 * If we turn on PLL adjustments then reset the
	 * reference time to current time.
	 */
	if (!(time_status & STA_PLL) && (txc->status & STA_PLL))
		time_reftime = get_seconds();

	/* only set allowed bits */
	time_status &= STA_RONLY;
	time_status |= txc->status & ~STA_RONLY;
}


static inline void process_adjtimex_modes(struct timex *txc,
						struct timespec64 *ts,
						s32 *time_tai)
{
	if (txc->modes & ADJ_STATUS)
		process_adj_status(txc, ts);

	if (txc->modes & ADJ_NANO)
		time_status |= STA_NANO;

	if (txc->modes & ADJ_MICRO)
		time_status &= ~STA_NANO;

	if (txc->modes & ADJ_FREQUENCY) {
		time_freq = txc->freq * PPM_SCALE;
		time_freq = min(time_freq, MAXFREQ_SCALED);
		time_freq = max(time_freq, -MAXFREQ_SCALED);
		/* update pps_freq */
		pps_set_freq(time_freq);
	}

	if (txc->modes & ADJ_MAXERROR)
		time_maxerror = txc->maxerror;

	if (txc->modes & ADJ_ESTERROR)
		time_esterror = txc->esterror;

	if (txc->modes & ADJ_TIMECONST) {
		time_constant = txc->constant;
		if (!(time_status & STA_NANO))
			time_constant += 4;
		time_constant = min(time_constant, (long)MAXTC);
		time_constant = max(time_constant, 0l);
	}

	if (txc->modes & ADJ_TAI && txc->constant > 0)
		*time_tai = txc->constant;

	if (txc->modes & ADJ_OFFSET)
		ntp_update_offset(txc->offset);

	if (txc->modes & ADJ_TICK)
		tick_usec = txc->tick;

	if (txc->modes & (ADJ_TICK|ADJ_FREQUENCY|ADJ_OFFSET))
		ntp_update_frequency();
}



/**
 * ntp_validate_timex - Ensures the timex is ok for use in do_adjtimex
 */
int ntp_validate_timex(struct timex *txc)
{
	if (txc->modes & ADJ_ADJTIME) {
		/* singleshot must not be used with any other mode bits */
		if (!(txc->modes & ADJ_OFFSET_SINGLESHOT))
			return -EINVAL;
		if (!(txc->modes & ADJ_OFFSET_READONLY) &&
		    !capable(CAP_SYS_TIME))
			return -EPERM;
	} else {
		/* In order to modify anything, you gotta be super-user! */
		 if (txc->modes && !capable(CAP_SYS_TIME))
			return -EPERM;
		/*
		 * if the quartz is off by more than 10% then
		 * something is VERY wrong!
		 */
		if (txc->modes & ADJ_TICK &&
		    (txc->tick <  900000/USER_HZ ||
		     txc->tick > 1100000/USER_HZ))
			return -EINVAL;
	}

	if ((txc->modes & ADJ_SETOFFSET) && (!capable(CAP_SYS_TIME)))
		return -EPERM;

	return 0;
}


/*
 * adjtimex mainly allows reading (and writing, if superuser) of
 * kernel time-keeping variables. used by xntpd.
 */
int __do_adjtimex(struct timex *txc, struct timespec64 *ts, s32 *time_tai)
{
	int result;

	if (txc->modes & ADJ_ADJTIME) {
		long save_adjust = time_adjust;

		if (!(txc->modes & ADJ_OFFSET_READONLY)) {
			/* adjtime() is independent from ntp_adjtime() */
			time_adjust = txc->offset;
			ntp_update_frequency();
		}
		txc->offset = save_adjust;
	} else {

		/* If there are input parameters, then process them: */
		if (txc->modes)
			process_adjtimex_modes(txc, ts, time_tai);

		txc->offset = shift_right(time_offset * NTP_INTERVAL_FREQ,
				  NTP_SCALE_SHIFT);
		if (!(time_status & STA_NANO))
			txc->offset /= NSEC_PER_USEC;
	}

	result = time_state;	/* mostly `TIME_OK' */
	/* check for errors */
	if (is_error_status(time_status))
		result = TIME_ERROR;

	txc->freq	   = shift_right((time_freq >> PPM_SCALE_INV_SHIFT) *
					 PPM_SCALE_INV, NTP_SCALE_SHIFT);
	txc->maxerror	   = time_maxerror;
	txc->esterror	   = time_esterror;
	txc->status	   = time_status;
	txc->constant	   = time_constant;
	txc->precision	   = 1;
	txc->tolerance	   = MAXFREQ_SCALED / PPM_SCALE;
	txc->tick	   = tick_usec;
	txc->tai	   = *time_tai;

	/* fill PPS status fields */
	pps_fill_timex(txc);

	txc->time.tv_sec = (time_t)ts->tv_sec;
	txc->time.tv_usec = ts->tv_nsec;
	if (!(time_status & STA_NANO))
		txc->time.tv_usec /= NSEC_PER_USEC;

	return result;
}

#ifdef	CONFIG_NTP_PPS

/* actually struct pps_normtime is good old struct timespec, but it is
 * semantically different (and it is the reason why it was invented):
 * pps_normtime.nsec has a range of ( -NSEC_PER_SEC / 2, NSEC_PER_SEC / 2 ]
 * while timespec.tv_nsec has a range of [0, NSEC_PER_SEC) */
struct pps_normtime {
	__kernel_time_t	sec;	/* seconds */
	long		nsec;	/* nanoseconds */
};

/* normalize the timestamp so that nsec is in the
   ( -NSEC_PER_SEC / 2, NSEC_PER_SEC / 2 ] interval */
static inline struct pps_normtime pps_normalize_ts(struct timespec ts)
{
	struct pps_normtime norm = {
		.sec = ts.tv_sec,
		.nsec = ts.tv_nsec
	};

	if (norm.nsec > (NSEC_PER_SEC >> 1)) {
		norm.nsec -= NSEC_PER_SEC;
		norm.sec++;
	}

	return norm;
}

/* get current phase correction and jitter */
static inline long pps_phase_filter_get(long *jitter)
{
	*jitter = pps_tf[0] - pps_tf[1];
	if (*jitter < 0)
		*jitter = -*jitter;

	/* TODO: test various filters */
	return pps_tf[0];
}

/* add the sample to the phase filter */
static inline void pps_phase_filter_add(long err)
{
	pps_tf[2] = pps_tf[1];
	pps_tf[1] = pps_tf[0];
	pps_tf[0] = err;
}

/* decrease frequency calibration interval length.
 * It is halved after four consecutive unstable intervals.
 */
static inline void pps_dec_freq_interval(void)
{
	if (--pps_intcnt <= -PPS_INTCOUNT) {
		pps_intcnt = -PPS_INTCOUNT;
		if (pps_shift > PPS_INTMIN) {
			pps_shift--;
			pps_intcnt = 0;
		}
	}
}

/* increase frequency calibration interval length.
 * It is doubled after four consecutive stable intervals.
 */
static inline void pps_inc_freq_interval(void)
{
	if (++pps_intcnt >= PPS_INTCOUNT) {
		pps_intcnt = PPS_INTCOUNT;
		if (pps_shift < PPS_INTMAX) {
			pps_shift++;
			pps_intcnt = 0;
		}
	}
}

/* update clock frequency based on MONOTONIC_RAW clock PPS signal
 * timestamps
 *
 * At the end of the calibration interval the difference between the
 * first and last MONOTONIC_RAW clock timestamps divided by the length
 * of the interval becomes the frequency update. If the interval was
 * too long, the data are discarded.
 * Returns the difference between old and new frequency values.
 */
static long hardpps_update_freq(struct pps_normtime freq_norm)
{
	long delta, delta_mod;
	s64 ftemp;

	/* check if the frequency interval was too long */
	if (freq_norm.sec > (2 << pps_shift)) {
		time_status |= STA_PPSERROR;
		pps_errcnt++;
		pps_dec_freq_interval();
		printk_deferred(KERN_ERR
			"hardpps: PPSERROR: interval too long - %ld s\n",
			freq_norm.sec);
		return 0;
	}

	/* here the raw frequency offset and wander (stability) is
	 * calculated. If the wander is less than the wander threshold
	 * the interval is increased; otherwise it is decreased.
	 */
	ftemp = div_s64(((s64)(-freq_norm.nsec)) << NTP_SCALE_SHIFT,
			freq_norm.sec);
	delta = shift_right(ftemp - pps_freq, NTP_SCALE_SHIFT);
	pps_freq = ftemp;
	if (delta > PPS_MAXWANDER || delta < -PPS_MAXWANDER) {
		printk_deferred(KERN_WARNING
				"hardpps: PPSWANDER: change=%ld\n", delta);
		time_status |= STA_PPSWANDER;
		pps_stbcnt++;
		pps_dec_freq_interval();
	} else {	/* good sample */
		pps_inc_freq_interval();
	}

	/* the stability metric is calculated as the average of recent
	 * frequency changes, but is used only for performance
	 * monitoring
	 */
	delta_mod = delta;
	if (delta_mod < 0)
		delta_mod = -delta_mod;
	pps_stabil += (div_s64(((s64)delta_mod) <<
				(NTP_SCALE_SHIFT - SHIFT_USEC),
				NSEC_PER_USEC) - pps_stabil) >> PPS_INTMIN;

	/* if enabled, the system clock frequency is updated */
	if ((time_status & STA_PPSFREQ) != 0 &&
	    (time_status & STA_FREQHOLD) == 0) {
		time_freq = pps_freq;
		ntp_update_frequency();
	}

	return delta;
}

/* correct REALTIME clock phase error against PPS signal */
static void hardpps_update_phase(long error)
{
	long correction = -error;
	long jitter;

	/* add the sample to the median filter */
	pps_phase_filter_add(correction);
	correction = pps_phase_filter_get(&jitter);

	/* Nominal jitter is due to PPS signal noise. If it exceeds the
	 * threshold, the sample is discarded; otherwise, if so enabled,
	 * the time offset is updated.
	 */
	if (jitter > (pps_jitter << PPS_POPCORN)) {
		printk_deferred(KERN_WARNING
				"hardpps: PPSJITTER: jitter=%ld, limit=%ld\n",
				jitter, (pps_jitter << PPS_POPCORN));
		time_status |= STA_PPSJITTER;
		pps_jitcnt++;
	} else if (time_status & STA_PPSTIME) {
		/* correct the time using the phase offset */
		time_offset = div_s64(((s64)correction) << NTP_SCALE_SHIFT,
				NTP_INTERVAL_FREQ);
		/* cancel running adjtime() */
		time_adjust = 0;
	}
	/* update jitter */
	pps_jitter += (jitter - pps_jitter) >> PPS_INTMIN;
}

/*
 * __hardpps() - discipline CPU clock oscillator to external PPS signal
 *
 * This routine is called at each PPS signal arrival in order to
 * discipline the CPU clock oscillator to the PPS signal. It takes two
 * parameters: REALTIME and MONOTONIC_RAW clock timestamps. The former
 * is used to correct clock phase error and the latter is used to
 * correct the frequency.
 *
 * This code is based on David Mills's reference nanokernel
 * implementation. It was mostly rewritten but keeps the same idea.
 */
void __hardpps(const struct timespec *phase_ts, const struct timespec *raw_ts)
{
	struct pps_normtime pts_norm, freq_norm;

	pts_norm = pps_normalize_ts(*phase_ts);

	/* clear the error bits, they will be set again if needed */
	time_status &= ~(STA_PPSJITTER | STA_PPSWANDER | STA_PPSERROR);

	/* indicate signal presence */
	time_status |= STA_PPSSIGNAL;
	pps_valid = PPS_VALID;

	/* when called for the first time,
	 * just start the frequency interval */
	if (unlikely(pps_fbase.tv_sec == 0)) {
		pps_fbase = *raw_ts;
		return;
	}

	/* ok, now we have a base for frequency calculation */
	freq_norm = pps_normalize_ts(timespec_sub(*raw_ts, pps_fbase));

	/* check that the signal is in the range
	 * [1s - MAXFREQ us, 1s + MAXFREQ us], otherwise reject it */
	if ((freq_norm.sec == 0) ||
			(freq_norm.nsec > MAXFREQ * freq_norm.sec) ||
			(freq_norm.nsec < -MAXFREQ * freq_norm.sec)) {
		time_status |= STA_PPSJITTER;
		/* restart the frequency calibration interval */
		pps_fbase = *raw_ts;
		printk_deferred(KERN_ERR "hardpps: PPSJITTER: bad pulse\n");
		return;
	}

	/* signal is ok */

	/* check if the current frequency interval is finished */
	if (freq_norm.sec >= (1 << pps_shift)) {
		pps_calcnt++;
		/* restart the frequency calibration interval */
		pps_fbase = *raw_ts;
		hardpps_update_freq(freq_norm);
	}

	hardpps_update_phase(pts_norm.nsec);

}
#endif	/* CONFIG_NTP_PPS */

static int __init ntp_tick_adj_setup(char *str)
{
	int rc = kstrtol(str, 0, (long *)&ntp_tick_adj);

	if (rc)
		return rc;
	ntp_tick_adj <<= NTP_SCALE_SHIFT;

	return 1;
}

__setup("ntp_tick_adj=", ntp_tick_adj_setup);

void __init ntp_init(void)
{
	ntp_clear();
}<|MERGE_RESOLUTION|>--- conflicted
+++ resolved
@@ -486,15 +486,9 @@
 		return;
 	}
 
-<<<<<<< HEAD
-	getnstimeofday(&now);
-	if (abs(now.tv_nsec - (NSEC_PER_SEC / 2)) <= tick_nsec * 5) {
-		struct timespec adjust = now;
-=======
 	getnstimeofday64(&now);
 	if (abs(now.tv_nsec - (NSEC_PER_SEC / 2)) <= tick_nsec * 5) {
 		struct timespec adjust = timespec64_to_timespec(now);
->>>>>>> fc14f9c1
 
 		fail = -ENODEV;
 		if (persistent_clock_is_local)
