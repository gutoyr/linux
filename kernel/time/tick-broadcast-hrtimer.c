/*
 * linux/kernel/time/tick-broadcast-hrtimer.c
 * This file emulates a local clock event device
 * via a pseudo clock device.
 */
#include <linux/cpu.h>
#include <linux/err.h>
#include <linux/hrtimer.h>
#include <linux/interrupt.h>
#include <linux/percpu.h>
#include <linux/profile.h>
#include <linux/clockchips.h>
#include <linux/sched.h>
#include <linux/smp.h>
#include <linux/module.h>

#include "tick-internal.h"

static struct hrtimer bctimer;

static int bc_shutdown(struct clock_event_device *evt)
{
	/*
	 * Note, we cannot cancel the timer here as we might
	 * run into the following live lock scenario:
	 *
	 * cpu 0		cpu1
	 * lock(broadcast_lock);
	 *			hrtimer_interrupt()
	 *			bc_handler()
	 *			   tick_handle_oneshot_broadcast();
	 *			    lock(broadcast_lock);
	 * hrtimer_cancel()
	 *  wait_for_callback()
	 */
	hrtimer_try_to_cancel(&bctimer);
	return 0;
}

/*
 * This is called from the guts of the broadcast code when the cpu
 * which is about to enter idle has the earliest broadcast timer event.
 */
static int bc_set_next(ktime_t expires, struct clock_event_device *bc)
{
	int bc_moved;
	/*
	 * We try to cancel the timer first. If the callback is on
	 * flight on some other cpu then we let it handle it. If we
	 * were able to cancel the timer nothing can rearm it as we
	 * own broadcast_lock.
	 *
	 * However we can also be called from the event handler of
	 * ce_broadcast_hrtimer itself when it expires. We cannot
	 * restart the timer because we are in the callback, but we
	 * can set the expiry time and let the callback return
	 * HRTIMER_RESTART.
	 *
	 * Since we are in the idle loop at this point and because
	 * hrtimer_{start/cancel} functions call into tracing,
	 * calls to these functions must be bound within RCU_NONIDLE.
	 */
<<<<<<< HEAD
	RCU_NONIDLE(bc_moved = (hrtimer_try_to_cancel(&bctimer) >= 0) ?
		!hrtimer_start(&bctimer, expires, HRTIMER_MODE_ABS_PINNED) :
			0);
=======
	RCU_NONIDLE({
			bc_moved = hrtimer_try_to_cancel(&bctimer) >= 0;
			if (bc_moved)
				hrtimer_start(&bctimer, expires,
					      HRTIMER_MODE_ABS_PINNED);});
>>>>>>> afd2ff9b
	if (bc_moved) {
		/* Bind the "device" to the cpu */
		bc->bound_on = smp_processor_id();
	} else if (bc->bound_on == smp_processor_id()) {
		hrtimer_set_expires(&bctimer, expires);
	}
	return 0;
}

static struct clock_event_device ce_broadcast_hrtimer = {
	.set_state_shutdown	= bc_shutdown,
	.set_next_ktime		= bc_set_next,
	.features		= CLOCK_EVT_FEAT_ONESHOT |
				  CLOCK_EVT_FEAT_KTIME |
				  CLOCK_EVT_FEAT_HRTIMER,
	.rating			= 0,
	.bound_on		= -1,
	.min_delta_ns		= 1,
	.max_delta_ns		= KTIME_MAX,
	.min_delta_ticks	= 1,
	.max_delta_ticks	= ULONG_MAX,
	.mult			= 1,
	.shift			= 0,
	.cpumask		= cpu_all_mask,
};

static enum hrtimer_restart bc_handler(struct hrtimer *t)
{
	ce_broadcast_hrtimer.event_handler(&ce_broadcast_hrtimer);

	if (clockevent_state_oneshot(&ce_broadcast_hrtimer))
		if (ce_broadcast_hrtimer.next_event.tv64 != KTIME_MAX)
			return HRTIMER_RESTART;

	return HRTIMER_NORESTART;
}

void tick_setup_hrtimer_broadcast(void)
{
	hrtimer_init(&bctimer, CLOCK_MONOTONIC, HRTIMER_MODE_ABS);
	bctimer.function = bc_handler;
	clockevents_register_device(&ce_broadcast_hrtimer);
}<|MERGE_RESOLUTION|>--- conflicted
+++ resolved
@@ -60,17 +60,11 @@
 	 * hrtimer_{start/cancel} functions call into tracing,
 	 * calls to these functions must be bound within RCU_NONIDLE.
 	 */
-<<<<<<< HEAD
-	RCU_NONIDLE(bc_moved = (hrtimer_try_to_cancel(&bctimer) >= 0) ?
-		!hrtimer_start(&bctimer, expires, HRTIMER_MODE_ABS_PINNED) :
-			0);
-=======
 	RCU_NONIDLE({
 			bc_moved = hrtimer_try_to_cancel(&bctimer) >= 0;
 			if (bc_moved)
 				hrtimer_start(&bctimer, expires,
 					      HRTIMER_MODE_ABS_PINNED);});
->>>>>>> afd2ff9b
 	if (bc_moved) {
 		/* Bind the "device" to the cpu */
 		bc->bound_on = smp_processor_id();
