--- conflicted
+++ resolved
@@ -120,12 +120,7 @@
 	int (*scan_dependent)(struct acpi_device *adev);
 	void (*notify_online)(struct acpi_device *adev);
 	bool enabled:1;
-<<<<<<< HEAD
-	bool ignore:1;
-	enum acpi_hotplug_mode mode;
-=======
 	bool demand_offline:1;
->>>>>>> fc14f9c1
 };
 
 static inline struct acpi_hotplug_profile *to_acpi_hotplug_profile(
@@ -507,17 +502,9 @@
 };
 
 /* helper */
-<<<<<<< HEAD
-acpi_handle acpi_find_child(acpi_handle, u64, bool);
-static inline acpi_handle acpi_get_child(acpi_handle handle, u64 addr)
-{
-	return acpi_find_child(handle, addr, false);
-}
-=======
 
 struct acpi_device *acpi_find_child_device(struct acpi_device *parent,
 					   u64 address, bool check_children);
->>>>>>> fc14f9c1
 int acpi_is_root_bridge(acpi_handle);
 struct acpi_pci_root *acpi_pci_find_root(acpi_handle handle);
 
