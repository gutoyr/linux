--- conflicted
+++ resolved
@@ -60,13 +60,8 @@
 int kvm_timer_hyp_init(void);
 void kvm_timer_enable(struct kvm *kvm);
 void kvm_timer_init(struct kvm *kvm);
-<<<<<<< HEAD
-void kvm_timer_vcpu_reset(struct kvm_vcpu *vcpu,
-			  const struct kvm_irq_level *irq);
-=======
 int kvm_timer_vcpu_reset(struct kvm_vcpu *vcpu,
 			 const struct kvm_irq_level *irq);
->>>>>>> afd2ff9b
 void kvm_timer_vcpu_init(struct kvm_vcpu *vcpu);
 void kvm_timer_flush_hwstate(struct kvm_vcpu *vcpu);
 void kvm_timer_sync_hwstate(struct kvm_vcpu *vcpu);
@@ -75,36 +70,8 @@
 u64 kvm_arm_timer_get_reg(struct kvm_vcpu *, u64 regid);
 int kvm_arm_timer_set_reg(struct kvm_vcpu *, u64 regid, u64 value);
 
-<<<<<<< HEAD
-#else
-static inline int kvm_timer_hyp_init(void)
-{
-	return 0;
-};
-
-static inline void kvm_timer_enable(struct kvm *kvm) {}
-static inline void kvm_timer_init(struct kvm *kvm) {}
-static inline void kvm_timer_vcpu_reset(struct kvm_vcpu *vcpu,
-					const struct kvm_irq_level *irq) {}
-static inline void kvm_timer_vcpu_init(struct kvm_vcpu *vcpu) {}
-static inline void kvm_timer_flush_hwstate(struct kvm_vcpu *vcpu) {}
-static inline void kvm_timer_sync_hwstate(struct kvm_vcpu *vcpu) {}
-static inline void kvm_timer_vcpu_terminate(struct kvm_vcpu *vcpu) {}
-
-static inline int kvm_arm_timer_set_reg(struct kvm_vcpu *vcpu, u64 regid, u64 value)
-{
-	return 0;
-}
-
-static inline u64 kvm_arm_timer_get_reg(struct kvm_vcpu *vcpu, u64 regid)
-{
-	return 0;
-}
-#endif
-=======
 bool kvm_timer_should_fire(struct kvm_vcpu *vcpu);
 void kvm_timer_schedule(struct kvm_vcpu *vcpu);
 void kvm_timer_unschedule(struct kvm_vcpu *vcpu);
->>>>>>> afd2ff9b
 
 #endif