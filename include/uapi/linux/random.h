/*
 * include/linux/random.h
 *
 * Include file for the random number generator.
 */

#ifndef _UAPI_LINUX_RANDOM_H
#define _UAPI_LINUX_RANDOM_H

#include <linux/types.h>
#include <linux/ioctl.h>
#include <linux/irqnr.h>

/* ioctl()'s for the random number generator */

/* Get the entropy count. */
#define RNDGETENTCNT	_IOR( 'R', 0x00, int )

/* Add to (or subtract from) the entropy count.  (Superuser only.) */
#define RNDADDTOENTCNT	_IOW( 'R', 0x01, int )

/* Get the contents of the entropy pool.  (Superuser only.) */
#define RNDGETPOOL	_IOR( 'R', 0x02, int [2] )

/* 
 * Write bytes into the entropy pool and add to the entropy count.
 * (Superuser only.)
 */
#define RNDADDENTROPY	_IOW( 'R', 0x03, int [2] )

/* Clear entropy count to 0.  (Superuser only.) */
#define RNDZAPENTCNT	_IO( 'R', 0x04 )

/* Clear the entropy pool and associated counters.  (Superuser only.) */
#define RNDCLEARPOOL	_IO( 'R', 0x06 )

struct rand_pool_info {
	int	entropy_count;
	int	buf_size;
	__u32	buf[0];
};

<<<<<<< HEAD
=======
/*
 * Flags for getrandom(2)
 *
 * GRND_NONBLOCK	Don't block and return EAGAIN instead
 * GRND_RANDOM		Use the /dev/random pool instead of /dev/urandom
 */
#define GRND_NONBLOCK	0x0001
#define GRND_RANDOM	0x0002

>>>>>>> fc14f9c1
#endif /* _UAPI_LINUX_RANDOM_H */<|MERGE_RESOLUTION|>--- conflicted
+++ resolved
@@ -40,8 +40,6 @@
 	__u32	buf[0];
 };
 
-<<<<<<< HEAD
-=======
 /*
  * Flags for getrandom(2)
  *
@@ -51,5 +49,4 @@
 #define GRND_NONBLOCK	0x0001
 #define GRND_RANDOM	0x0002
 
->>>>>>> fc14f9c1
 #endif /* _UAPI_LINUX_RANDOM_H */