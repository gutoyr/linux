--- conflicted
+++ resolved
@@ -23,24 +23,18 @@
 
 #define VFIO_TYPE1_IOMMU		1
 #define VFIO_SPAPR_TCE_IOMMU		2
-<<<<<<< HEAD
+#define VFIO_TYPE1v2_IOMMU		3
+/*
+ * IOMMU enforces DMA cache coherence (ex. PCIe NoSnoop stripping).  This
+ * capability is subject to change as groups are added or removed.
+ */
+#define VFIO_DMA_CC_IOMMU		4
 
 /* Check if EEH is supported */
 #define VFIO_EEH			5
-=======
-#define VFIO_TYPE1v2_IOMMU		3
-/*
- * IOMMU enforces DMA cache coherence (ex. PCIe NoSnoop stripping).  This
- * capability is subject to change as groups are added or removed.
- */
-#define VFIO_DMA_CC_IOMMU		4
-
-/* Check if EEH is supported */
-#define VFIO_EEH			5
 
 /* Two-stage IOMMU */
 #define VFIO_TYPE1_NESTING_IOMMU	6	/* Implies v2 */
->>>>>>> fc14f9c1
 
 /*
  * The IOCTL interface is designed for extensibility by embedding the
@@ -460,12 +454,8 @@
  */
 struct vfio_iommu_spapr_tce_info {
 	__u32 argsz;
-<<<<<<< HEAD
 	__u32 flags;
 #define VFIO_IOMMU_SPAPR_TCE_FLAG_DDW	1 /* Support dynamic windows */
-=======
-	__u32 flags;			/* reserved for future use */
->>>>>>> fc14f9c1
 	__u32 dma32_window_start;	/* 32 bit window start (bytes) */
 	__u32 dma32_window_size;	/* 32 bit window size (bytes) */
 };
@@ -473,10 +463,6 @@
 #define VFIO_IOMMU_SPAPR_TCE_GET_INFO	_IO(VFIO_TYPE, VFIO_BASE + 12)
 
 /*
-<<<<<<< HEAD
-<<<<<<< HEAD
-=======
->>>>>>> fc14f9c1
  * EEH PE operation struct provides ways to:
  * - enable/disable EEH functionality;
  * - unfreeze IO/DMA for frozen PE;
@@ -507,7 +493,6 @@
 
 #define VFIO_EEH_PE_OP			_IO(VFIO_TYPE, VFIO_BASE + 21)
 
-<<<<<<< HEAD
 /*
  * Dynamic DMA windows
  */
@@ -542,8 +527,6 @@
 };
 #define VFIO_IOMMU_SPAPR_TCE_RESET	_IO(VFIO_TYPE, VFIO_BASE + 20)
 
-=======
->>>>>>> fc14f9c1
 /* ***************************************************************** */
 
 #endif /* _UAPIVFIO_H */