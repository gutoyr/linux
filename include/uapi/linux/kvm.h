#ifndef __LINUX_KVM_H
#define __LINUX_KVM_H

/*
 * Userspace interface for /dev/kvm - kernel based virtual machine
 *
 * Note: you must update KVM_API_VERSION if you change this interface.
 */

#include <linux/types.h>
#include <linux/compiler.h>
#include <linux/ioctl.h>
#include <asm/kvm.h>

#define KVM_API_VERSION 12

/* *** Deprecated interfaces *** */

#define KVM_TRC_SHIFT           16

#define KVM_TRC_ENTRYEXIT       (1 << KVM_TRC_SHIFT)
#define KVM_TRC_HANDLER         (1 << (KVM_TRC_SHIFT + 1))

#define KVM_TRC_VMENTRY         (KVM_TRC_ENTRYEXIT + 0x01)
#define KVM_TRC_VMEXIT          (KVM_TRC_ENTRYEXIT + 0x02)
#define KVM_TRC_PAGE_FAULT      (KVM_TRC_HANDLER + 0x01)

#define KVM_TRC_HEAD_SIZE       12
#define KVM_TRC_CYCLE_SIZE      8
#define KVM_TRC_EXTRA_MAX       7

#define KVM_TRC_INJ_VIRQ         (KVM_TRC_HANDLER + 0x02)
#define KVM_TRC_REDELIVER_EVT    (KVM_TRC_HANDLER + 0x03)
#define KVM_TRC_PEND_INTR        (KVM_TRC_HANDLER + 0x04)
#define KVM_TRC_IO_READ          (KVM_TRC_HANDLER + 0x05)
#define KVM_TRC_IO_WRITE         (KVM_TRC_HANDLER + 0x06)
#define KVM_TRC_CR_READ          (KVM_TRC_HANDLER + 0x07)
#define KVM_TRC_CR_WRITE         (KVM_TRC_HANDLER + 0x08)
#define KVM_TRC_DR_READ          (KVM_TRC_HANDLER + 0x09)
#define KVM_TRC_DR_WRITE         (KVM_TRC_HANDLER + 0x0A)
#define KVM_TRC_MSR_READ         (KVM_TRC_HANDLER + 0x0B)
#define KVM_TRC_MSR_WRITE        (KVM_TRC_HANDLER + 0x0C)
#define KVM_TRC_CPUID            (KVM_TRC_HANDLER + 0x0D)
#define KVM_TRC_INTR             (KVM_TRC_HANDLER + 0x0E)
#define KVM_TRC_NMI              (KVM_TRC_HANDLER + 0x0F)
#define KVM_TRC_VMMCALL          (KVM_TRC_HANDLER + 0x10)
#define KVM_TRC_HLT              (KVM_TRC_HANDLER + 0x11)
#define KVM_TRC_CLTS             (KVM_TRC_HANDLER + 0x12)
#define KVM_TRC_LMSW             (KVM_TRC_HANDLER + 0x13)
#define KVM_TRC_APIC_ACCESS      (KVM_TRC_HANDLER + 0x14)
#define KVM_TRC_TDP_FAULT        (KVM_TRC_HANDLER + 0x15)
#define KVM_TRC_GTLB_WRITE       (KVM_TRC_HANDLER + 0x16)
#define KVM_TRC_STLB_WRITE       (KVM_TRC_HANDLER + 0x17)
#define KVM_TRC_STLB_INVAL       (KVM_TRC_HANDLER + 0x18)
#define KVM_TRC_PPC_INSTR        (KVM_TRC_HANDLER + 0x19)

struct kvm_user_trace_setup {
	__u32 buf_size;
	__u32 buf_nr;
};

#define __KVM_DEPRECATED_MAIN_W_0x06 \
	_IOW(KVMIO, 0x06, struct kvm_user_trace_setup)
#define __KVM_DEPRECATED_MAIN_0x07 _IO(KVMIO, 0x07)
#define __KVM_DEPRECATED_MAIN_0x08 _IO(KVMIO, 0x08)

#define __KVM_DEPRECATED_VM_R_0x70 _IOR(KVMIO, 0x70, struct kvm_assigned_irq)

struct kvm_breakpoint {
	__u32 enabled;
	__u32 padding;
	__u64 address;
};

struct kvm_debug_guest {
	__u32 enabled;
	__u32 pad;
	struct kvm_breakpoint breakpoints[4];
	__u32 singlestep;
};

#define __KVM_DEPRECATED_VCPU_W_0x87 _IOW(KVMIO, 0x87, struct kvm_debug_guest)

/* *** End of deprecated interfaces *** */


/* for KVM_CREATE_MEMORY_REGION */
struct kvm_memory_region {
	__u32 slot;
	__u32 flags;
	__u64 guest_phys_addr;
	__u64 memory_size; /* bytes */
};

/* for KVM_SET_USER_MEMORY_REGION */
struct kvm_userspace_memory_region {
	__u32 slot;
	__u32 flags;
	__u64 guest_phys_addr;
	__u64 memory_size; /* bytes */
	__u64 userspace_addr; /* start of the userspace allocated memory */
};

/*
 * The bit 0 ~ bit 15 of kvm_memory_region::flags are visible for userspace,
 * other bits are reserved for kvm internal use which are defined in
 * include/linux/kvm_host.h.
 */
#define KVM_MEM_LOG_DIRTY_PAGES	(1UL << 0)
#define KVM_MEM_READONLY	(1UL << 1)

/* for KVM_IRQ_LINE */
struct kvm_irq_level {
	/*
	 * ACPI gsi notion of irq.
	 * For IA-64 (APIC model) IOAPIC0: irq 0-23; IOAPIC1: irq 24-47..
	 * For X86 (standard AT mode) PIC0/1: irq 0-15. IOAPIC0: 0-23..
	 * For ARM: See Documentation/virtual/kvm/api.txt
	 */
	union {
		__u32 irq;
		__s32 status;
	};
	__u32 level;
};


struct kvm_irqchip {
	__u32 chip_id;
	__u32 pad;
        union {
		char dummy[512];  /* reserving space */
#ifdef __KVM_HAVE_PIT
		struct kvm_pic_state pic;
#endif
#ifdef __KVM_HAVE_IOAPIC
		struct kvm_ioapic_state ioapic;
#endif
	} chip;
};

/* for KVM_CREATE_PIT2 */
struct kvm_pit_config {
	__u32 flags;
	__u32 pad[15];
};

#define KVM_PIT_SPEAKER_DUMMY     1

#define KVM_EXIT_UNKNOWN          0
#define KVM_EXIT_EXCEPTION        1
#define KVM_EXIT_IO               2
#define KVM_EXIT_HYPERCALL        3
#define KVM_EXIT_DEBUG            4
#define KVM_EXIT_HLT              5
#define KVM_EXIT_MMIO             6
#define KVM_EXIT_IRQ_WINDOW_OPEN  7
#define KVM_EXIT_SHUTDOWN         8
#define KVM_EXIT_FAIL_ENTRY       9
#define KVM_EXIT_INTR             10
#define KVM_EXIT_SET_TPR          11
#define KVM_EXIT_TPR_ACCESS       12
#define KVM_EXIT_S390_SIEIC       13
#define KVM_EXIT_S390_RESET       14
#define KVM_EXIT_DCR              15 /* deprecated */
#define KVM_EXIT_NMI              16
#define KVM_EXIT_INTERNAL_ERROR   17
#define KVM_EXIT_OSI              18
#define KVM_EXIT_PAPR_HCALL	  19
#define KVM_EXIT_S390_UCONTROL	  20
#define KVM_EXIT_WATCHDOG         21
#define KVM_EXIT_S390_TSCH        22
#define KVM_EXIT_EPR              23
#define KVM_EXIT_SYSTEM_EVENT     24

/* For KVM_EXIT_INTERNAL_ERROR */
/* Emulate instruction failed. */
#define KVM_INTERNAL_ERROR_EMULATION	1
/* Encounter unexpected simultaneous exceptions. */
#define KVM_INTERNAL_ERROR_SIMUL_EX	2
/* Encounter unexpected vm-exit due to delivery event. */
#define KVM_INTERNAL_ERROR_DELIVERY_EV	3

/* for KVM_RUN, returned by mmap(vcpu_fd, offset=0) */
struct kvm_run {
	/* in */
	__u8 request_interrupt_window;
	__u8 padding1[7];

	/* out */
	__u32 exit_reason;
	__u8 ready_for_interrupt_injection;
	__u8 if_flag;
	__u8 padding2[2];

	/* in (pre_kvm_run), out (post_kvm_run) */
	__u64 cr8;
	__u64 apic_base;

#ifdef __KVM_S390
	/* the processor status word for s390 */
	__u64 psw_mask; /* psw upper half */
	__u64 psw_addr; /* psw lower half */
#endif
	union {
		/* KVM_EXIT_UNKNOWN */
		struct {
			__u64 hardware_exit_reason;
		} hw;
		/* KVM_EXIT_FAIL_ENTRY */
		struct {
			__u64 hardware_entry_failure_reason;
		} fail_entry;
		/* KVM_EXIT_EXCEPTION */
		struct {
			__u32 exception;
			__u32 error_code;
		} ex;
		/* KVM_EXIT_IO */
		struct {
#define KVM_EXIT_IO_IN  0
#define KVM_EXIT_IO_OUT 1
			__u8 direction;
			__u8 size; /* bytes */
			__u16 port;
			__u32 count;
			__u64 data_offset; /* relative to kvm_run start */
		} io;
		struct {
			struct kvm_debug_exit_arch arch;
		} debug;
		/* KVM_EXIT_MMIO */
		struct {
			__u64 phys_addr;
			__u8  data[8];
			__u32 len;
			__u8  is_write;
		} mmio;
		/* KVM_EXIT_HYPERCALL */
		struct {
			__u64 nr;
			__u64 args[6];
			__u64 ret;
			__u32 longmode;
			__u32 pad;
		} hypercall;
		/* KVM_EXIT_TPR_ACCESS */
		struct {
			__u64 rip;
			__u32 is_write;
			__u32 pad;
		} tpr_access;
		/* KVM_EXIT_S390_SIEIC */
		struct {
			__u8 icptcode;
			__u16 ipa;
			__u32 ipb;
		} s390_sieic;
		/* KVM_EXIT_S390_RESET */
#define KVM_S390_RESET_POR       1
#define KVM_S390_RESET_CLEAR     2
#define KVM_S390_RESET_SUBSYSTEM 4
#define KVM_S390_RESET_CPU_INIT  8
#define KVM_S390_RESET_IPL       16
		__u64 s390_reset_flags;
		/* KVM_EXIT_S390_UCONTROL */
		struct {
			__u64 trans_exc_code;
			__u32 pgm_code;
		} s390_ucontrol;
		/* KVM_EXIT_DCR (deprecated) */
		struct {
			__u32 dcrn;
			__u32 data;
			__u8  is_write;
		} dcr;
		struct {
			__u32 suberror;
			/* Available with KVM_CAP_INTERNAL_ERROR_DATA: */
			__u32 ndata;
			__u64 data[16];
		} internal;
		/* KVM_EXIT_OSI */
		struct {
			__u64 gprs[32];
		} osi;
		struct {
			__u64 nr;
			__u64 ret;
			__u64 args[9];
		} papr_hcall;
		/* KVM_EXIT_S390_TSCH */
		struct {
			__u16 subchannel_id;
			__u16 subchannel_nr;
			__u32 io_int_parm;
			__u32 io_int_word;
			__u32 ipb;
			__u8 dequeued;
		} s390_tsch;
		/* KVM_EXIT_EPR */
		struct {
			__u32 epr;
		} epr;
		/* KVM_EXIT_SYSTEM_EVENT */
		struct {
#define KVM_SYSTEM_EVENT_SHUTDOWN       1
#define KVM_SYSTEM_EVENT_RESET          2
			__u32 type;
			__u64 flags;
		} system_event;
		/* Fix the size of the union. */
		char padding[256];
	};

	/*
	 * shared registers between kvm and userspace.
	 * kvm_valid_regs specifies the register classes set by the host
	 * kvm_dirty_regs specified the register classes dirtied by userspace
	 * struct kvm_sync_regs is architecture specific, as well as the
	 * bits for kvm_valid_regs and kvm_dirty_regs
	 */
	__u64 kvm_valid_regs;
	__u64 kvm_dirty_regs;
	union {
		struct kvm_sync_regs regs;
		char padding[1024];
	} s;
};

/* for KVM_REGISTER_COALESCED_MMIO / KVM_UNREGISTER_COALESCED_MMIO */

struct kvm_coalesced_mmio_zone {
	__u64 addr;
	__u32 size;
	__u32 pad;
};

struct kvm_coalesced_mmio {
	__u64 phys_addr;
	__u32 len;
	__u32 pad;
	__u8  data[8];
};

struct kvm_coalesced_mmio_ring {
	__u32 first, last;
	struct kvm_coalesced_mmio coalesced_mmio[0];
};

#define KVM_COALESCED_MMIO_MAX \
	((PAGE_SIZE - sizeof(struct kvm_coalesced_mmio_ring)) / \
	 sizeof(struct kvm_coalesced_mmio))

/* for KVM_TRANSLATE */
struct kvm_translation {
	/* in */
	__u64 linear_address;

	/* out */
	__u64 physical_address;
	__u8  valid;
	__u8  writeable;
	__u8  usermode;
	__u8  pad[5];
};

/* for KVM_INTERRUPT */
struct kvm_interrupt {
	/* in */
	__u32 irq;
};

/* for KVM_GET_DIRTY_LOG */
struct kvm_dirty_log {
	__u32 slot;
	__u32 padding1;
	union {
		void __user *dirty_bitmap; /* one bit per page */
		__u64 padding2;
	};
};

/* for KVM_SET_SIGNAL_MASK */
struct kvm_signal_mask {
	__u32 len;
	__u8  sigset[0];
};

/* for KVM_TPR_ACCESS_REPORTING */
struct kvm_tpr_access_ctl {
	__u32 enabled;
	__u32 flags;
	__u32 reserved[8];
};

/* for KVM_SET_VAPIC_ADDR */
struct kvm_vapic_addr {
	__u64 vapic_addr;
};

/* for KVM_SET_MP_STATE */

/* not all states are valid on all architectures */
#define KVM_MP_STATE_RUNNABLE          0
#define KVM_MP_STATE_UNINITIALIZED     1
#define KVM_MP_STATE_INIT_RECEIVED     2
#define KVM_MP_STATE_HALTED            3
#define KVM_MP_STATE_SIPI_RECEIVED     4
#define KVM_MP_STATE_STOPPED           5
#define KVM_MP_STATE_CHECK_STOP        6
#define KVM_MP_STATE_OPERATING         7
#define KVM_MP_STATE_LOAD              8

struct kvm_mp_state {
	__u32 mp_state;
};

struct kvm_s390_psw {
	__u64 mask;
	__u64 addr;
};

/* valid values for type in kvm_s390_interrupt */
#define KVM_S390_SIGP_STOP		0xfffe0000u
#define KVM_S390_PROGRAM_INT		0xfffe0001u
#define KVM_S390_SIGP_SET_PREFIX	0xfffe0002u
#define KVM_S390_RESTART		0xfffe0003u
#define KVM_S390_INT_PFAULT_INIT	0xfffe0004u
#define KVM_S390_INT_PFAULT_DONE	0xfffe0005u
#define KVM_S390_MCHK			0xfffe1000u
#define KVM_S390_INT_CLOCK_COMP		0xffff1004u
#define KVM_S390_INT_CPU_TIMER		0xffff1005u
#define KVM_S390_INT_VIRTIO		0xffff2603u
#define KVM_S390_INT_SERVICE		0xffff2401u
#define KVM_S390_INT_EMERGENCY		0xffff1201u
#define KVM_S390_INT_EXTERNAL_CALL	0xffff1202u
/* Anything below 0xfffe0000u is taken by INT_IO */
#define KVM_S390_INT_IO(ai,cssid,ssid,schid)   \
	(((schid)) |			       \
	 ((ssid) << 16) |		       \
	 ((cssid) << 18) |		       \
	 ((ai) << 26))
#define KVM_S390_INT_IO_MIN		0x00000000u
#define KVM_S390_INT_IO_MAX		0xfffdffffu


struct kvm_s390_interrupt {
	__u32 type;
	__u32 parm;
	__u64 parm64;
};

struct kvm_s390_io_info {
	__u16 subchannel_id;
	__u16 subchannel_nr;
	__u32 io_int_parm;
	__u32 io_int_word;
};

struct kvm_s390_ext_info {
	__u32 ext_params;
	__u32 pad;
	__u64 ext_params2;
};

struct kvm_s390_pgm_info {
	__u64 trans_exc_code;
	__u64 mon_code;
	__u64 per_address;
	__u32 data_exc_code;
	__u16 code;
	__u16 mon_class_nr;
	__u8 per_code;
	__u8 per_atmid;
	__u8 exc_access_id;
	__u8 per_access_id;
	__u8 op_access_id;
	__u8 pad[3];
};

struct kvm_s390_prefix_info {
	__u32 address;
};

struct kvm_s390_extcall_info {
	__u16 code;
};

struct kvm_s390_emerg_info {
	__u16 code;
};

struct kvm_s390_mchk_info {
	__u64 cr14;
	__u64 mcic;
	__u64 failing_storage_address;
	__u32 ext_damage_code;
	__u32 pad;
	__u8 fixed_logout[16];
};

struct kvm_s390_irq {
	__u64 type;
	union {
		struct kvm_s390_io_info io;
		struct kvm_s390_ext_info ext;
		struct kvm_s390_pgm_info pgm;
		struct kvm_s390_emerg_info emerg;
		struct kvm_s390_extcall_info extcall;
		struct kvm_s390_prefix_info prefix;
		struct kvm_s390_mchk_info mchk;
		char reserved[64];
	} u;
};

/* for KVM_SET_GUEST_DEBUG */

#define KVM_GUESTDBG_ENABLE		0x00000001
#define KVM_GUESTDBG_SINGLESTEP		0x00000002

struct kvm_guest_debug {
	__u32 control;
	__u32 pad;
	struct kvm_guest_debug_arch arch;
};

enum {
	kvm_ioeventfd_flag_nr_datamatch,
	kvm_ioeventfd_flag_nr_pio,
	kvm_ioeventfd_flag_nr_deassign,
	kvm_ioeventfd_flag_nr_virtio_ccw_notify,
	kvm_ioeventfd_flag_nr_fast_mmio,
	kvm_ioeventfd_flag_nr_max,
};

#define KVM_IOEVENTFD_FLAG_DATAMATCH (1 << kvm_ioeventfd_flag_nr_datamatch)
#define KVM_IOEVENTFD_FLAG_PIO       (1 << kvm_ioeventfd_flag_nr_pio)
#define KVM_IOEVENTFD_FLAG_DEASSIGN  (1 << kvm_ioeventfd_flag_nr_deassign)
#define KVM_IOEVENTFD_FLAG_VIRTIO_CCW_NOTIFY \
	(1 << kvm_ioeventfd_flag_nr_virtio_ccw_notify)

#define KVM_IOEVENTFD_VALID_FLAG_MASK  ((1 << kvm_ioeventfd_flag_nr_max) - 1)

struct kvm_ioeventfd {
	__u64 datamatch;
	__u64 addr;        /* legal pio/mmio address */
	__u32 len;         /* 1, 2, 4, or 8 bytes; or 0 to ignore length */
	__s32 fd;
	__u32 flags;
	__u8  pad[36];
};

/* for KVM_ENABLE_CAP */
struct kvm_enable_cap {
	/* in */
	__u32 cap;
	__u32 flags;
	__u64 args[4];
	__u8  pad[64];
};

/* for KVM_PPC_GET_PVINFO */
struct kvm_ppc_pvinfo {
	/* out */
	__u32 flags;
	__u32 hcall[4];
	__u8  pad[108];
};

/* for KVM_PPC_GET_SMMU_INFO */
#define KVM_PPC_PAGE_SIZES_MAX_SZ	8

struct kvm_ppc_one_page_size {
	__u32 page_shift;	/* Page shift (or 0) */
	__u32 pte_enc;		/* Encoding in the HPTE (>>12) */
};

struct kvm_ppc_one_seg_page_size {
	__u32 page_shift;	/* Base page shift of segment (or 0) */
	__u32 slb_enc;		/* SLB encoding for BookS */
	struct kvm_ppc_one_page_size enc[KVM_PPC_PAGE_SIZES_MAX_SZ];
};

#define KVM_PPC_PAGE_SIZES_REAL		0x00000001
#define KVM_PPC_1T_SEGMENTS		0x00000002

struct kvm_ppc_smmu_info {
	__u64 flags;
	__u32 slb_size;
	__u32 pad;
	struct kvm_ppc_one_seg_page_size sps[KVM_PPC_PAGE_SIZES_MAX_SZ];
};

#define KVM_PPC_PVINFO_FLAGS_EV_IDLE   (1<<0)

#define KVMIO 0xAE

/* machine type bits, to be used as argument to KVM_CREATE_VM */
#define KVM_VM_S390_UCONTROL	1

/* on ppc, 0 indicate default, 1 should force HV and 2 PR */
#define KVM_VM_PPC_HV 1
#define KVM_VM_PPC_PR 2

#define KVM_S390_SIE_PAGE_OFFSET 1

/*
 * ioctls for /dev/kvm fds:
 */
#define KVM_GET_API_VERSION       _IO(KVMIO,   0x00)
#define KVM_CREATE_VM             _IO(KVMIO,   0x01) /* returns a VM fd */
#define KVM_GET_MSR_INDEX_LIST    _IOWR(KVMIO, 0x02, struct kvm_msr_list)

#define KVM_S390_ENABLE_SIE       _IO(KVMIO,   0x06)
/*
 * Check if a kvm extension is available.  Argument is extension number,
 * return is 1 (yes) or 0 (no, sorry).
 */
#define KVM_CHECK_EXTENSION       _IO(KVMIO,   0x03)
/*
 * Get size for mmap(vcpu_fd)
 */
#define KVM_GET_VCPU_MMAP_SIZE    _IO(KVMIO,   0x04) /* in bytes */
#define KVM_GET_SUPPORTED_CPUID   _IOWR(KVMIO, 0x05, struct kvm_cpuid2)
#define KVM_TRACE_ENABLE          __KVM_DEPRECATED_MAIN_W_0x06
#define KVM_TRACE_PAUSE           __KVM_DEPRECATED_MAIN_0x07
#define KVM_TRACE_DISABLE         __KVM_DEPRECATED_MAIN_0x08
#define KVM_GET_EMULATED_CPUID	  _IOWR(KVMIO, 0x09, struct kvm_cpuid2)

/*
 * Extension capability list.
 */
#define KVM_CAP_IRQCHIP	  0
#define KVM_CAP_HLT	  1
#define KVM_CAP_MMU_SHADOW_CACHE_CONTROL 2
#define KVM_CAP_USER_MEMORY 3
#define KVM_CAP_SET_TSS_ADDR 4
#define KVM_CAP_VAPIC 6
#define KVM_CAP_EXT_CPUID 7
#define KVM_CAP_CLOCKSOURCE 8
#define KVM_CAP_NR_VCPUS 9       /* returns recommended max vcpus per vm */
#define KVM_CAP_NR_MEMSLOTS 10   /* returns max memory slots per vm */
#define KVM_CAP_PIT 11
#define KVM_CAP_NOP_IO_DELAY 12
#define KVM_CAP_PV_MMU 13
#define KVM_CAP_MP_STATE 14
#define KVM_CAP_COALESCED_MMIO 15
#define KVM_CAP_SYNC_MMU 16  /* Changes to host mmap are reflected in guest */
#define KVM_CAP_DEVICE_ASSIGNMENT 17
#define KVM_CAP_IOMMU 18
#ifdef __KVM_HAVE_MSI
#define KVM_CAP_DEVICE_MSI 20
#endif
/* Bug in KVM_SET_USER_MEMORY_REGION fixed: */
#define KVM_CAP_DESTROY_MEMORY_REGION_WORKS 21
#define KVM_CAP_USER_NMI 22
#ifdef __KVM_HAVE_GUEST_DEBUG
#define KVM_CAP_SET_GUEST_DEBUG 23
#endif
#ifdef __KVM_HAVE_PIT
#define KVM_CAP_REINJECT_CONTROL 24
#endif
#define KVM_CAP_IRQ_ROUTING 25
#define KVM_CAP_IRQ_INJECT_STATUS 26
#define KVM_CAP_DEVICE_DEASSIGNMENT 27
#ifdef __KVM_HAVE_MSIX
#define KVM_CAP_DEVICE_MSIX 28
#endif
#define KVM_CAP_ASSIGN_DEV_IRQ 29
/* Another bug in KVM_SET_USER_MEMORY_REGION fixed: */
#define KVM_CAP_JOIN_MEMORY_REGIONS_WORKS 30
#ifdef __KVM_HAVE_MCE
#define KVM_CAP_MCE 31
#endif
#define KVM_CAP_IRQFD 32
#ifdef __KVM_HAVE_PIT
#define KVM_CAP_PIT2 33
#endif
#define KVM_CAP_SET_BOOT_CPU_ID 34
#ifdef __KVM_HAVE_PIT_STATE2
#define KVM_CAP_PIT_STATE2 35
#endif
#define KVM_CAP_IOEVENTFD 36
#define KVM_CAP_SET_IDENTITY_MAP_ADDR 37
#ifdef __KVM_HAVE_XEN_HVM
#define KVM_CAP_XEN_HVM 38
#endif
#define KVM_CAP_ADJUST_CLOCK 39
#define KVM_CAP_INTERNAL_ERROR_DATA 40
#ifdef __KVM_HAVE_VCPU_EVENTS
#define KVM_CAP_VCPU_EVENTS 41
#endif
#define KVM_CAP_S390_PSW 42
#define KVM_CAP_PPC_SEGSTATE 43
#define KVM_CAP_HYPERV 44
#define KVM_CAP_HYPERV_VAPIC 45
#define KVM_CAP_HYPERV_SPIN 46
#define KVM_CAP_PCI_SEGMENT 47
#define KVM_CAP_PPC_PAIRED_SINGLES 48
#define KVM_CAP_INTR_SHADOW 49
#ifdef __KVM_HAVE_DEBUGREGS
#define KVM_CAP_DEBUGREGS 50
#endif
#define KVM_CAP_X86_ROBUST_SINGLESTEP 51
#define KVM_CAP_PPC_OSI 52
#define KVM_CAP_PPC_UNSET_IRQ 53
#define KVM_CAP_ENABLE_CAP 54
#ifdef __KVM_HAVE_XSAVE
#define KVM_CAP_XSAVE 55
#endif
#ifdef __KVM_HAVE_XCRS
#define KVM_CAP_XCRS 56
#endif
#define KVM_CAP_PPC_GET_PVINFO 57
#define KVM_CAP_PPC_IRQ_LEVEL 58
#define KVM_CAP_ASYNC_PF 59
#define KVM_CAP_TSC_CONTROL 60
#define KVM_CAP_GET_TSC_KHZ 61
#define KVM_CAP_PPC_BOOKE_SREGS 62
#define KVM_CAP_SPAPR_TCE 63
#define KVM_CAP_PPC_SMT 64
#define KVM_CAP_PPC_RMA	65
#define KVM_CAP_MAX_VCPUS 66       /* returns max vcpus per vm */
#define KVM_CAP_PPC_HIOR 67
#define KVM_CAP_PPC_PAPR 68
#define KVM_CAP_SW_TLB 69
#define KVM_CAP_ONE_REG 70
#define KVM_CAP_S390_GMAP 71
#define KVM_CAP_TSC_DEADLINE_TIMER 72
#define KVM_CAP_S390_UCONTROL 73
#define KVM_CAP_SYNC_REGS 74
#define KVM_CAP_PCI_2_3 75
#define KVM_CAP_KVMCLOCK_CTRL 76
#define KVM_CAP_SIGNAL_MSI 77
#define KVM_CAP_PPC_GET_SMMU_INFO 78
#define KVM_CAP_S390_COW 79
#define KVM_CAP_PPC_ALLOC_HTAB 80
#define KVM_CAP_READONLY_MEM 81
#define KVM_CAP_IRQFD_RESAMPLE 82
#define KVM_CAP_PPC_BOOKE_WATCHDOG 83
#define KVM_CAP_PPC_HTAB_FD 84
#define KVM_CAP_S390_CSS_SUPPORT 85
#define KVM_CAP_PPC_EPR 86
#define KVM_CAP_ARM_PSCI 87
#define KVM_CAP_ARM_SET_DEVICE_ADDR 88
#define KVM_CAP_DEVICE_CTRL 89
#define KVM_CAP_IRQ_MPIC 90
#define KVM_CAP_PPC_RTAS 91
#define KVM_CAP_IRQ_XICS 92
<<<<<<< HEAD
#define KVM_CAP_SPAPR_MULTITCE 94
#define KVM_CAP_PPC_HWRNG 95
=======
#define KVM_CAP_ARM_EL1_32BIT 93
#define KVM_CAP_SPAPR_MULTITCE 94
#define KVM_CAP_EXT_EMUL_CPUID 95
#define KVM_CAP_HYPERV_TIME 96
#define KVM_CAP_IOAPIC_POLARITY_IGNORED 97
#define KVM_CAP_ENABLE_CAP_VM 98
#define KVM_CAP_S390_IRQCHIP 99
#define KVM_CAP_IOEVENTFD_NO_LENGTH 100
#define KVM_CAP_VM_ATTRIBUTES 101
#define KVM_CAP_ARM_PSCI_0_2 102
#define KVM_CAP_PPC_FIXUP_HCALL 103
#define KVM_CAP_PPC_ENABLE_HCALL 104
#define KVM_CAP_CHECK_EXTENSION_VM 105
>>>>>>> fc14f9c1

#ifdef KVM_CAP_IRQ_ROUTING

struct kvm_irq_routing_irqchip {
	__u32 irqchip;
	__u32 pin;
};

struct kvm_irq_routing_msi {
	__u32 address_lo;
	__u32 address_hi;
	__u32 data;
	__u32 pad;
};

struct kvm_irq_routing_s390_adapter {
	__u64 ind_addr;
	__u64 summary_addr;
	__u64 ind_offset;
	__u32 summary_offset;
	__u32 adapter_id;
};

/* gsi routing entry types */
#define KVM_IRQ_ROUTING_IRQCHIP 1
#define KVM_IRQ_ROUTING_MSI 2
#define KVM_IRQ_ROUTING_S390_ADAPTER 3

struct kvm_irq_routing_entry {
	__u32 gsi;
	__u32 type;
	__u32 flags;
	__u32 pad;
	union {
		struct kvm_irq_routing_irqchip irqchip;
		struct kvm_irq_routing_msi msi;
		struct kvm_irq_routing_s390_adapter adapter;
		__u32 pad[8];
	} u;
};

struct kvm_irq_routing {
	__u32 nr;
	__u32 flags;
	struct kvm_irq_routing_entry entries[0];
};

#endif

#ifdef KVM_CAP_MCE
/* x86 MCE */
struct kvm_x86_mce {
	__u64 status;
	__u64 addr;
	__u64 misc;
	__u64 mcg_status;
	__u8 bank;
	__u8 pad1[7];
	__u64 pad2[3];
};
#endif

#ifdef KVM_CAP_XEN_HVM
struct kvm_xen_hvm_config {
	__u32 flags;
	__u32 msr;
	__u64 blob_addr_32;
	__u64 blob_addr_64;
	__u8 blob_size_32;
	__u8 blob_size_64;
	__u8 pad2[30];
};
#endif

#define KVM_IRQFD_FLAG_DEASSIGN (1 << 0)
/*
 * Available with KVM_CAP_IRQFD_RESAMPLE
 *
 * KVM_IRQFD_FLAG_RESAMPLE indicates resamplefd is valid and specifies
 * the irqfd to operate in resampling mode for level triggered interrupt
 * emlation.  See Documentation/virtual/kvm/api.txt.
 */
#define KVM_IRQFD_FLAG_RESAMPLE (1 << 1)

struct kvm_irqfd {
	__u32 fd;
	__u32 gsi;
	__u32 flags;
	__u32 resamplefd;
	__u8  pad[16];
};

struct kvm_clock_data {
	__u64 clock;
	__u32 flags;
	__u32 pad[9];
};

#define KVM_MMU_FSL_BOOKE_NOHV		0
#define KVM_MMU_FSL_BOOKE_HV		1

struct kvm_config_tlb {
	__u64 params;
	__u64 array;
	__u32 mmu_type;
	__u32 array_len;
};

struct kvm_dirty_tlb {
	__u64 bitmap;
	__u32 num_dirty;
};

/* Available with KVM_CAP_ONE_REG */

#define KVM_REG_ARCH_MASK	0xff00000000000000ULL
#define KVM_REG_GENERIC		0x0000000000000000ULL

/*
 * Architecture specific registers are to be defined in arch headers and
 * ORed with the arch identifier.
 */
#define KVM_REG_PPC		0x1000000000000000ULL
#define KVM_REG_X86		0x2000000000000000ULL
#define KVM_REG_IA64		0x3000000000000000ULL
#define KVM_REG_ARM		0x4000000000000000ULL
#define KVM_REG_S390		0x5000000000000000ULL
#define KVM_REG_ARM64		0x6000000000000000ULL
#define KVM_REG_MIPS		0x7000000000000000ULL

#define KVM_REG_SIZE_SHIFT	52
#define KVM_REG_SIZE_MASK	0x00f0000000000000ULL
#define KVM_REG_SIZE_U8		0x0000000000000000ULL
#define KVM_REG_SIZE_U16	0x0010000000000000ULL
#define KVM_REG_SIZE_U32	0x0020000000000000ULL
#define KVM_REG_SIZE_U64	0x0030000000000000ULL
#define KVM_REG_SIZE_U128	0x0040000000000000ULL
#define KVM_REG_SIZE_U256	0x0050000000000000ULL
#define KVM_REG_SIZE_U512	0x0060000000000000ULL
#define KVM_REG_SIZE_U1024	0x0070000000000000ULL

struct kvm_reg_list {
	__u64 n; /* number of regs */
	__u64 reg[0];
};

struct kvm_one_reg {
	__u64 id;
	__u64 addr;
};

struct kvm_msi {
	__u32 address_lo;
	__u32 address_hi;
	__u32 data;
	__u32 flags;
	__u8  pad[16];
};

struct kvm_arm_device_addr {
	__u64 id;
	__u64 addr;
};

/*
 * Device control API, available with KVM_CAP_DEVICE_CTRL
 */
#define KVM_CREATE_DEVICE_TEST		1

struct kvm_create_device {
	__u32	type;	/* in: KVM_DEV_TYPE_xxx */
	__u32	fd;	/* out: device handle */
	__u32	flags;	/* in: KVM_CREATE_DEVICE_xxx */
};

struct kvm_device_attr {
	__u32	flags;		/* no flags currently defined */
	__u32	group;		/* device-defined */
	__u64	attr;		/* group-defined */
	__u64	addr;		/* userspace address of attr data */
};

<<<<<<< HEAD
#define KVM_DEV_TYPE_FSL_MPIC_20	1
#define KVM_DEV_TYPE_FSL_MPIC_42	2
#define KVM_DEV_TYPE_XICS		3
#define KVM_DEV_TYPE_VFIO		4
#define  KVM_DEV_VFIO_GROUP			1
#define   KVM_DEV_VFIO_GROUP_ADD			1
#define   KVM_DEV_VFIO_GROUP_DEL			2
#define   KVM_DEV_VFIO_GROUP_SET_SPAPR_TCE_LIOBN	3

struct kvm_vfio_spapr_tce_liobn {
	__u32	argsz;
	__s32	fd;
	__u32	liobn;
=======
#define  KVM_DEV_VFIO_GROUP			1
#define   KVM_DEV_VFIO_GROUP_ADD			1
#define   KVM_DEV_VFIO_GROUP_DEL			2

enum kvm_device_type {
	KVM_DEV_TYPE_FSL_MPIC_20	= 1,
#define KVM_DEV_TYPE_FSL_MPIC_20	KVM_DEV_TYPE_FSL_MPIC_20
	KVM_DEV_TYPE_FSL_MPIC_42,
#define KVM_DEV_TYPE_FSL_MPIC_42	KVM_DEV_TYPE_FSL_MPIC_42
	KVM_DEV_TYPE_XICS,
#define KVM_DEV_TYPE_XICS		KVM_DEV_TYPE_XICS
	KVM_DEV_TYPE_VFIO,
#define KVM_DEV_TYPE_VFIO		KVM_DEV_TYPE_VFIO
	KVM_DEV_TYPE_ARM_VGIC_V2,
#define KVM_DEV_TYPE_ARM_VGIC_V2	KVM_DEV_TYPE_ARM_VGIC_V2
	KVM_DEV_TYPE_FLIC,
#define KVM_DEV_TYPE_FLIC		KVM_DEV_TYPE_FLIC
	KVM_DEV_TYPE_MAX,
>>>>>>> fc14f9c1
};

/*
 * ioctls for VM fds
 */
#define KVM_SET_MEMORY_REGION     _IOW(KVMIO,  0x40, struct kvm_memory_region)
/*
 * KVM_CREATE_VCPU receives as a parameter the vcpu slot, and returns
 * a vcpu fd.
 */
#define KVM_CREATE_VCPU           _IO(KVMIO,   0x41)
#define KVM_GET_DIRTY_LOG         _IOW(KVMIO,  0x42, struct kvm_dirty_log)
/* KVM_SET_MEMORY_ALIAS is obsolete: */
#define KVM_SET_MEMORY_ALIAS      _IOW(KVMIO,  0x43, struct kvm_memory_alias)
#define KVM_SET_NR_MMU_PAGES      _IO(KVMIO,   0x44)
#define KVM_GET_NR_MMU_PAGES      _IO(KVMIO,   0x45)
#define KVM_SET_USER_MEMORY_REGION _IOW(KVMIO, 0x46, \
					struct kvm_userspace_memory_region)
#define KVM_SET_TSS_ADDR          _IO(KVMIO,   0x47)
#define KVM_SET_IDENTITY_MAP_ADDR _IOW(KVMIO,  0x48, __u64)

/* enable ucontrol for s390 */
struct kvm_s390_ucas_mapping {
	__u64 user_addr;
	__u64 vcpu_addr;
	__u64 length;
};
#define KVM_S390_UCAS_MAP        _IOW(KVMIO, 0x50, struct kvm_s390_ucas_mapping)
#define KVM_S390_UCAS_UNMAP      _IOW(KVMIO, 0x51, struct kvm_s390_ucas_mapping)
#define KVM_S390_VCPU_FAULT	 _IOW(KVMIO, 0x52, unsigned long)

/* Device model IOC */
#define KVM_CREATE_IRQCHIP        _IO(KVMIO,   0x60)
#define KVM_IRQ_LINE              _IOW(KVMIO,  0x61, struct kvm_irq_level)
#define KVM_GET_IRQCHIP           _IOWR(KVMIO, 0x62, struct kvm_irqchip)
#define KVM_SET_IRQCHIP           _IOR(KVMIO,  0x63, struct kvm_irqchip)
#define KVM_CREATE_PIT            _IO(KVMIO,   0x64)
#define KVM_GET_PIT               _IOWR(KVMIO, 0x65, struct kvm_pit_state)
#define KVM_SET_PIT               _IOR(KVMIO,  0x66, struct kvm_pit_state)
#define KVM_IRQ_LINE_STATUS       _IOWR(KVMIO, 0x67, struct kvm_irq_level)
#define KVM_REGISTER_COALESCED_MMIO \
			_IOW(KVMIO,  0x67, struct kvm_coalesced_mmio_zone)
#define KVM_UNREGISTER_COALESCED_MMIO \
			_IOW(KVMIO,  0x68, struct kvm_coalesced_mmio_zone)
#define KVM_ASSIGN_PCI_DEVICE     _IOR(KVMIO,  0x69, \
				       struct kvm_assigned_pci_dev)
#define KVM_SET_GSI_ROUTING       _IOW(KVMIO,  0x6a, struct kvm_irq_routing)
/* deprecated, replaced by KVM_ASSIGN_DEV_IRQ */
#define KVM_ASSIGN_IRQ            __KVM_DEPRECATED_VM_R_0x70
#define KVM_ASSIGN_DEV_IRQ        _IOW(KVMIO,  0x70, struct kvm_assigned_irq)
#define KVM_REINJECT_CONTROL      _IO(KVMIO,   0x71)
#define KVM_DEASSIGN_PCI_DEVICE   _IOW(KVMIO,  0x72, \
				       struct kvm_assigned_pci_dev)
#define KVM_ASSIGN_SET_MSIX_NR    _IOW(KVMIO,  0x73, \
				       struct kvm_assigned_msix_nr)
#define KVM_ASSIGN_SET_MSIX_ENTRY _IOW(KVMIO,  0x74, \
				       struct kvm_assigned_msix_entry)
#define KVM_DEASSIGN_DEV_IRQ      _IOW(KVMIO,  0x75, struct kvm_assigned_irq)
#define KVM_IRQFD                 _IOW(KVMIO,  0x76, struct kvm_irqfd)
#define KVM_CREATE_PIT2		  _IOW(KVMIO,  0x77, struct kvm_pit_config)
#define KVM_SET_BOOT_CPU_ID       _IO(KVMIO,   0x78)
#define KVM_IOEVENTFD             _IOW(KVMIO,  0x79, struct kvm_ioeventfd)
#define KVM_XEN_HVM_CONFIG        _IOW(KVMIO,  0x7a, struct kvm_xen_hvm_config)
#define KVM_SET_CLOCK             _IOW(KVMIO,  0x7b, struct kvm_clock_data)
#define KVM_GET_CLOCK             _IOR(KVMIO,  0x7c, struct kvm_clock_data)
/* Available with KVM_CAP_PIT_STATE2 */
#define KVM_GET_PIT2              _IOR(KVMIO,  0x9f, struct kvm_pit_state2)
#define KVM_SET_PIT2              _IOW(KVMIO,  0xa0, struct kvm_pit_state2)
/* Available with KVM_CAP_PPC_GET_PVINFO */
#define KVM_PPC_GET_PVINFO	  _IOW(KVMIO,  0xa1, struct kvm_ppc_pvinfo)
/* Available with KVM_CAP_TSC_CONTROL */
#define KVM_SET_TSC_KHZ           _IO(KVMIO,  0xa2)
#define KVM_GET_TSC_KHZ           _IO(KVMIO,  0xa3)
/* Available with KVM_CAP_PCI_2_3 */
#define KVM_ASSIGN_SET_INTX_MASK  _IOW(KVMIO,  0xa4, \
				       struct kvm_assigned_pci_dev)
/* Available with KVM_CAP_SIGNAL_MSI */
#define KVM_SIGNAL_MSI            _IOW(KVMIO,  0xa5, struct kvm_msi)
/* Available with KVM_CAP_PPC_GET_SMMU_INFO */
#define KVM_PPC_GET_SMMU_INFO	  _IOR(KVMIO,  0xa6, struct kvm_ppc_smmu_info)
/* Available with KVM_CAP_PPC_ALLOC_HTAB */
#define KVM_PPC_ALLOCATE_HTAB	  _IOWR(KVMIO, 0xa7, __u32)
#define KVM_CREATE_SPAPR_TCE	  _IOW(KVMIO,  0xa8, struct kvm_create_spapr_tce)
/* Available with KVM_CAP_RMA */
#define KVM_ALLOCATE_RMA	  _IOR(KVMIO,  0xa9, struct kvm_allocate_rma)
/* Available with KVM_CAP_PPC_HTAB_FD */
#define KVM_PPC_GET_HTAB_FD	  _IOW(KVMIO,  0xaa, struct kvm_get_htab_fd)
/* Available with KVM_CAP_ARM_SET_DEVICE_ADDR */
#define KVM_ARM_SET_DEVICE_ADDR	  _IOW(KVMIO,  0xab, struct kvm_arm_device_addr)
/* Available with KVM_CAP_PPC_RTAS */
#define KVM_PPC_RTAS_DEFINE_TOKEN _IOW(KVMIO,  0xac, struct kvm_rtas_token_args)

/* ioctl for vm fd */
#define KVM_CREATE_DEVICE	  _IOWR(KVMIO,  0xe0, struct kvm_create_device)

/* ioctls for fds returned by KVM_CREATE_DEVICE */
#define KVM_SET_DEVICE_ATTR	  _IOW(KVMIO,  0xe1, struct kvm_device_attr)
#define KVM_GET_DEVICE_ATTR	  _IOW(KVMIO,  0xe2, struct kvm_device_attr)
#define KVM_HAS_DEVICE_ATTR	  _IOW(KVMIO,  0xe3, struct kvm_device_attr)

/*
 * ioctls for vcpu fds
 */
#define KVM_RUN                   _IO(KVMIO,   0x80)
#define KVM_GET_REGS              _IOR(KVMIO,  0x81, struct kvm_regs)
#define KVM_SET_REGS              _IOW(KVMIO,  0x82, struct kvm_regs)
#define KVM_GET_SREGS             _IOR(KVMIO,  0x83, struct kvm_sregs)
#define KVM_SET_SREGS             _IOW(KVMIO,  0x84, struct kvm_sregs)
#define KVM_TRANSLATE             _IOWR(KVMIO, 0x85, struct kvm_translation)
#define KVM_INTERRUPT             _IOW(KVMIO,  0x86, struct kvm_interrupt)
/* KVM_DEBUG_GUEST is no longer supported, use KVM_SET_GUEST_DEBUG instead */
#define KVM_DEBUG_GUEST           __KVM_DEPRECATED_VCPU_W_0x87
#define KVM_GET_MSRS              _IOWR(KVMIO, 0x88, struct kvm_msrs)
#define KVM_SET_MSRS              _IOW(KVMIO,  0x89, struct kvm_msrs)
#define KVM_SET_CPUID             _IOW(KVMIO,  0x8a, struct kvm_cpuid)
#define KVM_SET_SIGNAL_MASK       _IOW(KVMIO,  0x8b, struct kvm_signal_mask)
#define KVM_GET_FPU               _IOR(KVMIO,  0x8c, struct kvm_fpu)
#define KVM_SET_FPU               _IOW(KVMIO,  0x8d, struct kvm_fpu)
#define KVM_GET_LAPIC             _IOR(KVMIO,  0x8e, struct kvm_lapic_state)
#define KVM_SET_LAPIC             _IOW(KVMIO,  0x8f, struct kvm_lapic_state)
#define KVM_SET_CPUID2            _IOW(KVMIO,  0x90, struct kvm_cpuid2)
#define KVM_GET_CPUID2            _IOWR(KVMIO, 0x91, struct kvm_cpuid2)
/* Available with KVM_CAP_VAPIC */
#define KVM_TPR_ACCESS_REPORTING  _IOWR(KVMIO, 0x92, struct kvm_tpr_access_ctl)
/* Available with KVM_CAP_VAPIC */
#define KVM_SET_VAPIC_ADDR        _IOW(KVMIO,  0x93, struct kvm_vapic_addr)
/* valid for virtual machine (for floating interrupt)_and_ vcpu */
#define KVM_S390_INTERRUPT        _IOW(KVMIO,  0x94, struct kvm_s390_interrupt)
/* store status for s390 */
#define KVM_S390_STORE_STATUS_NOADDR    (-1ul)
#define KVM_S390_STORE_STATUS_PREFIXED  (-2ul)
#define KVM_S390_STORE_STATUS	  _IOW(KVMIO,  0x95, unsigned long)
/* initial ipl psw for s390 */
#define KVM_S390_SET_INITIAL_PSW  _IOW(KVMIO,  0x96, struct kvm_s390_psw)
/* initial reset for s390 */
#define KVM_S390_INITIAL_RESET    _IO(KVMIO,   0x97)
#define KVM_GET_MP_STATE          _IOR(KVMIO,  0x98, struct kvm_mp_state)
#define KVM_SET_MP_STATE          _IOW(KVMIO,  0x99, struct kvm_mp_state)
/* Available with KVM_CAP_USER_NMI */
#define KVM_NMI                   _IO(KVMIO,   0x9a)
/* Available with KVM_CAP_SET_GUEST_DEBUG */
#define KVM_SET_GUEST_DEBUG       _IOW(KVMIO,  0x9b, struct kvm_guest_debug)
/* MCE for x86 */
#define KVM_X86_SETUP_MCE         _IOW(KVMIO,  0x9c, __u64)
#define KVM_X86_GET_MCE_CAP_SUPPORTED _IOR(KVMIO,  0x9d, __u64)
#define KVM_X86_SET_MCE           _IOW(KVMIO,  0x9e, struct kvm_x86_mce)
/* IA64 stack access */
#define KVM_IA64_VCPU_GET_STACK   _IOR(KVMIO,  0x9a, void *)
#define KVM_IA64_VCPU_SET_STACK   _IOW(KVMIO,  0x9b, void *)
/* Available with KVM_CAP_VCPU_EVENTS */
#define KVM_GET_VCPU_EVENTS       _IOR(KVMIO,  0x9f, struct kvm_vcpu_events)
#define KVM_SET_VCPU_EVENTS       _IOW(KVMIO,  0xa0, struct kvm_vcpu_events)
/* Available with KVM_CAP_DEBUGREGS */
#define KVM_GET_DEBUGREGS         _IOR(KVMIO,  0xa1, struct kvm_debugregs)
#define KVM_SET_DEBUGREGS         _IOW(KVMIO,  0xa2, struct kvm_debugregs)
/*
 * vcpu version available with KVM_ENABLE_CAP
 * vm version available with KVM_CAP_ENABLE_CAP_VM
 */
#define KVM_ENABLE_CAP            _IOW(KVMIO,  0xa3, struct kvm_enable_cap)
/* Available with KVM_CAP_XSAVE */
#define KVM_GET_XSAVE		  _IOR(KVMIO,  0xa4, struct kvm_xsave)
#define KVM_SET_XSAVE		  _IOW(KVMIO,  0xa5, struct kvm_xsave)
/* Available with KVM_CAP_XCRS */
#define KVM_GET_XCRS		  _IOR(KVMIO,  0xa6, struct kvm_xcrs)
#define KVM_SET_XCRS		  _IOW(KVMIO,  0xa7, struct kvm_xcrs)
/* Available with KVM_CAP_SW_TLB */
#define KVM_DIRTY_TLB		  _IOW(KVMIO,  0xaa, struct kvm_dirty_tlb)
/* Available with KVM_CAP_ONE_REG */
#define KVM_GET_ONE_REG		  _IOW(KVMIO,  0xab, struct kvm_one_reg)
#define KVM_SET_ONE_REG		  _IOW(KVMIO,  0xac, struct kvm_one_reg)
/* VM is being stopped by host */
#define KVM_KVMCLOCK_CTRL	  _IO(KVMIO,   0xad)
#define KVM_ARM_VCPU_INIT	  _IOW(KVMIO,  0xae, struct kvm_vcpu_init)
#define KVM_ARM_PREFERRED_TARGET  _IOR(KVMIO,  0xaf, struct kvm_vcpu_init)
#define KVM_GET_REG_LIST	  _IOWR(KVMIO, 0xb0, struct kvm_reg_list)

#define KVM_DEV_ASSIGN_ENABLE_IOMMU	(1 << 0)
#define KVM_DEV_ASSIGN_PCI_2_3		(1 << 1)
#define KVM_DEV_ASSIGN_MASK_INTX	(1 << 2)

struct kvm_assigned_pci_dev {
	__u32 assigned_dev_id;
	__u32 busnr;
	__u32 devfn;
	__u32 flags;
	__u32 segnr;
	union {
		__u32 reserved[11];
	};
};

#define KVM_DEV_IRQ_HOST_INTX    (1 << 0)
#define KVM_DEV_IRQ_HOST_MSI     (1 << 1)
#define KVM_DEV_IRQ_HOST_MSIX    (1 << 2)

#define KVM_DEV_IRQ_GUEST_INTX   (1 << 8)
#define KVM_DEV_IRQ_GUEST_MSI    (1 << 9)
#define KVM_DEV_IRQ_GUEST_MSIX   (1 << 10)

#define KVM_DEV_IRQ_HOST_MASK	 0x00ff
#define KVM_DEV_IRQ_GUEST_MASK   0xff00

struct kvm_assigned_irq {
	__u32 assigned_dev_id;
	__u32 host_irq; /* ignored (legacy field) */
	__u32 guest_irq;
	__u32 flags;
	union {
		__u32 reserved[12];
	};
};

struct kvm_assigned_msix_nr {
	__u32 assigned_dev_id;
	__u16 entry_nr;
	__u16 padding;
};

#define KVM_MAX_MSIX_PER_DEV		256
struct kvm_assigned_msix_entry {
	__u32 assigned_dev_id;
	__u32 gsi;
	__u16 entry; /* The index of entry in the MSI-X table */
	__u16 padding[3];
};

#endif /* __LINUX_KVM_H */<|MERGE_RESOLUTION|>--- conflicted
+++ resolved
@@ -748,10 +748,6 @@
 #define KVM_CAP_IRQ_MPIC 90
 #define KVM_CAP_PPC_RTAS 91
 #define KVM_CAP_IRQ_XICS 92
-<<<<<<< HEAD
-#define KVM_CAP_SPAPR_MULTITCE 94
-#define KVM_CAP_PPC_HWRNG 95
-=======
 #define KVM_CAP_ARM_EL1_32BIT 93
 #define KVM_CAP_SPAPR_MULTITCE 94
 #define KVM_CAP_EXT_EMUL_CPUID 95
@@ -765,7 +761,7 @@
 #define KVM_CAP_PPC_FIXUP_HCALL 103
 #define KVM_CAP_PPC_ENABLE_HCALL 104
 #define KVM_CAP_CHECK_EXTENSION_VM 105
->>>>>>> fc14f9c1
+#define KVM_CAP_PPC_HWRNG 106
 
 #ifdef KVM_CAP_IRQ_ROUTING
 
@@ -948,11 +944,6 @@
 	__u64	addr;		/* userspace address of attr data */
 };
 
-<<<<<<< HEAD
-#define KVM_DEV_TYPE_FSL_MPIC_20	1
-#define KVM_DEV_TYPE_FSL_MPIC_42	2
-#define KVM_DEV_TYPE_XICS		3
-#define KVM_DEV_TYPE_VFIO		4
 #define  KVM_DEV_VFIO_GROUP			1
 #define   KVM_DEV_VFIO_GROUP_ADD			1
 #define   KVM_DEV_VFIO_GROUP_DEL			2
@@ -962,10 +953,7 @@
 	__u32	argsz;
 	__s32	fd;
 	__u32	liobn;
-=======
-#define  KVM_DEV_VFIO_GROUP			1
-#define   KVM_DEV_VFIO_GROUP_ADD			1
-#define   KVM_DEV_VFIO_GROUP_DEL			2
+};
 
 enum kvm_device_type {
 	KVM_DEV_TYPE_FSL_MPIC_20	= 1,
@@ -981,7 +969,6 @@
 	KVM_DEV_TYPE_FLIC,
 #define KVM_DEV_TYPE_FLIC		KVM_DEV_TYPE_FLIC
 	KVM_DEV_TYPE_MAX,
->>>>>>> fc14f9c1
 };
 
 /*
