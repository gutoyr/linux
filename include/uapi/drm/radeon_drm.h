/* radeon_drm.h -- Public header for the radeon driver -*- linux-c -*-
 *
 * Copyright 2000 Precision Insight, Inc., Cedar Park, Texas.
 * Copyright 2000 VA Linux Systems, Inc., Fremont, California.
 * Copyright 2002 Tungsten Graphics, Inc., Cedar Park, Texas.
 * All rights reserved.
 *
 * Permission is hereby granted, free of charge, to any person obtaining a
 * copy of this software and associated documentation files (the "Software"),
 * to deal in the Software without restriction, including without limitation
 * the rights to use, copy, modify, merge, publish, distribute, sublicense,
 * and/or sell copies of the Software, and to permit persons to whom the
 * Software is furnished to do so, subject to the following conditions:
 *
 * The above copyright notice and this permission notice (including the next
 * paragraph) shall be included in all copies or substantial portions of the
 * Software.
 *
 * THE SOFTWARE IS PROVIDED "AS IS", WITHOUT WARRANTY OF ANY KIND, EXPRESS OR
 * IMPLIED, INCLUDING BUT NOT LIMITED TO THE WARRANTIES OF MERCHANTABILITY,
 * FITNESS FOR A PARTICULAR PURPOSE AND NONINFRINGEMENT.  IN NO EVENT SHALL
 * PRECISION INSIGHT AND/OR ITS SUPPLIERS BE LIABLE FOR ANY CLAIM, DAMAGES OR
 * OTHER LIABILITY, WHETHER IN AN ACTION OF CONTRACT, TORT OR OTHERWISE,
 * ARISING FROM, OUT OF OR IN CONNECTION WITH THE SOFTWARE OR THE USE OR OTHER
 * DEALINGS IN THE SOFTWARE.
 *
 * Authors:
 *    Kevin E. Martin <martin@valinux.com>
 *    Gareth Hughes <gareth@valinux.com>
 *    Keith Whitwell <keith@tungstengraphics.com>
 */

#ifndef __RADEON_DRM_H__
#define __RADEON_DRM_H__

#include <drm/drm.h>

/* WARNING: If you change any of these defines, make sure to change the
 * defines in the X server file (radeon_sarea.h)
 */
#ifndef __RADEON_SAREA_DEFINES__
#define __RADEON_SAREA_DEFINES__

/* Old style state flags, required for sarea interface (1.1 and 1.2
 * clears) and 1.2 drm_vertex2 ioctl.
 */
#define RADEON_UPLOAD_CONTEXT		0x00000001
#define RADEON_UPLOAD_VERTFMT		0x00000002
#define RADEON_UPLOAD_LINE		0x00000004
#define RADEON_UPLOAD_BUMPMAP		0x00000008
#define RADEON_UPLOAD_MASKS		0x00000010
#define RADEON_UPLOAD_VIEWPORT		0x00000020
#define RADEON_UPLOAD_SETUP		0x00000040
#define RADEON_UPLOAD_TCL		0x00000080
#define RADEON_UPLOAD_MISC		0x00000100
#define RADEON_UPLOAD_TEX0		0x00000200
#define RADEON_UPLOAD_TEX1		0x00000400
#define RADEON_UPLOAD_TEX2		0x00000800
#define RADEON_UPLOAD_TEX0IMAGES	0x00001000
#define RADEON_UPLOAD_TEX1IMAGES	0x00002000
#define RADEON_UPLOAD_TEX2IMAGES	0x00004000
#define RADEON_UPLOAD_CLIPRECTS		0x00008000	/* handled client-side */
#define RADEON_REQUIRE_QUIESCENCE	0x00010000
#define RADEON_UPLOAD_ZBIAS		0x00020000	/* version 1.2 and newer */
#define RADEON_UPLOAD_ALL		0x003effff
#define RADEON_UPLOAD_CONTEXT_ALL       0x003e01ff

/* New style per-packet identifiers for use in cmd_buffer ioctl with
 * the RADEON_EMIT_PACKET command.  Comments relate new packets to old
 * state bits and the packet size:
 */
#define RADEON_EMIT_PP_MISC                         0	/* context/7 */
#define RADEON_EMIT_PP_CNTL                         1	/* context/3 */
#define RADEON_EMIT_RB3D_COLORPITCH                 2	/* context/1 */
#define RADEON_EMIT_RE_LINE_PATTERN                 3	/* line/2 */
#define RADEON_EMIT_SE_LINE_WIDTH                   4	/* line/1 */
#define RADEON_EMIT_PP_LUM_MATRIX                   5	/* bumpmap/1 */
#define RADEON_EMIT_PP_ROT_MATRIX_0                 6	/* bumpmap/2 */
#define RADEON_EMIT_RB3D_STENCILREFMASK             7	/* masks/3 */
#define RADEON_EMIT_SE_VPORT_XSCALE                 8	/* viewport/6 */
#define RADEON_EMIT_SE_CNTL                         9	/* setup/2 */
#define RADEON_EMIT_SE_CNTL_STATUS                  10	/* setup/1 */
#define RADEON_EMIT_RE_MISC                         11	/* misc/1 */
#define RADEON_EMIT_PP_TXFILTER_0                   12	/* tex0/6 */
#define RADEON_EMIT_PP_BORDER_COLOR_0               13	/* tex0/1 */
#define RADEON_EMIT_PP_TXFILTER_1                   14	/* tex1/6 */
#define RADEON_EMIT_PP_BORDER_COLOR_1               15	/* tex1/1 */
#define RADEON_EMIT_PP_TXFILTER_2                   16	/* tex2/6 */
#define RADEON_EMIT_PP_BORDER_COLOR_2               17	/* tex2/1 */
#define RADEON_EMIT_SE_ZBIAS_FACTOR                 18	/* zbias/2 */
#define RADEON_EMIT_SE_TCL_OUTPUT_VTX_FMT           19	/* tcl/11 */
#define RADEON_EMIT_SE_TCL_MATERIAL_EMMISSIVE_RED   20	/* material/17 */
#define R200_EMIT_PP_TXCBLEND_0                     21	/* tex0/4 */
#define R200_EMIT_PP_TXCBLEND_1                     22	/* tex1/4 */
#define R200_EMIT_PP_TXCBLEND_2                     23	/* tex2/4 */
#define R200_EMIT_PP_TXCBLEND_3                     24	/* tex3/4 */
#define R200_EMIT_PP_TXCBLEND_4                     25	/* tex4/4 */
#define R200_EMIT_PP_TXCBLEND_5                     26	/* tex5/4 */
#define R200_EMIT_PP_TXCBLEND_6                     27	/* /4 */
#define R200_EMIT_PP_TXCBLEND_7                     28	/* /4 */
#define R200_EMIT_TCL_LIGHT_MODEL_CTL_0             29	/* tcl/7 */
#define R200_EMIT_TFACTOR_0                         30	/* tf/7 */
#define R200_EMIT_VTX_FMT_0                         31	/* vtx/5 */
#define R200_EMIT_VAP_CTL                           32	/* vap/1 */
#define R200_EMIT_MATRIX_SELECT_0                   33	/* msl/5 */
#define R200_EMIT_TEX_PROC_CTL_2                    34	/* tcg/5 */
#define R200_EMIT_TCL_UCP_VERT_BLEND_CTL            35	/* tcl/1 */
#define R200_EMIT_PP_TXFILTER_0                     36	/* tex0/6 */
#define R200_EMIT_PP_TXFILTER_1                     37	/* tex1/6 */
#define R200_EMIT_PP_TXFILTER_2                     38	/* tex2/6 */
#define R200_EMIT_PP_TXFILTER_3                     39	/* tex3/6 */
#define R200_EMIT_PP_TXFILTER_4                     40	/* tex4/6 */
#define R200_EMIT_PP_TXFILTER_5                     41	/* tex5/6 */
#define R200_EMIT_PP_TXOFFSET_0                     42	/* tex0/1 */
#define R200_EMIT_PP_TXOFFSET_1                     43	/* tex1/1 */
#define R200_EMIT_PP_TXOFFSET_2                     44	/* tex2/1 */
#define R200_EMIT_PP_TXOFFSET_3                     45	/* tex3/1 */
#define R200_EMIT_PP_TXOFFSET_4                     46	/* tex4/1 */
#define R200_EMIT_PP_TXOFFSET_5                     47	/* tex5/1 */
#define R200_EMIT_VTE_CNTL                          48	/* vte/1 */
#define R200_EMIT_OUTPUT_VTX_COMP_SEL               49	/* vtx/1 */
#define R200_EMIT_PP_TAM_DEBUG3                     50	/* tam/1 */
#define R200_EMIT_PP_CNTL_X                         51	/* cst/1 */
#define R200_EMIT_RB3D_DEPTHXY_OFFSET               52	/* cst/1 */
#define R200_EMIT_RE_AUX_SCISSOR_CNTL               53	/* cst/1 */
#define R200_EMIT_RE_SCISSOR_TL_0                   54	/* cst/2 */
#define R200_EMIT_RE_SCISSOR_TL_1                   55	/* cst/2 */
#define R200_EMIT_RE_SCISSOR_TL_2                   56	/* cst/2 */
#define R200_EMIT_SE_VAP_CNTL_STATUS                57	/* cst/1 */
#define R200_EMIT_SE_VTX_STATE_CNTL                 58	/* cst/1 */
#define R200_EMIT_RE_POINTSIZE                      59	/* cst/1 */
#define R200_EMIT_TCL_INPUT_VTX_VECTOR_ADDR_0       60	/* cst/4 */
#define R200_EMIT_PP_CUBIC_FACES_0                  61
#define R200_EMIT_PP_CUBIC_OFFSETS_0                62
#define R200_EMIT_PP_CUBIC_FACES_1                  63
#define R200_EMIT_PP_CUBIC_OFFSETS_1                64
#define R200_EMIT_PP_CUBIC_FACES_2                  65
#define R200_EMIT_PP_CUBIC_OFFSETS_2                66
#define R200_EMIT_PP_CUBIC_FACES_3                  67
#define R200_EMIT_PP_CUBIC_OFFSETS_3                68
#define R200_EMIT_PP_CUBIC_FACES_4                  69
#define R200_EMIT_PP_CUBIC_OFFSETS_4                70
#define R200_EMIT_PP_CUBIC_FACES_5                  71
#define R200_EMIT_PP_CUBIC_OFFSETS_5                72
#define RADEON_EMIT_PP_TEX_SIZE_0                   73
#define RADEON_EMIT_PP_TEX_SIZE_1                   74
#define RADEON_EMIT_PP_TEX_SIZE_2                   75
#define R200_EMIT_RB3D_BLENDCOLOR                   76
#define R200_EMIT_TCL_POINT_SPRITE_CNTL             77
#define RADEON_EMIT_PP_CUBIC_FACES_0                78
#define RADEON_EMIT_PP_CUBIC_OFFSETS_T0             79
#define RADEON_EMIT_PP_CUBIC_FACES_1                80
#define RADEON_EMIT_PP_CUBIC_OFFSETS_T1             81
#define RADEON_EMIT_PP_CUBIC_FACES_2                82
#define RADEON_EMIT_PP_CUBIC_OFFSETS_T2             83
#define R200_EMIT_PP_TRI_PERF_CNTL                  84
#define R200_EMIT_PP_AFS_0                          85
#define R200_EMIT_PP_AFS_1                          86
#define R200_EMIT_ATF_TFACTOR                       87
#define R200_EMIT_PP_TXCTLALL_0                     88
#define R200_EMIT_PP_TXCTLALL_1                     89
#define R200_EMIT_PP_TXCTLALL_2                     90
#define R200_EMIT_PP_TXCTLALL_3                     91
#define R200_EMIT_PP_TXCTLALL_4                     92
#define R200_EMIT_PP_TXCTLALL_5                     93
#define R200_EMIT_VAP_PVS_CNTL                      94
#define RADEON_MAX_STATE_PACKETS                    95

/* Commands understood by cmd_buffer ioctl.  More can be added but
 * obviously these can't be removed or changed:
 */
#define RADEON_CMD_PACKET      1	/* emit one of the register packets above */
#define RADEON_CMD_SCALARS     2	/* emit scalar data */
#define RADEON_CMD_VECTORS     3	/* emit vector data */
#define RADEON_CMD_DMA_DISCARD 4	/* discard current dma buf */
#define RADEON_CMD_PACKET3     5	/* emit hw packet */
#define RADEON_CMD_PACKET3_CLIP 6	/* emit hw packet wrapped in cliprects */
#define RADEON_CMD_SCALARS2     7	/* r200 stopgap */
#define RADEON_CMD_WAIT         8	/* emit hw wait commands -- note:
					 *  doesn't make the cpu wait, just
					 *  the graphics hardware */
#define RADEON_CMD_VECLINEAR	9       /* another r200 stopgap */

typedef union {
	int i;
	struct {
		unsigned char cmd_type, pad0, pad1, pad2;
	} header;
	struct {
		unsigned char cmd_type, packet_id, pad0, pad1;
	} packet;
	struct {
		unsigned char cmd_type, offset, stride, count;
	} scalars;
	struct {
		unsigned char cmd_type, offset, stride, count;
	} vectors;
	struct {
		unsigned char cmd_type, addr_lo, addr_hi, count;
	} veclinear;
	struct {
		unsigned char cmd_type, buf_idx, pad0, pad1;
	} dma;
	struct {
		unsigned char cmd_type, flags, pad0, pad1;
	} wait;
} drm_radeon_cmd_header_t;

#define RADEON_WAIT_2D  0x1
#define RADEON_WAIT_3D  0x2

/* Allowed parameters for R300_CMD_PACKET3
 */
#define R300_CMD_PACKET3_CLEAR		0
#define R300_CMD_PACKET3_RAW		1

/* Commands understood by cmd_buffer ioctl for R300.
 * The interface has not been stabilized, so some of these may be removed
 * and eventually reordered before stabilization.
 */
#define R300_CMD_PACKET0		1
#define R300_CMD_VPU			2	/* emit vertex program upload */
#define R300_CMD_PACKET3		3	/* emit a packet3 */
#define R300_CMD_END3D			4	/* emit sequence ending 3d rendering */
#define R300_CMD_CP_DELAY		5
#define R300_CMD_DMA_DISCARD		6
#define R300_CMD_WAIT			7
#	define R300_WAIT_2D		0x1
#	define R300_WAIT_3D		0x2
/* these two defines are DOING IT WRONG - however
 * we have userspace which relies on using these.
 * The wait interface is backwards compat new 
 * code should use the NEW_WAIT defines below
 * THESE ARE NOT BIT FIELDS
 */
#	define R300_WAIT_2D_CLEAN	0x3
#	define R300_WAIT_3D_CLEAN	0x4

#	define R300_NEW_WAIT_2D_3D	0x3
#	define R300_NEW_WAIT_2D_2D_CLEAN	0x4
#	define R300_NEW_WAIT_3D_3D_CLEAN	0x6
#	define R300_NEW_WAIT_2D_2D_CLEAN_3D_3D_CLEAN	0x8

#define R300_CMD_SCRATCH		8
#define R300_CMD_R500FP                 9

typedef union {
	unsigned int u;
	struct {
		unsigned char cmd_type, pad0, pad1, pad2;
	} header;
	struct {
		unsigned char cmd_type, count, reglo, reghi;
	} packet0;
	struct {
		unsigned char cmd_type, count, adrlo, adrhi;
	} vpu;
	struct {
		unsigned char cmd_type, packet, pad0, pad1;
	} packet3;
	struct {
		unsigned char cmd_type, packet;
		unsigned short count;	/* amount of packet2 to emit */
	} delay;
	struct {
		unsigned char cmd_type, buf_idx, pad0, pad1;
	} dma;
	struct {
		unsigned char cmd_type, flags, pad0, pad1;
	} wait;
	struct {
		unsigned char cmd_type, reg, n_bufs, flags;
	} scratch;
	struct {
		unsigned char cmd_type, count, adrlo, adrhi_flags;
	} r500fp;
} drm_r300_cmd_header_t;

#define RADEON_FRONT			0x1
#define RADEON_BACK			0x2
#define RADEON_DEPTH			0x4
#define RADEON_STENCIL			0x8
#define RADEON_CLEAR_FASTZ		0x80000000
#define RADEON_USE_HIERZ		0x40000000
#define RADEON_USE_COMP_ZBUF		0x20000000

#define R500FP_CONSTANT_TYPE  (1 << 1)
#define R500FP_CONSTANT_CLAMP (1 << 2)

/* Primitive types
 */
#define RADEON_POINTS			0x1
#define RADEON_LINES			0x2
#define RADEON_LINE_STRIP		0x3
#define RADEON_TRIANGLES		0x4
#define RADEON_TRIANGLE_FAN		0x5
#define RADEON_TRIANGLE_STRIP		0x6

/* Vertex/indirect buffer size
 */
#define RADEON_BUFFER_SIZE		65536

/* Byte offsets for indirect buffer data
 */
#define RADEON_INDEX_PRIM_OFFSET	20

#define RADEON_SCRATCH_REG_OFFSET	32

#define R600_SCRATCH_REG_OFFSET         256

#define RADEON_NR_SAREA_CLIPRECTS	12

/* There are 2 heaps (local/GART).  Each region within a heap is a
 * minimum of 64k, and there are at most 64 of them per heap.
 */
#define RADEON_LOCAL_TEX_HEAP		0
#define RADEON_GART_TEX_HEAP		1
#define RADEON_NR_TEX_HEAPS		2
#define RADEON_NR_TEX_REGIONS		64
#define RADEON_LOG_TEX_GRANULARITY	16

#define RADEON_MAX_TEXTURE_LEVELS	12
#define RADEON_MAX_TEXTURE_UNITS	3

#define RADEON_MAX_SURFACES		8

/* Blits have strict offset rules.  All blit offset must be aligned on
 * a 1K-byte boundary.
 */
#define RADEON_OFFSET_SHIFT             10
#define RADEON_OFFSET_ALIGN             (1 << RADEON_OFFSET_SHIFT)
#define RADEON_OFFSET_MASK              (RADEON_OFFSET_ALIGN - 1)

#endif				/* __RADEON_SAREA_DEFINES__ */

typedef struct {
	unsigned int red;
	unsigned int green;
	unsigned int blue;
	unsigned int alpha;
} radeon_color_regs_t;

typedef struct {
	/* Context state */
	unsigned int pp_misc;	/* 0x1c14 */
	unsigned int pp_fog_color;
	unsigned int re_solid_color;
	unsigned int rb3d_blendcntl;
	unsigned int rb3d_depthoffset;
	unsigned int rb3d_depthpitch;
	unsigned int rb3d_zstencilcntl;

	unsigned int pp_cntl;	/* 0x1c38 */
	unsigned int rb3d_cntl;
	unsigned int rb3d_coloroffset;
	unsigned int re_width_height;
	unsigned int rb3d_colorpitch;
	unsigned int se_cntl;

	/* Vertex format state */
	unsigned int se_coord_fmt;	/* 0x1c50 */

	/* Line state */
	unsigned int re_line_pattern;	/* 0x1cd0 */
	unsigned int re_line_state;

	unsigned int se_line_width;	/* 0x1db8 */

	/* Bumpmap state */
	unsigned int pp_lum_matrix;	/* 0x1d00 */

	unsigned int pp_rot_matrix_0;	/* 0x1d58 */
	unsigned int pp_rot_matrix_1;

	/* Mask state */
	unsigned int rb3d_stencilrefmask;	/* 0x1d7c */
	unsigned int rb3d_ropcntl;
	unsigned int rb3d_planemask;

	/* Viewport state */
	unsigned int se_vport_xscale;	/* 0x1d98 */
	unsigned int se_vport_xoffset;
	unsigned int se_vport_yscale;
	unsigned int se_vport_yoffset;
	unsigned int se_vport_zscale;
	unsigned int se_vport_zoffset;

	/* Setup state */
	unsigned int se_cntl_status;	/* 0x2140 */

	/* Misc state */
	unsigned int re_top_left;	/* 0x26c0 */
	unsigned int re_misc;
} drm_radeon_context_regs_t;

typedef struct {
	/* Zbias state */
	unsigned int se_zbias_factor;	/* 0x1dac */
	unsigned int se_zbias_constant;
} drm_radeon_context2_regs_t;

/* Setup registers for each texture unit
 */
typedef struct {
	unsigned int pp_txfilter;
	unsigned int pp_txformat;
	unsigned int pp_txoffset;
	unsigned int pp_txcblend;
	unsigned int pp_txablend;
	unsigned int pp_tfactor;
	unsigned int pp_border_color;
} drm_radeon_texture_regs_t;

typedef struct {
	unsigned int start;
	unsigned int finish;
	unsigned int prim:8;
	unsigned int stateidx:8;
	unsigned int numverts:16;	/* overloaded as offset/64 for elt prims */
	unsigned int vc_format;	/* vertex format */
} drm_radeon_prim_t;

typedef struct {
	drm_radeon_context_regs_t context;
	drm_radeon_texture_regs_t tex[RADEON_MAX_TEXTURE_UNITS];
	drm_radeon_context2_regs_t context2;
	unsigned int dirty;
} drm_radeon_state_t;

typedef struct {
	/* The channel for communication of state information to the
	 * kernel on firing a vertex buffer with either of the
	 * obsoleted vertex/index ioctls.
	 */
	drm_radeon_context_regs_t context_state;
	drm_radeon_texture_regs_t tex_state[RADEON_MAX_TEXTURE_UNITS];
	unsigned int dirty;
	unsigned int vertsize;
	unsigned int vc_format;

	/* The current cliprects, or a subset thereof.
	 */
	struct drm_clip_rect boxes[RADEON_NR_SAREA_CLIPRECTS];
	unsigned int nbox;

	/* Counters for client-side throttling of rendering clients.
	 */
	unsigned int last_frame;
	unsigned int last_dispatch;
	unsigned int last_clear;

	struct drm_tex_region tex_list[RADEON_NR_TEX_HEAPS][RADEON_NR_TEX_REGIONS +
						       1];
	unsigned int tex_age[RADEON_NR_TEX_HEAPS];
	int ctx_owner;
	int pfState;		/* number of 3d windows (0,1,2ormore) */
	int pfCurrentPage;	/* which buffer is being displayed? */
	int crtc2_base;		/* CRTC2 frame offset */
	int tiling_enabled;	/* set by drm, read by 2d + 3d clients */
} drm_radeon_sarea_t;

/* WARNING: If you change any of these defines, make sure to change the
 * defines in the Xserver file (xf86drmRadeon.h)
 *
 * KW: actually it's illegal to change any of this (backwards compatibility).
 */

/* Radeon specific ioctls
 * The device specific ioctl range is 0x40 to 0x79.
 */
#define DRM_RADEON_CP_INIT    0x00
#define DRM_RADEON_CP_START   0x01
#define DRM_RADEON_CP_STOP    0x02
#define DRM_RADEON_CP_RESET   0x03
#define DRM_RADEON_CP_IDLE    0x04
#define DRM_RADEON_RESET      0x05
#define DRM_RADEON_FULLSCREEN 0x06
#define DRM_RADEON_SWAP       0x07
#define DRM_RADEON_CLEAR      0x08
#define DRM_RADEON_VERTEX     0x09
#define DRM_RADEON_INDICES    0x0A
#define DRM_RADEON_NOT_USED
#define DRM_RADEON_STIPPLE    0x0C
#define DRM_RADEON_INDIRECT   0x0D
#define DRM_RADEON_TEXTURE    0x0E
#define DRM_RADEON_VERTEX2    0x0F
#define DRM_RADEON_CMDBUF     0x10
#define DRM_RADEON_GETPARAM   0x11
#define DRM_RADEON_FLIP       0x12
#define DRM_RADEON_ALLOC      0x13
#define DRM_RADEON_FREE       0x14
#define DRM_RADEON_INIT_HEAP  0x15
#define DRM_RADEON_IRQ_EMIT   0x16
#define DRM_RADEON_IRQ_WAIT   0x17
#define DRM_RADEON_CP_RESUME  0x18
#define DRM_RADEON_SETPARAM   0x19
#define DRM_RADEON_SURF_ALLOC 0x1a
#define DRM_RADEON_SURF_FREE  0x1b
/* KMS ioctl */
#define DRM_RADEON_GEM_INFO		0x1c
#define DRM_RADEON_GEM_CREATE		0x1d
#define DRM_RADEON_GEM_MMAP		0x1e
#define DRM_RADEON_GEM_PREAD		0x21
#define DRM_RADEON_GEM_PWRITE		0x22
#define DRM_RADEON_GEM_SET_DOMAIN	0x23
#define DRM_RADEON_GEM_WAIT_IDLE	0x24
#define DRM_RADEON_CS			0x26
#define DRM_RADEON_INFO			0x27
#define DRM_RADEON_GEM_SET_TILING	0x28
#define DRM_RADEON_GEM_GET_TILING	0x29
#define DRM_RADEON_GEM_BUSY		0x2a
#define DRM_RADEON_GEM_VA		0x2b
#define DRM_RADEON_GEM_OP		0x2c
#define DRM_RADEON_GEM_USERPTR		0x2d

#define DRM_IOCTL_RADEON_CP_INIT    DRM_IOW( DRM_COMMAND_BASE + DRM_RADEON_CP_INIT, drm_radeon_init_t)
#define DRM_IOCTL_RADEON_CP_START   DRM_IO(  DRM_COMMAND_BASE + DRM_RADEON_CP_START)
#define DRM_IOCTL_RADEON_CP_STOP    DRM_IOW( DRM_COMMAND_BASE + DRM_RADEON_CP_STOP, drm_radeon_cp_stop_t)
#define DRM_IOCTL_RADEON_CP_RESET   DRM_IO(  DRM_COMMAND_BASE + DRM_RADEON_CP_RESET)
#define DRM_IOCTL_RADEON_CP_IDLE    DRM_IO(  DRM_COMMAND_BASE + DRM_RADEON_CP_IDLE)
#define DRM_IOCTL_RADEON_RESET      DRM_IO(  DRM_COMMAND_BASE + DRM_RADEON_RESET)
#define DRM_IOCTL_RADEON_FULLSCREEN DRM_IOW( DRM_COMMAND_BASE + DRM_RADEON_FULLSCREEN, drm_radeon_fullscreen_t)
#define DRM_IOCTL_RADEON_SWAP       DRM_IO(  DRM_COMMAND_BASE + DRM_RADEON_SWAP)
#define DRM_IOCTL_RADEON_CLEAR      DRM_IOW( DRM_COMMAND_BASE + DRM_RADEON_CLEAR, drm_radeon_clear_t)
#define DRM_IOCTL_RADEON_VERTEX     DRM_IOW( DRM_COMMAND_BASE + DRM_RADEON_VERTEX, drm_radeon_vertex_t)
#define DRM_IOCTL_RADEON_INDICES    DRM_IOW( DRM_COMMAND_BASE + DRM_RADEON_INDICES, drm_radeon_indices_t)
#define DRM_IOCTL_RADEON_STIPPLE    DRM_IOW( DRM_COMMAND_BASE + DRM_RADEON_STIPPLE, drm_radeon_stipple_t)
#define DRM_IOCTL_RADEON_INDIRECT   DRM_IOWR(DRM_COMMAND_BASE + DRM_RADEON_INDIRECT, drm_radeon_indirect_t)
#define DRM_IOCTL_RADEON_TEXTURE    DRM_IOWR(DRM_COMMAND_BASE + DRM_RADEON_TEXTURE, drm_radeon_texture_t)
#define DRM_IOCTL_RADEON_VERTEX2    DRM_IOW( DRM_COMMAND_BASE + DRM_RADEON_VERTEX2, drm_radeon_vertex2_t)
#define DRM_IOCTL_RADEON_CMDBUF     DRM_IOW( DRM_COMMAND_BASE + DRM_RADEON_CMDBUF, drm_radeon_cmd_buffer_t)
#define DRM_IOCTL_RADEON_GETPARAM   DRM_IOWR(DRM_COMMAND_BASE + DRM_RADEON_GETPARAM, drm_radeon_getparam_t)
#define DRM_IOCTL_RADEON_FLIP       DRM_IO(  DRM_COMMAND_BASE + DRM_RADEON_FLIP)
#define DRM_IOCTL_RADEON_ALLOC      DRM_IOWR(DRM_COMMAND_BASE + DRM_RADEON_ALLOC, drm_radeon_mem_alloc_t)
#define DRM_IOCTL_RADEON_FREE       DRM_IOW( DRM_COMMAND_BASE + DRM_RADEON_FREE, drm_radeon_mem_free_t)
#define DRM_IOCTL_RADEON_INIT_HEAP  DRM_IOW( DRM_COMMAND_BASE + DRM_RADEON_INIT_HEAP, drm_radeon_mem_init_heap_t)
#define DRM_IOCTL_RADEON_IRQ_EMIT   DRM_IOWR(DRM_COMMAND_BASE + DRM_RADEON_IRQ_EMIT, drm_radeon_irq_emit_t)
#define DRM_IOCTL_RADEON_IRQ_WAIT   DRM_IOW( DRM_COMMAND_BASE + DRM_RADEON_IRQ_WAIT, drm_radeon_irq_wait_t)
#define DRM_IOCTL_RADEON_CP_RESUME  DRM_IO(  DRM_COMMAND_BASE + DRM_RADEON_CP_RESUME)
#define DRM_IOCTL_RADEON_SETPARAM   DRM_IOW( DRM_COMMAND_BASE + DRM_RADEON_SETPARAM, drm_radeon_setparam_t)
#define DRM_IOCTL_RADEON_SURF_ALLOC DRM_IOW( DRM_COMMAND_BASE + DRM_RADEON_SURF_ALLOC, drm_radeon_surface_alloc_t)
#define DRM_IOCTL_RADEON_SURF_FREE  DRM_IOW( DRM_COMMAND_BASE + DRM_RADEON_SURF_FREE, drm_radeon_surface_free_t)
/* KMS */
#define DRM_IOCTL_RADEON_GEM_INFO	DRM_IOWR(DRM_COMMAND_BASE + DRM_RADEON_GEM_INFO, struct drm_radeon_gem_info)
#define DRM_IOCTL_RADEON_GEM_CREATE	DRM_IOWR(DRM_COMMAND_BASE + DRM_RADEON_GEM_CREATE, struct drm_radeon_gem_create)
#define DRM_IOCTL_RADEON_GEM_MMAP	DRM_IOWR(DRM_COMMAND_BASE + DRM_RADEON_GEM_MMAP, struct drm_radeon_gem_mmap)
#define DRM_IOCTL_RADEON_GEM_PREAD	DRM_IOWR(DRM_COMMAND_BASE + DRM_RADEON_GEM_PREAD, struct drm_radeon_gem_pread)
#define DRM_IOCTL_RADEON_GEM_PWRITE	DRM_IOWR(DRM_COMMAND_BASE + DRM_RADEON_GEM_PWRITE, struct drm_radeon_gem_pwrite)
#define DRM_IOCTL_RADEON_GEM_SET_DOMAIN	DRM_IOWR(DRM_COMMAND_BASE + DRM_RADEON_GEM_SET_DOMAIN, struct drm_radeon_gem_set_domain)
#define DRM_IOCTL_RADEON_GEM_WAIT_IDLE	DRM_IOW(DRM_COMMAND_BASE + DRM_RADEON_GEM_WAIT_IDLE, struct drm_radeon_gem_wait_idle)
#define DRM_IOCTL_RADEON_CS		DRM_IOWR(DRM_COMMAND_BASE + DRM_RADEON_CS, struct drm_radeon_cs)
#define DRM_IOCTL_RADEON_INFO		DRM_IOWR(DRM_COMMAND_BASE + DRM_RADEON_INFO, struct drm_radeon_info)
#define DRM_IOCTL_RADEON_GEM_SET_TILING	DRM_IOWR(DRM_COMMAND_BASE + DRM_RADEON_GEM_SET_TILING, struct drm_radeon_gem_set_tiling)
#define DRM_IOCTL_RADEON_GEM_GET_TILING	DRM_IOWR(DRM_COMMAND_BASE + DRM_RADEON_GEM_GET_TILING, struct drm_radeon_gem_get_tiling)
#define DRM_IOCTL_RADEON_GEM_BUSY	DRM_IOWR(DRM_COMMAND_BASE + DRM_RADEON_GEM_BUSY, struct drm_radeon_gem_busy)
#define DRM_IOCTL_RADEON_GEM_VA		DRM_IOWR(DRM_COMMAND_BASE + DRM_RADEON_GEM_VA, struct drm_radeon_gem_va)
#define DRM_IOCTL_RADEON_GEM_OP		DRM_IOWR(DRM_COMMAND_BASE + DRM_RADEON_GEM_OP, struct drm_radeon_gem_op)
#define DRM_IOCTL_RADEON_GEM_USERPTR	DRM_IOWR(DRM_COMMAND_BASE + DRM_RADEON_GEM_USERPTR, struct drm_radeon_gem_userptr)

typedef struct drm_radeon_init {
	enum {
		RADEON_INIT_CP = 0x01,
		RADEON_CLEANUP_CP = 0x02,
		RADEON_INIT_R200_CP = 0x03,
		RADEON_INIT_R300_CP = 0x04,
		RADEON_INIT_R600_CP = 0x05
	} func;
	unsigned long sarea_priv_offset;
	int is_pci;
	int cp_mode;
	int gart_size;
	int ring_size;
	int usec_timeout;

	unsigned int fb_bpp;
	unsigned int front_offset, front_pitch;
	unsigned int back_offset, back_pitch;
	unsigned int depth_bpp;
	unsigned int depth_offset, depth_pitch;

	unsigned long fb_offset;
	unsigned long mmio_offset;
	unsigned long ring_offset;
	unsigned long ring_rptr_offset;
	unsigned long buffers_offset;
	unsigned long gart_textures_offset;
} drm_radeon_init_t;

typedef struct drm_radeon_cp_stop {
	int flush;
	int idle;
} drm_radeon_cp_stop_t;

typedef struct drm_radeon_fullscreen {
	enum {
		RADEON_INIT_FULLSCREEN = 0x01,
		RADEON_CLEANUP_FULLSCREEN = 0x02
	} func;
} drm_radeon_fullscreen_t;

#define CLEAR_X1	0
#define CLEAR_Y1	1
#define CLEAR_X2	2
#define CLEAR_Y2	3
#define CLEAR_DEPTH	4

typedef union drm_radeon_clear_rect {
	float f[5];
	unsigned int ui[5];
} drm_radeon_clear_rect_t;

typedef struct drm_radeon_clear {
	unsigned int flags;
	unsigned int clear_color;
	unsigned int clear_depth;
	unsigned int color_mask;
	unsigned int depth_mask;	/* misnamed field:  should be stencil */
	drm_radeon_clear_rect_t __user *depth_boxes;
} drm_radeon_clear_t;

typedef struct drm_radeon_vertex {
	int prim;
	int idx;		/* Index of vertex buffer */
	int count;		/* Number of vertices in buffer */
	int discard;		/* Client finished with buffer? */
} drm_radeon_vertex_t;

typedef struct drm_radeon_indices {
	int prim;
	int idx;
	int start;
	int end;
	int discard;		/* Client finished with buffer? */
} drm_radeon_indices_t;

/* v1.2 - obsoletes drm_radeon_vertex and drm_radeon_indices
 *      - allows multiple primitives and state changes in a single ioctl
 *      - supports driver change to emit native primitives
 */
typedef struct drm_radeon_vertex2 {
	int idx;		/* Index of vertex buffer */
	int discard;		/* Client finished with buffer? */
	int nr_states;
	drm_radeon_state_t __user *state;
	int nr_prims;
	drm_radeon_prim_t __user *prim;
} drm_radeon_vertex2_t;

/* v1.3 - obsoletes drm_radeon_vertex2
 *      - allows arbitrarily large cliprect list
 *      - allows updating of tcl packet, vector and scalar state
 *      - allows memory-efficient description of state updates
 *      - allows state to be emitted without a primitive
 *           (for clears, ctx switches)
 *      - allows more than one dma buffer to be referenced per ioctl
 *      - supports tcl driver
 *      - may be extended in future versions with new cmd types, packets
 */
typedef struct drm_radeon_cmd_buffer {
	int bufsz;
	char __user *buf;
	int nbox;
	struct drm_clip_rect __user *boxes;
} drm_radeon_cmd_buffer_t;

typedef struct drm_radeon_tex_image {
	unsigned int x, y;	/* Blit coordinates */
	unsigned int width, height;
	const void __user *data;
} drm_radeon_tex_image_t;

typedef struct drm_radeon_texture {
	unsigned int offset;
	int pitch;
	int format;
	int width;		/* Texture image coordinates */
	int height;
	drm_radeon_tex_image_t __user *image;
} drm_radeon_texture_t;

typedef struct drm_radeon_stipple {
	unsigned int __user *mask;
} drm_radeon_stipple_t;

typedef struct drm_radeon_indirect {
	int idx;
	int start;
	int end;
	int discard;
} drm_radeon_indirect_t;

/* enum for card type parameters */
#define RADEON_CARD_PCI 0
#define RADEON_CARD_AGP 1
#define RADEON_CARD_PCIE 2

/* 1.3: An ioctl to get parameters that aren't available to the 3d
 * client any other way.
 */
#define RADEON_PARAM_GART_BUFFER_OFFSET    1	/* card offset of 1st GART buffer */
#define RADEON_PARAM_LAST_FRAME            2
#define RADEON_PARAM_LAST_DISPATCH         3
#define RADEON_PARAM_LAST_CLEAR            4
/* Added with DRM version 1.6. */
#define RADEON_PARAM_IRQ_NR                5
#define RADEON_PARAM_GART_BASE             6	/* card offset of GART base */
/* Added with DRM version 1.8. */
#define RADEON_PARAM_REGISTER_HANDLE       7	/* for drmMap() */
#define RADEON_PARAM_STATUS_HANDLE         8
#define RADEON_PARAM_SAREA_HANDLE          9
#define RADEON_PARAM_GART_TEX_HANDLE       10
#define RADEON_PARAM_SCRATCH_OFFSET        11
#define RADEON_PARAM_CARD_TYPE             12
#define RADEON_PARAM_VBLANK_CRTC           13   /* VBLANK CRTC */
#define RADEON_PARAM_FB_LOCATION           14   /* FB location */
#define RADEON_PARAM_NUM_GB_PIPES          15   /* num GB pipes */
#define RADEON_PARAM_DEVICE_ID             16
#define RADEON_PARAM_NUM_Z_PIPES           17   /* num Z pipes */

typedef struct drm_radeon_getparam {
	int param;
	void __user *value;
} drm_radeon_getparam_t;

/* 1.6: Set up a memory manager for regions of shared memory:
 */
#define RADEON_MEM_REGION_GART 1
#define RADEON_MEM_REGION_FB   2

typedef struct drm_radeon_mem_alloc {
	int region;
	int alignment;
	int size;
	int __user *region_offset;	/* offset from start of fb or GART */
} drm_radeon_mem_alloc_t;

typedef struct drm_radeon_mem_free {
	int region;
	int region_offset;
} drm_radeon_mem_free_t;

typedef struct drm_radeon_mem_init_heap {
	int region;
	int size;
	int start;
} drm_radeon_mem_init_heap_t;

/* 1.6: Userspace can request & wait on irq's:
 */
typedef struct drm_radeon_irq_emit {
	int __user *irq_seq;
} drm_radeon_irq_emit_t;

typedef struct drm_radeon_irq_wait {
	int irq_seq;
} drm_radeon_irq_wait_t;

/* 1.10: Clients tell the DRM where they think the framebuffer is located in
 * the card's address space, via a new generic ioctl to set parameters
 */

typedef struct drm_radeon_setparam {
	unsigned int param;
	__s64 value;
} drm_radeon_setparam_t;

#define RADEON_SETPARAM_FB_LOCATION    1	/* determined framebuffer location */
#define RADEON_SETPARAM_SWITCH_TILING  2	/* enable/disable color tiling */
#define RADEON_SETPARAM_PCIGART_LOCATION 3	/* PCI Gart Location */
#define RADEON_SETPARAM_NEW_MEMMAP 4		/* Use new memory map */
#define RADEON_SETPARAM_PCIGART_TABLE_SIZE 5    /* PCI GART Table Size */
#define RADEON_SETPARAM_VBLANK_CRTC 6           /* VBLANK CRTC */
/* 1.14: Clients can allocate/free a surface
 */
typedef struct drm_radeon_surface_alloc {
	unsigned int address;
	unsigned int size;
	unsigned int flags;
} drm_radeon_surface_alloc_t;

typedef struct drm_radeon_surface_free {
	unsigned int address;
} drm_radeon_surface_free_t;

#define	DRM_RADEON_VBLANK_CRTC1		1
#define	DRM_RADEON_VBLANK_CRTC2		2

/*
 * Kernel modesetting world below.
 */
#define RADEON_GEM_DOMAIN_CPU		0x1
#define RADEON_GEM_DOMAIN_GTT		0x2
#define RADEON_GEM_DOMAIN_VRAM		0x4

struct drm_radeon_gem_info {
	uint64_t	gart_size;
	uint64_t	vram_size;
	uint64_t	vram_visible;
};

#define RADEON_GEM_NO_BACKING_STORE	(1 << 0)
#define RADEON_GEM_GTT_UC		(1 << 1)
#define RADEON_GEM_GTT_WC		(1 << 2)
/* BO is expected to be accessed by the CPU */
#define RADEON_GEM_CPU_ACCESS		(1 << 3)
/* CPU access is not expected to work for this BO */
#define RADEON_GEM_NO_CPU_ACCESS	(1 << 4)

struct drm_radeon_gem_create {
	uint64_t	size;
	uint64_t	alignment;
	uint32_t	handle;
	uint32_t	initial_domain;
	uint32_t	flags;
};

/*
 * This is not a reliable API and you should expect it to fail for any
 * number of reasons and have fallback path that do not use userptr to
 * perform any operation.
 */
#define RADEON_GEM_USERPTR_READONLY	(1 << 0)
#define RADEON_GEM_USERPTR_ANONONLY	(1 << 1)
#define RADEON_GEM_USERPTR_VALIDATE	(1 << 2)
#define RADEON_GEM_USERPTR_REGISTER	(1 << 3)

struct drm_radeon_gem_userptr {
	uint64_t		addr;
	uint64_t		size;
	uint32_t		flags;
	uint32_t		handle;
};

#define RADEON_TILING_MACRO				0x1
#define RADEON_TILING_MICRO				0x2
#define RADEON_TILING_SWAP_16BIT			0x4
#define RADEON_TILING_SWAP_32BIT			0x8
/* this object requires a surface when mapped - i.e. front buffer */
#define RADEON_TILING_SURFACE				0x10
#define RADEON_TILING_MICRO_SQUARE			0x20
#define RADEON_TILING_EG_BANKW_SHIFT			8
#define RADEON_TILING_EG_BANKW_MASK			0xf
#define RADEON_TILING_EG_BANKH_SHIFT			12
#define RADEON_TILING_EG_BANKH_MASK			0xf
#define RADEON_TILING_EG_MACRO_TILE_ASPECT_SHIFT	16
#define RADEON_TILING_EG_MACRO_TILE_ASPECT_MASK		0xf
#define RADEON_TILING_EG_TILE_SPLIT_SHIFT		24
#define RADEON_TILING_EG_TILE_SPLIT_MASK		0xf
#define RADEON_TILING_EG_STENCIL_TILE_SPLIT_SHIFT	28
#define RADEON_TILING_EG_STENCIL_TILE_SPLIT_MASK	0xf

struct drm_radeon_gem_set_tiling {
	uint32_t	handle;
	uint32_t	tiling_flags;
	uint32_t	pitch;
};

struct drm_radeon_gem_get_tiling {
	uint32_t	handle;
	uint32_t	tiling_flags;
	uint32_t	pitch;
};

struct drm_radeon_gem_mmap {
	uint32_t	handle;
	uint32_t	pad;
	uint64_t	offset;
	uint64_t	size;
	uint64_t	addr_ptr;
};

struct drm_radeon_gem_set_domain {
	uint32_t	handle;
	uint32_t	read_domains;
	uint32_t	write_domain;
};

struct drm_radeon_gem_wait_idle {
	uint32_t	handle;
	uint32_t	pad;
};

struct drm_radeon_gem_busy {
	uint32_t	handle;
	uint32_t        domain;
};

struct drm_radeon_gem_pread {
	/** Handle for the object being read. */
	uint32_t handle;
	uint32_t pad;
	/** Offset into the object to read from */
	uint64_t offset;
	/** Length of data to read */
	uint64_t size;
	/** Pointer to write the data into. */
	/* void *, but pointers are not 32/64 compatible */
	uint64_t data_ptr;
};

struct drm_radeon_gem_pwrite {
	/** Handle for the object being written to. */
	uint32_t handle;
	uint32_t pad;
	/** Offset into the object to write to */
	uint64_t offset;
	/** Length of data to write */
	uint64_t size;
	/** Pointer to read the data from. */
	/* void *, but pointers are not 32/64 compatible */
	uint64_t data_ptr;
};

/* Sets or returns a value associated with a buffer. */
struct drm_radeon_gem_op {
	uint32_t	handle; /* buffer */
	uint32_t	op;     /* RADEON_GEM_OP_* */
	uint64_t	value;  /* input or return value */
};

#define RADEON_GEM_OP_GET_INITIAL_DOMAIN	0
#define RADEON_GEM_OP_SET_INITIAL_DOMAIN	1

#define RADEON_VA_MAP			1
#define RADEON_VA_UNMAP			2

#define RADEON_VA_RESULT_OK		0
#define RADEON_VA_RESULT_ERROR		1
#define RADEON_VA_RESULT_VA_EXIST	2

#define RADEON_VM_PAGE_VALID		(1 << 0)
#define RADEON_VM_PAGE_READABLE		(1 << 1)
#define RADEON_VM_PAGE_WRITEABLE	(1 << 2)
#define RADEON_VM_PAGE_SYSTEM		(1 << 3)
#define RADEON_VM_PAGE_SNOOPED		(1 << 4)

struct drm_radeon_gem_va {
	uint32_t		handle;
	uint32_t		operation;
	uint32_t		vm_id;
	uint32_t		flags;
	uint64_t		offset;
};

#define RADEON_CHUNK_ID_RELOCS	0x01
#define RADEON_CHUNK_ID_IB	0x02
#define RADEON_CHUNK_ID_FLAGS	0x03
#define RADEON_CHUNK_ID_CONST_IB	0x04

/* The first dword of RADEON_CHUNK_ID_FLAGS is a uint32 of these flags: */
#define RADEON_CS_KEEP_TILING_FLAGS 0x01
#define RADEON_CS_USE_VM            0x02
#define RADEON_CS_END_OF_FRAME      0x04 /* a hint from userspace which CS is the last one */
/* The second dword of RADEON_CHUNK_ID_FLAGS is a uint32 that sets the ring type */
#define RADEON_CS_RING_GFX          0
#define RADEON_CS_RING_COMPUTE      1
#define RADEON_CS_RING_DMA          2
#define RADEON_CS_RING_UVD          3
#define RADEON_CS_RING_VCE          4
/* The third dword of RADEON_CHUNK_ID_FLAGS is a sint32 that sets the priority */
/* 0 = normal, + = higher priority, - = lower priority */

struct drm_radeon_cs_chunk {
	uint32_t		chunk_id;
	uint32_t		length_dw;
	uint64_t		chunk_data;
};

/* drm_radeon_cs_reloc.flags */
#define RADEON_RELOC_PRIO_MASK		(0xf << 0)

struct drm_radeon_cs_reloc {
	uint32_t		handle;
	uint32_t		read_domains;
	uint32_t		write_domain;
	uint32_t		flags;
};

struct drm_radeon_cs {
	uint32_t		num_chunks;
	uint32_t		cs_id;
	/* this points to uint64_t * which point to cs chunks */
	uint64_t		chunks;
	/* updates to the limits after this CS ioctl */
	uint64_t		gart_limit;
	uint64_t		vram_limit;
};

#define RADEON_INFO_DEVICE_ID		0x00
#define RADEON_INFO_NUM_GB_PIPES	0x01
#define RADEON_INFO_NUM_Z_PIPES 	0x02
#define RADEON_INFO_ACCEL_WORKING	0x03
#define RADEON_INFO_CRTC_FROM_ID	0x04
#define RADEON_INFO_ACCEL_WORKING2	0x05
#define RADEON_INFO_TILING_CONFIG	0x06
#define RADEON_INFO_WANT_HYPERZ		0x07
#define RADEON_INFO_WANT_CMASK		0x08 /* get access to CMASK on r300 */
#define RADEON_INFO_CLOCK_CRYSTAL_FREQ	0x09 /* clock crystal frequency */
#define RADEON_INFO_NUM_BACKENDS	0x0a /* DB/backends for r600+ - need for OQ */
#define RADEON_INFO_NUM_TILE_PIPES	0x0b /* tile pipes for r600+ */
#define RADEON_INFO_FUSION_GART_WORKING	0x0c /* fusion writes to GTT were broken before this */
#define RADEON_INFO_BACKEND_MAP		0x0d /* pipe to backend map, needed by mesa */
/* virtual address start, va < start are reserved by the kernel */
#define RADEON_INFO_VA_START		0x0e
/* maximum size of ib using the virtual memory cs */
#define RADEON_INFO_IB_VM_MAX_SIZE	0x0f
/* max pipes - needed for compute shaders */
#define RADEON_INFO_MAX_PIPES		0x10
/* timestamp for GL_ARB_timer_query (OpenGL), returns the current GPU clock */
#define RADEON_INFO_TIMESTAMP		0x11
/* max shader engines (SE) - needed for geometry shaders, etc. */
#define RADEON_INFO_MAX_SE		0x12
/* max SH per SE */
#define RADEON_INFO_MAX_SH_PER_SE	0x13
/* fast fb access is enabled */
#define RADEON_INFO_FASTFB_WORKING	0x14
/* query if a RADEON_CS_RING_* submission is supported */
#define RADEON_INFO_RING_WORKING	0x15
/* SI tile mode array */
#define RADEON_INFO_SI_TILE_MODE_ARRAY	0x16
/* query if CP DMA is supported on the compute ring */
#define RADEON_INFO_SI_CP_DMA_COMPUTE	0x17
<<<<<<< HEAD

=======
/* CIK macrotile mode array */
#define RADEON_INFO_CIK_MACROTILE_MODE_ARRAY	0x18
/* query the number of render backends */
#define RADEON_INFO_SI_BACKEND_ENABLED_MASK	0x19
/* max engine clock - needed for OpenCL */
#define RADEON_INFO_MAX_SCLK		0x1a
/* version of VCE firmware */
#define RADEON_INFO_VCE_FW_VERSION	0x1b
/* version of VCE feedback */
#define RADEON_INFO_VCE_FB_VERSION	0x1c
#define RADEON_INFO_NUM_BYTES_MOVED	0x1d
#define RADEON_INFO_VRAM_USAGE		0x1e
#define RADEON_INFO_GTT_USAGE		0x1f
#define RADEON_INFO_ACTIVE_CU_COUNT	0x20
>>>>>>> fc14f9c1

struct drm_radeon_info {
	uint32_t		request;
	uint32_t		pad;
	uint64_t		value;
};

/* Those correspond to the tile index to use, this is to explicitly state
 * the API that is implicitly defined by the tile mode array.
 */
#define SI_TILE_MODE_COLOR_LINEAR_ALIGNED	8
#define SI_TILE_MODE_COLOR_1D			13
#define SI_TILE_MODE_COLOR_1D_SCANOUT		9
#define SI_TILE_MODE_COLOR_2D_8BPP		14
#define SI_TILE_MODE_COLOR_2D_16BPP		15
#define SI_TILE_MODE_COLOR_2D_32BPP		16
#define SI_TILE_MODE_COLOR_2D_64BPP		17
#define SI_TILE_MODE_COLOR_2D_SCANOUT_16BPP	11
#define SI_TILE_MODE_COLOR_2D_SCANOUT_32BPP	12
#define SI_TILE_MODE_DEPTH_STENCIL_1D		4
#define SI_TILE_MODE_DEPTH_STENCIL_2D		0
#define SI_TILE_MODE_DEPTH_STENCIL_2D_2AA	3
#define SI_TILE_MODE_DEPTH_STENCIL_2D_4AA	3
#define SI_TILE_MODE_DEPTH_STENCIL_2D_8AA	2

#define CIK_TILE_MODE_DEPTH_STENCIL_1D		5

#endif<|MERGE_RESOLUTION|>--- conflicted
+++ resolved
@@ -1020,9 +1020,6 @@
 #define RADEON_INFO_SI_TILE_MODE_ARRAY	0x16
 /* query if CP DMA is supported on the compute ring */
 #define RADEON_INFO_SI_CP_DMA_COMPUTE	0x17
-<<<<<<< HEAD
-
-=======
 /* CIK macrotile mode array */
 #define RADEON_INFO_CIK_MACROTILE_MODE_ARRAY	0x18
 /* query the number of render backends */
@@ -1037,7 +1034,6 @@
 #define RADEON_INFO_VRAM_USAGE		0x1e
 #define RADEON_INFO_GTT_USAGE		0x1f
 #define RADEON_INFO_ACTIVE_CU_COUNT	0x20
->>>>>>> fc14f9c1
 
 struct drm_radeon_info {
 	uint32_t		request;
