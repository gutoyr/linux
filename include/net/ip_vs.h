--- conflicted
+++ resolved
@@ -105,11 +105,7 @@
 
 struct ip_vs_iphdr {
 	__u32 len;	/* IPv4 simply where L4 starts
-<<<<<<< HEAD
-			   IPv6 where L4 Transport Header starts */
-=======
 			 * IPv6 where L4 Transport Header starts */
->>>>>>> fc14f9c1
 	__u16 fragoffs; /* IPv6 fragment offset, 0 if first frag (or not frag)*/
 	__s16 protocol;
 	__s32 flags;
