--- conflicted
+++ resolved
@@ -491,9 +491,6 @@
 					    int flags)
 {
 	return dst_orig;
-<<<<<<< HEAD
-} 
-=======
 }
 
 static inline struct dst_entry *xfrm_lookup_route(struct net *net,
@@ -504,7 +501,6 @@
 {
 	return dst_orig;
 }
->>>>>>> fc14f9c1
 
 static inline struct xfrm_state *dst_xfrm(const struct dst_entry *dst)
 {
@@ -512,11 +508,6 @@
 }
 
 #else
-<<<<<<< HEAD
-extern struct dst_entry *xfrm_lookup(struct net *net, struct dst_entry *dst_orig,
-				     const struct flowi *fl, struct sock *sk,
-				     int flags);
-=======
 struct dst_entry *xfrm_lookup(struct net *net, struct dst_entry *dst_orig,
 			      const struct flowi *fl, struct sock *sk,
 			      int flags);
@@ -524,7 +515,6 @@
 struct dst_entry *xfrm_lookup_route(struct net *net, struct dst_entry *dst_orig,
 				    const struct flowi *fl, struct sock *sk,
 				    int flags);
->>>>>>> fc14f9c1
 
 /* skb attached with this dst needs transformation if dst->xfrm is valid */
 static inline struct xfrm_state *dst_xfrm(const struct dst_entry *dst)
