#ifndef __NET_VXLAN_H
#define __NET_VXLAN_H 1

#include <linux/ip.h>
#include <linux/ipv6.h>
#include <linux/if_vlan.h>
#include <linux/skbuff.h>
#include <linux/netdevice.h>
#include <linux/udp.h>
#include <net/dst_metadata.h>

#define VNI_HASH_BITS	10
#define VNI_HASH_SIZE	(1<<VNI_HASH_BITS)

<<<<<<< HEAD
/* VXLAN protocol header */
=======
/*
 * VXLAN Group Based Policy Extension:
 * +-+-+-+-+-+-+-+-+-+-+-+-+-+-+-+-+-+-+-+-+-+-+-+-+-+-+-+-+-+-+-+-+
 * |1|-|-|-|1|-|-|-|R|D|R|R|A|R|R|R|        Group Policy ID        |
 * +-+-+-+-+-+-+-+-+-+-+-+-+-+-+-+-+-+-+-+-+-+-+-+-+-+-+-+-+-+-+-+-+
 * |                VXLAN Network Identifier (VNI) |   Reserved    |
 * +-+-+-+-+-+-+-+-+-+-+-+-+-+-+-+-+-+-+-+-+-+-+-+-+-+-+-+-+-+-+-+-+
 *
 * D = Don't Learn bit. When set, this bit indicates that the egress
 *     VTEP MUST NOT learn the source address of the encapsulated frame.
 *
 * A = Indicates that the group policy has already been applied to
 *     this packet. Policies MUST NOT be applied by devices when the
 *     A bit is set.
 *
 * [0] https://tools.ietf.org/html/draft-smith-vxlan-group-policy
 */
struct vxlanhdr_gbp {
	__u8	vx_flags;
#ifdef __LITTLE_ENDIAN_BITFIELD
	__u8	reserved_flags1:3,
		policy_applied:1,
		reserved_flags2:2,
		dont_learn:1,
		reserved_flags3:1;
#elif defined(__BIG_ENDIAN_BITFIELD)
	__u8	reserved_flags1:1,
		dont_learn:1,
		reserved_flags2:2,
		policy_applied:1,
		reserved_flags3:3;
#else
#error	"Please fix <asm/byteorder.h>"
#endif
	__be16	policy_id;
	__be32	vx_vni;
};

#define VXLAN_GBP_USED_BITS (VXLAN_HF_GBP | 0xFFFFFF)

/* skb->mark mapping
 *
 * +-+-+-+-+-+-+-+-+-+-+-+-+-+-+-+-+-+-+-+-+-+-+-+-+-+-+-+-+-+-+-+-+
 * |R|R|R|R|R|R|R|R|R|D|R|R|A|R|R|R|        Group Policy ID        |
 * +-+-+-+-+-+-+-+-+-+-+-+-+-+-+-+-+-+-+-+-+-+-+-+-+-+-+-+-+-+-+-+-+
 */
#define VXLAN_GBP_DONT_LEARN		(BIT(6) << 16)
#define VXLAN_GBP_POLICY_APPLIED	(BIT(3) << 16)
#define VXLAN_GBP_ID_MASK		(0xFFFF)

/* VXLAN protocol header:
 * +-+-+-+-+-+-+-+-+-+-+-+-+-+-+-+-+-+-+-+-+-+-+-+-+-+-+-+-+-+-+-+-+
 * |G|R|R|R|I|R|R|C|               Reserved                        |
 * +-+-+-+-+-+-+-+-+-+-+-+-+-+-+-+-+-+-+-+-+-+-+-+-+-+-+-+-+-+-+-+-+
 * |                VXLAN Network Identifier (VNI) |   Reserved    |
 * +-+-+-+-+-+-+-+-+-+-+-+-+-+-+-+-+-+-+-+-+-+-+-+-+-+-+-+-+-+-+-+-+
 *
 * G = 1	Group Policy (VXLAN-GBP)
 * I = 1	VXLAN Network Identifier (VNI) present
 * C = 1	Remote checksum offload (RCO)
 */
>>>>>>> afd2ff9b
struct vxlanhdr {
	__be32 vx_flags;
	__be32 vx_vni;
};

<<<<<<< HEAD
struct vxlan_sock;
typedef void (vxlan_rcv_t)(struct vxlan_sock *vh, struct sk_buff *skb, __be32 key);
=======
/* VXLAN header flags. */
#define VXLAN_HF_RCO BIT(21)
#define VXLAN_HF_VNI BIT(27)
#define VXLAN_HF_GBP BIT(31)

/* Remote checksum offload header option */
#define VXLAN_RCO_MASK  0x7f    /* Last byte of vni field */
#define VXLAN_RCO_UDP   0x80    /* Indicate UDP RCO (TCP when not set *) */
#define VXLAN_RCO_SHIFT 1       /* Left shift of start */
#define VXLAN_RCO_SHIFT_MASK ((1 << VXLAN_RCO_SHIFT) - 1)
#define VXLAN_MAX_REMCSUM_START (VXLAN_RCO_MASK << VXLAN_RCO_SHIFT)

#define VXLAN_N_VID     (1u << 24)
#define VXLAN_VID_MASK  (VXLAN_N_VID - 1)
#define VXLAN_VNI_MASK  (VXLAN_VID_MASK << 8)
#define VXLAN_HLEN (sizeof(struct udphdr) + sizeof(struct vxlanhdr))

#define VNI_HASH_BITS	10
#define VNI_HASH_SIZE	(1<<VNI_HASH_BITS)
#define FDB_HASH_BITS	8
#define FDB_HASH_SIZE	(1<<FDB_HASH_BITS)

struct vxlan_metadata {
	u32		gbp;
};
>>>>>>> afd2ff9b

/* per UDP socket information */
struct vxlan_sock {
	struct hlist_node hlist;
	struct work_struct del_work;
	struct socket	 *sock;
	struct rcu_head	  rcu;
	struct hlist_head vni_list[VNI_HASH_SIZE];
	atomic_t	  refcnt;
	struct udp_offload udp_offloads;
	u32		  flags;
};

union vxlan_addr {
	struct sockaddr_in sin;
	struct sockaddr_in6 sin6;
	struct sockaddr sa;
};

struct vxlan_rdst {
	union vxlan_addr	 remote_ip;
	__be16			 remote_port;
	u32			 remote_vni;
	u32			 remote_ifindex;
	struct list_head	 list;
	struct rcu_head		 rcu;
};

struct vxlan_config {
	union vxlan_addr	remote_ip;
	union vxlan_addr	saddr;
	u32			vni;
	int			remote_ifindex;
	int			mtu;
	__be16			dst_port;
	__u16			port_min;
	__u16			port_max;
	__u8			tos;
	__u8			ttl;
	u32			flags;
	unsigned long		age_interval;
	unsigned int		addrmax;
	bool			no_share;
};

/* Pseudo network device */
struct vxlan_dev {
	struct hlist_node hlist;	/* vni hash table */
	struct list_head  next;		/* vxlan's per namespace list */
	struct vxlan_sock *vn4_sock;	/* listening socket for IPv4 */
#if IS_ENABLED(CONFIG_IPV6)
	struct vxlan_sock *vn6_sock;	/* listening socket for IPv6 */
#endif
	struct net_device *dev;
	struct net	  *net;		/* netns for packet i/o */
	struct vxlan_rdst default_dst;	/* default destination */
	u32		  flags;	/* VXLAN_F_* in vxlan.h */

	struct timer_list age_timer;
	spinlock_t	  hash_lock;
	unsigned int	  addrcnt;
	struct gro_cells  gro_cells;

	struct vxlan_config	cfg;

	struct hlist_head fdb_head[FDB_HASH_SIZE];
};

#define VXLAN_F_LEARN			0x01
#define VXLAN_F_PROXY			0x02
#define VXLAN_F_RSC			0x04
#define VXLAN_F_L2MISS			0x08
#define VXLAN_F_L3MISS			0x10
#define VXLAN_F_IPV6			0x20
#define VXLAN_F_UDP_CSUM		0x40
#define VXLAN_F_UDP_ZERO_CSUM6_TX	0x80
#define VXLAN_F_UDP_ZERO_CSUM6_RX	0x100
#define VXLAN_F_REMCSUM_TX		0x200
#define VXLAN_F_REMCSUM_RX		0x400
#define VXLAN_F_GBP			0x800
#define VXLAN_F_REMCSUM_NOPARTIAL	0x1000
#define VXLAN_F_COLLECT_METADATA	0x2000

/* Flags that are used in the receive path. These flags must match in
 * order for a socket to be shareable
 */
#define VXLAN_F_RCV_FLAGS		(VXLAN_F_GBP |			\
					 VXLAN_F_UDP_ZERO_CSUM6_RX |	\
					 VXLAN_F_REMCSUM_RX |		\
					 VXLAN_F_REMCSUM_NOPARTIAL |	\
					 VXLAN_F_COLLECT_METADATA)

struct net_device *vxlan_dev_create(struct net *net, const char *name,
				    u8 name_assign_type, struct vxlan_config *conf);

static inline __be16 vxlan_dev_dst_port(struct vxlan_dev *vxlan,
					unsigned short family)
{
#if IS_ENABLED(CONFIG_IPV6)
	if (family == AF_INET6)
		return inet_sk(vxlan->vn6_sock->sock->sk)->inet_sport;
#endif
	return inet_sk(vxlan->vn4_sock->sock->sk)->inet_sport;
}

static inline netdev_features_t vxlan_features_check(struct sk_buff *skb,
						     netdev_features_t features)
{
	u8 l4_hdr = 0;

	if (!skb->encapsulation)
		return features;

	switch (vlan_get_protocol(skb)) {
	case htons(ETH_P_IP):
		l4_hdr = ip_hdr(skb)->protocol;
		break;
	case htons(ETH_P_IPV6):
		l4_hdr = ipv6_hdr(skb)->nexthdr;
		break;
	default:
		return features;;
	}

	if ((l4_hdr == IPPROTO_UDP) &&
	    (skb->inner_protocol_type != ENCAP_TYPE_ETHER ||
	     skb->inner_protocol != htons(ETH_P_TEB) ||
	     (skb_inner_mac_header(skb) - skb_transport_header(skb) !=
	      sizeof(struct udphdr) + sizeof(struct vxlanhdr))))
		return features & ~(NETIF_F_ALL_CSUM | NETIF_F_GSO_MASK);

	return features;
}

static inline bool vxlan_gso_check(struct sk_buff *skb)
{
	if ((skb_shinfo(skb)->gso_type & SKB_GSO_UDP_TUNNEL) &&
	    (skb->inner_protocol_type != ENCAP_TYPE_ETHER ||
	     skb->inner_protocol != htons(ETH_P_TEB) ||
	     (skb_inner_mac_header(skb) - skb_transport_header(skb) !=
	      sizeof(struct udphdr) + sizeof(struct vxlanhdr))))
		return false;

	return true;
}

/* IP header + UDP + VXLAN + Ethernet header */
#define VXLAN_HEADROOM (20 + 8 + 8 + 14)
/* IPv6 header + UDP + VXLAN + Ethernet header */
#define VXLAN6_HEADROOM (40 + 8 + 8 + 14)

#if IS_ENABLED(CONFIG_VXLAN)
void vxlan_get_rx_port(struct net_device *netdev);
#else
static inline void vxlan_get_rx_port(struct net_device *netdev)
{
}
#endif

static inline unsigned short vxlan_get_sk_family(struct vxlan_sock *vs)
{
	return vs->sock->sk->sk_family;
}

#endif<|MERGE_RESOLUTION|>--- conflicted
+++ resolved
@@ -12,9 +12,6 @@
 #define VNI_HASH_BITS	10
 #define VNI_HASH_SIZE	(1<<VNI_HASH_BITS)
 
-<<<<<<< HEAD
-/* VXLAN protocol header */
-=======
 /*
  * VXLAN Group Based Policy Extension:
  * +-+-+-+-+-+-+-+-+-+-+-+-+-+-+-+-+-+-+-+-+-+-+-+-+-+-+-+-+-+-+-+-+
@@ -76,16 +73,11 @@
  * I = 1	VXLAN Network Identifier (VNI) present
  * C = 1	Remote checksum offload (RCO)
  */
->>>>>>> afd2ff9b
 struct vxlanhdr {
 	__be32 vx_flags;
 	__be32 vx_vni;
 };
 
-<<<<<<< HEAD
-struct vxlan_sock;
-typedef void (vxlan_rcv_t)(struct vxlan_sock *vh, struct sk_buff *skb, __be32 key);
-=======
 /* VXLAN header flags. */
 #define VXLAN_HF_RCO BIT(21)
 #define VXLAN_HF_VNI BIT(27)
@@ -111,7 +103,6 @@
 struct vxlan_metadata {
 	u32		gbp;
 };
->>>>>>> afd2ff9b
 
 /* per UDP socket information */
 struct vxlan_sock {
@@ -246,18 +237,6 @@
 	return features;
 }
 
-static inline bool vxlan_gso_check(struct sk_buff *skb)
-{
-	if ((skb_shinfo(skb)->gso_type & SKB_GSO_UDP_TUNNEL) &&
-	    (skb->inner_protocol_type != ENCAP_TYPE_ETHER ||
-	     skb->inner_protocol != htons(ETH_P_TEB) ||
-	     (skb_inner_mac_header(skb) - skb_transport_header(skb) !=
-	      sizeof(struct udphdr) + sizeof(struct vxlanhdr))))
-		return false;
-
-	return true;
-}
-
 /* IP header + UDP + VXLAN + Ethernet header */
 #define VXLAN_HEADROOM (20 + 8 + 8 + 14)
 /* IPv6 header + UDP + VXLAN + Ethernet header */
