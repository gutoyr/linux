#ifndef _NET_SECURE_SEQ
#define _NET_SECURE_SEQ

#include <linux/types.h>

<<<<<<< HEAD
extern u32 secure_ipv4_port_ephemeral(__be32 saddr, __be32 daddr, __be16 dport);
extern u32 secure_ipv6_port_ephemeral(const __be32 *saddr, const __be32 *daddr,
				      __be16 dport);
extern __u32 secure_tcp_sequence_number(__be32 saddr, __be32 daddr,
					__be16 sport, __be16 dport);
extern __u32 secure_tcpv6_sequence_number(const __be32 *saddr, const __be32 *daddr,
					  __be16 sport, __be16 dport);
extern u64 secure_dccp_sequence_number(__be32 saddr, __be32 daddr,
				       __be16 sport, __be16 dport);
extern u64 secure_dccpv6_sequence_number(__be32 *saddr, __be32 *daddr,
					 __be16 sport, __be16 dport);
=======
u32 secure_ipv4_port_ephemeral(__be32 saddr, __be32 daddr, __be16 dport);
u32 secure_ipv6_port_ephemeral(const __be32 *saddr, const __be32 *daddr,
			       __be16 dport);
__u32 secure_tcp_sequence_number(__be32 saddr, __be32 daddr,
				 __be16 sport, __be16 dport);
__u32 secure_tcpv6_sequence_number(const __be32 *saddr, const __be32 *daddr,
				   __be16 sport, __be16 dport);
u64 secure_dccp_sequence_number(__be32 saddr, __be32 daddr,
				__be16 sport, __be16 dport);
u64 secure_dccpv6_sequence_number(__be32 *saddr, __be32 *daddr,
				  __be16 sport, __be16 dport);
>>>>>>> fc14f9c1

#endif /* _NET_SECURE_SEQ */<|MERGE_RESOLUTION|>--- conflicted
+++ resolved
@@ -3,19 +3,6 @@
 
 #include <linux/types.h>
 
-<<<<<<< HEAD
-extern u32 secure_ipv4_port_ephemeral(__be32 saddr, __be32 daddr, __be16 dport);
-extern u32 secure_ipv6_port_ephemeral(const __be32 *saddr, const __be32 *daddr,
-				      __be16 dport);
-extern __u32 secure_tcp_sequence_number(__be32 saddr, __be32 daddr,
-					__be16 sport, __be16 dport);
-extern __u32 secure_tcpv6_sequence_number(const __be32 *saddr, const __be32 *daddr,
-					  __be16 sport, __be16 dport);
-extern u64 secure_dccp_sequence_number(__be32 saddr, __be32 daddr,
-				       __be16 sport, __be16 dport);
-extern u64 secure_dccpv6_sequence_number(__be32 *saddr, __be32 *daddr,
-					 __be16 sport, __be16 dport);
-=======
 u32 secure_ipv4_port_ephemeral(__be32 saddr, __be32 daddr, __be16 dport);
 u32 secure_ipv6_port_ephemeral(const __be32 *saddr, const __be32 *daddr,
 			       __be16 dport);
@@ -27,6 +14,5 @@
 				__be16 sport, __be16 dport);
 u64 secure_dccpv6_sequence_number(__be32 *saddr, __be32 *daddr,
 				  __be16 sport, __be16 dport);
->>>>>>> fc14f9c1
 
 #endif /* _NET_SECURE_SEQ */