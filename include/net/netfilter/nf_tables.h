--- conflicted
+++ resolved
@@ -698,77 +698,6 @@
 		__attribute__((aligned(__alignof__(struct nft_expr))));
 };
 
-<<<<<<< HEAD
-/**
- *	struct nft_trans - nf_tables object update in transaction
- *
- *	@list: used internally
- *	@msg_type: message type
- *	@ctx: transaction context
- *	@data: internal information related to the transaction
- */
-struct nft_trans {
-	struct list_head		list;
-	int				msg_type;
-	struct nft_ctx			ctx;
-	char				data[0];
-};
-
-struct nft_trans_rule {
-	struct nft_rule			*rule;
-};
-
-#define nft_trans_rule(trans)	\
-	(((struct nft_trans_rule *)trans->data)->rule)
-
-struct nft_trans_set {
-	struct nft_set	*set;
-	u32		set_id;
-};
-
-#define nft_trans_set(trans)	\
-	(((struct nft_trans_set *)trans->data)->set)
-#define nft_trans_set_id(trans)	\
-	(((struct nft_trans_set *)trans->data)->set_id)
-
-struct nft_trans_chain {
-	bool		update;
-	char		name[NFT_CHAIN_MAXNAMELEN];
-	struct nft_stats __percpu *stats;
-	u8		policy;
-};
-
-#define nft_trans_chain_update(trans)	\
-	(((struct nft_trans_chain *)trans->data)->update)
-#define nft_trans_chain_name(trans)	\
-	(((struct nft_trans_chain *)trans->data)->name)
-#define nft_trans_chain_stats(trans)	\
-	(((struct nft_trans_chain *)trans->data)->stats)
-#define nft_trans_chain_policy(trans)	\
-	(((struct nft_trans_chain *)trans->data)->policy)
-
-struct nft_trans_table {
-	bool		update;
-	bool		enable;
-};
-
-#define nft_trans_table_update(trans)	\
-	(((struct nft_trans_table *)trans->data)->update)
-#define nft_trans_table_enable(trans)	\
-	(((struct nft_trans_table *)trans->data)->enable)
-
-struct nft_trans_elem {
-	struct nft_set		*set;
-	struct nft_set_elem	elem;
-};
-
-#define nft_trans_elem_set(trans)	\
-	(((struct nft_trans_elem *)trans->data)->set)
-#define nft_trans_elem(trans)	\
-	(((struct nft_trans_elem *)trans->data)->elem)
-
-=======
->>>>>>> afd2ff9b
 static inline struct nft_expr *nft_expr_first(const struct nft_rule *rule)
 {
 	return (struct nft_expr *)&rule->data[0];
