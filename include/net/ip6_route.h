--- conflicted
+++ resolved
@@ -107,16 +107,6 @@
 int rt6_route_rcv(struct net_device *dev, u8 *opt, int len,
 		  const struct in6_addr *gwaddr);
 
-<<<<<<< HEAD
-extern void ip6_update_pmtu(struct sk_buff *skb, struct net *net, __be32 mtu,
-			    int oif, u32 mark);
-extern void ip6_sk_update_pmtu(struct sk_buff *skb, struct sock *sk,
-			       __be32 mtu);
-extern void ip6_redirect(struct sk_buff *skb, struct net *net, int oif, u32 mark);
-extern void ip6_redirect_no_header(struct sk_buff *skb, struct net *net, int oif,
-				   u32 mark);
-extern void ip6_sk_redirect(struct sk_buff *skb, struct sock *sk);
-=======
 void ip6_update_pmtu(struct sk_buff *skb, struct net *net, __be32 mtu, int oif,
 		     u32 mark);
 void ip6_sk_update_pmtu(struct sk_buff *skb, struct sock *sk, __be32 mtu);
@@ -124,7 +114,6 @@
 void ip6_redirect_no_header(struct sk_buff *skb, struct net *net, int oif,
 			    u32 mark);
 void ip6_sk_redirect(struct sk_buff *skb, struct sock *sk);
->>>>>>> fc14f9c1
 
 struct netlink_callback;
 
@@ -191,8 +180,6 @@
 	       skb_dst(skb)->dev->mtu : dst_mtu(skb_dst(skb));
 }
 
-<<<<<<< HEAD
-=======
 static inline bool ip6_sk_accept_pmtu(const struct sock *sk)
 {
 	return inet6_sk(sk)->pmtudisc != IPV6_PMTUDISC_INTERFACE &&
@@ -205,7 +192,6 @@
 	       inet6_sk(sk)->pmtudisc == IPV6_PMTUDISC_OMIT;
 }
 
->>>>>>> fc14f9c1
 static inline struct in6_addr *rt6_nexthop(struct rt6_info *rt)
 {
 	return &rt->rt6i_gateway;
