#ifndef _LINUX_LIST_H
#define _LINUX_LIST_H

#include <linux/types.h>
#include <linux/stddef.h>
#include <linux/poison.h>
#include <linux/const.h>
#include <linux/kernel.h>

/*
 * Simple doubly linked list implementation.
 *
 * Some of the internal functions ("__xxx") are useful when
 * manipulating whole lists rather than single entries, as
 * sometimes we already know the next/prev entries and we can
 * generate better code by using them directly rather than
 * using the generic single-entry routines.
 */

#define LIST_HEAD_INIT(name) { &(name), &(name) }

#define LIST_HEAD(name) \
	struct list_head name = LIST_HEAD_INIT(name)

static inline void INIT_LIST_HEAD(struct list_head *list)
{
	list->next = list;
	list->prev = list;
}

/*
 * Insert a new entry between two known consecutive entries.
 *
 * This is only for internal list manipulation where we know
 * the prev/next entries already!
 */
#ifndef CONFIG_DEBUG_LIST
static inline void __list_add(struct list_head *new,
			      struct list_head *prev,
			      struct list_head *next)
{
	next->prev = new;
	new->next = next;
	new->prev = prev;
	prev->next = new;
}
#else
extern void __list_add(struct list_head *new,
			      struct list_head *prev,
			      struct list_head *next);
#endif

/**
 * list_add - add a new entry
 * @new: new entry to be added
 * @head: list head to add it after
 *
 * Insert a new entry after the specified head.
 * This is good for implementing stacks.
 */
static inline void list_add(struct list_head *new, struct list_head *head)
{
	__list_add(new, head, head->next);
}


/**
 * list_add_tail - add a new entry
 * @new: new entry to be added
 * @head: list head to add it before
 *
 * Insert a new entry before the specified head.
 * This is useful for implementing queues.
 */
static inline void list_add_tail(struct list_head *new, struct list_head *head)
{
	__list_add(new, head->prev, head);
}

/*
 * Delete a list entry by making the prev/next entries
 * point to each other.
 *
 * This is only for internal list manipulation where we know
 * the prev/next entries already!
 */
static inline void __list_del(struct list_head * prev, struct list_head * next)
{
	next->prev = prev;
	prev->next = next;
}

/**
 * list_del - deletes entry from list.
 * @entry: the element to delete from the list.
 * Note: list_empty() on entry does not return true after this, the entry is
 * in an undefined state.
 */
#ifndef CONFIG_DEBUG_LIST
static inline void __list_del_entry(struct list_head *entry)
{
	__list_del(entry->prev, entry->next);
}

static inline void list_del(struct list_head *entry)
{
	__list_del(entry->prev, entry->next);
	entry->next = LIST_POISON1;
	entry->prev = LIST_POISON2;
}
#else
extern void __list_del_entry(struct list_head *entry);
extern void list_del(struct list_head *entry);
#endif

/**
 * list_replace - replace old entry by new one
 * @old : the element to be replaced
 * @new : the new element to insert
 *
 * If @old was empty, it will be overwritten.
 */
static inline void list_replace(struct list_head *old,
				struct list_head *new)
{
	new->next = old->next;
	new->next->prev = new;
	new->prev = old->prev;
	new->prev->next = new;
}

static inline void list_replace_init(struct list_head *old,
					struct list_head *new)
{
	list_replace(old, new);
	INIT_LIST_HEAD(old);
}

/**
 * list_del_init - deletes entry from list and reinitialize it.
 * @entry: the element to delete from the list.
 */
static inline void list_del_init(struct list_head *entry)
{
	__list_del_entry(entry);
	INIT_LIST_HEAD(entry);
}

/**
 * list_move - delete from one list and add as another's head
 * @list: the entry to move
 * @head: the head that will precede our entry
 */
static inline void list_move(struct list_head *list, struct list_head *head)
{
	__list_del_entry(list);
	list_add(list, head);
}

/**
 * list_move_tail - delete from one list and add as another's tail
 * @list: the entry to move
 * @head: the head that will follow our entry
 */
static inline void list_move_tail(struct list_head *list,
				  struct list_head *head)
{
	__list_del_entry(list);
	list_add_tail(list, head);
}

/**
 * list_is_last - tests whether @list is the last entry in list @head
 * @list: the entry to test
 * @head: the head of the list
 */
static inline int list_is_last(const struct list_head *list,
				const struct list_head *head)
{
	return list->next == head;
}

/**
 * list_empty - tests whether a list is empty
 * @head: the list to test.
 */
static inline int list_empty(const struct list_head *head)
{
	return head->next == head;
}

/**
 * list_empty_careful - tests whether a list is empty and not being modified
 * @head: the list to test
 *
 * Description:
 * tests whether a list is empty _and_ checks that no other CPU might be
 * in the process of modifying either member (next or prev)
 *
 * NOTE: using list_empty_careful() without synchronization
 * can only be safe if the only activity that can happen
 * to the list entry is list_del_init(). Eg. it cannot be used
 * if another CPU could re-list_add() it.
 */
static inline int list_empty_careful(const struct list_head *head)
{
	struct list_head *next = head->next;
	return (next == head) && (next == head->prev);
}

/**
 * list_rotate_left - rotate the list to the left
 * @head: the head of the list
 */
static inline void list_rotate_left(struct list_head *head)
{
	struct list_head *first;

	if (!list_empty(head)) {
		first = head->next;
		list_move_tail(first, head);
	}
}

/**
 * list_is_singular - tests whether a list has just one entry.
 * @head: the list to test.
 */
static inline int list_is_singular(const struct list_head *head)
{
	return !list_empty(head) && (head->next == head->prev);
}

static inline void __list_cut_position(struct list_head *list,
		struct list_head *head, struct list_head *entry)
{
	struct list_head *new_first = entry->next;
	list->next = head->next;
	list->next->prev = list;
	list->prev = entry;
	entry->next = list;
	head->next = new_first;
	new_first->prev = head;
}

/**
 * list_cut_position - cut a list into two
 * @list: a new list to add all removed entries
 * @head: a list with entries
 * @entry: an entry within head, could be the head itself
 *	and if so we won't cut the list
 *
 * This helper moves the initial part of @head, up to and
 * including @entry, from @head to @list. You should
 * pass on @entry an element you know is on @head. @list
 * should be an empty list or a list you do not care about
 * losing its data.
 *
 */
static inline void list_cut_position(struct list_head *list,
		struct list_head *head, struct list_head *entry)
{
	if (list_empty(head))
		return;
	if (list_is_singular(head) &&
		(head->next != entry && head != entry))
		return;
	if (entry == head)
		INIT_LIST_HEAD(list);
	else
		__list_cut_position(list, head, entry);
}

static inline void __list_splice(const struct list_head *list,
				 struct list_head *prev,
				 struct list_head *next)
{
	struct list_head *first = list->next;
	struct list_head *last = list->prev;

	first->prev = prev;
	prev->next = first;

	last->next = next;
	next->prev = last;
}

/**
 * list_splice - join two lists, this is designed for stacks
 * @list: the new list to add.
 * @head: the place to add it in the first list.
 */
static inline void list_splice(const struct list_head *list,
				struct list_head *head)
{
	if (!list_empty(list))
		__list_splice(list, head, head->next);
}

/**
 * list_splice_tail - join two lists, each list being a queue
 * @list: the new list to add.
 * @head: the place to add it in the first list.
 */
static inline void list_splice_tail(struct list_head *list,
				struct list_head *head)
{
	if (!list_empty(list))
		__list_splice(list, head->prev, head);
}

/**
 * list_splice_init - join two lists and reinitialise the emptied list.
 * @list: the new list to add.
 * @head: the place to add it in the first list.
 *
 * The list at @list is reinitialised
 */
static inline void list_splice_init(struct list_head *list,
				    struct list_head *head)
{
	if (!list_empty(list)) {
		__list_splice(list, head, head->next);
		INIT_LIST_HEAD(list);
	}
}

/**
 * list_splice_tail_init - join two lists and reinitialise the emptied list
 * @list: the new list to add.
 * @head: the place to add it in the first list.
 *
 * Each of the lists is a queue.
 * The list at @list is reinitialised
 */
static inline void list_splice_tail_init(struct list_head *list,
					 struct list_head *head)
{
	if (!list_empty(list)) {
		__list_splice(list, head->prev, head);
		INIT_LIST_HEAD(list);
	}
}

/**
 * list_entry - get the struct for this entry
 * @ptr:	the &struct list_head pointer.
 * @type:	the type of the struct this is embedded in.
 * @member:	the name of the list_struct within the struct.
 */
#define list_entry(ptr, type, member) \
	container_of(ptr, type, member)

/**
 * list_first_entry - get the first element from a list
 * @ptr:	the list head to take the element from.
 * @type:	the type of the struct this is embedded in.
 * @member:	the name of the list_struct within the struct.
 *
 * Note, that list is expected to be not empty.
 */
#define list_first_entry(ptr, type, member) \
	list_entry((ptr)->next, type, member)

/**
 * list_last_entry - get the last element from a list
 * @ptr:	the list head to take the element from.
 * @type:	the type of the struct this is embedded in.
 * @member:	the name of the list_struct within the struct.
 *
 * Note, that list is expected to be not empty.
 */
#define list_last_entry(ptr, type, member) \
	list_entry((ptr)->prev, type, member)

/**
 * list_first_entry_or_null - get the first element from a list
 * @ptr:	the list head to take the element from.
 * @type:	the type of the struct this is embedded in.
 * @member:	the name of the list_struct within the struct.
 *
 * Note that if the list is empty, it returns NULL.
 */
#define list_first_entry_or_null(ptr, type, member) \
	(!list_empty(ptr) ? list_first_entry(ptr, type, member) : NULL)

/**
 * list_next_entry - get the next element in list
 * @pos:	the type * to cursor
 * @member:	the name of the list_struct within the struct.
<<<<<<< HEAD
 */
#define list_next_entry(pos, member) \
	list_entry((pos)->member.next, typeof(*(pos)), member)

/**
 * list_prev_entry - get the prev element in list
 * @pos:	the type * to cursor
 * @member:	the name of the list_struct within the struct.
 */
#define list_prev_entry(pos, member) \
	list_entry((pos)->member.prev, typeof(*(pos)), member)

/**
 * list_for_each	-	iterate over a list
 * @pos:	the &struct list_head to use as a loop cursor.
 * @head:	the head for your list.
=======
>>>>>>> fc14f9c1
 */
#define list_next_entry(pos, member) \
	list_entry((pos)->member.next, typeof(*(pos)), member)

/**
 * list_prev_entry - get the prev element in list
 * @pos:	the type * to cursor
 * @member:	the name of the list_struct within the struct.
 */
#define list_prev_entry(pos, member) \
	list_entry((pos)->member.prev, typeof(*(pos)), member)

/**
 * list_for_each	-	iterate over a list
 * @pos:	the &struct list_head to use as a loop cursor.
 * @head:	the head for your list.
 */
#define list_for_each(pos, head) \
	for (pos = (head)->next; pos != (head); pos = pos->next)

/**
 * list_for_each_prev	-	iterate over a list backwards
 * @pos:	the &struct list_head to use as a loop cursor.
 * @head:	the head for your list.
 */
#define list_for_each_prev(pos, head) \
	for (pos = (head)->prev; pos != (head); pos = pos->prev)

/**
 * list_for_each_safe - iterate over a list safe against removal of list entry
 * @pos:	the &struct list_head to use as a loop cursor.
 * @n:		another &struct list_head to use as temporary storage
 * @head:	the head for your list.
 */
#define list_for_each_safe(pos, n, head) \
	for (pos = (head)->next, n = pos->next; pos != (head); \
		pos = n, n = pos->next)

/**
 * list_for_each_prev_safe - iterate over a list backwards safe against removal of list entry
 * @pos:	the &struct list_head to use as a loop cursor.
 * @n:		another &struct list_head to use as temporary storage
 * @head:	the head for your list.
 */
#define list_for_each_prev_safe(pos, n, head) \
	for (pos = (head)->prev, n = pos->prev; \
	     pos != (head); \
	     pos = n, n = pos->prev)

/**
 * list_for_each_entry	-	iterate over list of given type
 * @pos:	the type * to use as a loop cursor.
 * @head:	the head for your list.
 * @member:	the name of the list_struct within the struct.
 */
#define list_for_each_entry(pos, head, member)				\
	for (pos = list_first_entry(head, typeof(*pos), member);	\
	     &pos->member != (head);					\
	     pos = list_next_entry(pos, member))

/**
 * list_for_each_entry_reverse - iterate backwards over list of given type.
 * @pos:	the type * to use as a loop cursor.
 * @head:	the head for your list.
 * @member:	the name of the list_struct within the struct.
 */
#define list_for_each_entry_reverse(pos, head, member)			\
	for (pos = list_last_entry(head, typeof(*pos), member);		\
	     &pos->member != (head); 					\
	     pos = list_prev_entry(pos, member))

/**
 * list_prepare_entry - prepare a pos entry for use in list_for_each_entry_continue()
 * @pos:	the type * to use as a start point
 * @head:	the head of the list
 * @member:	the name of the list_struct within the struct.
 *
 * Prepares a pos entry for use as a start point in list_for_each_entry_continue().
 */
#define list_prepare_entry(pos, head, member) \
	((pos) ? : list_entry(head, typeof(*pos), member))

/**
 * list_for_each_entry_continue - continue iteration over list of given type
 * @pos:	the type * to use as a loop cursor.
 * @head:	the head for your list.
 * @member:	the name of the list_struct within the struct.
 *
 * Continue to iterate over list of given type, continuing after
 * the current position.
 */
#define list_for_each_entry_continue(pos, head, member) 		\
	for (pos = list_next_entry(pos, member);			\
	     &pos->member != (head);					\
	     pos = list_next_entry(pos, member))

/**
 * list_for_each_entry_continue_reverse - iterate backwards from the given point
 * @pos:	the type * to use as a loop cursor.
 * @head:	the head for your list.
 * @member:	the name of the list_struct within the struct.
 *
 * Start to iterate over list of given type backwards, continuing after
 * the current position.
 */
#define list_for_each_entry_continue_reverse(pos, head, member)		\
	for (pos = list_prev_entry(pos, member);			\
	     &pos->member != (head);					\
	     pos = list_prev_entry(pos, member))

/**
 * list_for_each_entry_from - iterate over list of given type from the current point
 * @pos:	the type * to use as a loop cursor.
 * @head:	the head for your list.
 * @member:	the name of the list_struct within the struct.
 *
 * Iterate over list of given type, continuing from current position.
 */
#define list_for_each_entry_from(pos, head, member) 			\
	for (; &pos->member != (head);					\
	     pos = list_next_entry(pos, member))

/**
 * list_for_each_entry_safe - iterate over list of given type safe against removal of list entry
 * @pos:	the type * to use as a loop cursor.
 * @n:		another type * to use as temporary storage
 * @head:	the head for your list.
 * @member:	the name of the list_struct within the struct.
 */
#define list_for_each_entry_safe(pos, n, head, member)			\
	for (pos = list_first_entry(head, typeof(*pos), member),	\
		n = list_next_entry(pos, member);			\
	     &pos->member != (head); 					\
	     pos = n, n = list_next_entry(n, member))

/**
 * list_for_each_entry_safe_continue - continue list iteration safe against removal
 * @pos:	the type * to use as a loop cursor.
 * @n:		another type * to use as temporary storage
 * @head:	the head for your list.
 * @member:	the name of the list_struct within the struct.
 *
 * Iterate over list of given type, continuing after current point,
 * safe against removal of list entry.
 */
#define list_for_each_entry_safe_continue(pos, n, head, member) 		\
	for (pos = list_next_entry(pos, member), 				\
		n = list_next_entry(pos, member);				\
	     &pos->member != (head);						\
	     pos = n, n = list_next_entry(n, member))

/**
 * list_for_each_entry_safe_from - iterate over list from current point safe against removal
 * @pos:	the type * to use as a loop cursor.
 * @n:		another type * to use as temporary storage
 * @head:	the head for your list.
 * @member:	the name of the list_struct within the struct.
 *
 * Iterate over list of given type from current point, safe against
 * removal of list entry.
 */
#define list_for_each_entry_safe_from(pos, n, head, member) 			\
	for (n = list_next_entry(pos, member);					\
	     &pos->member != (head);						\
	     pos = n, n = list_next_entry(n, member))

/**
 * list_for_each_entry_safe_reverse - iterate backwards over list safe against removal
 * @pos:	the type * to use as a loop cursor.
 * @n:		another type * to use as temporary storage
 * @head:	the head for your list.
 * @member:	the name of the list_struct within the struct.
 *
 * Iterate backwards over list of given type, safe against removal
 * of list entry.
 */
#define list_for_each_entry_safe_reverse(pos, n, head, member)		\
	for (pos = list_last_entry(head, typeof(*pos), member),		\
		n = list_prev_entry(pos, member);			\
	     &pos->member != (head); 					\
	     pos = n, n = list_prev_entry(n, member))

/**
 * list_safe_reset_next - reset a stale list_for_each_entry_safe loop
 * @pos:	the loop cursor used in the list_for_each_entry_safe loop
 * @n:		temporary storage used in list_for_each_entry_safe
 * @member:	the name of the list_struct within the struct.
 *
 * list_safe_reset_next is not safe to use in general if the list may be
 * modified concurrently (eg. the lock is dropped in the loop body). An
 * exception to this is if the cursor element (pos) is pinned in the list,
 * and list_safe_reset_next is called after re-taking the lock and before
 * completing the current iteration of the loop body.
 */
#define list_safe_reset_next(pos, n, member)				\
	n = list_next_entry(pos, member)

/*
 * Double linked lists with a single pointer list head.
 * Mostly useful for hash tables where the two pointer list head is
 * too wasteful.
 * You lose the ability to access the tail in O(1).
 */

#define HLIST_HEAD_INIT { .first = NULL }
#define HLIST_HEAD(name) struct hlist_head name = {  .first = NULL }
#define INIT_HLIST_HEAD(ptr) ((ptr)->first = NULL)
static inline void INIT_HLIST_NODE(struct hlist_node *h)
{
	h->next = NULL;
	h->pprev = NULL;
}

static inline int hlist_unhashed(const struct hlist_node *h)
{
	return !h->pprev;
}

static inline int hlist_empty(const struct hlist_head *h)
{
	return !h->first;
}

static inline void __hlist_del(struct hlist_node *n)
{
	struct hlist_node *next = n->next;
	struct hlist_node **pprev = n->pprev;
	*pprev = next;
	if (next)
		next->pprev = pprev;
}

static inline void hlist_del(struct hlist_node *n)
{
	__hlist_del(n);
	n->next = LIST_POISON1;
	n->pprev = LIST_POISON2;
}

static inline void hlist_del_init(struct hlist_node *n)
{
	if (!hlist_unhashed(n)) {
		__hlist_del(n);
		INIT_HLIST_NODE(n);
	}
}

static inline void hlist_add_head(struct hlist_node *n, struct hlist_head *h)
{
	struct hlist_node *first = h->first;
	n->next = first;
	if (first)
		first->pprev = &n->next;
	h->first = n;
	n->pprev = &h->first;
}

/* next must be != NULL */
static inline void hlist_add_before(struct hlist_node *n,
					struct hlist_node *next)
{
	n->pprev = next->pprev;
	n->next = next;
	next->pprev = &n->next;
	*(n->pprev) = n;
}

static inline void hlist_add_behind(struct hlist_node *n,
				    struct hlist_node *prev)
{
	n->next = prev->next;
	prev->next = n;
	n->pprev = &prev->next;

	if (n->next)
		n->next->pprev  = &n->next;
}

/* after that we'll appear to be on some hlist and hlist_del will work */
static inline void hlist_add_fake(struct hlist_node *n)
{
	n->pprev = &n->next;
}

/*
 * Move a list from one list head to another. Fixup the pprev
 * reference of the first entry if it exists.
 */
static inline void hlist_move_list(struct hlist_head *old,
				   struct hlist_head *new)
{
	new->first = old->first;
	if (new->first)
		new->first->pprev = &new->first;
	old->first = NULL;
}

#define hlist_entry(ptr, type, member) container_of(ptr,type,member)

#define hlist_for_each(pos, head) \
	for (pos = (head)->first; pos ; pos = pos->next)

#define hlist_for_each_safe(pos, n, head) \
	for (pos = (head)->first; pos && ({ n = pos->next; 1; }); \
	     pos = n)

#define hlist_entry_safe(ptr, type, member) \
	({ typeof(ptr) ____ptr = (ptr); \
	   ____ptr ? hlist_entry(____ptr, type, member) : NULL; \
	})

/**
 * hlist_for_each_entry	- iterate over list of given type
 * @pos:	the type * to use as a loop cursor.
 * @head:	the head for your list.
 * @member:	the name of the hlist_node within the struct.
 */
#define hlist_for_each_entry(pos, head, member)				\
	for (pos = hlist_entry_safe((head)->first, typeof(*(pos)), member);\
	     pos;							\
	     pos = hlist_entry_safe((pos)->member.next, typeof(*(pos)), member))

/**
 * hlist_for_each_entry_continue - iterate over a hlist continuing after current point
 * @pos:	the type * to use as a loop cursor.
 * @member:	the name of the hlist_node within the struct.
 */
#define hlist_for_each_entry_continue(pos, member)			\
	for (pos = hlist_entry_safe((pos)->member.next, typeof(*(pos)), member);\
	     pos;							\
	     pos = hlist_entry_safe((pos)->member.next, typeof(*(pos)), member))

/**
 * hlist_for_each_entry_from - iterate over a hlist continuing from current point
 * @pos:	the type * to use as a loop cursor.
 * @member:	the name of the hlist_node within the struct.
 */
#define hlist_for_each_entry_from(pos, member)				\
	for (; pos;							\
	     pos = hlist_entry_safe((pos)->member.next, typeof(*(pos)), member))

/**
 * hlist_for_each_entry_safe - iterate over list of given type safe against removal of list entry
 * @pos:	the type * to use as a loop cursor.
 * @n:		another &struct hlist_node to use as temporary storage
 * @head:	the head for your list.
 * @member:	the name of the hlist_node within the struct.
 */
#define hlist_for_each_entry_safe(pos, n, head, member) 		\
	for (pos = hlist_entry_safe((head)->first, typeof(*pos), member);\
	     pos && ({ n = pos->member.next; 1; });			\
	     pos = hlist_entry_safe(n, typeof(*pos), member))

#endif<|MERGE_RESOLUTION|>--- conflicted
+++ resolved
@@ -388,25 +388,6 @@
  * list_next_entry - get the next element in list
  * @pos:	the type * to cursor
  * @member:	the name of the list_struct within the struct.
-<<<<<<< HEAD
- */
-#define list_next_entry(pos, member) \
-	list_entry((pos)->member.next, typeof(*(pos)), member)
-
-/**
- * list_prev_entry - get the prev element in list
- * @pos:	the type * to cursor
- * @member:	the name of the list_struct within the struct.
- */
-#define list_prev_entry(pos, member) \
-	list_entry((pos)->member.prev, typeof(*(pos)), member)
-
-/**
- * list_for_each	-	iterate over a list
- * @pos:	the &struct list_head to use as a loop cursor.
- * @head:	the head for your list.
-=======
->>>>>>> fc14f9c1
  */
 #define list_next_entry(pos, member) \
 	list_entry((pos)->member.next, typeof(*(pos)), member)
