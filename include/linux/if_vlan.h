--- conflicted
+++ resolved
@@ -81,8 +81,6 @@
 #define vlan_tx_tag_present(__skb)	((__skb)->vlan_tci & VLAN_TAG_PRESENT)
 #define vlan_tx_tag_get(__skb)		((__skb)->vlan_tci & ~VLAN_TAG_PRESENT)
 #define vlan_tx_tag_get_id(__skb)	((__skb)->vlan_tci & VLAN_VID_MASK)
-<<<<<<< HEAD
-=======
 
 /**
  *	struct vlan_pcpu_stats - VLAN percpu rx/tx stats
@@ -105,7 +103,6 @@
 	u32			rx_errors;
 	u32			tx_dropped;
 };
->>>>>>> fc14f9c1
 
 #if defined(CONFIG_VLAN_8021Q) || defined(CONFIG_VLAN_8021Q_MODULE)
 
