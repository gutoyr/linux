#ifndef _LINUX_RING_BUFFER_H
#define _LINUX_RING_BUFFER_H

#include <linux/kmemcheck.h>
#include <linux/mm.h>
#include <linux/seq_file.h>
#include <linux/poll.h>

struct ring_buffer;
struct ring_buffer_iter;

/*
 * Don't refer to this struct directly, use functions below.
 */
struct ring_buffer_event {
	kmemcheck_bitfield_begin(bitfield);
	u32		type_len:5, time_delta:27;
	kmemcheck_bitfield_end(bitfield);

	u32		array[];
};

/**
 * enum ring_buffer_type - internal ring buffer types
 *
 * @RINGBUF_TYPE_PADDING:	Left over page padding or discarded event
 *				 If time_delta is 0:
 *				  array is ignored
 *				  size is variable depending on how much
 *				  padding is needed
 *				 If time_delta is non zero:
 *				  array[0] holds the actual length
 *				  size = 4 + length (bytes)
 *
 * @RINGBUF_TYPE_TIME_EXTEND:	Extend the time delta
 *				 array[0] = time delta (28 .. 59)
 *				 size = 8 bytes
 *
 * @RINGBUF_TYPE_TIME_STAMP:	Sync time stamp with external clock
 *				 array[0]    = tv_nsec
 *				 array[1..2] = tv_sec
 *				 size = 16 bytes
 *
 * <= @RINGBUF_TYPE_DATA_TYPE_LEN_MAX:
 *				Data record
 *				 If type_len is zero:
 *				  array[0] holds the actual length
 *				  array[1..(length+3)/4] holds data
 *				  size = 4 + length (bytes)
 *				 else
 *				  length = type_len << 2
 *				  array[0..(length+3)/4-1] holds data
 *				  size = 4 + length (bytes)
 */
enum ring_buffer_type {
	RINGBUF_TYPE_DATA_TYPE_LEN_MAX = 28,
	RINGBUF_TYPE_PADDING,
	RINGBUF_TYPE_TIME_EXTEND,
	/* FIXME: RINGBUF_TYPE_TIME_STAMP not implemented */
	RINGBUF_TYPE_TIME_STAMP,
};

unsigned ring_buffer_event_length(struct ring_buffer_event *event);
void *ring_buffer_event_data(struct ring_buffer_event *event);

/*
 * ring_buffer_discard_commit will remove an event that has not
 *   ben committed yet. If this is used, then ring_buffer_unlock_commit
 *   must not be called on the discarded event. This function
 *   will try to remove the event from the ring buffer completely
 *   if another event has not been written after it.
 *
 * Example use:
 *
 *  if (some_condition)
 *    ring_buffer_discard_commit(buffer, event);
 *  else
 *    ring_buffer_unlock_commit(buffer, event);
 */
void ring_buffer_discard_commit(struct ring_buffer *buffer,
				struct ring_buffer_event *event);

/*
 * size is in bytes for each per CPU buffer.
 */
struct ring_buffer *
__ring_buffer_alloc(unsigned long size, unsigned flags, struct lock_class_key *key);

/*
 * Because the ring buffer is generic, if other users of the ring buffer get
 * traced by ftrace, it can produce lockdep warnings. We need to keep each
 * ring buffer's lock class separate.
 */
#define ring_buffer_alloc(size, flags)			\
({							\
	static struct lock_class_key __key;		\
	__ring_buffer_alloc((size), (flags), &__key);	\
})

<<<<<<< HEAD
int ring_buffer_wait(struct ring_buffer *buffer, int cpu);
=======
int ring_buffer_wait(struct ring_buffer *buffer, int cpu, bool full);
>>>>>>> fc14f9c1
int ring_buffer_poll_wait(struct ring_buffer *buffer, int cpu,
			  struct file *filp, poll_table *poll_table);


#define RING_BUFFER_ALL_CPUS -1

void ring_buffer_free(struct ring_buffer *buffer);

int ring_buffer_resize(struct ring_buffer *buffer, unsigned long size, int cpu);

void ring_buffer_change_overwrite(struct ring_buffer *buffer, int val);

struct ring_buffer_event *ring_buffer_lock_reserve(struct ring_buffer *buffer,
						   unsigned long length);
int ring_buffer_unlock_commit(struct ring_buffer *buffer,
			      struct ring_buffer_event *event);
int ring_buffer_write(struct ring_buffer *buffer,
		      unsigned long length, void *data);

struct ring_buffer_event *
ring_buffer_peek(struct ring_buffer *buffer, int cpu, u64 *ts,
		 unsigned long *lost_events);
struct ring_buffer_event *
ring_buffer_consume(struct ring_buffer *buffer, int cpu, u64 *ts,
		    unsigned long *lost_events);

struct ring_buffer_iter *
ring_buffer_read_prepare(struct ring_buffer *buffer, int cpu);
void ring_buffer_read_prepare_sync(void);
void ring_buffer_read_start(struct ring_buffer_iter *iter);
void ring_buffer_read_finish(struct ring_buffer_iter *iter);

struct ring_buffer_event *
ring_buffer_iter_peek(struct ring_buffer_iter *iter, u64 *ts);
struct ring_buffer_event *
ring_buffer_read(struct ring_buffer_iter *iter, u64 *ts);
void ring_buffer_iter_reset(struct ring_buffer_iter *iter);
int ring_buffer_iter_empty(struct ring_buffer_iter *iter);

unsigned long ring_buffer_size(struct ring_buffer *buffer, int cpu);

void ring_buffer_reset_cpu(struct ring_buffer *buffer, int cpu);
void ring_buffer_reset(struct ring_buffer *buffer);

#ifdef CONFIG_RING_BUFFER_ALLOW_SWAP
int ring_buffer_swap_cpu(struct ring_buffer *buffer_a,
			 struct ring_buffer *buffer_b, int cpu);
#else
static inline int
ring_buffer_swap_cpu(struct ring_buffer *buffer_a,
		     struct ring_buffer *buffer_b, int cpu)
{
	return -ENODEV;
}
#endif

int ring_buffer_empty(struct ring_buffer *buffer);
int ring_buffer_empty_cpu(struct ring_buffer *buffer, int cpu);

void ring_buffer_record_disable(struct ring_buffer *buffer);
void ring_buffer_record_enable(struct ring_buffer *buffer);
void ring_buffer_record_off(struct ring_buffer *buffer);
void ring_buffer_record_on(struct ring_buffer *buffer);
int ring_buffer_record_is_on(struct ring_buffer *buffer);
void ring_buffer_record_disable_cpu(struct ring_buffer *buffer, int cpu);
void ring_buffer_record_enable_cpu(struct ring_buffer *buffer, int cpu);

u64 ring_buffer_oldest_event_ts(struct ring_buffer *buffer, int cpu);
unsigned long ring_buffer_bytes_cpu(struct ring_buffer *buffer, int cpu);
unsigned long ring_buffer_entries(struct ring_buffer *buffer);
unsigned long ring_buffer_overruns(struct ring_buffer *buffer);
unsigned long ring_buffer_entries_cpu(struct ring_buffer *buffer, int cpu);
unsigned long ring_buffer_overrun_cpu(struct ring_buffer *buffer, int cpu);
unsigned long ring_buffer_commit_overrun_cpu(struct ring_buffer *buffer, int cpu);
unsigned long ring_buffer_dropped_events_cpu(struct ring_buffer *buffer, int cpu);
unsigned long ring_buffer_read_events_cpu(struct ring_buffer *buffer, int cpu);

u64 ring_buffer_time_stamp(struct ring_buffer *buffer, int cpu);
void ring_buffer_normalize_time_stamp(struct ring_buffer *buffer,
				      int cpu, u64 *ts);
void ring_buffer_set_clock(struct ring_buffer *buffer,
			   u64 (*clock)(void));

size_t ring_buffer_page_len(void *page);


void *ring_buffer_alloc_read_page(struct ring_buffer *buffer, int cpu);
void ring_buffer_free_read_page(struct ring_buffer *buffer, void *data);
int ring_buffer_read_page(struct ring_buffer *buffer, void **data_page,
			  size_t len, int cpu, int full);

struct trace_seq;

int ring_buffer_print_entry_header(struct trace_seq *s);
int ring_buffer_print_page_header(struct trace_seq *s);

enum ring_buffer_flags {
	RB_FL_OVERWRITE		= 1 << 0,
};

#endif /* _LINUX_RING_BUFFER_H */<|MERGE_RESOLUTION|>--- conflicted
+++ resolved
@@ -97,11 +97,7 @@
 	__ring_buffer_alloc((size), (flags), &__key);	\
 })
 
-<<<<<<< HEAD
-int ring_buffer_wait(struct ring_buffer *buffer, int cpu);
-=======
 int ring_buffer_wait(struct ring_buffer *buffer, int cpu, bool full);
->>>>>>> fc14f9c1
 int ring_buffer_poll_wait(struct ring_buffer *buffer, int cpu,
 			  struct file *filp, poll_table *poll_table);
 
