--- conflicted
+++ resolved
@@ -95,11 +95,8 @@
 extern struct vfio_group *vfio_group_get_external_user(struct file *filep);
 extern void vfio_group_put_external_user(struct vfio_group *group);
 extern int vfio_external_user_iommu_id(struct vfio_group *group);
-<<<<<<< HEAD
-=======
 extern long vfio_external_check_extension(struct vfio_group *group,
 					  unsigned long arg);
->>>>>>> fc14f9c1
 
 struct pci_dev;
 #ifdef CONFIG_EEH
