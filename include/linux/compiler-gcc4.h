#ifndef __LINUX_COMPILER_H
#error "Please don't include <linux/compiler-gcc4.h> directly, include <linux/compiler.h> instead."
#endif

/* GCC 4.1.[01] miscompiles __weak */
#ifdef __KERNEL__
# if GCC_VERSION >= 40100 &&  GCC_VERSION <= 40101
#  error Your version of gcc miscompiles the __weak directive
# endif
#endif

#define __used			__attribute__((__used__))
#define __must_check 		__attribute__((warn_unused_result))
#define __compiler_offsetof(a,b) __builtin_offsetof(a,b)

#if GCC_VERSION >= 40100 && GCC_VERSION < 40600
# define __compiletime_object_size(obj) __builtin_object_size(obj, 0)
#endif

#if GCC_VERSION >= 40300
/* Mark functions as cold. gcc will assume any path leading to a call
   to them will be unlikely.  This means a lot of manual unlikely()s
   are unnecessary now for any paths leading to the usual suspects
   like BUG(), printk(), panic() etc. [but let's keep them for now for
   older compilers]

   Early snapshots of gcc 4.3 don't support this and we can't detect this
   in the preprocessor, but we can live with this because they're unreleased.
   Maketime probing would be overkill here.

   gcc also has a __attribute__((__hot__)) to move hot functions into
   a special section, but I don't see any sense in this right now in
   the kernel context */
#define __cold			__attribute__((__cold__))

#define __UNIQUE_ID(prefix) __PASTE(__PASTE(__UNIQUE_ID_, prefix), __COUNTER__)

#ifndef __CHECKER__
# define __compiletime_warning(message) __attribute__((warning(message)))
# define __compiletime_error(message) __attribute__((error(message)))
#endif /* __CHECKER__ */
#endif /* GCC_VERSION >= 40300 */

#if GCC_VERSION >= 40500
/*
 * Mark a position in code as unreachable.  This can be used to
 * suppress control flow warnings after asm blocks that transfer
 * control elsewhere.
 *
 * Early snapshots of gcc 4.5 don't support this and we can't detect
 * this in the preprocessor, but we can live with this because they're
 * unreleased.  Really, we need to have autoconf for the kernel.
 */
#define unreachable() __builtin_unreachable()

/* Mark a function definition as prohibited from being cloned. */
#define __noclone	__attribute__((__noclone__))

#endif /* GCC_VERSION >= 40500 */

#if GCC_VERSION >= 40600
/*
 * Tell the optimizer that something else uses this function or variable.
 */
#define __visible __attribute__((externally_visible))
#endif

/*
 * GCC 'asm goto' miscompiles certain code sequences:
 *
 *   http://gcc.gnu.org/bugzilla/show_bug.cgi?id=58670
 *
 * Work it around via a compiler barrier quirk suggested by Jakub Jelinek.
<<<<<<< HEAD
 * Fixed in GCC 4.8.2 and later versions.
=======
>>>>>>> fc14f9c1
 *
 * (asm goto is automatically volatile - the naming reflects this.)
 */
#define asm_volatile_goto(x...)	do { asm goto(x); asm (""); } while (0)

#ifdef CONFIG_ARCH_USE_BUILTIN_BSWAP
#if GCC_VERSION >= 40400
#define __HAVE_BUILTIN_BSWAP32__
#define __HAVE_BUILTIN_BSWAP64__
#endif
#if GCC_VERSION >= 40800 || (defined(__powerpc__) && GCC_VERSION >= 40600)
#define __HAVE_BUILTIN_BSWAP16__
#endif
#endif /* CONFIG_ARCH_USE_BUILTIN_BSWAP */<|MERGE_RESOLUTION|>--- conflicted
+++ resolved
@@ -71,10 +71,6 @@
  *   http://gcc.gnu.org/bugzilla/show_bug.cgi?id=58670
  *
  * Work it around via a compiler barrier quirk suggested by Jakub Jelinek.
-<<<<<<< HEAD
- * Fixed in GCC 4.8.2 and later versions.
-=======
->>>>>>> fc14f9c1
  *
  * (asm goto is automatically volatile - the naming reflects this.)
  */
