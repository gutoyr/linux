--- conflicted
+++ resolved
@@ -128,8 +128,6 @@
  */
 #ifndef smp_mb__before_spinlock
 #define smp_mb__before_spinlock()	smp_wmb()
-<<<<<<< HEAD
-=======
 #endif
 
 /*
@@ -140,7 +138,6 @@
  */
 #ifndef smp_mb__after_unlock_lock
 #define smp_mb__after_unlock_lock()	do { } while (0)
->>>>>>> fc14f9c1
 #endif
 
 /**
