#ifndef _LINUX_IRQ_H
#define _LINUX_IRQ_H

/*
 * Please do not include this file in generic code.  There is currently
 * no requirement for any architecture to implement anything held
 * within this file.
 *
 * Thanks. --rmk
 */

#include <linux/smp.h>
#include <linux/linkage.h>
#include <linux/cache.h>
#include <linux/spinlock.h>
#include <linux/cpumask.h>
#include <linux/gfp.h>
#include <linux/irqreturn.h>
#include <linux/irqnr.h>
#include <linux/errno.h>
#include <linux/topology.h>
#include <linux/wait.h>

#include <asm/irq.h>
#include <asm/ptrace.h>
#include <asm/irq_regs.h>

struct seq_file;
struct module;
struct irq_desc;
struct irq_data;
typedef	void (*irq_flow_handler_t)(unsigned int irq,
					    struct irq_desc *desc);
typedef	void (*irq_preflow_handler_t)(struct irq_data *data);

/*
 * IRQ line status.
 *
 * Bits 0-7 are the same as the IRQF_* bits in linux/interrupt.h
 *
 * IRQ_TYPE_NONE		- default, unspecified type
 * IRQ_TYPE_EDGE_RISING		- rising edge triggered
 * IRQ_TYPE_EDGE_FALLING	- falling edge triggered
 * IRQ_TYPE_EDGE_BOTH		- rising and falling edge triggered
 * IRQ_TYPE_LEVEL_HIGH		- high level triggered
 * IRQ_TYPE_LEVEL_LOW		- low level triggered
 * IRQ_TYPE_LEVEL_MASK		- Mask to filter out the level bits
 * IRQ_TYPE_SENSE_MASK		- Mask for all the above bits
 * IRQ_TYPE_DEFAULT		- For use by some PICs to ask irq_set_type
 *				  to setup the HW to a sane default (used
 *                                by irqdomain map() callbacks to synchronize
 *                                the HW state and SW flags for a newly
 *                                allocated descriptor).
 *
 * IRQ_TYPE_PROBE		- Special flag for probing in progress
 *
 * Bits which can be modified via irq_set/clear/modify_status_flags()
 * IRQ_LEVEL			- Interrupt is level type. Will be also
 *				  updated in the code when the above trigger
 *				  bits are modified via irq_set_irq_type()
 * IRQ_PER_CPU			- Mark an interrupt PER_CPU. Will protect
 *				  it from affinity setting
 * IRQ_NOPROBE			- Interrupt cannot be probed by autoprobing
 * IRQ_NOREQUEST		- Interrupt cannot be requested via
 *				  request_irq()
 * IRQ_NOTHREAD			- Interrupt cannot be threaded
 * IRQ_NOAUTOEN			- Interrupt is not automatically enabled in
 *				  request/setup_irq()
 * IRQ_NO_BALANCING		- Interrupt cannot be balanced (affinity set)
 * IRQ_MOVE_PCNTXT		- Interrupt can be migrated from process context
 * IRQ_NESTED_TRHEAD		- Interrupt nests into another thread
 * IRQ_PER_CPU_DEVID		- Dev_id is a per-cpu variable
 * IRQ_IS_POLLED		- Always polled by another interrupt. Exclude
 *				  it from the spurious interrupt detection
 *				  mechanism and from core side polling.
 */
enum {
	IRQ_TYPE_NONE		= 0x00000000,
	IRQ_TYPE_EDGE_RISING	= 0x00000001,
	IRQ_TYPE_EDGE_FALLING	= 0x00000002,
	IRQ_TYPE_EDGE_BOTH	= (IRQ_TYPE_EDGE_FALLING | IRQ_TYPE_EDGE_RISING),
	IRQ_TYPE_LEVEL_HIGH	= 0x00000004,
	IRQ_TYPE_LEVEL_LOW	= 0x00000008,
	IRQ_TYPE_LEVEL_MASK	= (IRQ_TYPE_LEVEL_LOW | IRQ_TYPE_LEVEL_HIGH),
	IRQ_TYPE_SENSE_MASK	= 0x0000000f,
	IRQ_TYPE_DEFAULT	= IRQ_TYPE_SENSE_MASK,

	IRQ_TYPE_PROBE		= 0x00000010,

	IRQ_LEVEL		= (1 <<  8),
	IRQ_PER_CPU		= (1 <<  9),
	IRQ_NOPROBE		= (1 << 10),
	IRQ_NOREQUEST		= (1 << 11),
	IRQ_NOAUTOEN		= (1 << 12),
	IRQ_NO_BALANCING	= (1 << 13),
	IRQ_MOVE_PCNTXT		= (1 << 14),
	IRQ_NESTED_THREAD	= (1 << 15),
	IRQ_NOTHREAD		= (1 << 16),
	IRQ_PER_CPU_DEVID	= (1 << 17),
	IRQ_IS_POLLED		= (1 << 18),
};

#define IRQF_MODIFY_MASK	\
	(IRQ_TYPE_SENSE_MASK | IRQ_NOPROBE | IRQ_NOREQUEST | \
	 IRQ_NOAUTOEN | IRQ_MOVE_PCNTXT | IRQ_LEVEL | IRQ_NO_BALANCING | \
	 IRQ_PER_CPU | IRQ_NESTED_THREAD | IRQ_NOTHREAD | IRQ_PER_CPU_DEVID | \
	 IRQ_IS_POLLED)

#define IRQ_NO_BALANCING_MASK	(IRQ_PER_CPU | IRQ_NO_BALANCING)

/*
 * Return value for chip->irq_set_affinity()
 *
 * IRQ_SET_MASK_OK	- OK, core updates irq_data.affinity
 * IRQ_SET_MASK_NOCPY	- OK, chip did update irq_data.affinity
 */
enum {
	IRQ_SET_MASK_OK = 0,
	IRQ_SET_MASK_OK_NOCOPY,
};

struct msi_desc;
struct irq_domain;

/**
 * struct irq_data - per irq and irq chip data passed down to chip functions
 * @mask:		precomputed bitmask for accessing the chip registers
 * @irq:		interrupt number
 * @hwirq:		hardware interrupt number, local to the interrupt domain
 * @node:		node index useful for balancing
 * @state_use_accessors: status information for irq chip functions.
 *			Use accessor functions to deal with it
 * @chip:		low level interrupt hardware access
 * @domain:		Interrupt translation domain; responsible for mapping
 *			between hwirq number and linux irq number.
 * @handler_data:	per-IRQ data for the irq_chip methods
 * @chip_data:		platform-specific per-chip private data for the chip
 *			methods, to allow shared chip implementations
 * @msi_desc:		MSI descriptor
 * @affinity:		IRQ affinity on SMP
 *
 * The fields here need to overlay the ones in irq_desc until we
 * cleaned up the direct references and switched everything over to
 * irq_data.
 */
struct irq_data {
	u32			mask;
	unsigned int		irq;
	unsigned long		hwirq;
	unsigned int		node;
	unsigned int		state_use_accessors;
	struct irq_chip		*chip;
	struct irq_domain	*domain;
	void			*handler_data;
	void			*chip_data;
	struct msi_desc		*msi_desc;
	cpumask_var_t		affinity;
};

/*
 * Bit masks for irq_data.state
 *
 * IRQD_TRIGGER_MASK		- Mask for the trigger type bits
 * IRQD_SETAFFINITY_PENDING	- Affinity setting is pending
 * IRQD_NO_BALANCING		- Balancing disabled for this IRQ
 * IRQD_PER_CPU			- Interrupt is per cpu
 * IRQD_AFFINITY_SET		- Interrupt affinity was set
 * IRQD_LEVEL			- Interrupt is level triggered
 * IRQD_WAKEUP_STATE		- Interrupt is configured for wakeup
 *				  from suspend
 * IRDQ_MOVE_PCNTXT		- Interrupt can be moved in process
 *				  context
 * IRQD_IRQ_DISABLED		- Disabled state of the interrupt
 * IRQD_IRQ_MASKED		- Masked state of the interrupt
 * IRQD_IRQ_INPROGRESS		- In progress state of the interrupt
 * IRQD_WAKEUP_ARMED		- Wakeup mode armed
 */
enum {
	IRQD_TRIGGER_MASK		= 0xf,
	IRQD_SETAFFINITY_PENDING	= (1 <<  8),
	IRQD_NO_BALANCING		= (1 << 10),
	IRQD_PER_CPU			= (1 << 11),
	IRQD_AFFINITY_SET		= (1 << 12),
	IRQD_LEVEL			= (1 << 13),
	IRQD_WAKEUP_STATE		= (1 << 14),
	IRQD_MOVE_PCNTXT		= (1 << 15),
	IRQD_IRQ_DISABLED		= (1 << 16),
	IRQD_IRQ_MASKED			= (1 << 17),
	IRQD_IRQ_INPROGRESS		= (1 << 18),
	IRQD_WAKEUP_ARMED		= (1 << 19),
};

static inline bool irqd_is_setaffinity_pending(struct irq_data *d)
{
	return d->state_use_accessors & IRQD_SETAFFINITY_PENDING;
}

static inline bool irqd_is_per_cpu(struct irq_data *d)
{
	return d->state_use_accessors & IRQD_PER_CPU;
}

static inline bool irqd_can_balance(struct irq_data *d)
{
	return !(d->state_use_accessors & (IRQD_PER_CPU | IRQD_NO_BALANCING));
}

static inline bool irqd_affinity_was_set(struct irq_data *d)
{
	return d->state_use_accessors & IRQD_AFFINITY_SET;
}

static inline void irqd_mark_affinity_was_set(struct irq_data *d)
{
	d->state_use_accessors |= IRQD_AFFINITY_SET;
}

static inline u32 irqd_get_trigger_type(struct irq_data *d)
{
	return d->state_use_accessors & IRQD_TRIGGER_MASK;
}

/*
 * Must only be called inside irq_chip.irq_set_type() functions.
 */
static inline void irqd_set_trigger_type(struct irq_data *d, u32 type)
{
	d->state_use_accessors &= ~IRQD_TRIGGER_MASK;
	d->state_use_accessors |= type & IRQD_TRIGGER_MASK;
}

static inline bool irqd_is_level_type(struct irq_data *d)
{
	return d->state_use_accessors & IRQD_LEVEL;
}

static inline bool irqd_is_wakeup_set(struct irq_data *d)
{
	return d->state_use_accessors & IRQD_WAKEUP_STATE;
}

static inline bool irqd_can_move_in_process_context(struct irq_data *d)
{
	return d->state_use_accessors & IRQD_MOVE_PCNTXT;
}

static inline bool irqd_irq_disabled(struct irq_data *d)
{
	return d->state_use_accessors & IRQD_IRQ_DISABLED;
}

static inline bool irqd_irq_masked(struct irq_data *d)
{
	return d->state_use_accessors & IRQD_IRQ_MASKED;
}

static inline bool irqd_irq_inprogress(struct irq_data *d)
{
	return d->state_use_accessors & IRQD_IRQ_INPROGRESS;
}

static inline bool irqd_is_wakeup_armed(struct irq_data *d)
{
	return d->state_use_accessors & IRQD_WAKEUP_ARMED;
}


/*
 * Functions for chained handlers which can be enabled/disabled by the
 * standard disable_irq/enable_irq calls. Must be called with
 * irq_desc->lock held.
 */
static inline void irqd_set_chained_irq_inprogress(struct irq_data *d)
{
	d->state_use_accessors |= IRQD_IRQ_INPROGRESS;
}

static inline void irqd_clr_chained_irq_inprogress(struct irq_data *d)
{
	d->state_use_accessors &= ~IRQD_IRQ_INPROGRESS;
}

static inline irq_hw_number_t irqd_to_hwirq(struct irq_data *d)
{
	return d->hwirq;
}

/**
 * struct irq_chip - hardware interrupt chip descriptor
 *
 * @name:		name for /proc/interrupts
 * @irq_startup:	start up the interrupt (defaults to ->enable if NULL)
 * @irq_shutdown:	shut down the interrupt (defaults to ->disable if NULL)
 * @irq_enable:		enable the interrupt (defaults to chip->unmask if NULL)
 * @irq_disable:	disable the interrupt
 * @irq_ack:		start of a new interrupt
 * @irq_mask:		mask an interrupt source
 * @irq_mask_ack:	ack and mask an interrupt source
 * @irq_unmask:		unmask an interrupt source
 * @irq_eoi:		end of interrupt
 * @irq_set_affinity:	set the CPU affinity on SMP machines
 * @irq_retrigger:	resend an IRQ to the CPU
 * @irq_set_type:	set the flow type (IRQ_TYPE_LEVEL/etc.) of an IRQ
 * @irq_set_wake:	enable/disable power-management wake-on of an IRQ
 * @irq_bus_lock:	function to lock access to slow bus (i2c) chips
 * @irq_bus_sync_unlock:function to sync and unlock slow bus (i2c) chips
 * @irq_cpu_online:	configure an interrupt source for a secondary CPU
 * @irq_cpu_offline:	un-configure an interrupt source for a secondary CPU
 * @irq_suspend:	function called from core code on suspend once per chip
 * @irq_resume:		function called from core code on resume once per chip
 * @irq_pm_shutdown:	function called from core code on shutdown once per chip
 * @irq_calc_mask:	Optional function to set irq_data.mask for special cases
 * @irq_print_chip:	optional to print special chip info in show_interrupts
 * @irq_request_resources:	optional to request resources before calling
 *				any other callback related to this irq
 * @irq_release_resources:	optional to release resources acquired with
 *				irq_request_resources
 * @flags:		chip specific flags
 */
struct irq_chip {
	const char	*name;
	unsigned int	(*irq_startup)(struct irq_data *data);
	void		(*irq_shutdown)(struct irq_data *data);
	void		(*irq_enable)(struct irq_data *data);
	void		(*irq_disable)(struct irq_data *data);

	void		(*irq_ack)(struct irq_data *data);
	void		(*irq_mask)(struct irq_data *data);
	void		(*irq_mask_ack)(struct irq_data *data);
	void		(*irq_unmask)(struct irq_data *data);
	void		(*irq_eoi)(struct irq_data *data);

	int		(*irq_set_affinity)(struct irq_data *data, const struct cpumask *dest, bool force);
	int		(*irq_retrigger)(struct irq_data *data);
	int		(*irq_set_type)(struct irq_data *data, unsigned int flow_type);
	int		(*irq_set_wake)(struct irq_data *data, unsigned int on);

	void		(*irq_bus_lock)(struct irq_data *data);
	void		(*irq_bus_sync_unlock)(struct irq_data *data);

	void		(*irq_cpu_online)(struct irq_data *data);
	void		(*irq_cpu_offline)(struct irq_data *data);

	void		(*irq_suspend)(struct irq_data *data);
	void		(*irq_resume)(struct irq_data *data);
	void		(*irq_pm_shutdown)(struct irq_data *data);

	void		(*irq_calc_mask)(struct irq_data *data);

	void		(*irq_print_chip)(struct irq_data *data, struct seq_file *p);
	int		(*irq_request_resources)(struct irq_data *data);
	void		(*irq_release_resources)(struct irq_data *data);

	unsigned long	flags;
};

/*
 * irq_chip specific flags
 *
 * IRQCHIP_SET_TYPE_MASKED:	Mask before calling chip.irq_set_type()
 * IRQCHIP_EOI_IF_HANDLED:	Only issue irq_eoi() when irq was handled
 * IRQCHIP_MASK_ON_SUSPEND:	Mask non wake irqs in the suspend path
 * IRQCHIP_ONOFFLINE_ENABLED:	Only call irq_on/off_line callbacks
 *				when irq enabled
 * IRQCHIP_SKIP_SET_WAKE:	Skip chip.irq_set_wake(), for this irq chip
 * IRQCHIP_ONESHOT_SAFE:	One shot does not require mask/unmask
 * IRQCHIP_EOI_THREADED:	Chip requires eoi() on unmask in threaded mode
 */
enum {
	IRQCHIP_SET_TYPE_MASKED		= (1 <<  0),
	IRQCHIP_EOI_IF_HANDLED		= (1 <<  1),
	IRQCHIP_MASK_ON_SUSPEND		= (1 <<  2),
	IRQCHIP_ONOFFLINE_ENABLED	= (1 <<  3),
	IRQCHIP_SKIP_SET_WAKE		= (1 <<  4),
	IRQCHIP_ONESHOT_SAFE		= (1 <<  5),
	IRQCHIP_EOI_THREADED		= (1 <<  6),
};

/* This include will go away once we isolated irq_desc usage to core code */
#include <linux/irqdesc.h>

/*
 * Pick up the arch-dependent methods:
 */
#include <asm/hw_irq.h>

#ifndef NR_IRQS_LEGACY
# define NR_IRQS_LEGACY 0
#endif

#ifndef ARCH_IRQ_INIT_FLAGS
# define ARCH_IRQ_INIT_FLAGS	0
#endif

#define IRQ_DEFAULT_INIT_FLAGS	ARCH_IRQ_INIT_FLAGS

struct irqaction;
extern int setup_irq(unsigned int irq, struct irqaction *new);
extern void remove_irq(unsigned int irq, struct irqaction *act);
extern int setup_percpu_irq(unsigned int irq, struct irqaction *new);
extern void remove_percpu_irq(unsigned int irq, struct irqaction *act);

extern void irq_cpu_online(void);
extern void irq_cpu_offline(void);
extern int irq_set_affinity_locked(struct irq_data *data,
				   const struct cpumask *cpumask, bool force);
<<<<<<< HEAD

#ifdef CONFIG_GENERIC_HARDIRQS
=======
>>>>>>> fc14f9c1

#if defined(CONFIG_SMP) && defined(CONFIG_GENERIC_PENDING_IRQ)
void irq_move_irq(struct irq_data *data);
void irq_move_masked_irq(struct irq_data *data);
#else
static inline void irq_move_irq(struct irq_data *data) { }
static inline void irq_move_masked_irq(struct irq_data *data) { }
#endif

extern int no_irq_affinity;

#ifdef CONFIG_HARDIRQS_SW_RESEND
int irq_set_parent(int irq, int parent_irq);
#else
static inline int irq_set_parent(int irq, int parent_irq)
{
	return 0;
}
#endif

/*
 * Built-in IRQ handlers for various IRQ types,
 * callable via desc->handle_irq()
 */
extern void handle_level_irq(unsigned int irq, struct irq_desc *desc);
extern void handle_fasteoi_irq(unsigned int irq, struct irq_desc *desc);
extern void handle_edge_irq(unsigned int irq, struct irq_desc *desc);
extern void handle_edge_eoi_irq(unsigned int irq, struct irq_desc *desc);
extern void handle_simple_irq(unsigned int irq, struct irq_desc *desc);
extern void handle_percpu_irq(unsigned int irq, struct irq_desc *desc);
extern void handle_percpu_devid_irq(unsigned int irq, struct irq_desc *desc);
extern void handle_bad_irq(unsigned int irq, struct irq_desc *desc);
extern void handle_nested_irq(unsigned int irq);

/* Handling of unhandled and spurious interrupts: */
extern void note_interrupt(unsigned int irq, struct irq_desc *desc,
			   irqreturn_t action_ret);


/* Enable/disable irq debugging output: */
extern int noirqdebug_setup(char *str);

/* Checks whether the interrupt can be requested by request_irq(): */
extern int can_request_irq(unsigned int irq, unsigned long irqflags);

/* Dummy irq-chip implementations: */
extern struct irq_chip no_irq_chip;
extern struct irq_chip dummy_irq_chip;

extern void
irq_set_chip_and_handler_name(unsigned int irq, struct irq_chip *chip,
			      irq_flow_handler_t handle, const char *name);

static inline void irq_set_chip_and_handler(unsigned int irq, struct irq_chip *chip,
					    irq_flow_handler_t handle)
{
	irq_set_chip_and_handler_name(irq, chip, handle, NULL);
}

extern int irq_set_percpu_devid(unsigned int irq);

extern void
__irq_set_handler(unsigned int irq, irq_flow_handler_t handle, int is_chained,
		  const char *name);

static inline void
irq_set_handler(unsigned int irq, irq_flow_handler_t handle)
{
	__irq_set_handler(irq, handle, 0, NULL);
}

/*
 * Set a highlevel chained flow handler for a given IRQ.
 * (a chained handler is automatically enabled and set to
 *  IRQ_NOREQUEST, IRQ_NOPROBE, and IRQ_NOTHREAD)
 */
static inline void
irq_set_chained_handler(unsigned int irq, irq_flow_handler_t handle)
{
	__irq_set_handler(irq, handle, 1, NULL);
}

void irq_modify_status(unsigned int irq, unsigned long clr, unsigned long set);

static inline void irq_set_status_flags(unsigned int irq, unsigned long set)
{
	irq_modify_status(irq, 0, set);
}

static inline void irq_clear_status_flags(unsigned int irq, unsigned long clr)
{
	irq_modify_status(irq, clr, 0);
}

static inline void irq_set_noprobe(unsigned int irq)
{
	irq_modify_status(irq, 0, IRQ_NOPROBE);
}

static inline void irq_set_probe(unsigned int irq)
{
	irq_modify_status(irq, IRQ_NOPROBE, 0);
}

static inline void irq_set_nothread(unsigned int irq)
{
	irq_modify_status(irq, 0, IRQ_NOTHREAD);
}

static inline void irq_set_thread(unsigned int irq)
{
	irq_modify_status(irq, IRQ_NOTHREAD, 0);
}

static inline void irq_set_nested_thread(unsigned int irq, bool nest)
{
	if (nest)
		irq_set_status_flags(irq, IRQ_NESTED_THREAD);
	else
		irq_clear_status_flags(irq, IRQ_NESTED_THREAD);
}

static inline void irq_set_percpu_devid_flags(unsigned int irq)
{
	irq_set_status_flags(irq,
			     IRQ_NOAUTOEN | IRQ_PER_CPU | IRQ_NOTHREAD |
			     IRQ_NOPROBE | IRQ_PER_CPU_DEVID);
}

/* Set/get chip/data for an IRQ: */
extern int irq_set_chip(unsigned int irq, struct irq_chip *chip);
extern int irq_set_handler_data(unsigned int irq, void *data);
extern int irq_set_chip_data(unsigned int irq, void *data);
extern int irq_set_irq_type(unsigned int irq, unsigned int type);
extern int irq_set_msi_desc(unsigned int irq, struct msi_desc *entry);
extern int irq_set_msi_desc_off(unsigned int irq_base, unsigned int irq_offset,
				struct msi_desc *entry);
extern struct irq_data *irq_get_irq_data(unsigned int irq);

static inline struct irq_chip *irq_get_chip(unsigned int irq)
{
	struct irq_data *d = irq_get_irq_data(irq);
	return d ? d->chip : NULL;
}

static inline struct irq_chip *irq_data_get_irq_chip(struct irq_data *d)
{
	return d->chip;
}

static inline void *irq_get_chip_data(unsigned int irq)
{
	struct irq_data *d = irq_get_irq_data(irq);
	return d ? d->chip_data : NULL;
}

static inline void *irq_data_get_irq_chip_data(struct irq_data *d)
{
	return d->chip_data;
}

static inline void *irq_get_handler_data(unsigned int irq)
{
	struct irq_data *d = irq_get_irq_data(irq);
	return d ? d->handler_data : NULL;
}

static inline void *irq_data_get_irq_handler_data(struct irq_data *d)
{
	return d->handler_data;
}

static inline struct msi_desc *irq_get_msi_desc(unsigned int irq)
{
	struct irq_data *d = irq_get_irq_data(irq);
	return d ? d->msi_desc : NULL;
}

static inline struct msi_desc *irq_data_get_msi(struct irq_data *d)
{
	return d->msi_desc;
}

static inline u32 irq_get_trigger_type(unsigned int irq)
{
	struct irq_data *d = irq_get_irq_data(irq);
	return d ? irqd_get_trigger_type(d) : 0;
}

unsigned int arch_dynirq_lower_bound(unsigned int from);

int __irq_alloc_descs(int irq, unsigned int from, unsigned int cnt, int node,
		struct module *owner);

/* use macros to avoid needing export.h for THIS_MODULE */
#define irq_alloc_descs(irq, from, cnt, node)	\
	__irq_alloc_descs(irq, from, cnt, node, THIS_MODULE)

#define irq_alloc_desc(node)			\
	irq_alloc_descs(-1, 0, 1, node)

#define irq_alloc_desc_at(at, node)		\
	irq_alloc_descs(at, at, 1, node)

#define irq_alloc_desc_from(from, node)		\
	irq_alloc_descs(-1, from, 1, node)

#define irq_alloc_descs_from(from, cnt, node)	\
	irq_alloc_descs(-1, from, cnt, node)

void irq_free_descs(unsigned int irq, unsigned int cnt);
static inline void irq_free_desc(unsigned int irq)
{
	irq_free_descs(irq, 1);
}

#ifdef CONFIG_GENERIC_IRQ_LEGACY_ALLOC_HWIRQ
unsigned int irq_alloc_hwirqs(int cnt, int node);
static inline unsigned int irq_alloc_hwirq(int node)
{
	return irq_alloc_hwirqs(1, node);
}
void irq_free_hwirqs(unsigned int from, int cnt);
static inline void irq_free_hwirq(unsigned int irq)
{
	return irq_free_hwirqs(irq, 1);
}
int arch_setup_hwirq(unsigned int irq, int node);
void arch_teardown_hwirq(unsigned int irq);
#endif

#ifdef CONFIG_GENERIC_IRQ_LEGACY
void irq_init_desc(unsigned int irq);
#endif

#ifndef irq_reg_writel
# define irq_reg_writel(val, addr)	writel(val, addr)
#endif
#ifndef irq_reg_readl
# define irq_reg_readl(addr)		readl(addr)
#endif

/**
 * struct irq_chip_regs - register offsets for struct irq_gci
 * @enable:	Enable register offset to reg_base
 * @disable:	Disable register offset to reg_base
 * @mask:	Mask register offset to reg_base
 * @ack:	Ack register offset to reg_base
 * @eoi:	Eoi register offset to reg_base
 * @type:	Type configuration register offset to reg_base
 * @polarity:	Polarity configuration register offset to reg_base
 */
struct irq_chip_regs {
	unsigned long		enable;
	unsigned long		disable;
	unsigned long		mask;
	unsigned long		ack;
	unsigned long		eoi;
	unsigned long		type;
	unsigned long		polarity;
};

/**
 * struct irq_chip_type - Generic interrupt chip instance for a flow type
 * @chip:		The real interrupt chip which provides the callbacks
 * @regs:		Register offsets for this chip
 * @handler:		Flow handler associated with this chip
 * @type:		Chip can handle these flow types
 * @mask_cache_priv:	Cached mask register private to the chip type
 * @mask_cache:		Pointer to cached mask register
 *
 * A irq_generic_chip can have several instances of irq_chip_type when
 * it requires different functions and register offsets for different
 * flow types.
 */
struct irq_chip_type {
	struct irq_chip		chip;
	struct irq_chip_regs	regs;
	irq_flow_handler_t	handler;
	u32			type;
	u32			mask_cache_priv;
	u32			*mask_cache;
};

/**
 * struct irq_chip_generic - Generic irq chip data structure
 * @lock:		Lock to protect register and cache data access
 * @reg_base:		Register base address (virtual)
 * @irq_base:		Interrupt base nr for this chip
 * @irq_cnt:		Number of interrupts handled by this chip
 * @mask_cache:		Cached mask register shared between all chip types
 * @type_cache:		Cached type register
 * @polarity_cache:	Cached polarity register
 * @wake_enabled:	Interrupt can wakeup from suspend
 * @wake_active:	Interrupt is marked as an wakeup from suspend source
 * @num_ct:		Number of available irq_chip_type instances (usually 1)
 * @private:		Private data for non generic chip callbacks
 * @installed:		bitfield to denote installed interrupts
 * @unused:		bitfield to denote unused interrupts
 * @domain:		irq domain pointer
 * @list:		List head for keeping track of instances
 * @chip_types:		Array of interrupt irq_chip_types
 *
 * Note, that irq_chip_generic can have multiple irq_chip_type
 * implementations which can be associated to a particular irq line of
 * an irq_chip_generic instance. That allows to share and protect
 * state in an irq_chip_generic instance when we need to implement
 * different flow mechanisms (level/edge) for it.
 */
struct irq_chip_generic {
	raw_spinlock_t		lock;
	void __iomem		*reg_base;
	unsigned int		irq_base;
	unsigned int		irq_cnt;
	u32			mask_cache;
	u32			type_cache;
	u32			polarity_cache;
	u32			wake_enabled;
	u32			wake_active;
	unsigned int		num_ct;
	void			*private;
	unsigned long		installed;
	unsigned long		unused;
	struct irq_domain	*domain;
	struct list_head	list;
	struct irq_chip_type	chip_types[0];
};

/**
 * enum irq_gc_flags - Initialization flags for generic irq chips
 * @IRQ_GC_INIT_MASK_CACHE:	Initialize the mask_cache by reading mask reg
 * @IRQ_GC_INIT_NESTED_LOCK:	Set the lock class of the irqs to nested for
 *				irq chips which need to call irq_set_wake() on
 *				the parent irq. Usually GPIO implementations
 * @IRQ_GC_MASK_CACHE_PER_TYPE:	Mask cache is chip type private
 * @IRQ_GC_NO_MASK:		Do not calculate irq_data->mask
 */
enum irq_gc_flags {
	IRQ_GC_INIT_MASK_CACHE		= 1 << 0,
	IRQ_GC_INIT_NESTED_LOCK		= 1 << 1,
	IRQ_GC_MASK_CACHE_PER_TYPE	= 1 << 2,
	IRQ_GC_NO_MASK			= 1 << 3,
};

/*
 * struct irq_domain_chip_generic - Generic irq chip data structure for irq domains
 * @irqs_per_chip:	Number of interrupts per chip
 * @num_chips:		Number of chips
 * @irq_flags_to_set:	IRQ* flags to set on irq setup
 * @irq_flags_to_clear:	IRQ* flags to clear on irq setup
 * @gc_flags:		Generic chip specific setup flags
 * @gc:			Array of pointers to generic interrupt chips
 */
struct irq_domain_chip_generic {
	unsigned int		irqs_per_chip;
	unsigned int		num_chips;
	unsigned int		irq_flags_to_clear;
	unsigned int		irq_flags_to_set;
	enum irq_gc_flags	gc_flags;
	struct irq_chip_generic	*gc[0];
};

/* Generic chip callback functions */
void irq_gc_noop(struct irq_data *d);
void irq_gc_mask_disable_reg(struct irq_data *d);
void irq_gc_mask_set_bit(struct irq_data *d);
void irq_gc_mask_clr_bit(struct irq_data *d);
void irq_gc_unmask_enable_reg(struct irq_data *d);
void irq_gc_ack_set_bit(struct irq_data *d);
void irq_gc_ack_clr_bit(struct irq_data *d);
void irq_gc_mask_disable_reg_and_ack(struct irq_data *d);
void irq_gc_eoi(struct irq_data *d);
int irq_gc_set_wake(struct irq_data *d, unsigned int on);

/* Setup functions for irq_chip_generic */
int irq_map_generic_chip(struct irq_domain *d, unsigned int virq,
			 irq_hw_number_t hw_irq);
struct irq_chip_generic *
irq_alloc_generic_chip(const char *name, int nr_ct, unsigned int irq_base,
		       void __iomem *reg_base, irq_flow_handler_t handler);
void irq_setup_generic_chip(struct irq_chip_generic *gc, u32 msk,
			    enum irq_gc_flags flags, unsigned int clr,
			    unsigned int set);
int irq_setup_alt_chip(struct irq_data *d, unsigned int type);
void irq_remove_generic_chip(struct irq_chip_generic *gc, u32 msk,
			     unsigned int clr, unsigned int set);

struct irq_chip_generic *irq_get_domain_generic_chip(struct irq_domain *d, unsigned int hw_irq);
int irq_alloc_domain_generic_chips(struct irq_domain *d, int irqs_per_chip,
				   int num_ct, const char *name,
				   irq_flow_handler_t handler,
				   unsigned int clr, unsigned int set,
				   enum irq_gc_flags flags);


static inline struct irq_chip_type *irq_data_get_chip_type(struct irq_data *d)
{
	return container_of(d->chip, struct irq_chip_type, chip);
}

#define IRQ_MSK(n) (u32)((n) < 32 ? ((1 << (n)) - 1) : UINT_MAX)

#ifdef CONFIG_SMP
static inline void irq_gc_lock(struct irq_chip_generic *gc)
{
	raw_spin_lock(&gc->lock);
}

static inline void irq_gc_unlock(struct irq_chip_generic *gc)
{
	raw_spin_unlock(&gc->lock);
}
#else
static inline void irq_gc_lock(struct irq_chip_generic *gc) { }
static inline void irq_gc_unlock(struct irq_chip_generic *gc) { }
#endif

#endif /* _LINUX_IRQ_H */<|MERGE_RESOLUTION|>--- conflicted
+++ resolved
@@ -404,11 +404,6 @@
 extern void irq_cpu_offline(void);
 extern int irq_set_affinity_locked(struct irq_data *data,
 				   const struct cpumask *cpumask, bool force);
-<<<<<<< HEAD
-
-#ifdef CONFIG_GENERIC_HARDIRQS
-=======
->>>>>>> fc14f9c1
 
 #if defined(CONFIG_SMP) && defined(CONFIG_GENERIC_PENDING_IRQ)
 void irq_move_irq(struct irq_data *data);
