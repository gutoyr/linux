--- conflicted
+++ resolved
@@ -967,14 +967,11 @@
 	mutex_unlock(&dev->mutex);
 }
 
-<<<<<<< HEAD
-=======
 static inline void device_lock_assert(struct device *dev)
 {
 	lockdep_assert_held(&dev->mutex);
 }
 
->>>>>>> afd2ff9b
 static inline struct device_node *dev_of_node(struct device *dev)
 {
 	if (!IS_ENABLED(CONFIG_OF))
