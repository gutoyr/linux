#ifndef _LINUX_SCHED_H
#define _LINUX_SCHED_H

#include <uapi/linux/sched.h>

#include <linux/sched/prio.h>


struct sched_param {
	int sched_priority;
};

#include <asm/param.h>	/* for HZ */

#include <linux/capability.h>
#include <linux/threads.h>
#include <linux/kernel.h>
#include <linux/types.h>
#include <linux/timex.h>
#include <linux/jiffies.h>
#include <linux/plist.h>
#include <linux/rbtree.h>
#include <linux/thread_info.h>
#include <linux/cpumask.h>
#include <linux/errno.h>
#include <linux/nodemask.h>
#include <linux/mm_types.h>
#include <linux/preempt_mask.h>

#include <asm/page.h>
#include <asm/ptrace.h>
#include <linux/cputime.h>

#include <linux/smp.h>
#include <linux/sem.h>
#include <linux/shm.h>
#include <linux/signal.h>
#include <linux/compiler.h>
#include <linux/completion.h>
#include <linux/pid.h>
#include <linux/percpu.h>
#include <linux/topology.h>
#include <linux/proportions.h>
#include <linux/seccomp.h>
#include <linux/rcupdate.h>
#include <linux/rculist.h>
#include <linux/rtmutex.h>

#include <linux/time.h>
#include <linux/param.h>
#include <linux/resource.h>
#include <linux/timer.h>
#include <linux/hrtimer.h>
#include <linux/task_io_accounting.h>
#include <linux/latencytop.h>
#include <linux/cred.h>
#include <linux/llist.h>
#include <linux/uidgid.h>
#include <linux/gfp.h>
#include <linux/magic.h>

#include <asm/processor.h>

#define SCHED_ATTR_SIZE_VER0	48	/* sizeof first published struct */

/*
 * Extended scheduling parameters data structure.
 *
 * This is needed because the original struct sched_param can not be
 * altered without introducing ABI issues with legacy applications
 * (e.g., in sched_getparam()).
 *
 * However, the possibility of specifying more than just a priority for
 * the tasks may be useful for a wide variety of application fields, e.g.,
 * multimedia, streaming, automation and control, and many others.
 *
 * This variant (sched_attr) is meant at describing a so-called
 * sporadic time-constrained task. In such model a task is specified by:
 *  - the activation period or minimum instance inter-arrival time;
 *  - the maximum (or average, depending on the actual scheduling
 *    discipline) computation time of all instances, a.k.a. runtime;
 *  - the deadline (relative to the actual activation time) of each
 *    instance.
 * Very briefly, a periodic (sporadic) task asks for the execution of
 * some specific computation --which is typically called an instance--
 * (at most) every period. Moreover, each instance typically lasts no more
 * than the runtime and must be completed by time instant t equal to
 * the instance activation time + the deadline.
 *
 * This is reflected by the actual fields of the sched_attr structure:
 *
 *  @size		size of the structure, for fwd/bwd compat.
 *
 *  @sched_policy	task's scheduling policy
 *  @sched_flags	for customizing the scheduler behaviour
 *  @sched_nice		task's nice value      (SCHED_NORMAL/BATCH)
 *  @sched_priority	task's static priority (SCHED_FIFO/RR)
 *  @sched_deadline	representative of the task's deadline
 *  @sched_runtime	representative of the task's runtime
 *  @sched_period	representative of the task's period
 *
 * Given this task model, there are a multiplicity of scheduling algorithms
 * and policies, that can be used to ensure all the tasks will make their
 * timing constraints.
 *
 * As of now, the SCHED_DEADLINE policy (sched_dl scheduling class) is the
 * only user of this new interface. More information about the algorithm
 * available in the scheduling class file or in Documentation/.
 */
struct sched_attr {
	u32 size;

	u32 sched_policy;
	u64 sched_flags;

	/* SCHED_NORMAL, SCHED_BATCH */
	s32 sched_nice;

	/* SCHED_FIFO, SCHED_RR */
	u32 sched_priority;

	/* SCHED_DEADLINE */
	u64 sched_runtime;
	u64 sched_deadline;
	u64 sched_period;
};

struct exec_domain;
struct futex_pi_state;
struct robust_list_head;
struct bio_list;
struct fs_struct;
struct perf_event_context;
struct blk_plug;
struct filename;

#define VMACACHE_BITS 2
#define VMACACHE_SIZE (1U << VMACACHE_BITS)
#define VMACACHE_MASK (VMACACHE_SIZE - 1)

/*
 * These are the constant used to fake the fixed-point load-average
 * counting. Some notes:
 *  - 11 bit fractions expand to 22 bits by the multiplies: this gives
 *    a load-average precision of 10 bits integer + 11 bits fractional
 *  - if you want to count load-averages more often, you need more
 *    precision, or rounding will get you. With 2-second counting freq,
 *    the EXP_n values would be 1981, 2034 and 2043 if still using only
 *    11 bit fractions.
 */
extern unsigned long avenrun[];		/* Load averages */
extern void get_avenrun(unsigned long *loads, unsigned long offset, int shift);

#define FSHIFT		11		/* nr of bits of precision */
#define FIXED_1		(1<<FSHIFT)	/* 1.0 as fixed-point */
#define LOAD_FREQ	(5*HZ+1)	/* 5 sec intervals */
#define EXP_1		1884		/* 1/exp(5sec/1min) as fixed-point */
#define EXP_5		2014		/* 1/exp(5sec/5min) */
#define EXP_15		2037		/* 1/exp(5sec/15min) */

#define CALC_LOAD(load,exp,n) \
	load *= exp; \
	load += n*(FIXED_1-exp); \
	load >>= FSHIFT;

extern unsigned long total_forks;
extern int nr_threads;
DECLARE_PER_CPU(unsigned long, process_counts);
extern int nr_processes(void);
extern unsigned long nr_running(void);
extern bool single_task_running(void);
extern unsigned long nr_iowait(void);
extern unsigned long nr_iowait_cpu(int cpu);
extern void get_iowait_load(unsigned long *nr_waiters, unsigned long *load);

extern void calc_global_load(unsigned long ticks);
extern void update_cpu_load_nohz(void);

extern unsigned long get_parent_ip(unsigned long addr);

extern void dump_cpu_task(int cpu);

struct seq_file;
struct cfs_rq;
struct task_group;
#ifdef CONFIG_SCHED_DEBUG
extern void proc_sched_show_task(struct task_struct *p, struct seq_file *m);
extern void proc_sched_set_task(struct task_struct *p);
extern void
print_cfs_rq(struct seq_file *m, int cpu, struct cfs_rq *cfs_rq);
#endif

/*
 * Task state bitmask. NOTE! These bits are also
 * encoded in fs/proc/array.c: get_task_state().
 *
 * We have two separate sets of flags: task->state
 * is about runnability, while task->exit_state are
 * about the task exiting. Confusing, but this way
 * modifying one set can't modify the other one by
 * mistake.
 */
#define TASK_RUNNING		0
#define TASK_INTERRUPTIBLE	1
#define TASK_UNINTERRUPTIBLE	2
#define __TASK_STOPPED		4
#define __TASK_TRACED		8
/* in tsk->exit_state */
#define EXIT_DEAD		16
#define EXIT_ZOMBIE		32
#define EXIT_TRACE		(EXIT_ZOMBIE | EXIT_DEAD)
/* in tsk->state again */
#define TASK_DEAD		64
#define TASK_WAKEKILL		128
#define TASK_WAKING		256
#define TASK_PARKED		512
#define TASK_STATE_MAX		1024

#define TASK_STATE_TO_CHAR_STR "RSDTtXZxKWP"

extern char ___assert_task_state[1 - 2*!!(
		sizeof(TASK_STATE_TO_CHAR_STR)-1 != ilog2(TASK_STATE_MAX)+1)];

/* Convenience macros for the sake of set_task_state */
#define TASK_KILLABLE		(TASK_WAKEKILL | TASK_UNINTERRUPTIBLE)
#define TASK_STOPPED		(TASK_WAKEKILL | __TASK_STOPPED)
#define TASK_TRACED		(TASK_WAKEKILL | __TASK_TRACED)

/* Convenience macros for the sake of wake_up */
#define TASK_NORMAL		(TASK_INTERRUPTIBLE | TASK_UNINTERRUPTIBLE)
#define TASK_ALL		(TASK_NORMAL | __TASK_STOPPED | __TASK_TRACED)

/* get_task_state() */
#define TASK_REPORT		(TASK_RUNNING | TASK_INTERRUPTIBLE | \
				 TASK_UNINTERRUPTIBLE | __TASK_STOPPED | \
				 __TASK_TRACED | EXIT_ZOMBIE | EXIT_DEAD)

#define task_is_traced(task)	((task->state & __TASK_TRACED) != 0)
#define task_is_stopped(task)	((task->state & __TASK_STOPPED) != 0)
#define task_is_stopped_or_traced(task)	\
			((task->state & (__TASK_STOPPED | __TASK_TRACED)) != 0)
#define task_contributes_to_load(task)	\
				((task->state & TASK_UNINTERRUPTIBLE) != 0 && \
				 (task->flags & PF_FROZEN) == 0)

#define __set_task_state(tsk, state_value)		\
	do { (tsk)->state = (state_value); } while (0)
#define set_task_state(tsk, state_value)		\
	set_mb((tsk)->state, (state_value))

/*
 * set_current_state() includes a barrier so that the write of current->state
 * is correctly serialised wrt the caller's subsequent test of whether to
 * actually sleep:
 *
 *	set_current_state(TASK_UNINTERRUPTIBLE);
 *	if (do_i_need_to_sleep())
 *		schedule();
 *
 * If the caller does not need such serialisation then use __set_current_state()
 */
#define __set_current_state(state_value)			\
	do { current->state = (state_value); } while (0)
#define set_current_state(state_value)		\
	set_mb(current->state, (state_value))

/* Task command name length */
#define TASK_COMM_LEN 16

#include <linux/spinlock.h>

/*
 * This serializes "schedule()" and also protects
 * the run-queue from deletions/modifications (but
 * _adding_ to the beginning of the run-queue has
 * a separate lock).
 */
extern rwlock_t tasklist_lock;
extern spinlock_t mmlist_lock;

struct task_struct;

#ifdef CONFIG_PROVE_RCU
extern int lockdep_tasklist_lock_is_held(void);
#endif /* #ifdef CONFIG_PROVE_RCU */

extern void sched_init(void);
extern void sched_init_smp(void);
extern asmlinkage void schedule_tail(struct task_struct *prev);
extern void init_idle(struct task_struct *idle, int cpu);
extern void init_idle_bootup_task(struct task_struct *idle);

extern int runqueue_is_locked(int cpu);

#if defined(CONFIG_SMP) && defined(CONFIG_NO_HZ_COMMON)
extern void nohz_balance_enter_idle(int cpu);
extern void set_cpu_sd_state_idle(void);
extern int get_nohz_timer_target(int pinned);
#else
static inline void nohz_balance_enter_idle(int cpu) { }
static inline void set_cpu_sd_state_idle(void) { }
static inline int get_nohz_timer_target(int pinned)
{
	return smp_processor_id();
}
#endif

/*
 * Only dump TASK_* tasks. (0 for all tasks)
 */
extern void show_state_filter(unsigned long state_filter);

static inline void show_state(void)
{
	show_state_filter(0);
}

extern void show_regs(struct pt_regs *);

/*
 * TASK is a pointer to the task whose backtrace we want to see (or NULL for current
 * task), SP is the stack pointer of the first frame that should be shown in the back
 * trace (or NULL if the entire call-chain of the task should be shown).
 */
extern void show_stack(struct task_struct *task, unsigned long *sp);

void io_schedule(void);
long io_schedule_timeout(long timeout);

extern void cpu_init (void);
extern void trap_init(void);
extern void update_process_times(int user);
extern void scheduler_tick(void);

extern void sched_show_task(struct task_struct *p);

#ifdef CONFIG_LOCKUP_DETECTOR
extern void touch_softlockup_watchdog(void);
extern void touch_softlockup_watchdog_sync(void);
extern void touch_all_softlockup_watchdogs(void);
extern int proc_dowatchdog_thresh(struct ctl_table *table, int write,
				  void __user *buffer,
				  size_t *lenp, loff_t *ppos);
extern unsigned int  softlockup_panic;
void lockup_detector_init(void);
#else
static inline void touch_softlockup_watchdog(void)
{
}
static inline void touch_softlockup_watchdog_sync(void)
{
}
static inline void touch_all_softlockup_watchdogs(void)
{
}
static inline void lockup_detector_init(void)
{
}
#endif

#ifdef CONFIG_DETECT_HUNG_TASK
void reset_hung_task_detector(void);
#else
static inline void reset_hung_task_detector(void)
{
}
#endif

/* Attach to any functions which should be ignored in wchan output. */
#define __sched		__attribute__((__section__(".sched.text")))

/* Linker adds these: start and end of __sched functions */
extern char __sched_text_start[], __sched_text_end[];

/* Is this address in the __sched functions? */
extern int in_sched_functions(unsigned long addr);

#define	MAX_SCHEDULE_TIMEOUT	LONG_MAX
extern signed long schedule_timeout(signed long timeout);
extern signed long schedule_timeout_interruptible(signed long timeout);
extern signed long schedule_timeout_killable(signed long timeout);
extern signed long schedule_timeout_uninterruptible(signed long timeout);
asmlinkage void schedule(void);
extern void schedule_preempt_disabled(void);

struct nsproxy;
struct user_namespace;

#ifdef CONFIG_MMU
extern void arch_pick_mmap_layout(struct mm_struct *mm);
extern unsigned long
arch_get_unmapped_area(struct file *, unsigned long, unsigned long,
		       unsigned long, unsigned long);
extern unsigned long
arch_get_unmapped_area_topdown(struct file *filp, unsigned long addr,
			  unsigned long len, unsigned long pgoff,
			  unsigned long flags);
#else
static inline void arch_pick_mmap_layout(struct mm_struct *mm) {}
#endif

#define SUID_DUMP_DISABLE	0	/* No setuid dumping */
#define SUID_DUMP_USER		1	/* Dump as user of process */
#define SUID_DUMP_ROOT		2	/* Dump as root */

#define SUID_DUMP_DISABLE	0	/* No setuid dumping */
#define SUID_DUMP_USER		1	/* Dump as user of process */
#define SUID_DUMP_ROOT		2	/* Dump as root */

/* mm flags */

/* for SUID_DUMP_* above */
#define MMF_DUMPABLE_BITS 2
#define MMF_DUMPABLE_MASK ((1 << MMF_DUMPABLE_BITS) - 1)

extern void set_dumpable(struct mm_struct *mm, int value);
/*
 * This returns the actual value of the suid_dumpable flag. For things
 * that are using this for checking for privilege transitions, it must
 * test against SUID_DUMP_USER rather than treating it as a boolean
 * value.
 */
static inline int __get_dumpable(unsigned long mm_flags)
{
	return mm_flags & MMF_DUMPABLE_MASK;
}

static inline int get_dumpable(struct mm_struct *mm)
{
	return __get_dumpable(mm->flags);
}

/* coredump filter bits */
#define MMF_DUMP_ANON_PRIVATE	2
#define MMF_DUMP_ANON_SHARED	3
#define MMF_DUMP_MAPPED_PRIVATE	4
#define MMF_DUMP_MAPPED_SHARED	5
#define MMF_DUMP_ELF_HEADERS	6
#define MMF_DUMP_HUGETLB_PRIVATE 7
#define MMF_DUMP_HUGETLB_SHARED  8

#define MMF_DUMP_FILTER_SHIFT	MMF_DUMPABLE_BITS
#define MMF_DUMP_FILTER_BITS	7
#define MMF_DUMP_FILTER_MASK \
	(((1 << MMF_DUMP_FILTER_BITS) - 1) << MMF_DUMP_FILTER_SHIFT)
#define MMF_DUMP_FILTER_DEFAULT \
	((1 << MMF_DUMP_ANON_PRIVATE) |	(1 << MMF_DUMP_ANON_SHARED) |\
	 (1 << MMF_DUMP_HUGETLB_PRIVATE) | MMF_DUMP_MASK_DEFAULT_ELF)

#ifdef CONFIG_CORE_DUMP_DEFAULT_ELF_HEADERS
# define MMF_DUMP_MASK_DEFAULT_ELF	(1 << MMF_DUMP_ELF_HEADERS)
#else
# define MMF_DUMP_MASK_DEFAULT_ELF	0
#endif
					/* leave room for more dump flags */
#define MMF_VM_MERGEABLE	16	/* KSM may merge identical pages */
#define MMF_VM_HUGEPAGE		17	/* set when VM_HUGEPAGE is set on vma */
#define MMF_EXE_FILE_CHANGED	18	/* see prctl_set_mm_exe_file() */

#define MMF_HAS_UPROBES		19	/* has uprobes */
#define MMF_RECALC_UPROBES	20	/* MMF_HAS_UPROBES can be wrong */

#define MMF_INIT_MASK		(MMF_DUMPABLE_MASK | MMF_DUMP_FILTER_MASK)

struct sighand_struct {
	atomic_t		count;
	struct k_sigaction	action[_NSIG];
	spinlock_t		siglock;
	wait_queue_head_t	signalfd_wqh;
};

struct pacct_struct {
	int			ac_flag;
	long			ac_exitcode;
	unsigned long		ac_mem;
	cputime_t		ac_utime, ac_stime;
	unsigned long		ac_minflt, ac_majflt;
};

struct cpu_itimer {
	cputime_t expires;
	cputime_t incr;
	u32 error;
	u32 incr_error;
};

/**
 * struct cputime - snaphsot of system and user cputime
 * @utime: time spent in user mode
 * @stime: time spent in system mode
 *
 * Gathers a generic snapshot of user and system time.
 */
struct cputime {
	cputime_t utime;
	cputime_t stime;
};

/**
 * struct task_cputime - collected CPU time counts
 * @utime:		time spent in user mode, in &cputime_t units
 * @stime:		time spent in kernel mode, in &cputime_t units
 * @sum_exec_runtime:	total time spent on the CPU, in nanoseconds
 *
 * This is an extension of struct cputime that includes the total runtime
 * spent by the task from the scheduler point of view.
 *
 * As a result, this structure groups together three kinds of CPU time
 * that are tracked for threads and thread groups.  Most things considering
 * CPU time want to group these counts together and treat all three
 * of them in parallel.
 */
struct task_cputime {
	cputime_t utime;
	cputime_t stime;
	unsigned long long sum_exec_runtime;
};
/* Alternate field names when used to cache expirations. */
#define prof_exp	stime
#define virt_exp	utime
#define sched_exp	sum_exec_runtime

#define INIT_CPUTIME	\
	(struct task_cputime) {					\
		.utime = 0,					\
		.stime = 0,					\
		.sum_exec_runtime = 0,				\
	}

#ifdef CONFIG_PREEMPT_COUNT
#define PREEMPT_DISABLED	(1 + PREEMPT_ENABLED)
#else
#define PREEMPT_DISABLED	PREEMPT_ENABLED
#endif

/*
 * Disable preemption until the scheduler is running.
 * Reset by start_kernel()->sched_init()->init_idle().
 *
 * We include PREEMPT_ACTIVE to avoid cond_resched() from working
 * before the scheduler is active -- see should_resched().
 */
#define INIT_PREEMPT_COUNT	(PREEMPT_DISABLED + PREEMPT_ACTIVE)

/**
 * struct thread_group_cputimer - thread group interval timer counts
 * @cputime:		thread group interval timers.
 * @running:		non-zero when there are timers running and
 * 			@cputime receives updates.
 * @lock:		lock for fields in this struct.
 *
 * This structure contains the version of task_cputime, above, that is
 * used for thread group CPU timer calculations.
 */
struct thread_group_cputimer {
	struct task_cputime cputime;
	int running;
	raw_spinlock_t lock;
};

#include <linux/rwsem.h>
struct autogroup;

/*
 * NOTE! "signal_struct" does not have its own
 * locking, because a shared signal_struct always
 * implies a shared sighand_struct, so locking
 * sighand_struct is always a proper superset of
 * the locking of signal_struct.
 */
struct signal_struct {
	atomic_t		sigcnt;
	atomic_t		live;
	int			nr_threads;
	struct list_head	thread_head;

	wait_queue_head_t	wait_chldexit;	/* for wait4() */

	/* current thread group signal load-balancing target: */
	struct task_struct	*curr_target;

	/* shared signal handling: */
	struct sigpending	shared_pending;

	/* thread group exit support */
	int			group_exit_code;
	/* overloaded:
	 * - notify group_exit_task when ->count is equal to notify_count
	 * - everyone except group_exit_task is stopped during signal delivery
	 *   of fatal signals, group_exit_task processes the signal.
	 */
	int			notify_count;
	struct task_struct	*group_exit_task;

	/* thread group stop support, overloads group_exit_code too */
	int			group_stop_count;
	unsigned int		flags; /* see SIGNAL_* flags below */

	/*
	 * PR_SET_CHILD_SUBREAPER marks a process, like a service
	 * manager, to re-parent orphan (double-forking) child processes
	 * to this process instead of 'init'. The service manager is
	 * able to receive SIGCHLD signals and is able to investigate
	 * the process until it calls wait(). All children of this
	 * process will inherit a flag if they should look for a
	 * child_subreaper process at exit.
	 */
	unsigned int		is_child_subreaper:1;
	unsigned int		has_child_subreaper:1;

	/* POSIX.1b Interval Timers */
	int			posix_timer_id;
	struct list_head	posix_timers;

	/* ITIMER_REAL timer for the process */
	struct hrtimer real_timer;
	struct pid *leader_pid;
	ktime_t it_real_incr;

	/*
	 * ITIMER_PROF and ITIMER_VIRTUAL timers for the process, we use
	 * CPUCLOCK_PROF and CPUCLOCK_VIRT for indexing array as these
	 * values are defined to 0 and 1 respectively
	 */
	struct cpu_itimer it[2];

	/*
	 * Thread group totals for process CPU timers.
	 * See thread_group_cputimer(), et al, for details.
	 */
	struct thread_group_cputimer cputimer;

	/* Earliest-expiration cache. */
	struct task_cputime cputime_expires;

	struct list_head cpu_timers[3];

	struct pid *tty_old_pgrp;

	/* boolean value for session group leader */
	int leader;

	struct tty_struct *tty; /* NULL if no tty */

#ifdef CONFIG_SCHED_AUTOGROUP
	struct autogroup *autogroup;
#endif
	/*
	 * Cumulative resource counters for dead threads in the group,
	 * and for reaped dead child processes forked by this group.
	 * Live threads maintain their own counters and add to these
	 * in __exit_signal, except for the group leader.
	 */
	seqlock_t stats_lock;
	cputime_t utime, stime, cutime, cstime;
	cputime_t gtime;
	cputime_t cgtime;
#ifndef CONFIG_VIRT_CPU_ACCOUNTING_NATIVE
	struct cputime prev_cputime;
#endif
	unsigned long nvcsw, nivcsw, cnvcsw, cnivcsw;
	unsigned long min_flt, maj_flt, cmin_flt, cmaj_flt;
	unsigned long inblock, oublock, cinblock, coublock;
	unsigned long maxrss, cmaxrss;
	struct task_io_accounting ioac;

	/*
	 * Cumulative ns of schedule CPU time fo dead threads in the
	 * group, not including a zombie group leader, (This only differs
	 * from jiffies_to_ns(utime + stime) if sched_clock uses something
	 * other than jiffies.)
	 */
	unsigned long long sum_sched_runtime;

	/*
	 * We don't bother to synchronize most readers of this at all,
	 * because there is no reader checking a limit that actually needs
	 * to get both rlim_cur and rlim_max atomically, and either one
	 * alone is a single word that can safely be read normally.
	 * getrlimit/setrlimit use task_lock(current->group_leader) to
	 * protect this instead of the siglock, because they really
	 * have no need to disable irqs.
	 */
	struct rlimit rlim[RLIM_NLIMITS];

#ifdef CONFIG_BSD_PROCESS_ACCT
	struct pacct_struct pacct;	/* per-process accounting information */
#endif
#ifdef CONFIG_TASKSTATS
	struct taskstats *stats;
#endif
#ifdef CONFIG_AUDIT
	unsigned audit_tty;
	unsigned audit_tty_log_passwd;
	struct tty_audit_buf *tty_audit_buf;
#endif
#ifdef CONFIG_CGROUPS
	/*
	 * group_rwsem prevents new tasks from entering the threadgroup and
	 * member tasks from exiting,a more specifically, setting of
	 * PF_EXITING.  fork and exit paths are protected with this rwsem
	 * using threadgroup_change_begin/end().  Users which require
	 * threadgroup to remain stable should use threadgroup_[un]lock()
	 * which also takes care of exec path.  Currently, cgroup is the
	 * only user.
	 */
	struct rw_semaphore group_rwsem;
#endif

	oom_flags_t oom_flags;
	short oom_score_adj;		/* OOM kill score adjustment */
	short oom_score_adj_min;	/* OOM kill score adjustment min value.
					 * Only settable by CAP_SYS_RESOURCE. */

	struct mutex cred_guard_mutex;	/* guard against foreign influences on
					 * credential calculations
					 * (notably. ptrace) */
};

/*
 * Bits in flags field of signal_struct.
 */
#define SIGNAL_STOP_STOPPED	0x00000001 /* job control stop in effect */
#define SIGNAL_STOP_CONTINUED	0x00000002 /* SIGCONT since WCONTINUED reap */
#define SIGNAL_GROUP_EXIT	0x00000004 /* group exit in progress */
#define SIGNAL_GROUP_COREDUMP	0x00000008 /* coredump in progress */
/*
 * Pending notifications to parent.
 */
#define SIGNAL_CLD_STOPPED	0x00000010
#define SIGNAL_CLD_CONTINUED	0x00000020
#define SIGNAL_CLD_MASK		(SIGNAL_CLD_STOPPED|SIGNAL_CLD_CONTINUED)

#define SIGNAL_UNKILLABLE	0x00000040 /* for init: ignore fatal signals */

/* If true, all threads except ->group_exit_task have pending SIGKILL */
static inline int signal_group_exit(const struct signal_struct *sig)
{
	return	(sig->flags & SIGNAL_GROUP_EXIT) ||
		(sig->group_exit_task != NULL);
}

/*
 * Some day this will be a full-fledged user tracking system..
 */
struct user_struct {
	atomic_t __count;	/* reference count */
	atomic_t processes;	/* How many processes does this user have? */
	atomic_t sigpending;	/* How many pending signals does this user have? */
#ifdef CONFIG_INOTIFY_USER
	atomic_t inotify_watches; /* How many inotify watches does this user have? */
	atomic_t inotify_devs;	/* How many inotify devs does this user have opened? */
#endif
#ifdef CONFIG_FANOTIFY
	atomic_t fanotify_listeners;
#endif
#ifdef CONFIG_EPOLL
	atomic_long_t epoll_watches; /* The number of file descriptors currently watched */
#endif
#ifdef CONFIG_POSIX_MQUEUE
	/* protected by mq_lock	*/
	unsigned long mq_bytes;	/* How many bytes can be allocated to mqueue? */
#endif
	unsigned long locked_shm; /* How many pages of mlocked shm ? */

#ifdef CONFIG_KEYS
	struct key *uid_keyring;	/* UID specific keyring */
	struct key *session_keyring;	/* UID's default session keyring */
#endif

	/* Hash table maintenance information */
	struct hlist_node uidhash_node;
	kuid_t uid;

#ifdef CONFIG_PERF_EVENTS
	atomic_long_t locked_vm;
#endif
};

extern int uids_sysfs_init(void);

extern struct user_struct *find_user(kuid_t);

extern struct user_struct root_user;
#define INIT_USER (&root_user)


struct backing_dev_info;
struct reclaim_state;

#if defined(CONFIG_SCHEDSTATS) || defined(CONFIG_TASK_DELAY_ACCT)
struct sched_info {
	/* cumulative counters */
	unsigned long pcount;	      /* # of times run on this cpu */
	unsigned long long run_delay; /* time spent waiting on a runqueue */

	/* timestamps */
	unsigned long long last_arrival,/* when we last ran on a cpu */
			   last_queued;	/* when we were last queued to run */
};
#endif /* defined(CONFIG_SCHEDSTATS) || defined(CONFIG_TASK_DELAY_ACCT) */

#ifdef CONFIG_TASK_DELAY_ACCT
struct task_delay_info {
	spinlock_t	lock;
	unsigned int	flags;	/* Private per-task flags */

	/* For each stat XXX, add following, aligned appropriately
	 *
	 * struct timespec XXX_start, XXX_end;
	 * u64 XXX_delay;
	 * u32 XXX_count;
	 *
	 * Atomicity of updates to XXX_delay, XXX_count protected by
	 * single lock above (split into XXX_lock if contention is an issue).
	 */

	/*
	 * XXX_count is incremented on every XXX operation, the delay
	 * associated with the operation is added to XXX_delay.
	 * XXX_delay contains the accumulated delay time in nanoseconds.
	 */
	u64 blkio_start;	/* Shared by blkio, swapin */
	u64 blkio_delay;	/* wait for sync block io completion */
	u64 swapin_delay;	/* wait for swapin block io completion */
	u32 blkio_count;	/* total count of the number of sync block */
				/* io operations performed */
	u32 swapin_count;	/* total count of the number of swapin block */
				/* io operations performed */

	u64 freepages_start;
	u64 freepages_delay;	/* wait for memory reclaim */
	u32 freepages_count;	/* total count of memory reclaim */
};
#endif	/* CONFIG_TASK_DELAY_ACCT */

static inline int sched_info_on(void)
{
#ifdef CONFIG_SCHEDSTATS
	return 1;
#elif defined(CONFIG_TASK_DELAY_ACCT)
	extern int delayacct_on;
	return delayacct_on;
#else
	return 0;
#endif
}

enum cpu_idle_type {
	CPU_IDLE,
	CPU_NOT_IDLE,
	CPU_NEWLY_IDLE,
	CPU_MAX_IDLE_TYPES
};

/*
 * Increase resolution of cpu_capacity calculations
 */
#define SCHED_CAPACITY_SHIFT	10
#define SCHED_CAPACITY_SCALE	(1L << SCHED_CAPACITY_SHIFT)

/*
 * sched-domains (multiprocessor balancing) declarations:
 */
#ifdef CONFIG_SMP
#define SD_LOAD_BALANCE		0x0001	/* Do load balancing on this domain. */
#define SD_BALANCE_NEWIDLE	0x0002	/* Balance when about to become idle */
#define SD_BALANCE_EXEC		0x0004	/* Balance on exec */
#define SD_BALANCE_FORK		0x0008	/* Balance on fork, clone */
#define SD_BALANCE_WAKE		0x0010  /* Balance on wakeup */
#define SD_WAKE_AFFINE		0x0020	/* Wake task to waking CPU */
#define SD_SHARE_CPUCAPACITY	0x0080	/* Domain members share cpu power */
#define SD_SHARE_POWERDOMAIN	0x0100	/* Domain members share power domain */
#define SD_SHARE_PKG_RESOURCES	0x0200	/* Domain members share cpu pkg resources */
#define SD_SERIALIZE		0x0400	/* Only a single load balancing instance */
#define SD_ASYM_PACKING		0x0800  /* Place busy groups earlier in the domain */
#define SD_PREFER_SIBLING	0x1000	/* Prefer to place tasks in a sibling domain */
#define SD_OVERLAP		0x2000	/* sched_domains of this level overlap */
#define SD_NUMA			0x4000	/* cross-node balancing */

#ifdef CONFIG_SCHED_SMT
static inline int cpu_smt_flags(void)
{
	return SD_SHARE_CPUCAPACITY | SD_SHARE_PKG_RESOURCES;
}
#endif

#ifdef CONFIG_SCHED_MC
static inline int cpu_core_flags(void)
{
	return SD_SHARE_PKG_RESOURCES;
}
#endif

#ifdef CONFIG_NUMA
static inline int cpu_numa_flags(void)
{
	return SD_NUMA;
}
#endif

struct sched_domain_attr {
	int relax_domain_level;
};

#define SD_ATTR_INIT	(struct sched_domain_attr) {	\
	.relax_domain_level = -1,			\
}

extern int sched_domain_level_max;

struct sched_group;

struct sched_domain {
	/* These fields must be setup */
	struct sched_domain *parent;	/* top domain must be null terminated */
	struct sched_domain *child;	/* bottom domain must be null terminated */
	struct sched_group *groups;	/* the balancing groups of the domain */
	unsigned long min_interval;	/* Minimum balance interval ms */
	unsigned long max_interval;	/* Maximum balance interval ms */
	unsigned int busy_factor;	/* less balancing by factor if busy */
	unsigned int imbalance_pct;	/* No balance until over watermark */
	unsigned int cache_nice_tries;	/* Leave cache hot tasks for # tries */
	unsigned int busy_idx;
	unsigned int idle_idx;
	unsigned int newidle_idx;
	unsigned int wake_idx;
	unsigned int forkexec_idx;
	unsigned int smt_gain;

	int nohz_idle;			/* NOHZ IDLE status */
	int flags;			/* See SD_* */
	int level;

	/* Runtime fields. */
	unsigned long last_balance;	/* init to jiffies. units in jiffies */
	unsigned int balance_interval;	/* initialise to 1. units in ms. */
	unsigned int nr_balance_failed; /* initialise to 0 */

	/* idle_balance() stats */
	u64 max_newidle_lb_cost;
	unsigned long next_decay_max_lb_cost;

#ifdef CONFIG_SCHEDSTATS
	/* load_balance() stats */
	unsigned int lb_count[CPU_MAX_IDLE_TYPES];
	unsigned int lb_failed[CPU_MAX_IDLE_TYPES];
	unsigned int lb_balanced[CPU_MAX_IDLE_TYPES];
	unsigned int lb_imbalance[CPU_MAX_IDLE_TYPES];
	unsigned int lb_gained[CPU_MAX_IDLE_TYPES];
	unsigned int lb_hot_gained[CPU_MAX_IDLE_TYPES];
	unsigned int lb_nobusyg[CPU_MAX_IDLE_TYPES];
	unsigned int lb_nobusyq[CPU_MAX_IDLE_TYPES];

	/* Active load balancing */
	unsigned int alb_count;
	unsigned int alb_failed;
	unsigned int alb_pushed;

	/* SD_BALANCE_EXEC stats */
	unsigned int sbe_count;
	unsigned int sbe_balanced;
	unsigned int sbe_pushed;

	/* SD_BALANCE_FORK stats */
	unsigned int sbf_count;
	unsigned int sbf_balanced;
	unsigned int sbf_pushed;

	/* try_to_wake_up() stats */
	unsigned int ttwu_wake_remote;
	unsigned int ttwu_move_affine;
	unsigned int ttwu_move_balance;
#endif
#ifdef CONFIG_SCHED_DEBUG
	char *name;
#endif
	union {
		void *private;		/* used during construction */
		struct rcu_head rcu;	/* used during destruction */
	};

	unsigned int span_weight;
	/*
	 * Span of all CPUs in this domain.
	 *
	 * NOTE: this field is variable length. (Allocated dynamically
	 * by attaching extra space to the end of the structure,
	 * depending on how many CPUs the kernel has booted up with)
	 */
	unsigned long span[0];
};

static inline struct cpumask *sched_domain_span(struct sched_domain *sd)
{
	return to_cpumask(sd->span);
}

extern void partition_sched_domains(int ndoms_new, cpumask_var_t doms_new[],
				    struct sched_domain_attr *dattr_new);

/* Allocate an array of sched domains, for partition_sched_domains(). */
cpumask_var_t *alloc_sched_domains(unsigned int ndoms);
void free_sched_domains(cpumask_var_t doms[], unsigned int ndoms);

bool cpus_share_cache(int this_cpu, int that_cpu);

typedef const struct cpumask *(*sched_domain_mask_f)(int cpu);
typedef int (*sched_domain_flags_f)(void);

#define SDTL_OVERLAP	0x01

struct sd_data {
	struct sched_domain **__percpu sd;
	struct sched_group **__percpu sg;
	struct sched_group_capacity **__percpu sgc;
};

struct sched_domain_topology_level {
	sched_domain_mask_f mask;
	sched_domain_flags_f sd_flags;
	int		    flags;
	int		    numa_level;
	struct sd_data      data;
#ifdef CONFIG_SCHED_DEBUG
	char                *name;
#endif
};

extern struct sched_domain_topology_level *sched_domain_topology;

extern void set_sched_topology(struct sched_domain_topology_level *tl);
extern void wake_up_if_idle(int cpu);

#ifdef CONFIG_SCHED_DEBUG
# define SD_INIT_NAME(type)		.name = #type
#else
# define SD_INIT_NAME(type)
#endif

#else /* CONFIG_SMP */

struct sched_domain_attr;

static inline void
partition_sched_domains(int ndoms_new, cpumask_var_t doms_new[],
			struct sched_domain_attr *dattr_new)
{
}

static inline bool cpus_share_cache(int this_cpu, int that_cpu)
{
	return true;
}

#endif	/* !CONFIG_SMP */


struct io_context;			/* See blkdev.h */


#ifdef ARCH_HAS_PREFETCH_SWITCH_STACK
extern void prefetch_stack(struct task_struct *t);
#else
static inline void prefetch_stack(struct task_struct *t) { }
#endif

struct audit_context;		/* See audit.c */
struct mempolicy;
struct pipe_inode_info;
struct uts_namespace;

struct load_weight {
	unsigned long weight;
	u32 inv_weight;
};

struct sched_avg {
	/*
	 * These sums represent an infinite geometric series and so are bound
	 * above by 1024/(1-y).  Thus we only need a u32 to store them for all
	 * choices of y < 1-2^(-32)*1024.
	 */
	u32 runnable_avg_sum, runnable_avg_period;
	u64 last_runnable_update;
	s64 decay_count;
	unsigned long load_avg_contrib;
};

#ifdef CONFIG_SCHEDSTATS
struct sched_statistics {
	u64			wait_start;
	u64			wait_max;
	u64			wait_count;
	u64			wait_sum;
	u64			iowait_count;
	u64			iowait_sum;

	u64			sleep_start;
	u64			sleep_max;
	s64			sum_sleep_runtime;

	u64			block_start;
	u64			block_max;
	u64			exec_max;
	u64			slice_max;

	u64			nr_migrations_cold;
	u64			nr_failed_migrations_affine;
	u64			nr_failed_migrations_running;
	u64			nr_failed_migrations_hot;
	u64			nr_forced_migrations;

	u64			nr_wakeups;
	u64			nr_wakeups_sync;
	u64			nr_wakeups_migrate;
	u64			nr_wakeups_local;
	u64			nr_wakeups_remote;
	u64			nr_wakeups_affine;
	u64			nr_wakeups_affine_attempts;
	u64			nr_wakeups_passive;
	u64			nr_wakeups_idle;
};
#endif

struct sched_entity {
	struct load_weight	load;		/* for load-balancing */
	struct rb_node		run_node;
	struct list_head	group_node;
	unsigned int		on_rq;

	u64			exec_start;
	u64			sum_exec_runtime;
	u64			vruntime;
	u64			prev_sum_exec_runtime;

	u64			nr_migrations;

#ifdef CONFIG_SCHEDSTATS
	struct sched_statistics statistics;
#endif

#ifdef CONFIG_FAIR_GROUP_SCHED
	int			depth;
	struct sched_entity	*parent;
	/* rq on which this entity is (to be) queued: */
	struct cfs_rq		*cfs_rq;
	/* rq "owned" by this entity/group: */
	struct cfs_rq		*my_q;
#endif

#ifdef CONFIG_SMP
	/* Per-entity load-tracking */
	struct sched_avg	avg;
#endif
};

struct sched_rt_entity {
	struct list_head run_list;
	unsigned long timeout;
	unsigned long watchdog_stamp;
	unsigned int time_slice;

	struct sched_rt_entity *back;
#ifdef CONFIG_RT_GROUP_SCHED
	struct sched_rt_entity	*parent;
	/* rq on which this entity is (to be) queued: */
	struct rt_rq		*rt_rq;
	/* rq "owned" by this entity/group: */
	struct rt_rq		*my_q;
#endif
};

struct sched_dl_entity {
	struct rb_node	rb_node;

	/*
	 * Original scheduling parameters. Copied here from sched_attr
	 * during sched_setattr(), they will remain the same until
	 * the next sched_setattr().
	 */
	u64 dl_runtime;		/* maximum runtime for each instance	*/
	u64 dl_deadline;	/* relative deadline of each instance	*/
	u64 dl_period;		/* separation of two instances (period) */
	u64 dl_bw;		/* dl_runtime / dl_deadline		*/

	/*
	 * Actual scheduling parameters. Initialized with the values above,
	 * they are continously updated during task execution. Note that
	 * the remaining runtime could be < 0 in case we are in overrun.
	 */
	s64 runtime;		/* remaining runtime for this instance	*/
	u64 deadline;		/* absolute deadline for this instance	*/
	unsigned int flags;	/* specifying the scheduler behaviour	*/

	/*
	 * Some bool flags:
	 *
	 * @dl_throttled tells if we exhausted the runtime. If so, the
	 * task has to wait for a replenishment to be performed at the
	 * next firing of dl_timer.
	 *
	 * @dl_new tells if a new instance arrived. If so we must
	 * start executing it with full runtime and reset its absolute
	 * deadline;
	 *
	 * @dl_boosted tells if we are boosted due to DI. If so we are
	 * outside bandwidth enforcement mechanism (but only until we
	 * exit the critical section);
	 *
	 * @dl_yielded tells if task gave up the cpu before consuming
	 * all its available runtime during the last job.
	 */
	int dl_throttled, dl_new, dl_boosted, dl_yielded;

	/*
	 * Bandwidth enforcement timer. Each -deadline task has its
	 * own bandwidth to be enforced, thus we need one timer per task.
	 */
	struct hrtimer dl_timer;
};

union rcu_special {
	struct {
		bool blocked;
		bool need_qs;
	} b;
	short s;
};
struct rcu_node;

enum perf_event_task_context {
	perf_invalid_context = -1,
	perf_hw_context = 0,
	perf_sw_context,
	perf_nr_task_contexts,
};

struct task_struct {
	volatile long state;	/* -1 unrunnable, 0 runnable, >0 stopped */
	void *stack;
	atomic_t usage;
	unsigned int flags;	/* per process flags, defined below */
	unsigned int ptrace;

#ifdef CONFIG_SMP
	struct llist_node wake_entry;
	int on_cpu;
	struct task_struct *last_wakee;
	unsigned long wakee_flips;
	unsigned long wakee_flip_decay_ts;

	int wake_cpu;
#endif
	int on_rq;

	int prio, static_prio, normal_prio;
	unsigned int rt_priority;
	const struct sched_class *sched_class;
	struct sched_entity se;
	struct sched_rt_entity rt;
#ifdef CONFIG_CGROUP_SCHED
	struct task_group *sched_task_group;
#endif
	struct sched_dl_entity dl;

#ifdef CONFIG_PREEMPT_NOTIFIERS
	/* list of struct preempt_notifier: */
	struct hlist_head preempt_notifiers;
#endif

#ifdef CONFIG_BLK_DEV_IO_TRACE
	unsigned int btrace_seq;
#endif

	unsigned int policy;
	int nr_cpus_allowed;
	cpumask_t cpus_allowed;

#ifdef CONFIG_PREEMPT_RCU
	int rcu_read_lock_nesting;
	union rcu_special rcu_read_unlock_special;
	struct list_head rcu_node_entry;
#endif /* #ifdef CONFIG_PREEMPT_RCU */
#ifdef CONFIG_TREE_PREEMPT_RCU
	struct rcu_node *rcu_blocked_node;
#endif /* #ifdef CONFIG_TREE_PREEMPT_RCU */
#ifdef CONFIG_TASKS_RCU
	unsigned long rcu_tasks_nvcsw;
	bool rcu_tasks_holdout;
	struct list_head rcu_tasks_holdout_list;
	int rcu_tasks_idle_cpu;
#endif /* #ifdef CONFIG_TASKS_RCU */

#if defined(CONFIG_SCHEDSTATS) || defined(CONFIG_TASK_DELAY_ACCT)
	struct sched_info sched_info;
#endif

	struct list_head tasks;
#ifdef CONFIG_SMP
	struct plist_node pushable_tasks;
	struct rb_node pushable_dl_tasks;
#endif

	struct mm_struct *mm, *active_mm;
#ifdef CONFIG_COMPAT_BRK
	unsigned brk_randomized:1;
#endif
	/* per-thread vma caching */
	u32 vmacache_seqnum;
	struct vm_area_struct *vmacache[VMACACHE_SIZE];
#if defined(SPLIT_RSS_COUNTING)
	struct task_rss_stat	rss_stat;
#endif
/* task state */
	int exit_state;
	int exit_code, exit_signal;
	int pdeath_signal;  /*  The signal sent when the parent dies  */
	unsigned int jobctl;	/* JOBCTL_*, siglock protected */

	/* Used for emulating ABI behavior of previous Linux versions */
	unsigned int personality;

	unsigned in_execve:1;	/* Tell the LSMs that the process is doing an
				 * execve */
	unsigned in_iowait:1;

	/* Revert to default priority/policy when forking */
	unsigned sched_reset_on_fork:1;
	unsigned sched_contributes_to_load:1;

	unsigned long atomic_flags; /* Flags needing atomic access. */

	pid_t pid;
	pid_t tgid;

#ifdef CONFIG_CC_STACKPROTECTOR
	/* Canary value for the -fstack-protector gcc feature */
	unsigned long stack_canary;
#endif
	/*
	 * pointers to (original) parent process, youngest child, younger sibling,
	 * older sibling, respectively.  (p->father can be replaced with
	 * p->real_parent->pid)
	 */
	struct task_struct __rcu *real_parent; /* real parent process */
	struct task_struct __rcu *parent; /* recipient of SIGCHLD, wait4() reports */
	/*
	 * children/sibling forms the list of my natural children
	 */
	struct list_head children;	/* list of my children */
	struct list_head sibling;	/* linkage in my parent's children list */
	struct task_struct *group_leader;	/* threadgroup leader */

	/*
	 * ptraced is the list of tasks this task is using ptrace on.
	 * This includes both natural children and PTRACE_ATTACH targets.
	 * p->ptrace_entry is p's link on the p->parent->ptraced list.
	 */
	struct list_head ptraced;
	struct list_head ptrace_entry;

	/* PID/PID hash table linkage. */
	struct pid_link pids[PIDTYPE_MAX];
	struct list_head thread_group;
	struct list_head thread_node;

	struct completion *vfork_done;		/* for vfork() */
	int __user *set_child_tid;		/* CLONE_CHILD_SETTID */
	int __user *clear_child_tid;		/* CLONE_CHILD_CLEARTID */

	cputime_t utime, stime, utimescaled, stimescaled;
	cputime_t gtime;
#ifndef CONFIG_VIRT_CPU_ACCOUNTING_NATIVE
	struct cputime prev_cputime;
#endif
#ifdef CONFIG_VIRT_CPU_ACCOUNTING_GEN
	seqlock_t vtime_seqlock;
	unsigned long long vtime_snap;
	enum {
		VTIME_SLEEPING = 0,
		VTIME_USER,
		VTIME_SYS,
	} vtime_snap_whence;
#endif
	unsigned long nvcsw, nivcsw; /* context switch counts */
	u64 start_time;		/* monotonic time in nsec */
	u64 real_start_time;	/* boot based time in nsec */
/* mm fault and swap info: this can arguably be seen as either mm-specific or thread-specific */
	unsigned long min_flt, maj_flt;

	struct task_cputime cputime_expires;
	struct list_head cpu_timers[3];

/* process credentials */
	const struct cred __rcu *real_cred; /* objective and real subjective task
					 * credentials (COW) */
	const struct cred __rcu *cred;	/* effective (overridable) subjective task
					 * credentials (COW) */
	char comm[TASK_COMM_LEN]; /* executable name excluding path
				     - access with [gs]et_task_comm (which lock
				       it with task_lock())
				     - initialized normally by setup_new_exec */
/* file system info */
	int link_count, total_link_count;
#ifdef CONFIG_SYSVIPC
/* ipc stuff */
	struct sysv_sem sysvsem;
	struct sysv_shm sysvshm;
#endif
#ifdef CONFIG_DETECT_HUNG_TASK
/* hung task detection */
	unsigned long last_switch_count;
#endif
/* CPU-specific state of this task */
	struct thread_struct thread;
/* filesystem information */
	struct fs_struct *fs;
/* open file information */
	struct files_struct *files;
/* namespaces */
	struct nsproxy *nsproxy;
/* signal handlers */
	struct signal_struct *signal;
	struct sighand_struct *sighand;

	sigset_t blocked, real_blocked;
	sigset_t saved_sigmask;	/* restored if set_restore_sigmask() was used */
	struct sigpending pending;

	unsigned long sas_ss_sp;
	size_t sas_ss_size;
	int (*notifier)(void *priv);
	void *notifier_data;
	sigset_t *notifier_mask;
	struct callback_head *task_works;

	struct audit_context *audit_context;
#ifdef CONFIG_AUDITSYSCALL
	kuid_t loginuid;
	unsigned int sessionid;
#endif
	struct seccomp seccomp;

/* Thread group tracking */
   	u32 parent_exec_id;
   	u32 self_exec_id;
/* Protection of (de-)allocation: mm, files, fs, tty, keyrings, mems_allowed,
 * mempolicy */
	spinlock_t alloc_lock;

	/* Protection of the PI data structures: */
	raw_spinlock_t pi_lock;

#ifdef CONFIG_RT_MUTEXES
	/* PI waiters blocked on a rt_mutex held by this task */
	struct rb_root pi_waiters;
	struct rb_node *pi_waiters_leftmost;
	/* Deadlock detection and priority inheritance handling */
	struct rt_mutex_waiter *pi_blocked_on;
#endif

#ifdef CONFIG_DEBUG_MUTEXES
	/* mutex deadlock detection */
	struct mutex_waiter *blocked_on;
#endif
#ifdef CONFIG_TRACE_IRQFLAGS
	unsigned int irq_events;
	unsigned long hardirq_enable_ip;
	unsigned long hardirq_disable_ip;
	unsigned int hardirq_enable_event;
	unsigned int hardirq_disable_event;
	int hardirqs_enabled;
	int hardirq_context;
	unsigned long softirq_disable_ip;
	unsigned long softirq_enable_ip;
	unsigned int softirq_disable_event;
	unsigned int softirq_enable_event;
	int softirqs_enabled;
	int softirq_context;
#endif
#ifdef CONFIG_LOCKDEP
# define MAX_LOCK_DEPTH 48UL
	u64 curr_chain_key;
	int lockdep_depth;
	unsigned int lockdep_recursion;
	struct held_lock held_locks[MAX_LOCK_DEPTH];
	gfp_t lockdep_reclaim_gfp;
#endif

/* journalling filesystem info */
	void *journal_info;

/* stacked block device info */
	struct bio_list *bio_list;

#ifdef CONFIG_BLOCK
/* stack plugging */
	struct blk_plug *plug;
#endif

/* VM state */
	struct reclaim_state *reclaim_state;

	struct backing_dev_info *backing_dev_info;

	struct io_context *io_context;

	unsigned long ptrace_message;
	siginfo_t *last_siginfo; /* For ptrace use.  */
	struct task_io_accounting ioac;
#if defined(CONFIG_TASK_XACCT)
	u64 acct_rss_mem1;	/* accumulated rss usage */
	u64 acct_vm_mem1;	/* accumulated virtual memory usage */
	cputime_t acct_timexpd;	/* stime + utime since last update */
#endif
#ifdef CONFIG_CPUSETS
	nodemask_t mems_allowed;	/* Protected by alloc_lock */
	seqcount_t mems_allowed_seq;	/* Seqence no to catch updates */
	int cpuset_mem_spread_rotor;
	int cpuset_slab_spread_rotor;
#endif
#ifdef CONFIG_CGROUPS
	/* Control Group info protected by css_set_lock */
	struct css_set __rcu *cgroups;
	/* cg_list protected by css_set_lock and tsk->alloc_lock */
	struct list_head cg_list;
#endif
#ifdef CONFIG_FUTEX
	struct robust_list_head __user *robust_list;
#ifdef CONFIG_COMPAT
	struct compat_robust_list_head __user *compat_robust_list;
#endif
	struct list_head pi_state_list;
	struct futex_pi_state *pi_state_cache;
#endif
#ifdef CONFIG_PERF_EVENTS
	struct perf_event_context *perf_event_ctxp[perf_nr_task_contexts];
	struct mutex perf_event_mutex;
	struct list_head perf_event_list;
#endif
#ifdef CONFIG_DEBUG_PREEMPT
	unsigned long preempt_disable_ip;
#endif
#ifdef CONFIG_NUMA
	struct mempolicy *mempolicy;	/* Protected by alloc_lock */
	short il_next;
	short pref_node_fork;
#endif
#ifdef CONFIG_NUMA_BALANCING
	int numa_scan_seq;
	unsigned int numa_scan_period;
	unsigned int numa_scan_period_max;
	int numa_preferred_nid;
	unsigned long numa_migrate_retry;
	u64 node_stamp;			/* migration stamp  */
	u64 last_task_numa_placement;
	u64 last_sum_exec_runtime;
	struct callback_head numa_work;

	struct list_head numa_entry;
	struct numa_group *numa_group;

	/*
	 * Exponential decaying average of faults on a per-node basis.
	 * Scheduling placement decisions are made based on the these counts.
	 * The values remain static for the duration of a PTE scan
	 */
	unsigned long *numa_faults_memory;
	unsigned long total_numa_faults;

	/*
	 * numa_faults_buffer records faults per node during the current
	 * scan window. When the scan completes, the counts in
	 * numa_faults_memory decay and these values are copied.
	 */
	unsigned long *numa_faults_buffer_memory;

	/*
	 * Track the nodes the process was running on when a NUMA hinting
	 * fault was incurred.
	 */
	unsigned long *numa_faults_cpu;
	unsigned long *numa_faults_buffer_cpu;

	/*
	 * numa_faults_locality tracks if faults recorded during the last
	 * scan window were remote/local. The task scan period is adapted
	 * based on the locality of the faults with different weights
	 * depending on whether they were shared or private faults
	 */
	unsigned long numa_faults_locality[2];

	unsigned long numa_pages_migrated;
#endif /* CONFIG_NUMA_BALANCING */

	struct rcu_head rcu;

	/*
	 * cache last used pipe for splice
	 */
	struct pipe_inode_info *splice_pipe;

	struct page_frag task_frag;

#ifdef	CONFIG_TASK_DELAY_ACCT
	struct task_delay_info *delays;
#endif
#ifdef CONFIG_FAULT_INJECTION
	int make_it_fail;
#endif
	/*
	 * when (nr_dirtied >= nr_dirtied_pause), it's time to call
	 * balance_dirty_pages() for some dirty throttling pause
	 */
	int nr_dirtied;
	int nr_dirtied_pause;
	unsigned long dirty_paused_when; /* start of a write-and-pause period */

#ifdef CONFIG_LATENCYTOP
	int latency_record_count;
	struct latency_record latency_record[LT_SAVECOUNT];
#endif
	/*
	 * time slack values; these are used to round up poll() and
	 * select() etc timeout values. These are in nanoseconds.
	 */
	unsigned long timer_slack_ns;
	unsigned long default_timer_slack_ns;

#ifdef CONFIG_FUNCTION_GRAPH_TRACER
	/* Index of current stored address in ret_stack */
	int curr_ret_stack;
	/* Stack of return addresses for return function tracing */
	struct ftrace_ret_stack	*ret_stack;
	/* time stamp for last schedule */
	unsigned long long ftrace_timestamp;
	/*
	 * Number of functions that haven't been traced
	 * because of depth overrun.
	 */
	atomic_t trace_overrun;
	/* Pause for the tracing */
	atomic_t tracing_graph_pause;
#endif
#ifdef CONFIG_TRACING
	/* state flags for use by tracers */
	unsigned long trace;
	/* bitmask and counter of trace recursion */
	unsigned long trace_recursion;
#endif /* CONFIG_TRACING */
#ifdef CONFIG_MEMCG /* memcg uses this to do batch job */
	unsigned int memcg_kmem_skip_account;
	struct memcg_oom_info {
		struct mem_cgroup *memcg;
		gfp_t gfp_mask;
		int order;
		unsigned int may_oom:1;
	} memcg_oom;
#endif
#ifdef CONFIG_UPROBES
	struct uprobe_task *utask;
#endif
#if defined(CONFIG_BCACHE) || defined(CONFIG_BCACHE_MODULE)
	unsigned int	sequential_io;
	unsigned int	sequential_io_avg;
#endif
};

/* Future-safe accessor for struct task_struct's cpus_allowed. */
#define tsk_cpus_allowed(tsk) (&(tsk)->cpus_allowed)

#define TNF_MIGRATED	0x01
#define TNF_NO_GROUP	0x02
#define TNF_SHARED	0x04
#define TNF_FAULT_LOCAL	0x08

#ifdef CONFIG_NUMA_BALANCING
extern void task_numa_fault(int last_node, int node, int pages, int flags);
extern pid_t task_numa_group_id(struct task_struct *p);
extern void set_numabalancing_state(bool enabled);
extern void task_numa_free(struct task_struct *p);
extern bool should_numa_migrate_memory(struct task_struct *p, struct page *page,
					int src_nid, int dst_cpu);
#else
static inline void task_numa_fault(int last_node, int node, int pages,
				   int flags)
{
}
static inline pid_t task_numa_group_id(struct task_struct *p)
{
	return 0;
}
static inline void set_numabalancing_state(bool enabled)
{
}
static inline void task_numa_free(struct task_struct *p)
{
}
static inline bool should_numa_migrate_memory(struct task_struct *p,
				struct page *page, int src_nid, int dst_cpu)
{
	return true;
}
#endif

static inline struct pid *task_pid(struct task_struct *task)
{
	return task->pids[PIDTYPE_PID].pid;
}

static inline struct pid *task_tgid(struct task_struct *task)
{
	return task->group_leader->pids[PIDTYPE_PID].pid;
}

/*
 * Without tasklist or rcu lock it is not safe to dereference
 * the result of task_pgrp/task_session even if task == current,
 * we can race with another thread doing sys_setsid/sys_setpgid.
 */
static inline struct pid *task_pgrp(struct task_struct *task)
{
	return task->group_leader->pids[PIDTYPE_PGID].pid;
}

static inline struct pid *task_session(struct task_struct *task)
{
	return task->group_leader->pids[PIDTYPE_SID].pid;
}

struct pid_namespace;

/*
 * the helpers to get the task's different pids as they are seen
 * from various namespaces
 *
 * task_xid_nr()     : global id, i.e. the id seen from the init namespace;
 * task_xid_vnr()    : virtual id, i.e. the id seen from the pid namespace of
 *                     current.
 * task_xid_nr_ns()  : id seen from the ns specified;
 *
 * set_task_vxid()   : assigns a virtual id to a task;
 *
 * see also pid_nr() etc in include/linux/pid.h
 */
pid_t __task_pid_nr_ns(struct task_struct *task, enum pid_type type,
			struct pid_namespace *ns);

static inline pid_t task_pid_nr(struct task_struct *tsk)
{
	return tsk->pid;
}

static inline pid_t task_pid_nr_ns(struct task_struct *tsk,
					struct pid_namespace *ns)
{
	return __task_pid_nr_ns(tsk, PIDTYPE_PID, ns);
}

static inline pid_t task_pid_vnr(struct task_struct *tsk)
{
	return __task_pid_nr_ns(tsk, PIDTYPE_PID, NULL);
}


static inline pid_t task_tgid_nr(struct task_struct *tsk)
{
	return tsk->tgid;
}

pid_t task_tgid_nr_ns(struct task_struct *tsk, struct pid_namespace *ns);

static inline pid_t task_tgid_vnr(struct task_struct *tsk)
{
	return pid_vnr(task_tgid(tsk));
}


static inline int pid_alive(const struct task_struct *p);
static inline pid_t task_ppid_nr_ns(const struct task_struct *tsk, struct pid_namespace *ns)
{
	pid_t pid = 0;

	rcu_read_lock();
	if (pid_alive(tsk))
		pid = task_tgid_nr_ns(rcu_dereference(tsk->real_parent), ns);
	rcu_read_unlock();

	return pid;
}

static inline pid_t task_ppid_nr(const struct task_struct *tsk)
{
	return task_ppid_nr_ns(tsk, &init_pid_ns);
}

static inline pid_t task_pgrp_nr_ns(struct task_struct *tsk,
					struct pid_namespace *ns)
{
	return __task_pid_nr_ns(tsk, PIDTYPE_PGID, ns);
}

static inline pid_t task_pgrp_vnr(struct task_struct *tsk)
{
	return __task_pid_nr_ns(tsk, PIDTYPE_PGID, NULL);
}


static inline pid_t task_session_nr_ns(struct task_struct *tsk,
					struct pid_namespace *ns)
{
	return __task_pid_nr_ns(tsk, PIDTYPE_SID, ns);
}

static inline pid_t task_session_vnr(struct task_struct *tsk)
{
	return __task_pid_nr_ns(tsk, PIDTYPE_SID, NULL);
}

/* obsolete, do not use */
static inline pid_t task_pgrp_nr(struct task_struct *tsk)
{
	return task_pgrp_nr_ns(tsk, &init_pid_ns);
}

/**
 * pid_alive - check that a task structure is not stale
 * @p: Task structure to be checked.
 *
 * Test if a process is not yet dead (at most zombie state)
 * If pid_alive fails, then pointers within the task structure
 * can be stale and must not be dereferenced.
 *
 * Return: 1 if the process is alive. 0 otherwise.
 */
static inline int pid_alive(const struct task_struct *p)
{
	return p->pids[PIDTYPE_PID].pid != NULL;
}

/**
 * is_global_init - check if a task structure is init
 * @tsk: Task structure to be checked.
 *
 * Check if a task structure is the first user space task the kernel created.
 *
 * Return: 1 if the task structure is init. 0 otherwise.
 */
static inline int is_global_init(struct task_struct *tsk)
{
	return tsk->pid == 1;
}

extern struct pid *cad_pid;

extern void free_task(struct task_struct *tsk);
#define get_task_struct(tsk) do { atomic_inc(&(tsk)->usage); } while(0)

extern void __put_task_struct(struct task_struct *t);

static inline void put_task_struct(struct task_struct *t)
{
	if (atomic_dec_and_test(&t->usage))
		__put_task_struct(t);
}

#ifdef CONFIG_VIRT_CPU_ACCOUNTING_GEN
extern void task_cputime(struct task_struct *t,
			 cputime_t *utime, cputime_t *stime);
extern void task_cputime_scaled(struct task_struct *t,
				cputime_t *utimescaled, cputime_t *stimescaled);
extern cputime_t task_gtime(struct task_struct *t);
#else
static inline void task_cputime(struct task_struct *t,
				cputime_t *utime, cputime_t *stime)
{
	if (utime)
		*utime = t->utime;
	if (stime)
		*stime = t->stime;
}

static inline void task_cputime_scaled(struct task_struct *t,
				       cputime_t *utimescaled,
				       cputime_t *stimescaled)
{
	if (utimescaled)
		*utimescaled = t->utimescaled;
	if (stimescaled)
		*stimescaled = t->stimescaled;
}

static inline cputime_t task_gtime(struct task_struct *t)
{
	return t->gtime;
}
#endif
extern void task_cputime_adjusted(struct task_struct *p, cputime_t *ut, cputime_t *st);
extern void thread_group_cputime_adjusted(struct task_struct *p, cputime_t *ut, cputime_t *st);

/*
 * Per process flags
 */
#define PF_EXITING	0x00000004	/* getting shut down */
#define PF_EXITPIDONE	0x00000008	/* pi exit done on shut down */
#define PF_VCPU		0x00000010	/* I'm a virtual CPU */
#define PF_WQ_WORKER	0x00000020	/* I'm a workqueue worker */
#define PF_FORKNOEXEC	0x00000040	/* forked but didn't exec */
#define PF_MCE_PROCESS  0x00000080      /* process policy on mce errors */
#define PF_SUPERPRIV	0x00000100	/* used super-user privileges */
#define PF_DUMPCORE	0x00000200	/* dumped core */
#define PF_SIGNALED	0x00000400	/* killed by a signal */
#define PF_MEMALLOC	0x00000800	/* Allocating memory */
#define PF_NPROC_EXCEEDED 0x00001000	/* set_user noticed that RLIMIT_NPROC was exceeded */
#define PF_USED_MATH	0x00002000	/* if unset the fpu must be initialized before use */
#define PF_USED_ASYNC	0x00004000	/* used async_schedule*(), used by module init */
#define PF_NOFREEZE	0x00008000	/* this thread should not be frozen */
#define PF_FROZEN	0x00010000	/* frozen for system suspend */
#define PF_FSTRANS	0x00020000	/* inside a filesystem transaction */
#define PF_KSWAPD	0x00040000	/* I am kswapd */
#define PF_MEMALLOC_NOIO 0x00080000	/* Allocating memory without IO involved */
#define PF_LESS_THROTTLE 0x00100000	/* Throttle me less: I clean memory */
#define PF_KTHREAD	0x00200000	/* I am a kernel thread */
#define PF_RANDOMIZE	0x00400000	/* randomize virtual address space */
#define PF_SWAPWRITE	0x00800000	/* Allowed to write to swap */
#define PF_NO_SETAFFINITY 0x04000000	/* Userland is not allowed to meddle with cpus_allowed */
#define PF_MCE_EARLY    0x08000000      /* Early kill for mce process policy */
#define PF_MUTEX_TESTER	0x20000000	/* Thread belongs to the rt mutex tester */
#define PF_FREEZER_SKIP	0x40000000	/* Freezer should not count it as freezable */
#define PF_SUSPEND_TASK 0x80000000      /* this thread called freeze_processes and should not be frozen */

/*
 * Only the _current_ task can read/write to tsk->flags, but other
 * tasks can access tsk->flags in readonly mode for example
 * with tsk_used_math (like during threaded core dumping).
 * There is however an exception to this rule during ptrace
 * or during fork: the ptracer task is allowed to write to the
 * child->flags of its traced child (same goes for fork, the parent
 * can write to the child->flags), because we're guaranteed the
 * child is not running and in turn not changing child->flags
 * at the same time the parent does it.
 */
#define clear_stopped_child_used_math(child) do { (child)->flags &= ~PF_USED_MATH; } while (0)
#define set_stopped_child_used_math(child) do { (child)->flags |= PF_USED_MATH; } while (0)
#define clear_used_math() clear_stopped_child_used_math(current)
#define set_used_math() set_stopped_child_used_math(current)
#define conditional_stopped_child_used_math(condition, child) \
	do { (child)->flags &= ~PF_USED_MATH, (child)->flags |= (condition) ? PF_USED_MATH : 0; } while (0)
#define conditional_used_math(condition) \
	conditional_stopped_child_used_math(condition, current)
#define copy_to_stopped_child_used_math(child) \
	do { (child)->flags &= ~PF_USED_MATH, (child)->flags |= current->flags & PF_USED_MATH; } while (0)
/* NOTE: this will return 0 or PF_USED_MATH, it will never return 1 */
#define tsk_used_math(p) ((p)->flags & PF_USED_MATH)
#define used_math() tsk_used_math(current)

/* __GFP_IO isn't allowed if PF_MEMALLOC_NOIO is set in current->flags
 * __GFP_FS is also cleared as it implies __GFP_IO.
 */
static inline gfp_t memalloc_noio_flags(gfp_t flags)
{
	if (unlikely(current->flags & PF_MEMALLOC_NOIO))
		flags &= ~(__GFP_IO | __GFP_FS);
	return flags;
}

static inline unsigned int memalloc_noio_save(void)
{
	unsigned int flags = current->flags & PF_MEMALLOC_NOIO;
	current->flags |= PF_MEMALLOC_NOIO;
	return flags;
}

static inline void memalloc_noio_restore(unsigned int flags)
{
	current->flags = (current->flags & ~PF_MEMALLOC_NOIO) | flags;
}

/* Per-process atomic flags. */
#define PFA_NO_NEW_PRIVS 0	/* May not gain new privileges. */
#define PFA_SPREAD_PAGE  1      /* Spread page cache over cpuset */
#define PFA_SPREAD_SLAB  2      /* Spread some slab caches over cpuset */


#define TASK_PFA_TEST(name, func)					\
	static inline bool task_##func(struct task_struct *p)		\
	{ return test_bit(PFA_##name, &p->atomic_flags); }
#define TASK_PFA_SET(name, func)					\
	static inline void task_set_##func(struct task_struct *p)	\
	{ set_bit(PFA_##name, &p->atomic_flags); }
#define TASK_PFA_CLEAR(name, func)					\
	static inline void task_clear_##func(struct task_struct *p)	\
	{ clear_bit(PFA_##name, &p->atomic_flags); }

TASK_PFA_TEST(NO_NEW_PRIVS, no_new_privs)
TASK_PFA_SET(NO_NEW_PRIVS, no_new_privs)

TASK_PFA_TEST(SPREAD_PAGE, spread_page)
TASK_PFA_SET(SPREAD_PAGE, spread_page)
TASK_PFA_CLEAR(SPREAD_PAGE, spread_page)

TASK_PFA_TEST(SPREAD_SLAB, spread_slab)
TASK_PFA_SET(SPREAD_SLAB, spread_slab)
TASK_PFA_CLEAR(SPREAD_SLAB, spread_slab)

/*
 * task->jobctl flags
 */
#define JOBCTL_STOP_SIGMASK	0xffff	/* signr of the last group stop */

#define JOBCTL_STOP_DEQUEUED_BIT 16	/* stop signal dequeued */
#define JOBCTL_STOP_PENDING_BIT	17	/* task should stop for group stop */
#define JOBCTL_STOP_CONSUME_BIT	18	/* consume group stop count */
#define JOBCTL_TRAP_STOP_BIT	19	/* trap for STOP */
#define JOBCTL_TRAP_NOTIFY_BIT	20	/* trap for NOTIFY */
#define JOBCTL_TRAPPING_BIT	21	/* switching to TRACED */
#define JOBCTL_LISTENING_BIT	22	/* ptracer is listening for events */

#define JOBCTL_STOP_DEQUEUED	(1 << JOBCTL_STOP_DEQUEUED_BIT)
#define JOBCTL_STOP_PENDING	(1 << JOBCTL_STOP_PENDING_BIT)
#define JOBCTL_STOP_CONSUME	(1 << JOBCTL_STOP_CONSUME_BIT)
#define JOBCTL_TRAP_STOP	(1 << JOBCTL_TRAP_STOP_BIT)
#define JOBCTL_TRAP_NOTIFY	(1 << JOBCTL_TRAP_NOTIFY_BIT)
#define JOBCTL_TRAPPING		(1 << JOBCTL_TRAPPING_BIT)
#define JOBCTL_LISTENING	(1 << JOBCTL_LISTENING_BIT)

#define JOBCTL_TRAP_MASK	(JOBCTL_TRAP_STOP | JOBCTL_TRAP_NOTIFY)
#define JOBCTL_PENDING_MASK	(JOBCTL_STOP_PENDING | JOBCTL_TRAP_MASK)

extern bool task_set_jobctl_pending(struct task_struct *task,
				    unsigned int mask);
extern void task_clear_jobctl_trapping(struct task_struct *task);
extern void task_clear_jobctl_pending(struct task_struct *task,
				      unsigned int mask);

static inline void rcu_copy_process(struct task_struct *p)
{
#ifdef CONFIG_PREEMPT_RCU
	p->rcu_read_lock_nesting = 0;
	p->rcu_read_unlock_special.s = 0;
	p->rcu_blocked_node = NULL;
	INIT_LIST_HEAD(&p->rcu_node_entry);
#endif /* #ifdef CONFIG_PREEMPT_RCU */
#ifdef CONFIG_TASKS_RCU
	p->rcu_tasks_holdout = false;
	INIT_LIST_HEAD(&p->rcu_tasks_holdout_list);
	p->rcu_tasks_idle_cpu = -1;
#endif /* #ifdef CONFIG_TASKS_RCU */
}

static inline void tsk_restore_flags(struct task_struct *task,
				unsigned long orig_flags, unsigned long flags)
{
	task->flags &= ~flags;
	task->flags |= orig_flags & flags;
}

#ifdef CONFIG_SMP
extern void do_set_cpus_allowed(struct task_struct *p,
			       const struct cpumask *new_mask);

extern int set_cpus_allowed_ptr(struct task_struct *p,
				const struct cpumask *new_mask);
#else
static inline void do_set_cpus_allowed(struct task_struct *p,
				      const struct cpumask *new_mask)
{
}
static inline int set_cpus_allowed_ptr(struct task_struct *p,
				       const struct cpumask *new_mask)
{
	if (!cpumask_test_cpu(0, new_mask))
		return -EINVAL;
	return 0;
}
#endif

#ifdef CONFIG_NO_HZ_COMMON
void calc_load_enter_idle(void);
void calc_load_exit_idle(void);
#else
static inline void calc_load_enter_idle(void) { }
static inline void calc_load_exit_idle(void) { }
#endif /* CONFIG_NO_HZ_COMMON */

#ifndef CONFIG_CPUMASK_OFFSTACK
static inline int set_cpus_allowed(struct task_struct *p, cpumask_t new_mask)
{
	return set_cpus_allowed_ptr(p, &new_mask);
}
#endif

/*
 * Do not use outside of architecture code which knows its limitations.
 *
 * sched_clock() has no promise of monotonicity or bounded drift between
 * CPUs, use (which you should not) requires disabling IRQs.
 *
 * Please use one of the three interfaces below.
 */
extern unsigned long long notrace sched_clock(void);
/*
 * See the comment in kernel/sched/clock.c
 */
extern u64 cpu_clock(int cpu);
extern u64 local_clock(void);
extern u64 sched_clock_cpu(int cpu);


extern void sched_clock_init(void);

#ifndef CONFIG_HAVE_UNSTABLE_SCHED_CLOCK
static inline void sched_clock_tick(void)
{
}

static inline void sched_clock_idle_sleep_event(void)
{
}

static inline void sched_clock_idle_wakeup_event(u64 delta_ns)
{
}
#else
/*
 * Architectures can set this to 1 if they have specified
 * CONFIG_HAVE_UNSTABLE_SCHED_CLOCK in their arch Kconfig,
 * but then during bootup it turns out that sched_clock()
 * is reliable after all:
 */
extern int sched_clock_stable(void);
extern void set_sched_clock_stable(void);
extern void clear_sched_clock_stable(void);

extern void sched_clock_tick(void);
extern void sched_clock_idle_sleep_event(void);
extern void sched_clock_idle_wakeup_event(u64 delta_ns);
#endif

#ifdef CONFIG_IRQ_TIME_ACCOUNTING
/*
 * An i/f to runtime opt-in for irq time accounting based off of sched_clock.
 * The reason for this explicit opt-in is not to have perf penalty with
 * slow sched_clocks.
 */
extern void enable_sched_clock_irqtime(void);
extern void disable_sched_clock_irqtime(void);
#else
static inline void enable_sched_clock_irqtime(void) {}
static inline void disable_sched_clock_irqtime(void) {}
#endif

extern unsigned long long
task_sched_runtime(struct task_struct *task);

/* sched_exec is called by processes performing an exec */
#ifdef CONFIG_SMP
extern void sched_exec(void);
#else
#define sched_exec()   {}
#endif

extern void sched_clock_idle_sleep_event(void);
extern void sched_clock_idle_wakeup_event(u64 delta_ns);

#ifdef CONFIG_HOTPLUG_CPU
extern void idle_task_exit(void);
#else
static inline void idle_task_exit(void) {}
#endif

#if defined(CONFIG_NO_HZ_COMMON) && defined(CONFIG_SMP)
extern void wake_up_nohz_cpu(int cpu);
#else
static inline void wake_up_nohz_cpu(int cpu) { }
#endif

#ifdef CONFIG_NO_HZ_FULL
extern bool sched_can_stop_tick(void);
extern u64 scheduler_tick_max_deferment(void);
#else
static inline bool sched_can_stop_tick(void) { return false; }
#endif

#ifdef CONFIG_SCHED_AUTOGROUP
extern void sched_autogroup_create_attach(struct task_struct *p);
extern void sched_autogroup_detach(struct task_struct *p);
extern void sched_autogroup_fork(struct signal_struct *sig);
extern void sched_autogroup_exit(struct signal_struct *sig);
#ifdef CONFIG_PROC_FS
extern void proc_sched_autogroup_show_task(struct task_struct *p, struct seq_file *m);
extern int proc_sched_autogroup_set_nice(struct task_struct *p, int nice);
#endif
#else
static inline void sched_autogroup_create_attach(struct task_struct *p) { }
static inline void sched_autogroup_detach(struct task_struct *p) { }
static inline void sched_autogroup_fork(struct signal_struct *sig) { }
static inline void sched_autogroup_exit(struct signal_struct *sig) { }
#endif

extern int yield_to(struct task_struct *p, bool preempt);
extern void set_user_nice(struct task_struct *p, long nice);
extern int task_prio(const struct task_struct *p);
/**
 * task_nice - return the nice value of a given task.
 * @p: the task in question.
 *
 * Return: The nice value [ -20 ... 0 ... 19 ].
 */
static inline int task_nice(const struct task_struct *p)
{
	return PRIO_TO_NICE((p)->static_prio);
}
extern int can_nice(const struct task_struct *p, const int nice);
extern int task_curr(const struct task_struct *p);
extern int idle_cpu(int cpu);
extern int sched_setscheduler(struct task_struct *, int,
			      const struct sched_param *);
extern int sched_setscheduler_nocheck(struct task_struct *, int,
				      const struct sched_param *);
extern int sched_setattr(struct task_struct *,
			 const struct sched_attr *);
extern struct task_struct *idle_task(int cpu);
/**
 * is_idle_task - is the specified task an idle task?
 * @p: the task in question.
 *
 * Return: 1 if @p is an idle task. 0 otherwise.
 */
static inline bool is_idle_task(const struct task_struct *p)
{
	return p->pid == 0;
}
extern struct task_struct *curr_task(int cpu);
extern void set_curr_task(int cpu, struct task_struct *p);

void yield(void);

/*
 * The default (Linux) execution domain.
 */
extern struct exec_domain	default_exec_domain;

union thread_union {
	struct thread_info thread_info;
	unsigned long stack[THREAD_SIZE/sizeof(long)];
};

#ifndef __HAVE_ARCH_KSTACK_END
static inline int kstack_end(void *addr)
{
	/* Reliable end of stack detection:
	 * Some APM bios versions misalign the stack
	 */
	return !(((unsigned long)addr+sizeof(void*)-1) & (THREAD_SIZE-sizeof(void*)));
}
#endif

extern union thread_union init_thread_union;
extern struct task_struct init_task;

extern struct   mm_struct init_mm;

extern struct pid_namespace init_pid_ns;

/*
 * find a task by one of its numerical ids
 *
 * find_task_by_pid_ns():
 *      finds a task by its pid in the specified namespace
 * find_task_by_vpid():
 *      finds a task by its virtual pid
 *
 * see also find_vpid() etc in include/linux/pid.h
 */

extern struct task_struct *find_task_by_vpid(pid_t nr);
extern struct task_struct *find_task_by_pid_ns(pid_t nr,
		struct pid_namespace *ns);

/* per-UID process charging. */
extern struct user_struct * alloc_uid(kuid_t);
static inline struct user_struct *get_uid(struct user_struct *u)
{
	atomic_inc(&u->__count);
	return u;
}
extern void free_uid(struct user_struct *);

#include <asm/current.h>

extern void xtime_update(unsigned long ticks);

extern int wake_up_state(struct task_struct *tsk, unsigned int state);
extern int wake_up_process(struct task_struct *tsk);
extern void wake_up_new_task(struct task_struct *tsk);
#ifdef CONFIG_SMP
 extern void kick_process(struct task_struct *tsk);
#else
 static inline void kick_process(struct task_struct *tsk) { }
#endif
extern int sched_fork(unsigned long clone_flags, struct task_struct *p);
extern void sched_dead(struct task_struct *p);

extern void proc_caches_init(void);
extern void flush_signals(struct task_struct *);
extern void __flush_signals(struct task_struct *);
extern void ignore_signals(struct task_struct *);
extern void flush_signal_handlers(struct task_struct *, int force_default);
extern int dequeue_signal(struct task_struct *tsk, sigset_t *mask, siginfo_t *info);

static inline int dequeue_signal_lock(struct task_struct *tsk, sigset_t *mask, siginfo_t *info)
{
	unsigned long flags;
	int ret;

	spin_lock_irqsave(&tsk->sighand->siglock, flags);
	ret = dequeue_signal(tsk, mask, info);
	spin_unlock_irqrestore(&tsk->sighand->siglock, flags);

	return ret;
}

extern void block_all_signals(int (*notifier)(void *priv), void *priv,
			      sigset_t *mask);
extern void unblock_all_signals(void);
extern void release_task(struct task_struct * p);
extern int send_sig_info(int, struct siginfo *, struct task_struct *);
extern int force_sigsegv(int, struct task_struct *);
extern int force_sig_info(int, struct siginfo *, struct task_struct *);
extern int __kill_pgrp_info(int sig, struct siginfo *info, struct pid *pgrp);
extern int kill_pid_info(int sig, struct siginfo *info, struct pid *pid);
extern int kill_pid_info_as_cred(int, struct siginfo *, struct pid *,
				const struct cred *, u32);
extern int kill_pgrp(struct pid *pid, int sig, int priv);
extern int kill_pid(struct pid *pid, int sig, int priv);
extern int kill_proc_info(int, struct siginfo *, pid_t);
extern __must_check bool do_notify_parent(struct task_struct *, int);
extern void __wake_up_parent(struct task_struct *p, struct task_struct *parent);
extern void force_sig(int, struct task_struct *);
extern int send_sig(int, struct task_struct *, int);
extern int zap_other_threads(struct task_struct *p);
extern struct sigqueue *sigqueue_alloc(void);
extern void sigqueue_free(struct sigqueue *);
extern int send_sigqueue(struct sigqueue *,  struct task_struct *, int group);
extern int do_sigaction(int, struct k_sigaction *, struct k_sigaction *);

static inline void restore_saved_sigmask(void)
{
	if (test_and_clear_restore_sigmask())
		__set_current_blocked(&current->saved_sigmask);
}

static inline sigset_t *sigmask_to_save(void)
{
	sigset_t *res = &current->blocked;
	if (unlikely(test_restore_sigmask()))
		res = &current->saved_sigmask;
	return res;
}

static inline int kill_cad_pid(int sig, int priv)
{
	return kill_pid(cad_pid, sig, priv);
}

/* These can be the second arg to send_sig_info/send_group_sig_info.  */
#define SEND_SIG_NOINFO ((struct siginfo *) 0)
#define SEND_SIG_PRIV	((struct siginfo *) 1)
#define SEND_SIG_FORCED	((struct siginfo *) 2)

/*
 * True if we are on the alternate signal stack.
 */
static inline int on_sig_stack(unsigned long sp)
{
#ifdef CONFIG_STACK_GROWSUP
	return sp >= current->sas_ss_sp &&
		sp - current->sas_ss_sp < current->sas_ss_size;
#else
	return sp > current->sas_ss_sp &&
		sp - current->sas_ss_sp <= current->sas_ss_size;
#endif
}

static inline int sas_ss_flags(unsigned long sp)
{
	if (!current->sas_ss_size)
		return SS_DISABLE;

	return on_sig_stack(sp) ? SS_ONSTACK : 0;
}

static inline unsigned long sigsp(unsigned long sp, struct ksignal *ksig)
{
	if (unlikely((ksig->ka.sa.sa_flags & SA_ONSTACK)) && ! sas_ss_flags(sp))
#ifdef CONFIG_STACK_GROWSUP
		return current->sas_ss_sp;
#else
		return current->sas_ss_sp + current->sas_ss_size;
#endif
	return sp;
}

/*
 * Routines for handling mm_structs
 */
extern struct mm_struct * mm_alloc(void);

/* mmdrop drops the mm and the page tables */
extern void __mmdrop(struct mm_struct *);
static inline void mmdrop(struct mm_struct * mm)
{
	if (unlikely(atomic_dec_and_test(&mm->mm_count)))
		__mmdrop(mm);
}

/* mmput gets rid of the mappings and all user-space */
extern void mmput(struct mm_struct *);
/* Grab a reference to a task's mm, if it is not already going away */
extern struct mm_struct *get_task_mm(struct task_struct *task);
/*
 * Grab a reference to a task's mm, if it is not already going away
 * and ptrace_may_access with the mode parameter passed to it
 * succeeds.
 */
extern struct mm_struct *mm_access(struct task_struct *task, unsigned int mode);
/* Remove the current tasks stale references to the old mm_struct */
extern void mm_release(struct task_struct *, struct mm_struct *);

extern int copy_thread(unsigned long, unsigned long, unsigned long,
			struct task_struct *);
extern void flush_thread(void);
extern void exit_thread(void);

extern void exit_files(struct task_struct *);
extern void __cleanup_sighand(struct sighand_struct *);

extern void exit_itimers(struct signal_struct *);
extern void flush_itimer_signals(void);

extern void do_group_exit(int);

extern int do_execve(struct filename *,
		     const char __user * const __user *,
		     const char __user * const __user *);
extern long do_fork(unsigned long, unsigned long, unsigned long, int __user *, int __user *);
struct task_struct *fork_idle(int);
extern pid_t kernel_thread(int (*fn)(void *), void *arg, unsigned long flags);

extern void __set_task_comm(struct task_struct *tsk, const char *from, bool exec);
static inline void set_task_comm(struct task_struct *tsk, const char *from)
{
	__set_task_comm(tsk, from, false);
}
extern char *get_task_comm(char *to, struct task_struct *tsk);

#ifdef CONFIG_SMP
void scheduler_ipi(void);
extern unsigned long wait_task_inactive(struct task_struct *, long match_state);
#else
static inline void scheduler_ipi(void) { }
static inline unsigned long wait_task_inactive(struct task_struct *p,
					       long match_state)
{
	return 1;
}
#endif

#define next_task(p) \
	list_entry_rcu((p)->tasks.next, struct task_struct, tasks)

#define for_each_process(p) \
	for (p = &init_task ; (p = next_task(p)) != &init_task ; )

extern bool current_is_single_threaded(void);

/*
 * Careful: do_each_thread/while_each_thread is a double loop so
 *          'break' will not work as expected - use goto instead.
 */
#define do_each_thread(g, t) \
	for (g = t = &init_task ; (g = t = next_task(g)) != &init_task ; ) do

#define while_each_thread(g, t) \
	while ((t = next_thread(t)) != g)

#define __for_each_thread(signal, t)	\
	list_for_each_entry_rcu(t, &(signal)->thread_head, thread_node)

#define for_each_thread(p, t)		\
	__for_each_thread((p)->signal, t)

/* Careful: this is a double loop, 'break' won't work as expected. */
#define for_each_process_thread(p, t)	\
	for_each_process(p) for_each_thread(p, t)

static inline int get_nr_threads(struct task_struct *tsk)
{
	return tsk->signal->nr_threads;
}

static inline bool thread_group_leader(struct task_struct *p)
{
	return p->exit_signal >= 0;
}

/* Do to the insanities of de_thread it is possible for a process
 * to have the pid of the thread group leader without actually being
 * the thread group leader.  For iteration through the pids in proc
 * all we care about is that we have a task with the appropriate
 * pid, we don't actually care if we have the right task.
 */
static inline bool has_group_leader_pid(struct task_struct *p)
{
	return task_pid(p) == p->signal->leader_pid;
}

static inline
bool same_thread_group(struct task_struct *p1, struct task_struct *p2)
{
	return p1->signal == p2->signal;
}

static inline struct task_struct *next_thread(const struct task_struct *p)
{
	return list_entry_rcu(p->thread_group.next,
			      struct task_struct, thread_group);
}

static inline int thread_group_empty(struct task_struct *p)
{
	return list_empty(&p->thread_group);
}

#define delay_group_leader(p) \
		(thread_group_leader(p) && !thread_group_empty(p))

/*
 * Protects ->fs, ->files, ->mm, ->group_info, ->comm, keyring
 * subscriptions and synchronises with wait4().  Also used in procfs.  Also
 * pins the final release of task.io_context.  Also protects ->cpuset and
 * ->cgroup.subsys[]. And ->vfork_done.
 *
 * Nests both inside and outside of read_lock(&tasklist_lock).
 * It must not be nested with write_lock_irq(&tasklist_lock),
 * neither inside nor outside.
 */
static inline void task_lock(struct task_struct *p)
{
	spin_lock(&p->alloc_lock);
}

static inline void task_unlock(struct task_struct *p)
{
	spin_unlock(&p->alloc_lock);
}

extern struct sighand_struct *__lock_task_sighand(struct task_struct *tsk,
							unsigned long *flags);

static inline struct sighand_struct *lock_task_sighand(struct task_struct *tsk,
						       unsigned long *flags)
{
	struct sighand_struct *ret;

	ret = __lock_task_sighand(tsk, flags);
	(void)__cond_lock(&tsk->sighand->siglock, ret);
	return ret;
}

static inline void unlock_task_sighand(struct task_struct *tsk,
						unsigned long *flags)
{
	spin_unlock_irqrestore(&tsk->sighand->siglock, *flags);
}

#ifdef CONFIG_CGROUPS
static inline void threadgroup_change_begin(struct task_struct *tsk)
{
	down_read(&tsk->signal->group_rwsem);
}
static inline void threadgroup_change_end(struct task_struct *tsk)
{
	up_read(&tsk->signal->group_rwsem);
}

/**
 * threadgroup_lock - lock threadgroup
 * @tsk: member task of the threadgroup to lock
 *
 * Lock the threadgroup @tsk belongs to.  No new task is allowed to enter
 * and member tasks aren't allowed to exit (as indicated by PF_EXITING) or
 * change ->group_leader/pid.  This is useful for cases where the threadgroup
 * needs to stay stable across blockable operations.
 *
 * fork and exit paths explicitly call threadgroup_change_{begin|end}() for
 * synchronization.  While held, no new task will be added to threadgroup
 * and no existing live task will have its PF_EXITING set.
 *
 * de_thread() does threadgroup_change_{begin|end}() when a non-leader
 * sub-thread becomes a new leader.
 */
static inline void threadgroup_lock(struct task_struct *tsk)
{
	down_write(&tsk->signal->group_rwsem);
}

/**
 * threadgroup_unlock - unlock threadgroup
 * @tsk: member task of the threadgroup to unlock
 *
 * Reverse threadgroup_lock().
 */
static inline void threadgroup_unlock(struct task_struct *tsk)
{
	up_write(&tsk->signal->group_rwsem);
}
#else
static inline void threadgroup_change_begin(struct task_struct *tsk) {}
static inline void threadgroup_change_end(struct task_struct *tsk) {}
static inline void threadgroup_lock(struct task_struct *tsk) {}
static inline void threadgroup_unlock(struct task_struct *tsk) {}
#endif

#ifndef __HAVE_THREAD_FUNCTIONS

#define task_thread_info(task)	((struct thread_info *)(task)->stack)
#define task_stack_page(task)	((task)->stack)

static inline void setup_thread_stack(struct task_struct *p, struct task_struct *org)
{
	*task_thread_info(p) = *task_thread_info(org);
	task_thread_info(p)->task = p;
}

/*
 * Return the address of the last usable long on the stack.
 *
 * When the stack grows down, this is just above the thread
 * info struct. Going any lower will corrupt the threadinfo.
 *
 * When the stack grows up, this is the highest address.
 * Beyond that position, we corrupt data on the next page.
 */
static inline unsigned long *end_of_stack(struct task_struct *p)
{
#ifdef CONFIG_STACK_GROWSUP
	return (unsigned long *)((unsigned long)task_thread_info(p) + THREAD_SIZE) - 1;
#else
	return (unsigned long *)(task_thread_info(p) + 1);
#endif
}

#endif
#define task_stack_end_corrupted(task) \
		(*(end_of_stack(task)) != STACK_END_MAGIC)

static inline int object_is_on_stack(void *obj)
{
	void *stack = task_stack_page(current);

	return (obj >= stack) && (obj < (stack + THREAD_SIZE));
}

extern void thread_info_cache_init(void);

#ifdef CONFIG_DEBUG_STACK_USAGE
static inline unsigned long stack_not_used(struct task_struct *p)
{
	unsigned long *n = end_of_stack(p);

	do { 	/* Skip over canary */
		n++;
	} while (!*n);

	return (unsigned long)n - (unsigned long)end_of_stack(p);
}
#endif
extern void set_task_stack_end_magic(struct task_struct *tsk);

/* set thread flags in other task's structures
 * - see asm/thread_info.h for TIF_xxxx flags available
 */
static inline void set_tsk_thread_flag(struct task_struct *tsk, int flag)
{
	set_ti_thread_flag(task_thread_info(tsk), flag);
}

static inline void clear_tsk_thread_flag(struct task_struct *tsk, int flag)
{
	clear_ti_thread_flag(task_thread_info(tsk), flag);
}

static inline int test_and_set_tsk_thread_flag(struct task_struct *tsk, int flag)
{
	return test_and_set_ti_thread_flag(task_thread_info(tsk), flag);
}

static inline int test_and_clear_tsk_thread_flag(struct task_struct *tsk, int flag)
{
	return test_and_clear_ti_thread_flag(task_thread_info(tsk), flag);
}

static inline int test_tsk_thread_flag(struct task_struct *tsk, int flag)
{
	return test_ti_thread_flag(task_thread_info(tsk), flag);
}

static inline void set_tsk_need_resched(struct task_struct *tsk)
{
	set_tsk_thread_flag(tsk,TIF_NEED_RESCHED);
}

static inline void clear_tsk_need_resched(struct task_struct *tsk)
{
	clear_tsk_thread_flag(tsk,TIF_NEED_RESCHED);
}

static inline int test_tsk_need_resched(struct task_struct *tsk)
{
	return unlikely(test_tsk_thread_flag(tsk,TIF_NEED_RESCHED));
}

static inline int restart_syscall(void)
{
	set_tsk_thread_flag(current, TIF_SIGPENDING);
	return -ERESTARTNOINTR;
}

static inline int signal_pending(struct task_struct *p)
{
	return unlikely(test_tsk_thread_flag(p,TIF_SIGPENDING));
}

static inline int __fatal_signal_pending(struct task_struct *p)
{
	return unlikely(sigismember(&p->pending.signal, SIGKILL));
}

static inline int fatal_signal_pending(struct task_struct *p)
{
	return signal_pending(p) && __fatal_signal_pending(p);
}

static inline int signal_pending_state(long state, struct task_struct *p)
{
	if (!(state & (TASK_INTERRUPTIBLE | TASK_WAKEKILL)))
		return 0;
	if (!signal_pending(p))
		return 0;

	return (state & TASK_INTERRUPTIBLE) || __fatal_signal_pending(p);
}

/*
 * cond_resched() and cond_resched_lock(): latency reduction via
 * explicit rescheduling in places that are safe. The return
 * value indicates whether a reschedule was done in fact.
 * cond_resched_lock() will drop the spinlock before scheduling,
 * cond_resched_softirq() will enable bhs before scheduling.
 */
extern int _cond_resched(void);

#define cond_resched() ({			\
	__might_sleep(__FILE__, __LINE__, 0);	\
	_cond_resched();			\
})

extern int __cond_resched_lock(spinlock_t *lock);

#ifdef CONFIG_PREEMPT_COUNT
#define PREEMPT_LOCK_OFFSET	PREEMPT_OFFSET
#else
#define PREEMPT_LOCK_OFFSET	0
#endif

#define cond_resched_lock(lock) ({				\
	__might_sleep(__FILE__, __LINE__, PREEMPT_LOCK_OFFSET);	\
	__cond_resched_lock(lock);				\
})

extern int __cond_resched_softirq(void);

#define cond_resched_softirq() ({					\
	__might_sleep(__FILE__, __LINE__, SOFTIRQ_DISABLE_OFFSET);	\
	__cond_resched_softirq();					\
})

static inline void cond_resched_rcu(void)
{
#if defined(CONFIG_DEBUG_ATOMIC_SLEEP) || !defined(CONFIG_PREEMPT_RCU)
	rcu_read_unlock();
	cond_resched();
	rcu_read_lock();
#endif
}

/*
 * Does a critical section need to be broken due to another
 * task waiting?: (technically does not depend on CONFIG_PREEMPT,
 * but a general need for low latency)
 */
static inline int spin_needbreak(spinlock_t *lock)
{
#ifdef CONFIG_PREEMPT
	return spin_is_contended(lock);
#else
	return 0;
#endif
}

/*
 * Idle thread specific functions to determine the need_resched
 * polling state.
 */
#ifdef TIF_POLLING_NRFLAG
static inline int tsk_is_polling(struct task_struct *p)
{
<<<<<<< HEAD
	return task_thread_info(p)->status & TS_POLLING;
}
static inline void __current_set_polling(void)
{
	current_thread_info()->status |= TS_POLLING;
}

static inline bool __must_check current_set_polling_and_test(void)
{
	__current_set_polling();

	/*
	 * Polling state must be visible before we test NEED_RESCHED,
	 * paired by resched_task()
	 */
	smp_mb();

	return unlikely(tif_need_resched());
}

static inline void __current_clr_polling(void)
{
	current_thread_info()->status &= ~TS_POLLING;
}

static inline bool __must_check current_clr_polling_and_test(void)
{
	__current_clr_polling();

	/*
	 * Polling state must be visible before we test NEED_RESCHED,
	 * paired by resched_task()
	 */
	smp_mb();

	return unlikely(tif_need_resched());
=======
	return test_tsk_thread_flag(p, TIF_POLLING_NRFLAG);
}

static inline void __current_set_polling(void)
{
	set_thread_flag(TIF_POLLING_NRFLAG);
>>>>>>> fc14f9c1
}

static inline bool __must_check current_set_polling_and_test(void)
{
	__current_set_polling();

	/*
	 * Polling state must be visible before we test NEED_RESCHED,
	 * paired by resched_curr()
	 */
	smp_mb__after_atomic();

	return unlikely(tif_need_resched());
}

<<<<<<< HEAD
static inline void __current_set_polling(void)
=======
static inline void __current_clr_polling(void)
>>>>>>> fc14f9c1
{
	clear_thread_flag(TIF_POLLING_NRFLAG);
}

<<<<<<< HEAD
static inline bool __must_check current_set_polling_and_test(void)
{
	__current_set_polling();

	/*
	 * Polling state must be visible before we test NEED_RESCHED,
	 * paired by resched_task()
	 *
	 * XXX: assumes set/clear bit are identical barrier wise.
	 */
	smp_mb__after_clear_bit();

	return unlikely(tif_need_resched());
}

static inline void __current_clr_polling(void)
=======
static inline bool __must_check current_clr_polling_and_test(void)
>>>>>>> fc14f9c1
{
	__current_clr_polling();

	/*
	 * Polling state must be visible before we test NEED_RESCHED,
	 * paired by resched_curr()
	 */
	smp_mb__after_atomic();

	return unlikely(tif_need_resched());
}

<<<<<<< HEAD
static inline bool __must_check current_clr_polling_and_test(void)
{
	__current_clr_polling();

	/*
	 * Polling state must be visible before we test NEED_RESCHED,
	 * paired by resched_task()
	 */
	smp_mb__after_clear_bit();

	return unlikely(tif_need_resched());
}

=======
>>>>>>> fc14f9c1
#else
static inline int tsk_is_polling(struct task_struct *p) { return 0; }
static inline void __current_set_polling(void) { }
static inline void __current_clr_polling(void) { }

static inline bool __must_check current_set_polling_and_test(void)
{
	return unlikely(tif_need_resched());
}
static inline bool __must_check current_clr_polling_and_test(void)
{
	return unlikely(tif_need_resched());
}
#endif

static inline void current_clr_polling(void)
{
	__current_clr_polling();

	/*
	 * Ensure we check TIF_NEED_RESCHED after we clear the polling bit.
	 * Once the bit is cleared, we'll get IPIs with every new
	 * TIF_NEED_RESCHED and the IPI handler, scheduler_ipi(), will also
	 * fold.
	 */
	smp_mb(); /* paired with resched_curr() */

	preempt_fold_need_resched();
}

static __always_inline bool need_resched(void)
{
	return unlikely(tif_need_resched());
}

/*
 * Thread group CPU time accounting.
 */
void thread_group_cputime(struct task_struct *tsk, struct task_cputime *times);
void thread_group_cputimer(struct task_struct *tsk, struct task_cputime *times);

static inline void thread_group_cputime_init(struct signal_struct *sig)
{
	raw_spin_lock_init(&sig->cputimer.lock);
}

/*
 * Reevaluate whether the task has signals pending delivery.
 * Wake the task if so.
 * This is required every time the blocked sigset_t changes.
 * callers must hold sighand->siglock.
 */
extern void recalc_sigpending_and_wake(struct task_struct *t);
extern void recalc_sigpending(void);

extern void signal_wake_up_state(struct task_struct *t, unsigned int state);

static inline void signal_wake_up(struct task_struct *t, bool resume)
{
	signal_wake_up_state(t, resume ? TASK_WAKEKILL : 0);
}
static inline void ptrace_signal_wake_up(struct task_struct *t, bool resume)
{
	signal_wake_up_state(t, resume ? __TASK_TRACED : 0);
}

/*
 * Wrappers for p->thread_info->cpu access. No-op on UP.
 */
#ifdef CONFIG_SMP

static inline unsigned int task_cpu(const struct task_struct *p)
{
	return task_thread_info(p)->cpu;
}

static inline int task_node(const struct task_struct *p)
{
	return cpu_to_node(task_cpu(p));
}

extern void set_task_cpu(struct task_struct *p, unsigned int cpu);

#else

static inline unsigned int task_cpu(const struct task_struct *p)
{
	return 0;
}

static inline void set_task_cpu(struct task_struct *p, unsigned int cpu)
{
}

#endif /* CONFIG_SMP */

extern long sched_setaffinity(pid_t pid, const struct cpumask *new_mask);
extern long sched_getaffinity(pid_t pid, struct cpumask *mask);

#ifdef CONFIG_CGROUP_SCHED
extern struct task_group root_task_group;
#endif /* CONFIG_CGROUP_SCHED */

extern int task_can_switch_user(struct user_struct *up,
					struct task_struct *tsk);

#ifdef CONFIG_TASK_XACCT
static inline void add_rchar(struct task_struct *tsk, ssize_t amt)
{
	tsk->ioac.rchar += amt;
}

static inline void add_wchar(struct task_struct *tsk, ssize_t amt)
{
	tsk->ioac.wchar += amt;
}

static inline void inc_syscr(struct task_struct *tsk)
{
	tsk->ioac.syscr++;
}

static inline void inc_syscw(struct task_struct *tsk)
{
	tsk->ioac.syscw++;
}
#else
static inline void add_rchar(struct task_struct *tsk, ssize_t amt)
{
}

static inline void add_wchar(struct task_struct *tsk, ssize_t amt)
{
}

static inline void inc_syscr(struct task_struct *tsk)
{
}

static inline void inc_syscw(struct task_struct *tsk)
{
}
#endif

#ifndef TASK_SIZE_OF
#define TASK_SIZE_OF(tsk)	TASK_SIZE
#endif

#ifdef CONFIG_MEMCG
extern void mm_update_next_owner(struct mm_struct *mm);
#else
static inline void mm_update_next_owner(struct mm_struct *mm)
{
}
#endif /* CONFIG_MEMCG */

static inline unsigned long task_rlimit(const struct task_struct *tsk,
		unsigned int limit)
{
	return ACCESS_ONCE(tsk->signal->rlim[limit].rlim_cur);
}

static inline unsigned long task_rlimit_max(const struct task_struct *tsk,
		unsigned int limit)
{
	return ACCESS_ONCE(tsk->signal->rlim[limit].rlim_max);
}

static inline unsigned long rlimit(unsigned int limit)
{
	return task_rlimit(current, limit);
}

static inline unsigned long rlimit_max(unsigned int limit)
{
	return task_rlimit_max(current, limit);
}

#endif<|MERGE_RESOLUTION|>--- conflicted
+++ resolved
@@ -398,10 +398,6 @@
 #else
 static inline void arch_pick_mmap_layout(struct mm_struct *mm) {}
 #endif
-
-#define SUID_DUMP_DISABLE	0	/* No setuid dumping */
-#define SUID_DUMP_USER		1	/* Dump as user of process */
-#define SUID_DUMP_ROOT		2	/* Dump as root */
 
 #define SUID_DUMP_DISABLE	0	/* No setuid dumping */
 #define SUID_DUMP_USER		1	/* Dump as user of process */
@@ -2818,51 +2814,12 @@
 #ifdef TIF_POLLING_NRFLAG
 static inline int tsk_is_polling(struct task_struct *p)
 {
-<<<<<<< HEAD
-	return task_thread_info(p)->status & TS_POLLING;
-}
+	return test_tsk_thread_flag(p, TIF_POLLING_NRFLAG);
+}
+
 static inline void __current_set_polling(void)
 {
-	current_thread_info()->status |= TS_POLLING;
-}
-
-static inline bool __must_check current_set_polling_and_test(void)
-{
-	__current_set_polling();
-
-	/*
-	 * Polling state must be visible before we test NEED_RESCHED,
-	 * paired by resched_task()
-	 */
-	smp_mb();
-
-	return unlikely(tif_need_resched());
-}
-
-static inline void __current_clr_polling(void)
-{
-	current_thread_info()->status &= ~TS_POLLING;
-}
-
-static inline bool __must_check current_clr_polling_and_test(void)
-{
-	__current_clr_polling();
-
-	/*
-	 * Polling state must be visible before we test NEED_RESCHED,
-	 * paired by resched_task()
-	 */
-	smp_mb();
-
-	return unlikely(tif_need_resched());
-=======
-	return test_tsk_thread_flag(p, TIF_POLLING_NRFLAG);
-}
-
-static inline void __current_set_polling(void)
-{
 	set_thread_flag(TIF_POLLING_NRFLAG);
->>>>>>> fc14f9c1
 }
 
 static inline bool __must_check current_set_polling_and_test(void)
@@ -2878,35 +2835,12 @@
 	return unlikely(tif_need_resched());
 }
 
-<<<<<<< HEAD
-static inline void __current_set_polling(void)
-=======
 static inline void __current_clr_polling(void)
->>>>>>> fc14f9c1
 {
 	clear_thread_flag(TIF_POLLING_NRFLAG);
 }
 
-<<<<<<< HEAD
-static inline bool __must_check current_set_polling_and_test(void)
-{
-	__current_set_polling();
-
-	/*
-	 * Polling state must be visible before we test NEED_RESCHED,
-	 * paired by resched_task()
-	 *
-	 * XXX: assumes set/clear bit are identical barrier wise.
-	 */
-	smp_mb__after_clear_bit();
-
-	return unlikely(tif_need_resched());
-}
-
-static inline void __current_clr_polling(void)
-=======
 static inline bool __must_check current_clr_polling_and_test(void)
->>>>>>> fc14f9c1
 {
 	__current_clr_polling();
 
@@ -2919,22 +2853,6 @@
 	return unlikely(tif_need_resched());
 }
 
-<<<<<<< HEAD
-static inline bool __must_check current_clr_polling_and_test(void)
-{
-	__current_clr_polling();
-
-	/*
-	 * Polling state must be visible before we test NEED_RESCHED,
-	 * paired by resched_task()
-	 */
-	smp_mb__after_clear_bit();
-
-	return unlikely(tif_need_resched());
-}
-
-=======
->>>>>>> fc14f9c1
 #else
 static inline int tsk_is_polling(struct task_struct *p) { return 0; }
 static inline void __current_set_polling(void) { }
