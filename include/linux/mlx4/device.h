/*
 * Copyright (c) 2006, 2007 Cisco Systems, Inc.  All rights reserved.
 *
 * This software is available to you under a choice of one of two
 * licenses.  You may choose to be licensed under the terms of the GNU
 * General Public License (GPL) Version 2, available from the file
 * COPYING in the main directory of this source tree, or the
 * OpenIB.org BSD license below:
 *
 *     Redistribution and use in source and binary forms, with or
 *     without modification, are permitted provided that the following
 *     conditions are met:
 *
 *	- Redistributions of source code must retain the above
 *	  copyright notice, this list of conditions and the following
 *	  disclaimer.
 *
 *	- Redistributions in binary form must reproduce the above
 *	  copyright notice, this list of conditions and the following
 *	  disclaimer in the documentation and/or other materials
 *	  provided with the distribution.
 *
 * THE SOFTWARE IS PROVIDED "AS IS", WITHOUT WARRANTY OF ANY KIND,
 * EXPRESS OR IMPLIED, INCLUDING BUT NOT LIMITED TO THE WARRANTIES OF
 * MERCHANTABILITY, FITNESS FOR A PARTICULAR PURPOSE AND
 * NONINFRINGEMENT. IN NO EVENT SHALL THE AUTHORS OR COPYRIGHT HOLDERS
 * BE LIABLE FOR ANY CLAIM, DAMAGES OR OTHER LIABILITY, WHETHER IN AN
 * ACTION OF CONTRACT, TORT OR OTHERWISE, ARISING FROM, OUT OF OR IN
 * CONNECTION WITH THE SOFTWARE OR THE USE OR OTHER DEALINGS IN THE
 * SOFTWARE.
 */

#ifndef MLX4_DEVICE_H
#define MLX4_DEVICE_H

#include <linux/if_ether.h>
#include <linux/pci.h>
#include <linux/completion.h>
#include <linux/radix-tree.h>
#include <linux/cpu_rmap.h>
#include <linux/crash_dump.h>

#include <linux/atomic.h>

#include <linux/timecounter.h>

#define MAX_MSIX_P_PORT		17
#define MAX_MSIX		64
#define MIN_MSIX_P_PORT		5
#define MLX4_IS_LEGACY_EQ_MODE(dev_cap) ((dev_cap).num_comp_vectors < \
					 (dev_cap).num_ports * MIN_MSIX_P_PORT)

#define MLX4_MAX_100M_UNITS_VAL		255	/*
						 * work around: can't set values
						 * greater then this value when
						 * using 100 Mbps units.
						 */
#define MLX4_RATELIMIT_100M_UNITS	3	/* 100 Mbps */
#define MLX4_RATELIMIT_1G_UNITS		4	/* 1 Gbps */
#define MLX4_RATELIMIT_DEFAULT		0x00ff

#define MLX4_ROCE_MAX_GIDS	128
#define MLX4_ROCE_PF_GIDS	16

enum {
	MLX4_FLAG_MSI_X		= 1 << 0,
	MLX4_FLAG_OLD_PORT_CMDS	= 1 << 1,
	MLX4_FLAG_MASTER	= 1 << 2,
	MLX4_FLAG_SLAVE		= 1 << 3,
	MLX4_FLAG_SRIOV		= 1 << 4,
	MLX4_FLAG_OLD_REG_MAC	= 1 << 6,
	MLX4_FLAG_BONDED	= 1 << 7
};

enum {
	MLX4_PORT_CAP_IS_SM	= 1 << 1,
	MLX4_PORT_CAP_DEV_MGMT_SUP = 1 << 19,
};

enum {
	MLX4_MAX_PORTS		= 2,
	MLX4_MAX_PORT_PKEYS	= 128,
	MLX4_MAX_PORT_GIDS	= 128
};

/* base qkey for use in sriov tunnel-qp/proxy-qp communication.
 * These qkeys must not be allowed for general use. This is a 64k range,
 * and to test for violation, we use the mask (protect against future chg).
 */
#define MLX4_RESERVED_QKEY_BASE  (0xFFFF0000)
#define MLX4_RESERVED_QKEY_MASK  (0xFFFF0000)

enum {
	MLX4_BOARD_ID_LEN = 64
};

enum {
	MLX4_MAX_NUM_PF		= 16,
	MLX4_MAX_NUM_VF		= 126,
	MLX4_MAX_NUM_VF_P_PORT  = 64,
	MLX4_MFUNC_MAX		= 128,
	MLX4_MAX_EQ_NUM		= 1024,
	MLX4_MFUNC_EQ_NUM	= 4,
	MLX4_MFUNC_MAX_EQES     = 8,
	MLX4_MFUNC_EQE_MASK     = (MLX4_MFUNC_MAX_EQES - 1)
};

/* Driver supports 3 diffrent device methods to manage traffic steering:
 *	-device managed - High level API for ib and eth flow steering. FW is
 *			  managing flow steering tables.
 *	- B0 steering mode - Common low level API for ib and (if supported) eth.
 *	- A0 steering mode - Limited low level API for eth. In case of IB,
 *			     B0 mode is in use.
 */
enum {
	MLX4_STEERING_MODE_A0,
	MLX4_STEERING_MODE_B0,
	MLX4_STEERING_MODE_DEVICE_MANAGED
};

enum {
	MLX4_STEERING_DMFS_A0_DEFAULT,
	MLX4_STEERING_DMFS_A0_DYNAMIC,
	MLX4_STEERING_DMFS_A0_STATIC,
	MLX4_STEERING_DMFS_A0_DISABLE,
	MLX4_STEERING_DMFS_A0_NOT_SUPPORTED
};

static inline const char *mlx4_steering_mode_str(int steering_mode)
{
	switch (steering_mode) {
	case MLX4_STEERING_MODE_A0:
		return "A0 steering";

	case MLX4_STEERING_MODE_B0:
		return "B0 steering";

	case MLX4_STEERING_MODE_DEVICE_MANAGED:
		return "Device managed flow steering";

	default:
		return "Unrecognize steering mode";
	}
}

enum {
	MLX4_TUNNEL_OFFLOAD_MODE_NONE,
	MLX4_TUNNEL_OFFLOAD_MODE_VXLAN
};

enum {
	MLX4_DEV_CAP_FLAG_RC		= 1LL <<  0,
	MLX4_DEV_CAP_FLAG_UC		= 1LL <<  1,
	MLX4_DEV_CAP_FLAG_UD		= 1LL <<  2,
	MLX4_DEV_CAP_FLAG_XRC		= 1LL <<  3,
	MLX4_DEV_CAP_FLAG_SRQ		= 1LL <<  6,
	MLX4_DEV_CAP_FLAG_IPOIB_CSUM	= 1LL <<  7,
	MLX4_DEV_CAP_FLAG_BAD_PKEY_CNTR	= 1LL <<  8,
	MLX4_DEV_CAP_FLAG_BAD_QKEY_CNTR	= 1LL <<  9,
	MLX4_DEV_CAP_FLAG_DPDP		= 1LL << 12,
	MLX4_DEV_CAP_FLAG_BLH		= 1LL << 15,
	MLX4_DEV_CAP_FLAG_MEM_WINDOW	= 1LL << 16,
	MLX4_DEV_CAP_FLAG_APM		= 1LL << 17,
	MLX4_DEV_CAP_FLAG_ATOMIC	= 1LL << 18,
	MLX4_DEV_CAP_FLAG_RAW_MCAST	= 1LL << 19,
	MLX4_DEV_CAP_FLAG_UD_AV_PORT	= 1LL << 20,
	MLX4_DEV_CAP_FLAG_UD_MCAST	= 1LL << 21,
	MLX4_DEV_CAP_FLAG_IBOE		= 1LL << 30,
	MLX4_DEV_CAP_FLAG_UC_LOOPBACK	= 1LL << 32,
	MLX4_DEV_CAP_FLAG_FCS_KEEP	= 1LL << 34,
	MLX4_DEV_CAP_FLAG_WOL_PORT1	= 1LL << 37,
	MLX4_DEV_CAP_FLAG_WOL_PORT2	= 1LL << 38,
	MLX4_DEV_CAP_FLAG_UDP_RSS	= 1LL << 40,
	MLX4_DEV_CAP_FLAG_VEP_UC_STEER	= 1LL << 41,
	MLX4_DEV_CAP_FLAG_VEP_MC_STEER	= 1LL << 42,
	MLX4_DEV_CAP_FLAG_COUNTERS	= 1LL << 48,
	MLX4_DEV_CAP_FLAG_RSS_IP_FRAG   = 1LL << 52,
	MLX4_DEV_CAP_FLAG_SET_ETH_SCHED = 1LL << 53,
	MLX4_DEV_CAP_FLAG_SENSE_SUPPORT	= 1LL << 55,
	MLX4_DEV_CAP_FLAG_PORT_MNG_CHG_EV = 1LL << 59,
	MLX4_DEV_CAP_FLAG_64B_EQE	= 1LL << 61,
	MLX4_DEV_CAP_FLAG_64B_CQE	= 1LL << 62
};

enum {
	MLX4_DEV_CAP_FLAG2_RSS			= 1LL <<  0,
	MLX4_DEV_CAP_FLAG2_RSS_TOP		= 1LL <<  1,
	MLX4_DEV_CAP_FLAG2_RSS_XOR		= 1LL <<  2,
	MLX4_DEV_CAP_FLAG2_FS_EN		= 1LL <<  3,
	MLX4_DEV_CAP_FLAG2_REASSIGN_MAC_EN	= 1LL <<  4,
	MLX4_DEV_CAP_FLAG2_TS			= 1LL <<  5,
	MLX4_DEV_CAP_FLAG2_VLAN_CONTROL		= 1LL <<  6,
	MLX4_DEV_CAP_FLAG2_FSM			= 1LL <<  7,
	MLX4_DEV_CAP_FLAG2_UPDATE_QP		= 1LL <<  8,
	MLX4_DEV_CAP_FLAG2_DMFS_IPOIB		= 1LL <<  9,
	MLX4_DEV_CAP_FLAG2_VXLAN_OFFLOADS	= 1LL <<  10,
	MLX4_DEV_CAP_FLAG2_MAD_DEMUX		= 1LL <<  11,
	MLX4_DEV_CAP_FLAG2_CQE_STRIDE		= 1LL <<  12,
	MLX4_DEV_CAP_FLAG2_EQE_STRIDE		= 1LL <<  13,
	MLX4_DEV_CAP_FLAG2_ETH_PROT_CTRL        = 1LL <<  14,
	MLX4_DEV_CAP_FLAG2_ETH_BACKPL_AN_REP	= 1LL <<  15,
	MLX4_DEV_CAP_FLAG2_CONFIG_DEV		= 1LL <<  16,
	MLX4_DEV_CAP_FLAG2_SYS_EQS		= 1LL <<  17,
	MLX4_DEV_CAP_FLAG2_80_VFS		= 1LL <<  18,
<<<<<<< HEAD
	MLX4_DEV_CAP_FLAG2_FS_A0		= 1LL <<  19
=======
	MLX4_DEV_CAP_FLAG2_FS_A0		= 1LL <<  19,
	MLX4_DEV_CAP_FLAG2_RECOVERABLE_ERROR_EVENT = 1LL << 20,
	MLX4_DEV_CAP_FLAG2_PORT_REMAP		= 1LL <<  21,
	MLX4_DEV_CAP_FLAG2_QCN			= 1LL <<  22,
	MLX4_DEV_CAP_FLAG2_QP_RATE_LIMIT	= 1LL <<  23,
	MLX4_DEV_CAP_FLAG2_FLOWSTATS_EN         = 1LL <<  24,
	MLX4_DEV_CAP_FLAG2_QOS_VPP		= 1LL <<  25,
	MLX4_DEV_CAP_FLAG2_ETS_CFG		= 1LL <<  26,
	MLX4_DEV_CAP_FLAG2_PORT_BEACON		= 1LL <<  27,
	MLX4_DEV_CAP_FLAG2_IGNORE_FCS		= 1LL <<  28,
	MLX4_DEV_CAP_FLAG2_PHV_EN		= 1LL <<  29,
	MLX4_DEV_CAP_FLAG2_SKIP_OUTER_VLAN	= 1LL <<  30,
	MLX4_DEV_CAP_FLAG2_UPDATE_QP_SRC_CHECK_LB = 1ULL << 31,
	MLX4_DEV_CAP_FLAG2_LB_SRC_CHK           = 1ULL << 32,
>>>>>>> afd2ff9b
};

enum {
	MLX4_QUERY_FUNC_FLAGS_BF_RES_QP		= 1LL << 0,
	MLX4_QUERY_FUNC_FLAGS_A0_RES_QP		= 1LL << 1
};

enum {
	MLX4_VF_CAP_FLAG_RESET			= 1 << 0
};

/* bit enums for an 8-bit flags field indicating special use
 * QPs which require special handling in qp_reserve_range.
 * Currently, this only includes QPs used by the ETH interface,
 * where we expect to use blueflame.  These QPs must not have
 * bits 6 and 7 set in their qp number.
 *
 * This enum may use only bits 0..7.
 */
enum {
	MLX4_RESERVE_A0_QP	= 1 << 6,
	MLX4_RESERVE_ETH_BF_QP	= 1 << 7,
};

enum {
	MLX4_DEV_CAP_64B_EQE_ENABLED	= 1LL << 0,
	MLX4_DEV_CAP_64B_CQE_ENABLED	= 1LL << 1,
	MLX4_DEV_CAP_CQE_STRIDE_ENABLED	= 1LL << 2,
	MLX4_DEV_CAP_EQE_STRIDE_ENABLED	= 1LL << 3
};

enum {
	MLX4_USER_DEV_CAP_LARGE_CQE	= 1L << 0
};

enum {
	MLX4_FUNC_CAP_64B_EQE_CQE	= 1L << 0,
	MLX4_FUNC_CAP_EQE_CQE_STRIDE	= 1L << 1,
	MLX4_FUNC_CAP_DMFS_A0_STATIC	= 1L << 2
};


#define MLX4_ATTR_EXTENDED_PORT_INFO	cpu_to_be16(0xff90)

enum {
	MLX4_BMME_FLAG_WIN_TYPE_2B	= 1 <<  1,
	MLX4_BMME_FLAG_LOCAL_INV	= 1 <<  6,
	MLX4_BMME_FLAG_REMOTE_INV	= 1 <<  7,
	MLX4_BMME_FLAG_TYPE_2_WIN	= 1 <<  9,
	MLX4_BMME_FLAG_RESERVED_LKEY	= 1 << 10,
	MLX4_BMME_FLAG_FAST_REG_WR	= 1 << 11,
	MLX4_BMME_FLAG_PORT_REMAP	= 1 << 24,
	MLX4_BMME_FLAG_VSD_INIT2RTR	= 1 << 28,
};

enum {
	MLX4_FLAG_PORT_REMAP		= MLX4_BMME_FLAG_PORT_REMAP
};

enum mlx4_event {
	MLX4_EVENT_TYPE_COMP		   = 0x00,
	MLX4_EVENT_TYPE_PATH_MIG	   = 0x01,
	MLX4_EVENT_TYPE_COMM_EST	   = 0x02,
	MLX4_EVENT_TYPE_SQ_DRAINED	   = 0x03,
	MLX4_EVENT_TYPE_SRQ_QP_LAST_WQE	   = 0x13,
	MLX4_EVENT_TYPE_SRQ_LIMIT	   = 0x14,
	MLX4_EVENT_TYPE_CQ_ERROR	   = 0x04,
	MLX4_EVENT_TYPE_WQ_CATAS_ERROR	   = 0x05,
	MLX4_EVENT_TYPE_EEC_CATAS_ERROR	   = 0x06,
	MLX4_EVENT_TYPE_PATH_MIG_FAILED	   = 0x07,
	MLX4_EVENT_TYPE_WQ_INVAL_REQ_ERROR = 0x10,
	MLX4_EVENT_TYPE_WQ_ACCESS_ERROR	   = 0x11,
	MLX4_EVENT_TYPE_SRQ_CATAS_ERROR	   = 0x12,
	MLX4_EVENT_TYPE_LOCAL_CATAS_ERROR  = 0x08,
	MLX4_EVENT_TYPE_PORT_CHANGE	   = 0x09,
	MLX4_EVENT_TYPE_EQ_OVERFLOW	   = 0x0f,
	MLX4_EVENT_TYPE_ECC_DETECT	   = 0x0e,
	MLX4_EVENT_TYPE_CMD		   = 0x0a,
	MLX4_EVENT_TYPE_VEP_UPDATE	   = 0x19,
	MLX4_EVENT_TYPE_COMM_CHANNEL	   = 0x18,
	MLX4_EVENT_TYPE_OP_REQUIRED	   = 0x1a,
	MLX4_EVENT_TYPE_FATAL_WARNING	   = 0x1b,
	MLX4_EVENT_TYPE_FLR_EVENT	   = 0x1c,
	MLX4_EVENT_TYPE_PORT_MNG_CHG_EVENT = 0x1d,
	MLX4_EVENT_TYPE_RECOVERABLE_ERROR_EVENT  = 0x3e,
	MLX4_EVENT_TYPE_NONE		   = 0xff,
};

enum {
	MLX4_PORT_CHANGE_SUBTYPE_DOWN	= 1,
	MLX4_PORT_CHANGE_SUBTYPE_ACTIVE	= 4
};

enum {
	MLX4_RECOVERABLE_ERROR_EVENT_SUBTYPE_BAD_CABLE		= 1,
	MLX4_RECOVERABLE_ERROR_EVENT_SUBTYPE_UNSUPPORTED_CABLE	= 2,
};

enum {
	MLX4_FATAL_WARNING_SUBTYPE_WARMING = 0,
};

enum slave_port_state {
	SLAVE_PORT_DOWN = 0,
	SLAVE_PENDING_UP,
	SLAVE_PORT_UP,
};

enum slave_port_gen_event {
	SLAVE_PORT_GEN_EVENT_DOWN = 0,
	SLAVE_PORT_GEN_EVENT_UP,
	SLAVE_PORT_GEN_EVENT_NONE,
};

enum slave_port_state_event {
	MLX4_PORT_STATE_DEV_EVENT_PORT_DOWN,
	MLX4_PORT_STATE_DEV_EVENT_PORT_UP,
	MLX4_PORT_STATE_IB_PORT_STATE_EVENT_GID_VALID,
	MLX4_PORT_STATE_IB_EVENT_GID_INVALID,
};

enum {
	MLX4_PERM_LOCAL_READ	= 1 << 10,
	MLX4_PERM_LOCAL_WRITE	= 1 << 11,
	MLX4_PERM_REMOTE_READ	= 1 << 12,
	MLX4_PERM_REMOTE_WRITE	= 1 << 13,
	MLX4_PERM_ATOMIC	= 1 << 14,
	MLX4_PERM_BIND_MW	= 1 << 15,
	MLX4_PERM_MASK		= 0xFC00
};

enum {
	MLX4_OPCODE_NOP			= 0x00,
	MLX4_OPCODE_SEND_INVAL		= 0x01,
	MLX4_OPCODE_RDMA_WRITE		= 0x08,
	MLX4_OPCODE_RDMA_WRITE_IMM	= 0x09,
	MLX4_OPCODE_SEND		= 0x0a,
	MLX4_OPCODE_SEND_IMM		= 0x0b,
	MLX4_OPCODE_LSO			= 0x0e,
	MLX4_OPCODE_RDMA_READ		= 0x10,
	MLX4_OPCODE_ATOMIC_CS		= 0x11,
	MLX4_OPCODE_ATOMIC_FA		= 0x12,
	MLX4_OPCODE_MASKED_ATOMIC_CS	= 0x14,
	MLX4_OPCODE_MASKED_ATOMIC_FA	= 0x15,
	MLX4_OPCODE_BIND_MW		= 0x18,
	MLX4_OPCODE_FMR			= 0x19,
	MLX4_OPCODE_LOCAL_INVAL		= 0x1b,
	MLX4_OPCODE_CONFIG_CMD		= 0x1f,

	MLX4_RECV_OPCODE_RDMA_WRITE_IMM	= 0x00,
	MLX4_RECV_OPCODE_SEND		= 0x01,
	MLX4_RECV_OPCODE_SEND_IMM	= 0x02,
	MLX4_RECV_OPCODE_SEND_INVAL	= 0x03,

	MLX4_CQE_OPCODE_ERROR		= 0x1e,
	MLX4_CQE_OPCODE_RESIZE		= 0x16,
};

enum {
	MLX4_STAT_RATE_OFFSET	= 5
};

enum mlx4_protocol {
	MLX4_PROT_IB_IPV6 = 0,
	MLX4_PROT_ETH,
	MLX4_PROT_IB_IPV4,
	MLX4_PROT_FCOE
};

enum {
	MLX4_MTT_FLAG_PRESENT		= 1
};

enum mlx4_qp_region {
	MLX4_QP_REGION_FW = 0,
	MLX4_QP_REGION_RSS_RAW_ETH,
	MLX4_QP_REGION_BOTTOM = MLX4_QP_REGION_RSS_RAW_ETH,
	MLX4_QP_REGION_ETH_ADDR,
	MLX4_QP_REGION_FC_ADDR,
	MLX4_QP_REGION_FC_EXCH,
	MLX4_NUM_QP_REGION
};

enum mlx4_port_type {
	MLX4_PORT_TYPE_NONE	= 0,
	MLX4_PORT_TYPE_IB	= 1,
	MLX4_PORT_TYPE_ETH	= 2,
	MLX4_PORT_TYPE_AUTO	= 3
};

enum mlx4_special_vlan_idx {
	MLX4_NO_VLAN_IDX        = 0,
	MLX4_VLAN_MISS_IDX,
	MLX4_VLAN_REGULAR
};

enum mlx4_steer_type {
	MLX4_MC_STEER = 0,
	MLX4_UC_STEER,
	MLX4_NUM_STEERS
};

enum {
	MLX4_NUM_FEXCH          = 64 * 1024,
};

enum {
	MLX4_MAX_FAST_REG_PAGES = 511,
};

enum {
	/*
	 * Max wqe size for rdma read is 512 bytes, so this
	 * limits our max_sge_rd as the wqe needs to fit:
	 * - ctrl segment (16 bytes)
	 * - rdma segment (16 bytes)
	 * - scatter elements (16 bytes each)
	 */
	MLX4_MAX_SGE_RD	= (512 - 16 - 16) / 16
};

enum {
	MLX4_DEV_PMC_SUBTYPE_GUID_INFO	 = 0x14,
	MLX4_DEV_PMC_SUBTYPE_PORT_INFO	 = 0x15,
	MLX4_DEV_PMC_SUBTYPE_PKEY_TABLE	 = 0x16,
};

/* Port mgmt change event handling */
enum {
	MLX4_EQ_PORT_INFO_MSTR_SM_LID_CHANGE_MASK	= 1 << 0,
	MLX4_EQ_PORT_INFO_GID_PFX_CHANGE_MASK		= 1 << 1,
	MLX4_EQ_PORT_INFO_LID_CHANGE_MASK		= 1 << 2,
	MLX4_EQ_PORT_INFO_CLIENT_REREG_MASK		= 1 << 3,
	MLX4_EQ_PORT_INFO_MSTR_SM_SL_CHANGE_MASK	= 1 << 4,
};

enum {
	MLX4_DEVICE_STATE_UP			= 1 << 0,
	MLX4_DEVICE_STATE_INTERNAL_ERROR	= 1 << 1,
};

enum {
	MLX4_INTERFACE_STATE_UP		= 1 << 0,
	MLX4_INTERFACE_STATE_DELETION	= 1 << 1,
};

#define MSTR_SM_CHANGE_MASK (MLX4_EQ_PORT_INFO_MSTR_SM_SL_CHANGE_MASK | \
			     MLX4_EQ_PORT_INFO_MSTR_SM_LID_CHANGE_MASK)

enum mlx4_module_id {
	MLX4_MODULE_ID_SFP              = 0x3,
	MLX4_MODULE_ID_QSFP             = 0xC,
	MLX4_MODULE_ID_QSFP_PLUS        = 0xD,
	MLX4_MODULE_ID_QSFP28           = 0x11,
};

<<<<<<< HEAD
=======
enum { /* rl */
	MLX4_QP_RATE_LIMIT_NONE		= 0,
	MLX4_QP_RATE_LIMIT_KBS		= 1,
	MLX4_QP_RATE_LIMIT_MBS		= 2,
	MLX4_QP_RATE_LIMIT_GBS		= 3
};

struct mlx4_rate_limit_caps {
	u16	num_rates; /* Number of different rates */
	u8	min_unit;
	u16	min_val;
	u8	max_unit;
	u16	max_val;
};

>>>>>>> afd2ff9b
static inline u64 mlx4_fw_ver(u64 major, u64 minor, u64 subminor)
{
	return (major << 32) | (minor << 16) | subminor;
}

struct mlx4_phys_caps {
	u32			gid_phys_table_len[MLX4_MAX_PORTS + 1];
	u32			pkey_phys_table_len[MLX4_MAX_PORTS + 1];
	u32			num_phys_eqs;
	u32			base_sqpn;
	u32			base_proxy_sqpn;
	u32			base_tunnel_sqpn;
};

struct mlx4_caps {
	u64			fw_ver;
	u32			function;
	int			num_ports;
	int			vl_cap[MLX4_MAX_PORTS + 1];
	int			ib_mtu_cap[MLX4_MAX_PORTS + 1];
	__be32			ib_port_def_cap[MLX4_MAX_PORTS + 1];
	u64			def_mac[MLX4_MAX_PORTS + 1];
	int			eth_mtu_cap[MLX4_MAX_PORTS + 1];
	int			gid_table_len[MLX4_MAX_PORTS + 1];
	int			pkey_table_len[MLX4_MAX_PORTS + 1];
	int			trans_type[MLX4_MAX_PORTS + 1];
	int			vendor_oui[MLX4_MAX_PORTS + 1];
	int			wavelength[MLX4_MAX_PORTS + 1];
	u64			trans_code[MLX4_MAX_PORTS + 1];
	int			local_ca_ack_delay;
	int			num_uars;
	u32			uar_page_size;
	int			bf_reg_size;
	int			bf_regs_per_page;
	int			max_sq_sg;
	int			max_rq_sg;
	int			num_qps;
	int			max_wqes;
	int			max_sq_desc_sz;
	int			max_rq_desc_sz;
	int			max_qp_init_rdma;
	int			max_qp_dest_rdma;
	u32			*qp0_qkey;
	u32			*qp0_proxy;
	u32			*qp1_proxy;
	u32			*qp0_tunnel;
	u32			*qp1_tunnel;
	int			num_srqs;
	int			max_srq_wqes;
	int			max_srq_sge;
	int			reserved_srqs;
	int			num_cqs;
	int			max_cqes;
	int			reserved_cqs;
	int			num_sys_eqs;
	int			num_eqs;
	int			reserved_eqs;
	int			num_comp_vectors;
	int			num_mpts;
	int			max_fmr_maps;
	int			num_mtts;
	int			fmr_reserved_mtts;
	int			reserved_mtts;
	int			reserved_mrws;
	int			reserved_uars;
	int			num_mgms;
	int			num_amgms;
	int			reserved_mcgs;
	int			num_qp_per_mgm;
	int			steering_mode;
	int			dmfs_high_steer_mode;
	int			fs_log_max_ucast_qp_range_size;
	int			num_pds;
	int			reserved_pds;
	int			max_xrcds;
	int			reserved_xrcds;
	int			mtt_entry_sz;
	u32			max_msg_sz;
	u32			page_size_cap;
	u64			flags;
	u64			flags2;
	u32			bmme_flags;
	u32			reserved_lkey;
	u16			stat_rate_support;
	u8			port_width_cap[MLX4_MAX_PORTS + 1];
	int			max_gso_sz;
	int			max_rss_tbl_sz;
	int                     reserved_qps_cnt[MLX4_NUM_QP_REGION];
	int			reserved_qps;
	int                     reserved_qps_base[MLX4_NUM_QP_REGION];
	int                     log_num_macs;
	int                     log_num_vlans;
	enum mlx4_port_type	port_type[MLX4_MAX_PORTS + 1];
	u8			supported_type[MLX4_MAX_PORTS + 1];
	u8                      suggested_type[MLX4_MAX_PORTS + 1];
	u8                      default_sense[MLX4_MAX_PORTS + 1];
	u32			port_mask[MLX4_MAX_PORTS + 1];
	enum mlx4_port_type	possible_type[MLX4_MAX_PORTS + 1];
	u32			max_counters;
	u8			port_ib_mtu[MLX4_MAX_PORTS + 1];
	u16			sqp_demux;
	u32			eqe_size;
	u32			cqe_size;
	u8			eqe_factor;
	u32			userspace_caps; /* userspace must be aware of these */
	u32			function_caps;  /* VFs must be aware of these */
	u16			hca_core_clock;
	u64			phys_port_id[MLX4_MAX_PORTS + 1];
	int			tunnel_offload_mode;
	u8			rx_checksum_flags_port[MLX4_MAX_PORTS + 1];
<<<<<<< HEAD
=======
	u8			phv_bit[MLX4_MAX_PORTS + 1];
>>>>>>> afd2ff9b
	u8			alloc_res_qp_mask;
	u32			dmfs_high_rate_qpn_base;
	u32			dmfs_high_rate_qpn_range;
	u32			vf_caps;
<<<<<<< HEAD
=======
	struct mlx4_rate_limit_caps rl_caps;
>>>>>>> afd2ff9b
};

struct mlx4_buf_list {
	void		       *buf;
	dma_addr_t		map;
};

struct mlx4_buf {
	struct mlx4_buf_list	direct;
	struct mlx4_buf_list   *page_list;
	int			nbufs;
	int			npages;
	int			page_shift;
};

struct mlx4_mtt {
	u32			offset;
	int			order;
	int			page_shift;
};

enum {
	MLX4_DB_PER_PAGE = PAGE_SIZE / 4
};

struct mlx4_db_pgdir {
	struct list_head	list;
	DECLARE_BITMAP(order0, MLX4_DB_PER_PAGE);
	DECLARE_BITMAP(order1, MLX4_DB_PER_PAGE / 2);
	unsigned long	       *bits[2];
	__be32		       *db_page;
	dma_addr_t		db_dma;
};

struct mlx4_ib_user_db_page;

struct mlx4_db {
	__be32			*db;
	union {
		struct mlx4_db_pgdir		*pgdir;
		struct mlx4_ib_user_db_page	*user_page;
	}			u;
	dma_addr_t		dma;
	int			index;
	int			order;
};

struct mlx4_hwq_resources {
	struct mlx4_db		db;
	struct mlx4_mtt		mtt;
	struct mlx4_buf		buf;
};

struct mlx4_mr {
	struct mlx4_mtt		mtt;
	u64			iova;
	u64			size;
	u32			key;
	u32			pd;
	u32			access;
	int			enabled;
};

enum mlx4_mw_type {
	MLX4_MW_TYPE_1 = 1,
	MLX4_MW_TYPE_2 = 2,
};

struct mlx4_mw {
	u32			key;
	u32			pd;
	enum mlx4_mw_type	type;
	int			enabled;
};

struct mlx4_fmr {
	struct mlx4_mr		mr;
	struct mlx4_mpt_entry  *mpt;
	__be64		       *mtts;
	dma_addr_t		dma_handle;
	int			max_pages;
	int			max_maps;
	int			maps;
	u8			page_shift;
};

struct mlx4_uar {
	unsigned long		pfn;
	int			index;
	struct list_head	bf_list;
	unsigned		free_bf_bmap;
	void __iomem	       *map;
	void __iomem	       *bf_map;
};

struct mlx4_bf {
	unsigned int		offset;
	int			buf_size;
	struct mlx4_uar	       *uar;
	void __iomem	       *reg;
};

struct mlx4_cq {
	void (*comp)		(struct mlx4_cq *);
	void (*event)		(struct mlx4_cq *, enum mlx4_event);

	struct mlx4_uar	       *uar;

	u32			cons_index;

	u16                     irq;
	__be32		       *set_ci_db;
	__be32		       *arm_db;
	int			arm_sn;

	int			cqn;
	unsigned		vector;

	atomic_t		refcount;
	struct completion	free;
	struct {
		struct list_head list;
		void (*comp)(struct mlx4_cq *);
		void		*priv;
	} tasklet_ctx;
<<<<<<< HEAD
=======
	int		reset_notify_added;
	struct list_head	reset_notify;
>>>>>>> afd2ff9b
};

struct mlx4_qp {
	void (*event)		(struct mlx4_qp *, enum mlx4_event);

	int			qpn;

	atomic_t		refcount;
	struct completion	free;
};

struct mlx4_srq {
	void (*event)		(struct mlx4_srq *, enum mlx4_event);

	int			srqn;
	int			max;
	int			max_gs;
	int			wqe_shift;

	atomic_t		refcount;
	struct completion	free;
};

struct mlx4_av {
	__be32			port_pd;
	u8			reserved1;
	u8			g_slid;
	__be16			dlid;
	u8			reserved2;
	u8			gid_index;
	u8			stat_rate;
	u8			hop_limit;
	__be32			sl_tclass_flowlabel;
	u8			dgid[16];
};

struct mlx4_eth_av {
	__be32		port_pd;
	u8		reserved1;
	u8		smac_idx;
	u16		reserved2;
	u8		reserved3;
	u8		gid_index;
	u8		stat_rate;
	u8		hop_limit;
	__be32		sl_tclass_flowlabel;
	u8		dgid[16];
	u8		s_mac[6];
	u8		reserved4[2];
	__be16		vlan;
	u8		mac[ETH_ALEN];
};

union mlx4_ext_av {
	struct mlx4_av		ib;
	struct mlx4_eth_av	eth;
};

/* Counters should be saturate once they reach their maximum value */
#define ASSIGN_32BIT_COUNTER(counter, value) do {	\
	if ((value) > U32_MAX)				\
		counter = cpu_to_be32(U32_MAX);		\
	else						\
		counter = cpu_to_be32(value);		\
} while (0)

struct mlx4_counter {
	u8	reserved1[3];
	u8	counter_mode;
	__be32	num_ifc;
	u32	reserved2[2];
	__be64	rx_frames;
	__be64	rx_bytes;
	__be64	tx_frames;
	__be64	tx_bytes;
};

struct mlx4_quotas {
	int qp;
	int cq;
	int srq;
	int mpt;
	int mtt;
	int counter;
	int xrcd;
};

struct mlx4_vf_dev {
	u8			min_port;
	u8			n_ports;
};

struct mlx4_dev_persistent {
	struct pci_dev	       *pdev;
	struct mlx4_dev	       *dev;
	int                     nvfs[MLX4_MAX_PORTS + 1];
	int			num_vfs;
	enum mlx4_port_type curr_port_type[MLX4_MAX_PORTS + 1];
	enum mlx4_port_type curr_port_poss_type[MLX4_MAX_PORTS + 1];
	struct work_struct      catas_work;
	struct workqueue_struct *catas_wq;
	struct mutex	device_state_mutex; /* protect HW state */
	u8		state;
	struct mutex	interface_state_mutex; /* protect SW state */
	u8	interface_state;
};

struct mlx4_dev {
	struct mlx4_dev_persistent *persist;
	unsigned long		flags;
	unsigned long		num_slaves;
	struct mlx4_caps	caps;
	struct mlx4_phys_caps	phys_caps;
	struct mlx4_quotas	quotas;
	struct radix_tree_root	qp_table_tree;
	u8			rev_id;
	u8			port_random_macs;
	char			board_id[MLX4_BOARD_ID_LEN];
	int			numa_node;
	int			oper_log_mgm_entry_size;
	u64			regid_promisc_array[MLX4_MAX_PORTS + 1];
	u64			regid_allmulti_array[MLX4_MAX_PORTS + 1];
	struct mlx4_vf_dev     *dev_vfs;
<<<<<<< HEAD
=======
};

struct mlx4_clock_params {
	u64 offset;
	u8 bar;
	u8 size;
>>>>>>> afd2ff9b
};

struct mlx4_eqe {
	u8			reserved1;
	u8			type;
	u8			reserved2;
	u8			subtype;
	union {
		u32		raw[6];
		struct {
			__be32	cqn;
		} __packed comp;
		struct {
			u16	reserved1;
			__be16	token;
			u32	reserved2;
			u8	reserved3[3];
			u8	status;
			__be64	out_param;
		} __packed cmd;
		struct {
			__be32	qpn;
		} __packed qp;
		struct {
			__be32	srqn;
		} __packed srq;
		struct {
			__be32	cqn;
			u32	reserved1;
			u8	reserved2[3];
			u8	syndrome;
		} __packed cq_err;
		struct {
			u32	reserved1[2];
			__be32	port;
		} __packed port_change;
		struct {
			#define COMM_CHANNEL_BIT_ARRAY_SIZE	4
			u32 reserved;
			u32 bit_vec[COMM_CHANNEL_BIT_ARRAY_SIZE];
		} __packed comm_channel_arm;
		struct {
			u8	port;
			u8	reserved[3];
			__be64	mac;
		} __packed mac_update;
		struct {
			__be32	slave_id;
		} __packed flr_event;
		struct {
			__be16  current_temperature;
			__be16  warning_threshold;
		} __packed warming;
		struct {
			u8 reserved[3];
			u8 port;
			union {
				struct {
					__be16 mstr_sm_lid;
					__be16 port_lid;
					__be32 changed_attr;
					u8 reserved[3];
					u8 mstr_sm_sl;
					__be64 gid_prefix;
				} __packed port_info;
				struct {
					__be32 block_ptr;
					__be32 tbl_entries_mask;
				} __packed tbl_change_info;
			} params;
		} __packed port_mgmt_change;
		struct {
			u8 reserved[3];
			u8 port;
			u32 reserved1[5];
		} __packed bad_cable;
	}			event;
	u8			slave_id;
	u8			reserved3[2];
	u8			owner;
} __packed;

struct mlx4_init_port_param {
	int			set_guid0;
	int			set_node_guid;
	int			set_si_guid;
	u16			mtu;
	int			port_width_cap;
	u16			vl_cap;
	u16			max_gid;
	u16			max_pkey;
	u64			guid0;
	u64			node_guid;
	u64			si_guid;
};

#define MAD_IFC_DATA_SZ 192
/* MAD IFC Mailbox */
struct mlx4_mad_ifc {
	u8	base_version;
	u8	mgmt_class;
	u8	class_version;
	u8	method;
	__be16	status;
	__be16	class_specific;
	__be64	tid;
	__be16	attr_id;
	__be16	resv;
	__be32	attr_mod;
	__be64	mkey;
	__be16	dr_slid;
	__be16	dr_dlid;
	u8	reserved[28];
	u8	data[MAD_IFC_DATA_SZ];
} __packed;

#define mlx4_foreach_port(port, dev, type)				\
	for ((port) = 1; (port) <= (dev)->caps.num_ports; (port)++)	\
		if ((type) == (dev)->caps.port_mask[(port)])

#define mlx4_foreach_non_ib_transport_port(port, dev)                     \
	for ((port) = 1; (port) <= (dev)->caps.num_ports; (port)++)	  \
		if (((dev)->caps.port_mask[port] != MLX4_PORT_TYPE_IB))

#define mlx4_foreach_ib_transport_port(port, dev)                         \
	for ((port) = 1; (port) <= (dev)->caps.num_ports; (port)++)	  \
		if (((dev)->caps.port_mask[port] == MLX4_PORT_TYPE_IB) || \
			((dev)->caps.flags & MLX4_DEV_CAP_FLAG_IBOE))

#define MLX4_INVALID_SLAVE_ID	0xFF
#define MLX4_SINK_COUNTER_INDEX(dev)	(dev->caps.max_counters - 1)

void handle_port_mgmt_change_event(struct work_struct *work);

static inline int mlx4_master_func_num(struct mlx4_dev *dev)
{
	return dev->caps.function;
}

static inline int mlx4_is_master(struct mlx4_dev *dev)
{
	return dev->flags & MLX4_FLAG_MASTER;
}

static inline int mlx4_num_reserved_sqps(struct mlx4_dev *dev)
{
	return dev->phys_caps.base_sqpn + 8 +
		16 * MLX4_MFUNC_MAX * !!mlx4_is_master(dev);
}

static inline int mlx4_is_qp_reserved(struct mlx4_dev *dev, u32 qpn)
{
	return (qpn < dev->phys_caps.base_sqpn + 8 +
		16 * MLX4_MFUNC_MAX * !!mlx4_is_master(dev) &&
		qpn >= dev->phys_caps.base_sqpn) ||
	       (qpn < dev->caps.reserved_qps_cnt[MLX4_QP_REGION_FW]);
}

static inline int mlx4_is_guest_proxy(struct mlx4_dev *dev, int slave, u32 qpn)
{
	int guest_proxy_base = dev->phys_caps.base_proxy_sqpn + slave * 8;

	if (qpn >= guest_proxy_base && qpn < guest_proxy_base + 8)
		return 1;

	return 0;
}

static inline int mlx4_is_mfunc(struct mlx4_dev *dev)
{
	return dev->flags & (MLX4_FLAG_SLAVE | MLX4_FLAG_MASTER);
}

static inline int mlx4_is_slave(struct mlx4_dev *dev)
{
	return dev->flags & MLX4_FLAG_SLAVE;
}

static inline int mlx4_is_eth(struct mlx4_dev *dev, int port)
{
	return dev->caps.port_type[port] == MLX4_PORT_TYPE_IB ? 0 : 1;
}

int mlx4_buf_alloc(struct mlx4_dev *dev, int size, int max_direct,
		   struct mlx4_buf *buf, gfp_t gfp);
void mlx4_buf_free(struct mlx4_dev *dev, int size, struct mlx4_buf *buf);
static inline void *mlx4_buf_offset(struct mlx4_buf *buf, int offset)
{
	if (BITS_PER_LONG == 64 || buf->nbufs == 1)
		return buf->direct.buf + offset;
	else
		return buf->page_list[offset >> PAGE_SHIFT].buf +
			(offset & (PAGE_SIZE - 1));
}

int mlx4_pd_alloc(struct mlx4_dev *dev, u32 *pdn);
void mlx4_pd_free(struct mlx4_dev *dev, u32 pdn);
int mlx4_xrcd_alloc(struct mlx4_dev *dev, u32 *xrcdn);
void mlx4_xrcd_free(struct mlx4_dev *dev, u32 xrcdn);

int mlx4_uar_alloc(struct mlx4_dev *dev, struct mlx4_uar *uar);
void mlx4_uar_free(struct mlx4_dev *dev, struct mlx4_uar *uar);
int mlx4_bf_alloc(struct mlx4_dev *dev, struct mlx4_bf *bf, int node);
void mlx4_bf_free(struct mlx4_dev *dev, struct mlx4_bf *bf);

int mlx4_mtt_init(struct mlx4_dev *dev, int npages, int page_shift,
		  struct mlx4_mtt *mtt);
void mlx4_mtt_cleanup(struct mlx4_dev *dev, struct mlx4_mtt *mtt);
u64 mlx4_mtt_addr(struct mlx4_dev *dev, struct mlx4_mtt *mtt);

int mlx4_mr_alloc(struct mlx4_dev *dev, u32 pd, u64 iova, u64 size, u32 access,
		  int npages, int page_shift, struct mlx4_mr *mr);
int mlx4_mr_free(struct mlx4_dev *dev, struct mlx4_mr *mr);
int mlx4_mr_enable(struct mlx4_dev *dev, struct mlx4_mr *mr);
int mlx4_mw_alloc(struct mlx4_dev *dev, u32 pd, enum mlx4_mw_type type,
		  struct mlx4_mw *mw);
void mlx4_mw_free(struct mlx4_dev *dev, struct mlx4_mw *mw);
int mlx4_mw_enable(struct mlx4_dev *dev, struct mlx4_mw *mw);
int mlx4_write_mtt(struct mlx4_dev *dev, struct mlx4_mtt *mtt,
		   int start_index, int npages, u64 *page_list);
int mlx4_buf_write_mtt(struct mlx4_dev *dev, struct mlx4_mtt *mtt,
		       struct mlx4_buf *buf, gfp_t gfp);

int mlx4_db_alloc(struct mlx4_dev *dev, struct mlx4_db *db, int order,
		  gfp_t gfp);
void mlx4_db_free(struct mlx4_dev *dev, struct mlx4_db *db);

int mlx4_alloc_hwq_res(struct mlx4_dev *dev, struct mlx4_hwq_resources *wqres,
		       int size, int max_direct);
void mlx4_free_hwq_res(struct mlx4_dev *mdev, struct mlx4_hwq_resources *wqres,
		       int size);

int mlx4_cq_alloc(struct mlx4_dev *dev, int nent, struct mlx4_mtt *mtt,
		  struct mlx4_uar *uar, u64 db_rec, struct mlx4_cq *cq,
		  unsigned vector, int collapsed, int timestamp_en);
void mlx4_cq_free(struct mlx4_dev *dev, struct mlx4_cq *cq);
int mlx4_qp_reserve_range(struct mlx4_dev *dev, int cnt, int align,
			  int *base, u8 flags);
void mlx4_qp_release_range(struct mlx4_dev *dev, int base_qpn, int cnt);

int mlx4_qp_alloc(struct mlx4_dev *dev, int qpn, struct mlx4_qp *qp,
		  gfp_t gfp);
void mlx4_qp_free(struct mlx4_dev *dev, struct mlx4_qp *qp);

int mlx4_srq_alloc(struct mlx4_dev *dev, u32 pdn, u32 cqn, u16 xrcdn,
		   struct mlx4_mtt *mtt, u64 db_rec, struct mlx4_srq *srq);
void mlx4_srq_free(struct mlx4_dev *dev, struct mlx4_srq *srq);
int mlx4_srq_arm(struct mlx4_dev *dev, struct mlx4_srq *srq, int limit_watermark);
int mlx4_srq_query(struct mlx4_dev *dev, struct mlx4_srq *srq, int *limit_watermark);

int mlx4_INIT_PORT(struct mlx4_dev *dev, int port);
int mlx4_CLOSE_PORT(struct mlx4_dev *dev, int port);

int mlx4_unicast_attach(struct mlx4_dev *dev, struct mlx4_qp *qp, u8 gid[16],
			int block_mcast_loopback, enum mlx4_protocol prot);
int mlx4_unicast_detach(struct mlx4_dev *dev, struct mlx4_qp *qp, u8 gid[16],
			enum mlx4_protocol prot);
int mlx4_multicast_attach(struct mlx4_dev *dev, struct mlx4_qp *qp, u8 gid[16],
			  u8 port, int block_mcast_loopback,
			  enum mlx4_protocol protocol, u64 *reg_id);
int mlx4_multicast_detach(struct mlx4_dev *dev, struct mlx4_qp *qp, u8 gid[16],
			  enum mlx4_protocol protocol, u64 reg_id);

enum {
	MLX4_DOMAIN_UVERBS	= 0x1000,
	MLX4_DOMAIN_ETHTOOL     = 0x2000,
	MLX4_DOMAIN_RFS         = 0x3000,
	MLX4_DOMAIN_NIC    = 0x5000,
};

enum mlx4_net_trans_rule_id {
	MLX4_NET_TRANS_RULE_ID_ETH = 0,
	MLX4_NET_TRANS_RULE_ID_IB,
	MLX4_NET_TRANS_RULE_ID_IPV6,
	MLX4_NET_TRANS_RULE_ID_IPV4,
	MLX4_NET_TRANS_RULE_ID_TCP,
	MLX4_NET_TRANS_RULE_ID_UDP,
	MLX4_NET_TRANS_RULE_ID_VXLAN,
	MLX4_NET_TRANS_RULE_NUM, /* should be last */
};

extern const u16 __sw_id_hw[];

static inline int map_hw_to_sw_id(u16 header_id)
{

	int i;
	for (i = 0; i < MLX4_NET_TRANS_RULE_NUM; i++) {
		if (header_id == __sw_id_hw[i])
			return i;
	}
	return -EINVAL;
}

enum mlx4_net_trans_promisc_mode {
	MLX4_FS_REGULAR = 1,
	MLX4_FS_ALL_DEFAULT,
	MLX4_FS_MC_DEFAULT,
	MLX4_FS_UC_SNIFFER,
	MLX4_FS_MC_SNIFFER,
	MLX4_FS_MODE_NUM, /* should be last */
};

struct mlx4_spec_eth {
	u8	dst_mac[ETH_ALEN];
	u8	dst_mac_msk[ETH_ALEN];
	u8	src_mac[ETH_ALEN];
	u8	src_mac_msk[ETH_ALEN];
	u8	ether_type_enable;
	__be16	ether_type;
	__be16	vlan_id_msk;
	__be16	vlan_id;
};

struct mlx4_spec_tcp_udp {
	__be16 dst_port;
	__be16 dst_port_msk;
	__be16 src_port;
	__be16 src_port_msk;
};

struct mlx4_spec_ipv4 {
	__be32 dst_ip;
	__be32 dst_ip_msk;
	__be32 src_ip;
	__be32 src_ip_msk;
};

struct mlx4_spec_ib {
	__be32  l3_qpn;
	__be32	qpn_msk;
	u8	dst_gid[16];
	u8	dst_gid_msk[16];
};

struct mlx4_spec_vxlan {
	__be32 vni;
	__be32 vni_mask;

};

struct mlx4_spec_list {
	struct	list_head list;
	enum	mlx4_net_trans_rule_id id;
	union {
		struct mlx4_spec_eth eth;
		struct mlx4_spec_ib ib;
		struct mlx4_spec_ipv4 ipv4;
		struct mlx4_spec_tcp_udp tcp_udp;
		struct mlx4_spec_vxlan vxlan;
	};
};

enum mlx4_net_trans_hw_rule_queue {
	MLX4_NET_TRANS_Q_FIFO,
	MLX4_NET_TRANS_Q_LIFO,
};

struct mlx4_net_trans_rule {
	struct	list_head list;
	enum	mlx4_net_trans_hw_rule_queue queue_mode;
	bool	exclusive;
	bool	allow_loopback;
	enum	mlx4_net_trans_promisc_mode promisc_mode;
	u8	port;
	u16	priority;
	u32	qpn;
};

struct mlx4_net_trans_rule_hw_ctrl {
	__be16 prio;
	u8 type;
	u8 flags;
	u8 rsvd1;
	u8 funcid;
	u8 vep;
	u8 port;
	__be32 qpn;
	__be32 rsvd2;
};

struct mlx4_net_trans_rule_hw_ib {
	u8 size;
	u8 rsvd1;
	__be16 id;
	u32 rsvd2;
	__be32 l3_qpn;
	__be32 qpn_mask;
	u8 dst_gid[16];
	u8 dst_gid_msk[16];
} __packed;

struct mlx4_net_trans_rule_hw_eth {
	u8	size;
	u8	rsvd;
	__be16	id;
	u8	rsvd1[6];
	u8	dst_mac[6];
	u16	rsvd2;
	u8	dst_mac_msk[6];
	u16	rsvd3;
	u8	src_mac[6];
	u16	rsvd4;
	u8	src_mac_msk[6];
	u8      rsvd5;
	u8      ether_type_enable;
	__be16  ether_type;
	__be16  vlan_tag_msk;
	__be16  vlan_tag;
} __packed;

struct mlx4_net_trans_rule_hw_tcp_udp {
	u8	size;
	u8	rsvd;
	__be16	id;
	__be16	rsvd1[3];
	__be16	dst_port;
	__be16	rsvd2;
	__be16	dst_port_msk;
	__be16	rsvd3;
	__be16	src_port;
	__be16	rsvd4;
	__be16	src_port_msk;
} __packed;

struct mlx4_net_trans_rule_hw_ipv4 {
	u8	size;
	u8	rsvd;
	__be16	id;
	__be32	rsvd1;
	__be32	dst_ip;
	__be32	dst_ip_msk;
	__be32	src_ip;
	__be32	src_ip_msk;
} __packed;

struct mlx4_net_trans_rule_hw_vxlan {
	u8	size;
	u8	rsvd;
	__be16	id;
	__be32	rsvd1;
	__be32	vni;
	__be32	vni_mask;
} __packed;

struct _rule_hw {
	union {
		struct {
			u8 size;
			u8 rsvd;
			__be16 id;
		};
		struct mlx4_net_trans_rule_hw_eth eth;
		struct mlx4_net_trans_rule_hw_ib ib;
		struct mlx4_net_trans_rule_hw_ipv4 ipv4;
		struct mlx4_net_trans_rule_hw_tcp_udp tcp_udp;
		struct mlx4_net_trans_rule_hw_vxlan vxlan;
	};
};

enum {
	VXLAN_STEER_BY_OUTER_MAC	= 1 << 0,
	VXLAN_STEER_BY_OUTER_VLAN	= 1 << 1,
	VXLAN_STEER_BY_VSID_VNI		= 1 << 2,
	VXLAN_STEER_BY_INNER_MAC	= 1 << 3,
	VXLAN_STEER_BY_INNER_VLAN	= 1 << 4,
};


int mlx4_flow_steer_promisc_add(struct mlx4_dev *dev, u8 port, u32 qpn,
				enum mlx4_net_trans_promisc_mode mode);
int mlx4_flow_steer_promisc_remove(struct mlx4_dev *dev, u8 port,
				   enum mlx4_net_trans_promisc_mode mode);
int mlx4_multicast_promisc_add(struct mlx4_dev *dev, u32 qpn, u8 port);
int mlx4_multicast_promisc_remove(struct mlx4_dev *dev, u32 qpn, u8 port);
int mlx4_unicast_promisc_add(struct mlx4_dev *dev, u32 qpn, u8 port);
int mlx4_unicast_promisc_remove(struct mlx4_dev *dev, u32 qpn, u8 port);
int mlx4_SET_MCAST_FLTR(struct mlx4_dev *dev, u8 port, u64 mac, u64 clear, u8 mode);

int mlx4_register_mac(struct mlx4_dev *dev, u8 port, u64 mac);
void mlx4_unregister_mac(struct mlx4_dev *dev, u8 port, u64 mac);
int mlx4_get_base_qpn(struct mlx4_dev *dev, u8 port);
int __mlx4_replace_mac(struct mlx4_dev *dev, u8 port, int qpn, u64 new_mac);
int mlx4_SET_PORT_general(struct mlx4_dev *dev, u8 port, int mtu,
			  u8 pptx, u8 pfctx, u8 pprx, u8 pfcrx);
int mlx4_SET_PORT_qpn_calc(struct mlx4_dev *dev, u8 port, u32 base_qpn,
			   u8 promisc);
int mlx4_SET_PORT_BEACON(struct mlx4_dev *dev, u8 port, u16 time);
int mlx4_SET_PORT_fcs_check(struct mlx4_dev *dev, u8 port,
			    u8 ignore_fcs_value);
int mlx4_SET_PORT_VXLAN(struct mlx4_dev *dev, u8 port, u8 steering, int enable);
int set_phv_bit(struct mlx4_dev *dev, u8 port, int new_val);
int get_phv_bit(struct mlx4_dev *dev, u8 port, int *phv);
int mlx4_find_cached_mac(struct mlx4_dev *dev, u8 port, u64 mac, int *idx);
int mlx4_find_cached_vlan(struct mlx4_dev *dev, u8 port, u16 vid, int *idx);
int mlx4_register_vlan(struct mlx4_dev *dev, u8 port, u16 vlan, int *index);
void mlx4_unregister_vlan(struct mlx4_dev *dev, u8 port, u16 vlan);

int mlx4_map_phys_fmr(struct mlx4_dev *dev, struct mlx4_fmr *fmr, u64 *page_list,
		      int npages, u64 iova, u32 *lkey, u32 *rkey);
int mlx4_fmr_alloc(struct mlx4_dev *dev, u32 pd, u32 access, int max_pages,
		   int max_maps, u8 page_shift, struct mlx4_fmr *fmr);
int mlx4_fmr_enable(struct mlx4_dev *dev, struct mlx4_fmr *fmr);
void mlx4_fmr_unmap(struct mlx4_dev *dev, struct mlx4_fmr *fmr,
		    u32 *lkey, u32 *rkey);
int mlx4_fmr_free(struct mlx4_dev *dev, struct mlx4_fmr *fmr);
int mlx4_SYNC_TPT(struct mlx4_dev *dev);
int mlx4_test_interrupts(struct mlx4_dev *dev);
u32 mlx4_get_eqs_per_port(struct mlx4_dev *dev, u8 port);
bool mlx4_is_eq_vector_valid(struct mlx4_dev *dev, u8 port, int vector);
struct cpu_rmap *mlx4_get_cpu_rmap(struct mlx4_dev *dev, int port);
int mlx4_assign_eq(struct mlx4_dev *dev, u8 port, int *vector);
void mlx4_release_eq(struct mlx4_dev *dev, int vec);

int mlx4_is_eq_shared(struct mlx4_dev *dev, int vector);
int mlx4_eq_get_irq(struct mlx4_dev *dev, int vec);

int mlx4_get_phys_port_id(struct mlx4_dev *dev);
int mlx4_wol_read(struct mlx4_dev *dev, u64 *config, int port);
int mlx4_wol_write(struct mlx4_dev *dev, u64 config, int port);

int mlx4_counter_alloc(struct mlx4_dev *dev, u32 *idx);
void mlx4_counter_free(struct mlx4_dev *dev, u32 idx);
int mlx4_get_default_counter_index(struct mlx4_dev *dev, int port);

void mlx4_set_admin_guid(struct mlx4_dev *dev, __be64 guid, int entry,
			 int port);
__be64 mlx4_get_admin_guid(struct mlx4_dev *dev, int entry, int port);
void mlx4_set_random_admin_guid(struct mlx4_dev *dev, int entry, int port);
int mlx4_flow_attach(struct mlx4_dev *dev,
		     struct mlx4_net_trans_rule *rule, u64 *reg_id);
int mlx4_flow_detach(struct mlx4_dev *dev, u64 reg_id);
int mlx4_map_sw_to_hw_steering_mode(struct mlx4_dev *dev,
				    enum mlx4_net_trans_promisc_mode flow_type);
int mlx4_map_sw_to_hw_steering_id(struct mlx4_dev *dev,
				  enum mlx4_net_trans_rule_id id);
int mlx4_hw_rule_sz(struct mlx4_dev *dev, enum mlx4_net_trans_rule_id id);

int mlx4_tunnel_steer_add(struct mlx4_dev *dev, unsigned char *addr,
			  int port, int qpn, u16 prio, u64 *reg_id);

void mlx4_sync_pkey_table(struct mlx4_dev *dev, int slave, int port,
			  int i, int val);

int mlx4_get_parav_qkey(struct mlx4_dev *dev, u32 qpn, u32 *qkey);

int mlx4_is_slave_active(struct mlx4_dev *dev, int slave);
int mlx4_gen_pkey_eqe(struct mlx4_dev *dev, int slave, u8 port);
int mlx4_gen_guid_change_eqe(struct mlx4_dev *dev, int slave, u8 port);
int mlx4_gen_slaves_port_mgt_ev(struct mlx4_dev *dev, u8 port, int attr);
int mlx4_gen_port_state_change_eqe(struct mlx4_dev *dev, int slave, u8 port, u8 port_subtype_change);
enum slave_port_state mlx4_get_slave_port_state(struct mlx4_dev *dev, int slave, u8 port);
int set_and_calc_slave_port_state(struct mlx4_dev *dev, int slave, u8 port, int event, enum slave_port_gen_event *gen_event);

void mlx4_put_slave_node_guid(struct mlx4_dev *dev, int slave, __be64 guid);
__be64 mlx4_get_slave_node_guid(struct mlx4_dev *dev, int slave);

int mlx4_get_slave_from_roce_gid(struct mlx4_dev *dev, int port, u8 *gid,
				 int *slave_id);
int mlx4_get_roce_gid_from_slave(struct mlx4_dev *dev, int port, int slave_id,
				 u8 *gid);

int mlx4_FLOW_STEERING_IB_UC_QP_RANGE(struct mlx4_dev *dev, u32 min_range_qpn,
				      u32 max_range_qpn);

cycle_t mlx4_read_clock(struct mlx4_dev *dev);

struct mlx4_active_ports {
	DECLARE_BITMAP(ports, MLX4_MAX_PORTS);
};
/* Returns a bitmap of the physical ports which are assigned to slave */
struct mlx4_active_ports mlx4_get_active_ports(struct mlx4_dev *dev, int slave);

/* Returns the physical port that represents the virtual port of the slave, */
/* or a value < 0 in case of an error. If a slave has 2 ports, the identity */
/* mapping is returned.							    */
int mlx4_slave_convert_port(struct mlx4_dev *dev, int slave, int port);

struct mlx4_slaves_pport {
	DECLARE_BITMAP(slaves, MLX4_MFUNC_MAX);
};
/* Returns a bitmap of all slaves that are assigned to port. */
struct mlx4_slaves_pport mlx4_phys_to_slaves_pport(struct mlx4_dev *dev,
						   int port);

/* Returns a bitmap of all slaves that are assigned exactly to all the */
/* the ports that are set in crit_ports.			       */
struct mlx4_slaves_pport mlx4_phys_to_slaves_pport_actv(
		struct mlx4_dev *dev,
		const struct mlx4_active_ports *crit_ports);

/* Returns the slave's virtual port that represents the physical port. */
int mlx4_phys_to_slave_port(struct mlx4_dev *dev, int slave, int port);

int mlx4_get_base_gid_ix(struct mlx4_dev *dev, int slave, int port);

int mlx4_config_vxlan_port(struct mlx4_dev *dev, __be16 udp_port);
int mlx4_disable_rx_port_check(struct mlx4_dev *dev, bool dis);
int mlx4_virt2phy_port_map(struct mlx4_dev *dev, u32 port1, u32 port2);
int mlx4_vf_smi_enabled(struct mlx4_dev *dev, int slave, int port);
int mlx4_vf_get_enable_smi_admin(struct mlx4_dev *dev, int slave, int port);
int mlx4_vf_set_enable_smi_admin(struct mlx4_dev *dev, int slave, int port,
				 int enable);
int mlx4_mr_hw_get_mpt(struct mlx4_dev *dev, struct mlx4_mr *mmr,
		       struct mlx4_mpt_entry ***mpt_entry);
int mlx4_mr_hw_write_mpt(struct mlx4_dev *dev, struct mlx4_mr *mmr,
			 struct mlx4_mpt_entry **mpt_entry);
int mlx4_mr_hw_change_pd(struct mlx4_dev *dev, struct mlx4_mpt_entry *mpt_entry,
			 u32 pdn);
int mlx4_mr_hw_change_access(struct mlx4_dev *dev,
			     struct mlx4_mpt_entry *mpt_entry,
			     u32 access);
void mlx4_mr_hw_put_mpt(struct mlx4_dev *dev,
			struct mlx4_mpt_entry **mpt_entry);
void mlx4_mr_rereg_mem_cleanup(struct mlx4_dev *dev, struct mlx4_mr *mr);
int mlx4_mr_rereg_mem_write(struct mlx4_dev *dev, struct mlx4_mr *mr,
			    u64 iova, u64 size, int npages,
			    int page_shift, struct mlx4_mpt_entry *mpt_entry);

int mlx4_get_module_info(struct mlx4_dev *dev, u8 port,
			 u16 offset, u16 size, u8 *data);

/* Returns true if running in low memory profile (kdump kernel) */
static inline bool mlx4_low_memory_profile(void)
{
	return is_kdump_kernel();
}

/* ACCESS REG commands */
enum mlx4_access_reg_method {
	MLX4_ACCESS_REG_QUERY = 0x1,
	MLX4_ACCESS_REG_WRITE = 0x2,
};

/* ACCESS PTYS Reg command */
enum mlx4_ptys_proto {
	MLX4_PTYS_IB = 1<<0,
	MLX4_PTYS_EN = 1<<2,
};

struct mlx4_ptys_reg {
	u8 resrvd1;
	u8 local_port;
	u8 resrvd2;
	u8 proto_mask;
	__be32 resrvd3[2];
	__be32 eth_proto_cap;
	__be16 ib_width_cap;
	__be16 ib_speed_cap;
	__be32 resrvd4;
	__be32 eth_proto_admin;
	__be16 ib_width_admin;
	__be16 ib_speed_admin;
	__be32 resrvd5;
	__be32 eth_proto_oper;
	__be16 ib_width_oper;
	__be16 ib_speed_oper;
	__be32 resrvd6;
	__be32 eth_proto_lp_adv;
} __packed;

int mlx4_ACCESS_PTYS_REG(struct mlx4_dev *dev,
			 enum mlx4_access_reg_method method,
			 struct mlx4_ptys_reg *ptys_reg);

<<<<<<< HEAD
=======
int mlx4_get_internal_clock_params(struct mlx4_dev *dev,
				   struct mlx4_clock_params *params);

>>>>>>> afd2ff9b
#endif /* MLX4_DEVICE_H */<|MERGE_RESOLUTION|>--- conflicted
+++ resolved
@@ -202,9 +202,6 @@
 	MLX4_DEV_CAP_FLAG2_CONFIG_DEV		= 1LL <<  16,
 	MLX4_DEV_CAP_FLAG2_SYS_EQS		= 1LL <<  17,
 	MLX4_DEV_CAP_FLAG2_80_VFS		= 1LL <<  18,
-<<<<<<< HEAD
-	MLX4_DEV_CAP_FLAG2_FS_A0		= 1LL <<  19
-=======
 	MLX4_DEV_CAP_FLAG2_FS_A0		= 1LL <<  19,
 	MLX4_DEV_CAP_FLAG2_RECOVERABLE_ERROR_EVENT = 1LL << 20,
 	MLX4_DEV_CAP_FLAG2_PORT_REMAP		= 1LL <<  21,
@@ -219,7 +216,6 @@
 	MLX4_DEV_CAP_FLAG2_SKIP_OUTER_VLAN	= 1LL <<  30,
 	MLX4_DEV_CAP_FLAG2_UPDATE_QP_SRC_CHECK_LB = 1ULL << 31,
 	MLX4_DEV_CAP_FLAG2_LB_SRC_CHK           = 1ULL << 32,
->>>>>>> afd2ff9b
 };
 
 enum {
@@ -476,8 +472,6 @@
 	MLX4_MODULE_ID_QSFP28           = 0x11,
 };
 
-<<<<<<< HEAD
-=======
 enum { /* rl */
 	MLX4_QP_RATE_LIMIT_NONE		= 0,
 	MLX4_QP_RATE_LIMIT_KBS		= 1,
@@ -493,7 +487,6 @@
 	u16	max_val;
 };
 
->>>>>>> afd2ff9b
 static inline u64 mlx4_fw_ver(u64 major, u64 minor, u64 subminor)
 {
 	return (major << 32) | (minor << 16) | subminor;
@@ -604,18 +597,12 @@
 	u64			phys_port_id[MLX4_MAX_PORTS + 1];
 	int			tunnel_offload_mode;
 	u8			rx_checksum_flags_port[MLX4_MAX_PORTS + 1];
-<<<<<<< HEAD
-=======
 	u8			phv_bit[MLX4_MAX_PORTS + 1];
->>>>>>> afd2ff9b
 	u8			alloc_res_qp_mask;
 	u32			dmfs_high_rate_qpn_base;
 	u32			dmfs_high_rate_qpn_range;
 	u32			vf_caps;
-<<<<<<< HEAD
-=======
 	struct mlx4_rate_limit_caps rl_caps;
->>>>>>> afd2ff9b
 };
 
 struct mlx4_buf_list {
@@ -741,11 +728,8 @@
 		void (*comp)(struct mlx4_cq *);
 		void		*priv;
 	} tasklet_ctx;
-<<<<<<< HEAD
-=======
 	int		reset_notify_added;
 	struct list_head	reset_notify;
->>>>>>> afd2ff9b
 };
 
 struct mlx4_qp {
@@ -869,15 +853,12 @@
 	u64			regid_promisc_array[MLX4_MAX_PORTS + 1];
 	u64			regid_allmulti_array[MLX4_MAX_PORTS + 1];
 	struct mlx4_vf_dev     *dev_vfs;
-<<<<<<< HEAD
-=======
 };
 
 struct mlx4_clock_params {
 	u64 offset;
 	u8 bar;
 	u8 size;
->>>>>>> afd2ff9b
 };
 
 struct mlx4_eqe {
@@ -1543,10 +1524,7 @@
 			 enum mlx4_access_reg_method method,
 			 struct mlx4_ptys_reg *ptys_reg);
 
-<<<<<<< HEAD
-=======
 int mlx4_get_internal_clock_params(struct mlx4_dev *dev,
 				   struct mlx4_clock_params *params);
 
->>>>>>> afd2ff9b
 #endif /* MLX4_DEVICE_H */