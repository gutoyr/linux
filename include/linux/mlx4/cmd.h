--- conflicted
+++ resolved
@@ -70,11 +70,8 @@
 	MLX4_CMD_UNMAP_ICM_AUX	 = 0xffb,
 	MLX4_CMD_SET_ICM_SIZE	 = 0xffd,
 	MLX4_CMD_ACCESS_REG	 = 0x3b,
-<<<<<<< HEAD
-=======
 	MLX4_CMD_ALLOCATE_VPP	 = 0x80,
 	MLX4_CMD_SET_VPORT_QOS	 = 0x81,
->>>>>>> afd2ff9b
 
 	/*master notify fw on finish for slave's flr*/
 	MLX4_CMD_INFORM_FLR_DONE = 0x5b,
@@ -250,8 +247,6 @@
 	u8	rx_csum_flags_port_2;
 };
 
-<<<<<<< HEAD
-=======
 enum mlx4_en_congestion_control_algorithm {
 	MLX4_CTRL_ALGO_802_1_QAU_REACTION_POINT = 0,
 };
@@ -262,7 +257,6 @@
 	MLX4_CONGESTION_CONTROL_SET_PARAMS = 4,
 };
 
->>>>>>> afd2ff9b
 struct mlx4_dev;
 
 struct mlx4_cmd_mailbox {
