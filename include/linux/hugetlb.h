--- conflicted
+++ resolved
@@ -42,7 +42,6 @@
 void hugepage_put_subpool(struct hugepage_subpool *spool);
 
 int PageHuge(struct page *page);
-int PageHeadHuge(struct page *page_head);
 
 void reset_vma_resv_huge_pages(struct vm_area_struct *vma);
 int hugetlb_sysctl_handler(struct ctl_table *, int, void __user *, size_t *, loff_t *);
@@ -115,11 +114,6 @@
 	return 0;
 }
 
-static inline int PageHeadHuge(struct page *page_head)
-{
-	return 0;
-}
-
 static inline void reset_vma_resv_huge_pages(struct vm_area_struct *vma)
 {
 }
@@ -401,8 +395,6 @@
 	return __basepage_index(page);
 }
 
-<<<<<<< HEAD
-=======
 extern void dissolve_free_huge_pages(unsigned long start_pfn,
 				     unsigned long end_pfn);
 static inline int hugepage_migration_supported(struct hstate *h)
@@ -433,7 +425,6 @@
 	return HPAGE_SHIFT != 0;
 }
 
->>>>>>> fc14f9c1
 #else	/* CONFIG_HUGETLB_PAGE */
 struct hstate {};
 #define alloc_huge_page_node(h, nid) NULL
@@ -461,8 +452,6 @@
 {
 	return page->index;
 }
-<<<<<<< HEAD
-=======
 #define dissolve_free_huge_pages(s, e)	do {} while (0)
 #define hugepage_migration_supported(h)	0
 
@@ -471,7 +460,6 @@
 {
 	return &mm->page_table_lock;
 }
->>>>>>> fc14f9c1
 #endif	/* CONFIG_HUGETLB_PAGE */
 
 static inline spinlock_t *huge_pte_lock(struct hstate *h,
