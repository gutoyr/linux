/*
 * linux/include/linux/cpufreq.h
 *
 * Copyright (C) 2001 Russell King
 *           (C) 2002 - 2003 Dominik Brodowski <linux@brodo.de>
 *
 * This program is free software; you can redistribute it and/or modify
 * it under the terms of the GNU General Public License version 2 as
 * published by the Free Software Foundation.
 */
#ifndef _LINUX_CPUFREQ_H
#define _LINUX_CPUFREQ_H

#include <linux/clk.h>
#include <linux/cpumask.h>
#include <linux/completion.h>
#include <linux/kobject.h>
#include <linux/notifier.h>
#include <linux/spinlock.h>
#include <linux/sysfs.h>

/*********************************************************************
 *                        CPUFREQ INTERFACE                          *
 *********************************************************************/
/*
 * Frequency values here are CPU kHz
 *
 * Maximum transition latency is in nanoseconds - if it's unknown,
 * CPUFREQ_ETERNAL shall be used.
 */

#define CPUFREQ_ETERNAL			(-1)
#define CPUFREQ_NAME_LEN		16
/* Print length for names. Extra 1 space for accomodating '\n' in prints */
#define CPUFREQ_NAME_PLEN		(CPUFREQ_NAME_LEN + 1)

struct cpufreq_governor;

struct cpufreq_freqs {
	unsigned int cpu;	/* cpu nr */
	unsigned int old;
	unsigned int new;
	u8 flags;		/* flags of cpufreq_driver, see below. */
};

struct cpufreq_cpuinfo {
	unsigned int		max_freq;
	unsigned int		min_freq;

	/* in 10^(-9) s = nanoseconds */
	unsigned int		transition_latency;
};

struct cpufreq_real_policy {
	unsigned int		min;    /* in kHz */
	unsigned int		max;    /* in kHz */
	unsigned int		policy; /* see above */
	struct cpufreq_governor	*governor; /* see below */
};

struct cpufreq_policy {
	/* CPUs sharing clock, require sw coordination */
	cpumask_var_t		cpus;	/* Online CPUs only */
	cpumask_var_t		related_cpus; /* Online + Offline CPUs */

	unsigned int		shared_type; /* ACPI: ANY or ALL affected CPUs
						should set cpufreq */
	unsigned int		cpu;    /* cpu nr of CPU managing this policy */
	unsigned int		last_cpu; /* cpu nr of previous CPU that managed
					   * this policy */
	struct clk		*clk;
	struct cpufreq_cpuinfo	cpuinfo;/* see above */

	unsigned int		min;    /* in kHz */
	unsigned int		max;    /* in kHz */
	unsigned int		cur;    /* in kHz, only needed if cpufreq
					 * governors are used */
<<<<<<< HEAD
=======
	unsigned int		restore_freq; /* = policy->cur before transition */
>>>>>>> fc14f9c1
	unsigned int		suspend_freq; /* freq to set during suspend */

	unsigned int		policy; /* see above */
	struct cpufreq_governor	*governor; /* see below */
	void			*governor_data;
	bool			governor_enabled; /* governor start/stop flag */

	struct work_struct	update; /* if update_policy() needs to be
					 * called, but you're in IRQ context */

	struct cpufreq_real_policy	user_policy;
	struct cpufreq_frequency_table	*freq_table;

	struct list_head        policy_list;
	struct kobject		kobj;
	struct completion	kobj_unregister;

	/*
	 * The rules for this semaphore:
	 * - Any routine that wants to read from the policy structure will
	 *   do a down_read on this semaphore.
	 * - Any routine that will write to the policy structure and/or may take away
	 *   the policy altogether (eg. CPU hotplug), will hold this lock in write
	 *   mode before doing so.
	 *
	 * Additional rules:
	 * - Lock should not be held across
	 *     __cpufreq_governor(data, CPUFREQ_GOV_POLICY_EXIT);
	 */
	struct rw_semaphore	rwsem;

	/* Synchronization for frequency transitions */
	bool			transition_ongoing; /* Tracks transition status */
	spinlock_t		transition_lock;
	wait_queue_head_t	transition_wait;
	struct task_struct	*transition_task; /* Task which is doing the transition */

	/* For cpufreq driver's internal use */
	void			*driver_data;
};

/* Only for ACPI */
#define CPUFREQ_SHARED_TYPE_NONE (0) /* None */
#define CPUFREQ_SHARED_TYPE_HW	 (1) /* HW does needed coordination */
#define CPUFREQ_SHARED_TYPE_ALL	 (2) /* All dependent CPUs should set freq */
#define CPUFREQ_SHARED_TYPE_ANY	 (3) /* Freq can be set from any dependent CPU*/

#ifdef CONFIG_CPU_FREQ
struct cpufreq_policy *cpufreq_cpu_get(unsigned int cpu);
void cpufreq_cpu_put(struct cpufreq_policy *policy);
#else
static inline struct cpufreq_policy *cpufreq_cpu_get(unsigned int cpu)
{
	return NULL;
}
static inline void cpufreq_cpu_put(struct cpufreq_policy *policy) { }
#endif

static inline bool policy_is_shared(struct cpufreq_policy *policy)
{
	return cpumask_weight(policy->cpus) > 1;
}

/* /sys/devices/system/cpu/cpufreq: entry point for global variables */
extern struct kobject *cpufreq_global_kobject;
int cpufreq_get_global_kobject(void);
void cpufreq_put_global_kobject(void);
int cpufreq_sysfs_create_file(const struct attribute *attr);
void cpufreq_sysfs_remove_file(const struct attribute *attr);

#ifdef CONFIG_CPU_FREQ
unsigned int cpufreq_get(unsigned int cpu);
unsigned int cpufreq_quick_get(unsigned int cpu);
unsigned int cpufreq_quick_get_max(unsigned int cpu);
void disable_cpufreq(void);

u64 get_cpu_idle_time(unsigned int cpu, u64 *wall, int io_busy);
int cpufreq_get_policy(struct cpufreq_policy *policy, unsigned int cpu);
int cpufreq_update_policy(unsigned int cpu);
bool have_governor_per_policy(void);
struct kobject *get_governor_parent_kobj(struct cpufreq_policy *policy);
#else
static inline unsigned int cpufreq_get(unsigned int cpu)
{
	return 0;
}
static inline unsigned int cpufreq_quick_get(unsigned int cpu)
{
	return 0;
}
static inline unsigned int cpufreq_quick_get_max(unsigned int cpu)
{
	return 0;
}
static inline void disable_cpufreq(void) { }
#endif

/*********************************************************************
 *                      CPUFREQ DRIVER INTERFACE                     *
 *********************************************************************/

#define CPUFREQ_RELATION_L 0  /* lowest frequency at or above target */
#define CPUFREQ_RELATION_H 1  /* highest frequency below or at target */
#define CPUFREQ_RELATION_C 2  /* closest frequency to target */

struct freq_attr {
	struct attribute attr;
	ssize_t (*show)(struct cpufreq_policy *, char *);
	ssize_t (*store)(struct cpufreq_policy *, const char *, size_t count);
};

#define cpufreq_freq_attr_ro(_name)		\
static struct freq_attr _name =			\
__ATTR(_name, 0444, show_##_name, NULL)

#define cpufreq_freq_attr_ro_perm(_name, _perm)	\
static struct freq_attr _name =			\
__ATTR(_name, _perm, show_##_name, NULL)

#define cpufreq_freq_attr_rw(_name)		\
static struct freq_attr _name =			\
__ATTR(_name, 0644, show_##_name, store_##_name)

struct global_attr {
	struct attribute attr;
	ssize_t (*show)(struct kobject *kobj,
			struct attribute *attr, char *buf);
	ssize_t (*store)(struct kobject *a, struct attribute *b,
			 const char *c, size_t count);
};

#define define_one_global_ro(_name)		\
static struct global_attr _name =		\
__ATTR(_name, 0444, show_##_name, NULL)

#define define_one_global_rw(_name)		\
static struct global_attr _name =		\
__ATTR(_name, 0644, show_##_name, store_##_name)


struct cpufreq_driver {
	char			name[CPUFREQ_NAME_LEN];
	u8			flags;
	void			*driver_data;

	/* needed by all drivers */
	int	(*init)		(struct cpufreq_policy *policy);
	int	(*verify)	(struct cpufreq_policy *policy);

	/* define one out of two */
	int	(*setpolicy)	(struct cpufreq_policy *policy);

	/*
	 * On failure, should always restore frequency to policy->restore_freq
	 * (i.e. old freq).
	 */
	int	(*target)	(struct cpufreq_policy *policy,	/* Deprecated */
				 unsigned int target_freq,
				 unsigned int relation);
	int	(*target_index)	(struct cpufreq_policy *policy,
				 unsigned int index);
	/*
	 * Only for drivers with target_index() and CPUFREQ_ASYNC_NOTIFICATION
	 * unset.
	 *
	 * get_intermediate should return a stable intermediate frequency
	 * platform wants to switch to and target_intermediate() should set CPU
	 * to to that frequency, before jumping to the frequency corresponding
	 * to 'index'. Core will take care of sending notifications and driver
	 * doesn't have to handle them in target_intermediate() or
	 * target_index().
	 *
	 * Drivers can return '0' from get_intermediate() in case they don't
	 * wish to switch to intermediate frequency for some target frequency.
	 * In that case core will directly call ->target_index().
	 */
	unsigned int (*get_intermediate)(struct cpufreq_policy *policy,
					 unsigned int index);
	int	(*target_intermediate)(struct cpufreq_policy *policy,
				       unsigned int index);

	/* should be defined, if possible */
	unsigned int	(*get)	(unsigned int cpu);

	/* optional */
	int	(*bios_limit)	(int cpu, unsigned int *limit);

	int	(*exit)		(struct cpufreq_policy *policy);
	void	(*stop_cpu)	(struct cpufreq_policy *policy);
	int	(*suspend)	(struct cpufreq_policy *policy);
	int	(*resume)	(struct cpufreq_policy *policy);
	struct freq_attr	**attr;

	/* platform specific boost support code */
	bool                    boost_supported;
	bool                    boost_enabled;
	int     (*set_boost)    (int state);
};

/* flags */
#define CPUFREQ_STICKY		(1 << 0)	/* driver isn't removed even if
						   all ->init() calls failed */
#define CPUFREQ_CONST_LOOPS	(1 << 1)	/* loops_per_jiffy or other
						   kernel "constants" aren't
						   affected by frequency
						   transitions */
#define CPUFREQ_PM_NO_WARN	(1 << 2)	/* don't warn on suspend/resume
						   speed mismatches */

/*
 * This should be set by platforms having multiple clock-domains, i.e.
 * supporting multiple policies. With this sysfs directories of governor would
 * be created in cpu/cpu<num>/cpufreq/ directory and so they can use the same
 * governor with different tunables for different clusters.
 */
#define CPUFREQ_HAVE_GOVERNOR_PER_POLICY (1 << 3)

/*
 * Driver will do POSTCHANGE notifications from outside of their ->target()
 * routine and so must set cpufreq_driver->flags with this flag, so that core
 * can handle them specially.
 */
#define CPUFREQ_ASYNC_NOTIFICATION  (1 << 4)

/*
 * Set by drivers which want cpufreq core to check if CPU is running at a
 * frequency present in freq-table exposed by the driver. For these drivers if
 * CPU is found running at an out of table freq, we will try to set it to a freq
 * from the table. And if that fails, we will stop further boot process by
 * issuing a BUG_ON().
 */
#define CPUFREQ_NEED_INITIAL_FREQ_CHECK	(1 << 5)

int cpufreq_register_driver(struct cpufreq_driver *driver_data);
int cpufreq_unregister_driver(struct cpufreq_driver *driver_data);

const char *cpufreq_get_current_driver(void);
void *cpufreq_get_driver_data(void);

static inline void cpufreq_verify_within_limits(struct cpufreq_policy *policy,
		unsigned int min, unsigned int max)
{
	if (policy->min < min)
		policy->min = min;
	if (policy->max < min)
		policy->max = min;
	if (policy->min > max)
		policy->min = max;
	if (policy->max > max)
		policy->max = max;
	if (policy->min > policy->max)
		policy->min = policy->max;
	return;
}

<<<<<<< HEAD
#ifdef CONFIG_CPU_FREQ
void cpufreq_suspend(void);
void cpufreq_resume(void);
int cpufreq_generic_suspend(struct cpufreq_policy *policy);
#else
static inline void cpufreq_suspend(void) {}
static inline void cpufreq_resume(void) {}
#endif

struct freq_attr {
	struct attribute attr;
	ssize_t (*show)(struct cpufreq_policy *, char *);
	ssize_t (*store)(struct cpufreq_policy *, const char *, size_t count);
};

#define cpufreq_freq_attr_ro(_name)		\
static struct freq_attr _name =			\
__ATTR(_name, 0444, show_##_name, NULL)
=======
static inline void
cpufreq_verify_within_cpu_limits(struct cpufreq_policy *policy)
{
	cpufreq_verify_within_limits(policy, policy->cpuinfo.min_freq,
			policy->cpuinfo.max_freq);
}
>>>>>>> fc14f9c1

#ifdef CONFIG_CPU_FREQ
void cpufreq_suspend(void);
void cpufreq_resume(void);
int cpufreq_generic_suspend(struct cpufreq_policy *policy);
#else
static inline void cpufreq_suspend(void) {}
static inline void cpufreq_resume(void) {}
#endif

/*********************************************************************
 *                     CPUFREQ NOTIFIER INTERFACE                    *
 *********************************************************************/

#define CPUFREQ_TRANSITION_NOTIFIER	(0)
#define CPUFREQ_POLICY_NOTIFIER		(1)

/* Transition notifiers */
#define CPUFREQ_PRECHANGE		(0)
#define CPUFREQ_POSTCHANGE		(1)

/* Policy Notifiers  */
#define CPUFREQ_ADJUST			(0)
#define CPUFREQ_INCOMPATIBLE		(1)
#define CPUFREQ_NOTIFY			(2)
#define CPUFREQ_START			(3)
#define CPUFREQ_UPDATE_POLICY_CPU	(4)
#define CPUFREQ_CREATE_POLICY		(5)
#define CPUFREQ_REMOVE_POLICY		(6)

#ifdef CONFIG_CPU_FREQ
int cpufreq_register_notifier(struct notifier_block *nb, unsigned int list);
int cpufreq_unregister_notifier(struct notifier_block *nb, unsigned int list);

void cpufreq_freq_transition_begin(struct cpufreq_policy *policy,
		struct cpufreq_freqs *freqs);
void cpufreq_freq_transition_end(struct cpufreq_policy *policy,
		struct cpufreq_freqs *freqs, int transition_failed);

#else /* CONFIG_CPU_FREQ */
static inline int cpufreq_register_notifier(struct notifier_block *nb,
						unsigned int list)
{
	return 0;
}
static inline int cpufreq_unregister_notifier(struct notifier_block *nb,
						unsigned int list)
{
	return 0;
}
#endif /* !CONFIG_CPU_FREQ */

/**
 * cpufreq_scale - "old * mult / div" calculation for large values (32-bit-arch
 * safe)
 * @old:   old value
 * @div:   divisor
 * @mult:  multiplier
 *
 *
 * new = old * mult / div
 */
static inline unsigned long cpufreq_scale(unsigned long old, u_int div,
		u_int mult)
{
#if BITS_PER_LONG == 32
	u64 result = ((u64) old) * ((u64) mult);
	do_div(result, div);
	return (unsigned long) result;

#elif BITS_PER_LONG == 64
	unsigned long result = old * ((u64) mult);
	result /= div;
	return result;
#endif
}

/*********************************************************************
 *                          CPUFREQ GOVERNORS                        *
 *********************************************************************/

/*
 * If (cpufreq_driver->target) exists, the ->governor decides what frequency
 * within the limits is used. If (cpufreq_driver->setpolicy> exists, these
 * two generic policies are available:
 */
#define CPUFREQ_POLICY_POWERSAVE	(1)
#define CPUFREQ_POLICY_PERFORMANCE	(2)

/* Governor Events */
#define CPUFREQ_GOV_START	1
#define CPUFREQ_GOV_STOP	2
#define CPUFREQ_GOV_LIMITS	3
#define CPUFREQ_GOV_POLICY_INIT	4
#define CPUFREQ_GOV_POLICY_EXIT	5

struct cpufreq_governor {
	char	name[CPUFREQ_NAME_LEN];
	int	initialized;
	int	(*governor)	(struct cpufreq_policy *policy,
				 unsigned int event);
	ssize_t	(*show_setspeed)	(struct cpufreq_policy *policy,
					 char *buf);
	int	(*store_setspeed)	(struct cpufreq_policy *policy,
					 unsigned int freq);
	unsigned int max_transition_latency; /* HW must be able to switch to
			next freq faster than this value in nano secs or we
			will fallback to performance governor */
	struct list_head	governor_list;
	struct module		*owner;
};

/* Pass a target to the cpufreq driver */
int cpufreq_driver_target(struct cpufreq_policy *policy,
				 unsigned int target_freq,
				 unsigned int relation);
int __cpufreq_driver_target(struct cpufreq_policy *policy,
				   unsigned int target_freq,
				   unsigned int relation);
int cpufreq_register_governor(struct cpufreq_governor *governor);
void cpufreq_unregister_governor(struct cpufreq_governor *governor);

/* CPUFREQ DEFAULT GOVERNOR */
/*
 * Performance governor is fallback governor if any other gov failed to auto
 * load due latency restrictions
 */
#ifdef CONFIG_CPU_FREQ_GOV_PERFORMANCE
extern struct cpufreq_governor cpufreq_gov_performance;
#endif
#ifdef CONFIG_CPU_FREQ_DEFAULT_GOV_PERFORMANCE
#define CPUFREQ_DEFAULT_GOVERNOR	(&cpufreq_gov_performance)
#elif defined(CONFIG_CPU_FREQ_DEFAULT_GOV_POWERSAVE)
extern struct cpufreq_governor cpufreq_gov_powersave;
#define CPUFREQ_DEFAULT_GOVERNOR	(&cpufreq_gov_powersave)
#elif defined(CONFIG_CPU_FREQ_DEFAULT_GOV_USERSPACE)
extern struct cpufreq_governor cpufreq_gov_userspace;
#define CPUFREQ_DEFAULT_GOVERNOR	(&cpufreq_gov_userspace)
#elif defined(CONFIG_CPU_FREQ_DEFAULT_GOV_ONDEMAND)
extern struct cpufreq_governor cpufreq_gov_ondemand;
#define CPUFREQ_DEFAULT_GOVERNOR	(&cpufreq_gov_ondemand)
#elif defined(CONFIG_CPU_FREQ_DEFAULT_GOV_CONSERVATIVE)
extern struct cpufreq_governor cpufreq_gov_conservative;
#define CPUFREQ_DEFAULT_GOVERNOR	(&cpufreq_gov_conservative)
#endif

/*********************************************************************
 *                     FREQUENCY TABLE HELPERS                       *
 *********************************************************************/

/* Special Values of .frequency field */
#define CPUFREQ_ENTRY_INVALID	~0u
#define CPUFREQ_TABLE_END	~1u
/* Special Values of .flags field */
#define CPUFREQ_BOOST_FREQ	(1 << 0)

struct cpufreq_frequency_table {
	unsigned int	flags;
	unsigned int	driver_data; /* driver specific data, not used by core */
	unsigned int	frequency; /* kHz - doesn't need to be in ascending
				    * order */
};

#if defined(CONFIG_CPU_FREQ) && defined(CONFIG_PM_OPP)
int dev_pm_opp_init_cpufreq_table(struct device *dev,
				  struct cpufreq_frequency_table **table);
void dev_pm_opp_free_cpufreq_table(struct device *dev,
				   struct cpufreq_frequency_table **table);
#else
static inline int dev_pm_opp_init_cpufreq_table(struct device *dev,
						struct cpufreq_frequency_table
						**table)
{
	return -EINVAL;
}

static inline void dev_pm_opp_free_cpufreq_table(struct device *dev,
						 struct cpufreq_frequency_table
						 **table)
{
}
#endif

static inline bool cpufreq_next_valid(struct cpufreq_frequency_table **pos)
{
	while ((*pos)->frequency != CPUFREQ_TABLE_END)
		if ((*pos)->frequency != CPUFREQ_ENTRY_INVALID)
			return true;
		else
			(*pos)++;
	return false;
}

/*
 * cpufreq_for_each_entry -	iterate over a cpufreq_frequency_table
 * @pos:	the cpufreq_frequency_table * to use as a loop cursor.
 * @table:	the cpufreq_frequency_table * to iterate over.
 */

#define cpufreq_for_each_entry(pos, table)	\
	for (pos = table; pos->frequency != CPUFREQ_TABLE_END; pos++)

/*
 * cpufreq_for_each_valid_entry -     iterate over a cpufreq_frequency_table
 *	excluding CPUFREQ_ENTRY_INVALID frequencies.
 * @pos:        the cpufreq_frequency_table * to use as a loop cursor.
 * @table:      the cpufreq_frequency_table * to iterate over.
 */

#define cpufreq_for_each_valid_entry(pos, table)	\
	for (pos = table; cpufreq_next_valid(&pos); pos++)

int cpufreq_frequency_table_cpuinfo(struct cpufreq_policy *policy,
				    struct cpufreq_frequency_table *table);

int cpufreq_frequency_table_verify(struct cpufreq_policy *policy,
				   struct cpufreq_frequency_table *table);
int cpufreq_generic_frequency_table_verify(struct cpufreq_policy *policy);

int cpufreq_frequency_table_target(struct cpufreq_policy *policy,
				   struct cpufreq_frequency_table *table,
				   unsigned int target_freq,
				   unsigned int relation,
				   unsigned int *index);
int cpufreq_frequency_table_get_index(struct cpufreq_policy *policy,
		unsigned int freq);

ssize_t cpufreq_show_cpus(const struct cpumask *mask, char *buf);

#ifdef CONFIG_CPU_FREQ
int cpufreq_boost_trigger_state(int state);
int cpufreq_boost_supported(void);
int cpufreq_boost_enabled(void);
#else
static inline int cpufreq_boost_trigger_state(int state)
{
	return 0;
}
static inline int cpufreq_boost_supported(void)
{
	return 0;
}
static inline int cpufreq_boost_enabled(void)
{
	return 0;
}
#endif
/* the following funtion is for cpufreq core use only */
struct cpufreq_frequency_table *cpufreq_frequency_get_table(unsigned int cpu);

/* the following are really really optional */
extern struct freq_attr cpufreq_freq_attr_scaling_available_freqs;
extern struct freq_attr *cpufreq_generic_attr[];
int cpufreq_table_validate_and_show(struct cpufreq_policy *policy,
				      struct cpufreq_frequency_table *table);

unsigned int cpufreq_generic_get(unsigned int cpu);
int cpufreq_generic_init(struct cpufreq_policy *policy,
		struct cpufreq_frequency_table *table,
		unsigned int transition_latency);
#endif /* _LINUX_CPUFREQ_H */<|MERGE_RESOLUTION|>--- conflicted
+++ resolved
@@ -75,10 +75,7 @@
 	unsigned int		max;    /* in kHz */
 	unsigned int		cur;    /* in kHz, only needed if cpufreq
 					 * governors are used */
-<<<<<<< HEAD
-=======
 	unsigned int		restore_freq; /* = policy->cur before transition */
->>>>>>> fc14f9c1
 	unsigned int		suspend_freq; /* freq to set during suspend */
 
 	unsigned int		policy; /* see above */
@@ -334,33 +331,12 @@
 	return;
 }
 
-<<<<<<< HEAD
-#ifdef CONFIG_CPU_FREQ
-void cpufreq_suspend(void);
-void cpufreq_resume(void);
-int cpufreq_generic_suspend(struct cpufreq_policy *policy);
-#else
-static inline void cpufreq_suspend(void) {}
-static inline void cpufreq_resume(void) {}
-#endif
-
-struct freq_attr {
-	struct attribute attr;
-	ssize_t (*show)(struct cpufreq_policy *, char *);
-	ssize_t (*store)(struct cpufreq_policy *, const char *, size_t count);
-};
-
-#define cpufreq_freq_attr_ro(_name)		\
-static struct freq_attr _name =			\
-__ATTR(_name, 0444, show_##_name, NULL)
-=======
 static inline void
 cpufreq_verify_within_cpu_limits(struct cpufreq_policy *policy)
 {
 	cpufreq_verify_within_limits(policy, policy->cpuinfo.min_freq,
 			policy->cpuinfo.max_freq);
 }
->>>>>>> fc14f9c1
 
 #ifdef CONFIG_CPU_FREQ
 void cpufreq_suspend(void);
