/*
 * Copyright (c) 2001-2002 by David Brownell
 *
 * This program is free software; you can redistribute it and/or modify it
 * under the terms of the GNU General Public License as published by the
 * Free Software Foundation; either version 2 of the License, or (at your
 * option) any later version.
 *
 * This program is distributed in the hope that it will be useful, but
 * WITHOUT ANY WARRANTY; without even the implied warranty of MERCHANTABILITY
 * or FITNESS FOR A PARTICULAR PURPOSE.  See the GNU General Public License
 * for more details.
 *
 * You should have received a copy of the GNU General Public License
 * along with this program; if not, write to the Free Software Foundation,
 * Inc., 675 Mass Ave, Cambridge, MA 02139, USA.
 */

#ifndef __USB_CORE_HCD_H
#define __USB_CORE_HCD_H

#ifdef __KERNEL__

#include <linux/rwsem.h>
#include <linux/interrupt.h>

#define MAX_TOPO_LEVEL		6

/* This file contains declarations of usbcore internals that are mostly
 * used or exposed by Host Controller Drivers.
 */

/*
 * USB Packet IDs (PIDs)
 */
#define USB_PID_EXT			0xf0	/* USB 2.0 LPM ECN */
#define USB_PID_OUT			0xe1
#define USB_PID_ACK			0xd2
#define USB_PID_DATA0			0xc3
#define USB_PID_PING			0xb4	/* USB 2.0 */
#define USB_PID_SOF			0xa5
#define USB_PID_NYET			0x96	/* USB 2.0 */
#define USB_PID_DATA2			0x87	/* USB 2.0 */
#define USB_PID_SPLIT			0x78	/* USB 2.0 */
#define USB_PID_IN			0x69
#define USB_PID_NAK			0x5a
#define USB_PID_DATA1			0x4b
#define USB_PID_PREAMBLE		0x3c	/* Token mode */
#define USB_PID_ERR			0x3c	/* USB 2.0: handshake mode */
#define USB_PID_SETUP			0x2d
#define USB_PID_STALL			0x1e
#define USB_PID_MDATA			0x0f	/* USB 2.0 */

/*-------------------------------------------------------------------------*/

/*
 * USB Host Controller Driver (usb_hcd) framework
 *
 * Since "struct usb_bus" is so thin, you can't share much code in it.
 * This framework is a layer over that, and should be more sharable.
 *
 * @authorized_default: Specifies if new devices are authorized to
 *                      connect by default or they require explicit
 *                      user space authorization; this bit is settable
 *                      through /sys/class/usb_host/X/authorized_default.
 *                      For the rest is RO, so we don't lock to r/w it.
 */

/*-------------------------------------------------------------------------*/

struct giveback_urb_bh {
	bool running;
	spinlock_t lock;
	struct list_head  head;
	struct tasklet_struct bh;
	struct usb_host_endpoint *completing_ep;
};

struct usb_hcd {

	/*
	 * housekeeping
	 */
	struct usb_bus		self;		/* hcd is-a bus */
	struct kref		kref;		/* reference counter */

	const char		*product_desc;	/* product/vendor string */
	int			speed;		/* Speed for this roothub.
						 * May be different from
						 * hcd->driver->flags & HCD_MASK
						 */
	char			irq_descr[24];	/* driver + bus # */

	struct timer_list	rh_timer;	/* drives root-hub polling */
	struct urb		*status_urb;	/* the current status urb */
#ifdef CONFIG_PM_RUNTIME
	struct work_struct	wakeup_work;	/* for remote wakeup */
#endif

	/*
	 * hardware info/state
	 */
	const struct hc_driver	*driver;	/* hw-specific hooks */

	/*
	 * OTG and some Host controllers need software interaction with phys;
	 * other external phys should be software-transparent
	 */
	struct usb_phy		*usb_phy;
	struct phy		*phy;

	/* Flags that need to be manipulated atomically because they can
	 * change while the host controller is running.  Always use
	 * set_bit() or clear_bit() to change their values.
	 */
	unsigned long		flags;
#define HCD_FLAG_HW_ACCESSIBLE		0	/* at full power */
#define HCD_FLAG_POLL_RH		2	/* poll for rh status? */
#define HCD_FLAG_POLL_PENDING		3	/* status has changed? */
#define HCD_FLAG_WAKEUP_PENDING		4	/* root hub is resuming? */
#define HCD_FLAG_RH_RUNNING		5	/* root hub is running? */
#define HCD_FLAG_DEAD			6	/* controller has died? */

	/* The flags can be tested using these macros; they are likely to
	 * be slightly faster than test_bit().
	 */
#define HCD_HW_ACCESSIBLE(hcd)	((hcd)->flags & (1U << HCD_FLAG_HW_ACCESSIBLE))
#define HCD_POLL_RH(hcd)	((hcd)->flags & (1U << HCD_FLAG_POLL_RH))
#define HCD_POLL_PENDING(hcd)	((hcd)->flags & (1U << HCD_FLAG_POLL_PENDING))
#define HCD_WAKEUP_PENDING(hcd)	((hcd)->flags & (1U << HCD_FLAG_WAKEUP_PENDING))
#define HCD_RH_RUNNING(hcd)	((hcd)->flags & (1U << HCD_FLAG_RH_RUNNING))
#define HCD_DEAD(hcd)		((hcd)->flags & (1U << HCD_FLAG_DEAD))

	/* Flags that get set only during HCD registration or removal. */
	unsigned		rh_registered:1;/* is root hub registered? */
	unsigned		rh_pollable:1;	/* may we poll the root hub? */
	unsigned		msix_enabled:1;	/* driver has MSI-X enabled? */
	unsigned		remove_phy:1;	/* auto-remove USB phy */

	/* The next flag is a stopgap, to be removed when all the HCDs
	 * support the new root-hub polling mechanism. */
	unsigned		uses_new_polling:1;
	unsigned		wireless:1;	/* Wireless USB HCD */
	unsigned		authorized_default:1;
	unsigned		has_tt:1;	/* Integrated TT in root hub */
	unsigned		amd_resume_bug:1; /* AMD remote wakeup quirk */
	unsigned		can_do_streams:1; /* HC supports streams */
	unsigned		tpl_support:1; /* OTG & EH TPL support */

	unsigned int		irq;		/* irq allocated */
	void __iomem		*regs;		/* device memory/io */
	resource_size_t		rsrc_start;	/* memory/io resource start */
	resource_size_t		rsrc_len;	/* memory/io resource length */
	unsigned		power_budget;	/* in mA, 0 = no limit */

	struct giveback_urb_bh  high_prio_bh;
	struct giveback_urb_bh  low_prio_bh;

	/* bandwidth_mutex should be taken before adding or removing
	 * any new bus bandwidth constraints:
	 *   1. Before adding a configuration for a new device.
	 *   2. Before removing the configuration to put the device into
	 *      the addressed state.
	 *   3. Before selecting a different configuration.
	 *   4. Before selecting an alternate interface setting.
	 *
	 * bandwidth_mutex should be dropped after a successful control message
	 * to the device, or resetting the bandwidth after a failed attempt.
	 */
	struct mutex		*bandwidth_mutex;
	struct usb_hcd		*shared_hcd;
	struct usb_hcd		*primary_hcd;


#define HCD_BUFFER_POOLS	4
	struct dma_pool		*pool[HCD_BUFFER_POOLS];

	int			state;
#	define	__ACTIVE		0x01
#	define	__SUSPEND		0x04
#	define	__TRANSIENT		0x80

#	define	HC_STATE_HALT		0
#	define	HC_STATE_RUNNING	(__ACTIVE)
#	define	HC_STATE_QUIESCING	(__SUSPEND|__TRANSIENT|__ACTIVE)
#	define	HC_STATE_RESUMING	(__SUSPEND|__TRANSIENT)
#	define	HC_STATE_SUSPENDED	(__SUSPEND)

#define	HC_IS_RUNNING(state) ((state) & __ACTIVE)
#define	HC_IS_SUSPENDED(state) ((state) & __SUSPEND)

	/* more shared queuing code would be good; it should support
	 * smarter scheduling, handle transaction translators, etc;
	 * input size of periodic table to an interrupt scheduler.
	 * (ohci 32, uhci 1024, ehci 256/512/1024).
	 */

	/* The HC driver's private data is stored at the end of
	 * this structure.
	 */
	unsigned long hcd_priv[0]
			__attribute__ ((aligned(sizeof(s64))));
};

/* 2.4 does this a bit differently ... */
static inline struct usb_bus *hcd_to_bus(struct usb_hcd *hcd)
{
	return &hcd->self;
}

static inline struct usb_hcd *bus_to_hcd(struct usb_bus *bus)
{
	return container_of(bus, struct usb_hcd, self);
}

struct hcd_timeout {	/* timeouts we allocate */
	struct list_head	timeout_list;
	struct timer_list	timer;
};

/*-------------------------------------------------------------------------*/


struct hc_driver {
	const char	*description;	/* "ehci-hcd" etc */
	const char	*product_desc;	/* product/vendor string */
	size_t		hcd_priv_size;	/* size of private data */

	/* irq handler */
	irqreturn_t	(*irq) (struct usb_hcd *hcd);

	int	flags;
#define	HCD_MEMORY	0x0001		/* HC regs use memory (else I/O) */
#define	HCD_LOCAL_MEM	0x0002		/* HC needs local memory */
#define	HCD_SHARED	0x0004		/* Two (or more) usb_hcds share HW */
#define	HCD_USB11	0x0010		/* USB 1.1 */
#define	HCD_USB2	0x0020		/* USB 2.0 */
#define	HCD_USB25	0x0030		/* Wireless USB 1.0 (USB 2.5)*/
#define	HCD_USB3	0x0040		/* USB 3.0 */
#define	HCD_MASK	0x0070
#define	HCD_BH		0x0100		/* URB complete in BH context */

	/* called to init HCD and root hub */
	int	(*reset) (struct usb_hcd *hcd);
	int	(*start) (struct usb_hcd *hcd);

	/* NOTE:  these suspend/resume calls relate to the HC as
	 * a whole, not just the root hub; they're for PCI bus glue.
	 */
	/* called after suspending the hub, before entering D3 etc */
	int	(*pci_suspend)(struct usb_hcd *hcd, bool do_wakeup);

	/* called after entering D0 (etc), before resuming the hub */
	int	(*pci_resume)(struct usb_hcd *hcd, bool hibernated);

	/* cleanly make HCD stop writing memory and doing I/O */
	void	(*stop) (struct usb_hcd *hcd);

	/* shutdown HCD */
	void	(*shutdown) (struct usb_hcd *hcd);

	/* return current frame number */
	int	(*get_frame_number) (struct usb_hcd *hcd);

	/* manage i/o requests, device state */
	int	(*urb_enqueue)(struct usb_hcd *hcd,
				struct urb *urb, gfp_t mem_flags);
	int	(*urb_dequeue)(struct usb_hcd *hcd,
				struct urb *urb, int status);

	/*
	 * (optional) these hooks allow an HCD to override the default DMA
	 * mapping and unmapping routines.  In general, they shouldn't be
	 * necessary unless the host controller has special DMA requirements,
	 * such as alignment contraints.  If these are not specified, the
	 * general usb_hcd_(un)?map_urb_for_dma functions will be used instead
	 * (and it may be a good idea to call these functions in your HCD
	 * implementation)
	 */
	int	(*map_urb_for_dma)(struct usb_hcd *hcd, struct urb *urb,
				   gfp_t mem_flags);
	void    (*unmap_urb_for_dma)(struct usb_hcd *hcd, struct urb *urb);

	/* hw synch, freeing endpoint resources that urb_dequeue can't */
	void	(*endpoint_disable)(struct usb_hcd *hcd,
			struct usb_host_endpoint *ep);

	/* (optional) reset any endpoint state such as sequence number
	   and current window */
	void	(*endpoint_reset)(struct usb_hcd *hcd,
			struct usb_host_endpoint *ep);

	/* root hub support */
	int	(*hub_status_data) (struct usb_hcd *hcd, char *buf);
	int	(*hub_control) (struct usb_hcd *hcd,
				u16 typeReq, u16 wValue, u16 wIndex,
				char *buf, u16 wLength);
	int	(*bus_suspend)(struct usb_hcd *);
	int	(*bus_resume)(struct usb_hcd *);
	int	(*start_port_reset)(struct usb_hcd *, unsigned port_num);

		/* force handover of high-speed port to full-speed companion */
	void	(*relinquish_port)(struct usb_hcd *, int);
		/* has a port been handed over to a companion? */
	int	(*port_handed_over)(struct usb_hcd *, int);

		/* CLEAR_TT_BUFFER completion callback */
	void	(*clear_tt_buffer_complete)(struct usb_hcd *,
				struct usb_host_endpoint *);

	/* xHCI specific functions */
		/* Called by usb_alloc_dev to alloc HC device structures */
	int	(*alloc_dev)(struct usb_hcd *, struct usb_device *);
		/* Called by usb_disconnect to free HC device structures */
	void	(*free_dev)(struct usb_hcd *, struct usb_device *);
	/* Change a group of bulk endpoints to support multiple stream IDs */
	int	(*alloc_streams)(struct usb_hcd *hcd, struct usb_device *udev,
		struct usb_host_endpoint **eps, unsigned int num_eps,
		unsigned int num_streams, gfp_t mem_flags);
	/* Reverts a group of bulk endpoints back to not using stream IDs.
	 * Can fail if we run out of memory.
	 */
	int	(*free_streams)(struct usb_hcd *hcd, struct usb_device *udev,
		struct usb_host_endpoint **eps, unsigned int num_eps,
		gfp_t mem_flags);

	/* Bandwidth computation functions */
	/* Note that add_endpoint() can only be called once per endpoint before
	 * check_bandwidth() or reset_bandwidth() must be called.
	 * drop_endpoint() can only be called once per endpoint also.
	 * A call to xhci_drop_endpoint() followed by a call to
	 * xhci_add_endpoint() will add the endpoint to the schedule with
	 * possibly new parameters denoted by a different endpoint descriptor
	 * in usb_host_endpoint.  A call to xhci_add_endpoint() followed by a
	 * call to xhci_drop_endpoint() is not allowed.
	 */
		/* Allocate endpoint resources and add them to a new schedule */
	int	(*add_endpoint)(struct usb_hcd *, struct usb_device *,
				struct usb_host_endpoint *);
		/* Drop an endpoint from a new schedule */
	int	(*drop_endpoint)(struct usb_hcd *, struct usb_device *,
				 struct usb_host_endpoint *);
		/* Check that a new hardware configuration, set using
		 * endpoint_enable and endpoint_disable, does not exceed bus
		 * bandwidth.  This must be called before any set configuration
		 * or set interface requests are sent to the device.
		 */
	int	(*check_bandwidth)(struct usb_hcd *, struct usb_device *);
		/* Reset the device schedule to the last known good schedule,
		 * which was set from a previous successful call to
		 * check_bandwidth().  This reverts any add_endpoint() and
		 * drop_endpoint() calls since that last successful call.
		 * Used for when a check_bandwidth() call fails due to resource
		 * or bandwidth constraints.
		 */
	void	(*reset_bandwidth)(struct usb_hcd *, struct usb_device *);
		/* Returns the hardware-chosen device address */
	int	(*address_device)(struct usb_hcd *, struct usb_device *udev);
		/* prepares the hardware to send commands to the device */
	int	(*enable_device)(struct usb_hcd *, struct usb_device *udev);
		/* Notifies the HCD after a hub descriptor is fetched.
		 * Will block.
		 */
	int	(*update_hub_device)(struct usb_hcd *, struct usb_device *hdev,
			struct usb_tt *tt, gfp_t mem_flags);
	int	(*reset_device)(struct usb_hcd *, struct usb_device *);
		/* Notifies the HCD after a device is connected and its
		 * address is set
		 */
	int	(*update_device)(struct usb_hcd *, struct usb_device *);
	int	(*set_usb2_hw_lpm)(struct usb_hcd *, struct usb_device *, int);
	/* USB 3.0 Link Power Management */
		/* Returns the USB3 hub-encoded value for the U1/U2 timeout. */
	int	(*enable_usb3_lpm_timeout)(struct usb_hcd *,
			struct usb_device *, enum usb3_link_state state);
		/* The xHCI host controller can still fail the command to
		 * disable the LPM timeouts, so this can return an error code.
		 */
	int	(*disable_usb3_lpm_timeout)(struct usb_hcd *,
			struct usb_device *, enum usb3_link_state state);
	int	(*find_raw_port_number)(struct usb_hcd *, int);
};

static inline int hcd_giveback_urb_in_bh(struct usb_hcd *hcd)
{
	return hcd->driver->flags & HCD_BH;
}

static inline bool hcd_periodic_completion_in_progress(struct usb_hcd *hcd,
		struct usb_host_endpoint *ep)
{
	return hcd->high_prio_bh.completing_ep == ep;
}

extern int usb_hcd_link_urb_to_ep(struct usb_hcd *hcd, struct urb *urb);
extern int usb_hcd_check_unlink_urb(struct usb_hcd *hcd, struct urb *urb,
		int status);
extern void usb_hcd_unlink_urb_from_ep(struct usb_hcd *hcd, struct urb *urb);

extern int usb_hcd_submit_urb(struct urb *urb, gfp_t mem_flags);
extern int usb_hcd_unlink_urb(struct urb *urb, int status);
extern void usb_hcd_giveback_urb(struct usb_hcd *hcd, struct urb *urb,
		int status);
extern int usb_hcd_map_urb_for_dma(struct usb_hcd *hcd, struct urb *urb,
		gfp_t mem_flags);
extern void usb_hcd_unmap_urb_setup_for_dma(struct usb_hcd *, struct urb *);
extern void usb_hcd_unmap_urb_for_dma(struct usb_hcd *, struct urb *);
extern void usb_hcd_flush_endpoint(struct usb_device *udev,
		struct usb_host_endpoint *ep);
extern void usb_hcd_disable_endpoint(struct usb_device *udev,
		struct usb_host_endpoint *ep);
extern void usb_hcd_reset_endpoint(struct usb_device *udev,
		struct usb_host_endpoint *ep);
extern void usb_hcd_synchronize_unlinks(struct usb_device *udev);
extern int usb_hcd_alloc_bandwidth(struct usb_device *udev,
		struct usb_host_config *new_config,
		struct usb_host_interface *old_alt,
		struct usb_host_interface *new_alt);
extern int usb_hcd_get_frame_number(struct usb_device *udev);

extern struct usb_hcd *usb_create_hcd(const struct hc_driver *driver,
		struct device *dev, const char *bus_name);
extern struct usb_hcd *usb_create_shared_hcd(const struct hc_driver *driver,
		struct device *dev, const char *bus_name,
		struct usb_hcd *shared_hcd);
extern struct usb_hcd *usb_get_hcd(struct usb_hcd *hcd);
extern void usb_put_hcd(struct usb_hcd *hcd);
extern int usb_hcd_is_primary_hcd(struct usb_hcd *hcd);
extern int usb_add_hcd(struct usb_hcd *hcd,
		unsigned int irqnum, unsigned long irqflags);
extern void usb_remove_hcd(struct usb_hcd *hcd);
extern int usb_hcd_find_raw_port_number(struct usb_hcd *hcd, int port1);

struct platform_device;
extern void usb_hcd_platform_shutdown(struct platform_device *dev);

#ifdef CONFIG_PCI
struct pci_dev;
struct pci_device_id;
extern int usb_hcd_pci_probe(struct pci_dev *dev,
				const struct pci_device_id *id);
extern void usb_hcd_pci_remove(struct pci_dev *dev);
extern void usb_hcd_pci_shutdown(struct pci_dev *dev);

<<<<<<< HEAD
=======
extern int usb_hcd_amd_remote_wakeup_quirk(struct pci_dev *dev);

>>>>>>> fc14f9c1
#ifdef CONFIG_PM
extern const struct dev_pm_ops usb_hcd_pci_pm_ops;
#endif
#endif /* CONFIG_PCI */

/* pci-ish (pdev null is ok) buffer alloc/mapping support */
int hcd_buffer_create(struct usb_hcd *hcd);
void hcd_buffer_destroy(struct usb_hcd *hcd);

void *hcd_buffer_alloc(struct usb_bus *bus, size_t size,
	gfp_t mem_flags, dma_addr_t *dma);
void hcd_buffer_free(struct usb_bus *bus, size_t size,
	void *addr, dma_addr_t dma);

/* generic bus glue, needed for host controllers that don't use PCI */
extern irqreturn_t usb_hcd_irq(int irq, void *__hcd);

extern void usb_hc_died(struct usb_hcd *hcd);
extern void usb_hcd_poll_rh_status(struct usb_hcd *hcd);
extern void usb_wakeup_notification(struct usb_device *hdev,
		unsigned int portnum);

extern void usb_hcd_start_port_resume(struct usb_bus *bus, int portnum);
extern void usb_hcd_end_port_resume(struct usb_bus *bus, int portnum);

/* The D0/D1 toggle bits ... USE WITH CAUTION (they're almost hcd-internal) */
#define usb_gettoggle(dev, ep, out) (((dev)->toggle[out] >> (ep)) & 1)
#define	usb_dotoggle(dev, ep, out)  ((dev)->toggle[out] ^= (1 << (ep)))
#define usb_settoggle(dev, ep, out, bit) \
		((dev)->toggle[out] = ((dev)->toggle[out] & ~(1 << (ep))) | \
		 ((bit) << (ep)))

/* -------------------------------------------------------------------------- */

/* Enumeration is only for the hub driver, or HCD virtual root hubs */
extern struct usb_device *usb_alloc_dev(struct usb_device *parent,
					struct usb_bus *, unsigned port);
extern int usb_new_device(struct usb_device *dev);
extern void usb_disconnect(struct usb_device **);

extern int usb_get_configuration(struct usb_device *dev);
extern void usb_destroy_configuration(struct usb_device *dev);

/*-------------------------------------------------------------------------*/

/*
 * HCD Root Hub support
 */

#include <linux/usb/ch11.h>

/*
 * As of USB 2.0, full/low speed devices are segregated into trees.
 * One type grows from USB 1.1 host controllers (OHCI, UHCI etc).
 * The other type grows from high speed hubs when they connect to
 * full/low speed devices using "Transaction Translators" (TTs).
 *
 * TTs should only be known to the hub driver, and high speed bus
 * drivers (only EHCI for now).  They affect periodic scheduling and
 * sometimes control/bulk error recovery.
 */

struct usb_device;

struct usb_tt {
	struct usb_device	*hub;	/* upstream highspeed hub */
	int			multi;	/* true means one TT per port */
	unsigned		think_time;	/* think time in ns */
	void			*hcpriv;	/* HCD private data */

	/* for control/bulk error recovery (CLEAR_TT_BUFFER) */
	spinlock_t		lock;
	struct list_head	clear_list;	/* of usb_tt_clear */
	struct work_struct	clear_work;
};

struct usb_tt_clear {
	struct list_head	clear_list;
	unsigned		tt;
	u16			devinfo;
	struct usb_hcd		*hcd;
	struct usb_host_endpoint	*ep;
};

extern int usb_hub_clear_tt_buffer(struct urb *urb);
extern void usb_ep0_reinit(struct usb_device *);

/* (shifted) direction/type/recipient from the USB 2.0 spec, table 9.2 */
#define DeviceRequest \
	((USB_DIR_IN|USB_TYPE_STANDARD|USB_RECIP_DEVICE)<<8)
#define DeviceOutRequest \
	((USB_DIR_OUT|USB_TYPE_STANDARD|USB_RECIP_DEVICE)<<8)

#define InterfaceRequest \
	((USB_DIR_IN|USB_TYPE_STANDARD|USB_RECIP_INTERFACE)<<8)

#define EndpointRequest \
	((USB_DIR_IN|USB_TYPE_STANDARD|USB_RECIP_INTERFACE)<<8)
#define EndpointOutRequest \
	((USB_DIR_OUT|USB_TYPE_STANDARD|USB_RECIP_INTERFACE)<<8)

/* class requests from the USB 2.0 hub spec, table 11-15 */
/* GetBusState and SetHubDescriptor are optional, omitted */
#define ClearHubFeature		(0x2000 | USB_REQ_CLEAR_FEATURE)
#define ClearPortFeature	(0x2300 | USB_REQ_CLEAR_FEATURE)
#define GetHubDescriptor	(0xa000 | USB_REQ_GET_DESCRIPTOR)
#define GetHubStatus		(0xa000 | USB_REQ_GET_STATUS)
#define GetPortStatus		(0xa300 | USB_REQ_GET_STATUS)
#define SetHubFeature		(0x2000 | USB_REQ_SET_FEATURE)
#define SetPortFeature		(0x2300 | USB_REQ_SET_FEATURE)


/*-------------------------------------------------------------------------*/

/* class requests from USB 3.0 hub spec, table 10-5 */
#define SetHubDepth		(0x3000 | HUB_SET_DEPTH)
#define GetPortErrorCount	(0x8000 | HUB_GET_PORT_ERR_COUNT)

/*
 * Generic bandwidth allocation constants/support
 */
#define FRAME_TIME_USECS	1000L
#define BitTime(bytecount) (7 * 8 * bytecount / 6) /* with integer truncation */
		/* Trying not to use worst-case bit-stuffing
		 * of (7/6 * 8 * bytecount) = 9.33 * bytecount */
		/* bytecount = data payload byte count */

#define NS_TO_US(ns)	DIV_ROUND_UP(ns, 1000L)
			/* convert nanoseconds to microseconds, rounding up */

/*
 * Full/low speed bandwidth allocation constants/support.
 */
#define BW_HOST_DELAY	1000L		/* nanoseconds */
#define BW_HUB_LS_SETUP	333L		/* nanoseconds */
			/* 4 full-speed bit times (est.) */

#define FRAME_TIME_BITS			12000L	/* frame = 1 millisecond */
#define FRAME_TIME_MAX_BITS_ALLOC	(90L * FRAME_TIME_BITS / 100L)
#define FRAME_TIME_MAX_USECS_ALLOC	(90L * FRAME_TIME_USECS / 100L)

/*
 * Ceiling [nano/micro]seconds (typical) for that many bytes at high speed
 * ISO is a bit less, no ACK ... from USB 2.0 spec, 5.11.3 (and needed
 * to preallocate bandwidth)
 */
#define USB2_HOST_DELAY	5	/* nsec, guess */
#define HS_NSECS(bytes) (((55 * 8 * 2083) \
	+ (2083UL * (3 + BitTime(bytes))))/1000 \
	+ USB2_HOST_DELAY)
#define HS_NSECS_ISO(bytes) (((38 * 8 * 2083) \
	+ (2083UL * (3 + BitTime(bytes))))/1000 \
	+ USB2_HOST_DELAY)
#define HS_USECS(bytes)		NS_TO_US(HS_NSECS(bytes))
#define HS_USECS_ISO(bytes)	NS_TO_US(HS_NSECS_ISO(bytes))

extern long usb_calc_bus_time(int speed, int is_input,
			int isoc, int bytecount);

/*-------------------------------------------------------------------------*/

extern void usb_set_device_state(struct usb_device *udev,
		enum usb_device_state new_state);

/*-------------------------------------------------------------------------*/

/* exported only within usbcore */

extern struct list_head usb_bus_list;
extern struct mutex usb_bus_list_lock;
extern wait_queue_head_t usb_kill_urb_queue;

extern int usb_find_interface_driver(struct usb_device *dev,
	struct usb_interface *interface);

#define usb_endpoint_out(ep_dir)	(!((ep_dir) & USB_DIR_IN))

#ifdef CONFIG_PM
extern void usb_root_hub_lost_power(struct usb_device *rhdev);
extern int hcd_bus_suspend(struct usb_device *rhdev, pm_message_t msg);
extern int hcd_bus_resume(struct usb_device *rhdev, pm_message_t msg);
#endif /* CONFIG_PM */

#ifdef CONFIG_PM_RUNTIME
extern void usb_hcd_resume_root_hub(struct usb_hcd *hcd);
#else
static inline void usb_hcd_resume_root_hub(struct usb_hcd *hcd)
{
	return;
}
#endif /* CONFIG_PM_RUNTIME */

/*-------------------------------------------------------------------------*/

#if defined(CONFIG_USB_MON) || defined(CONFIG_USB_MON_MODULE)

struct usb_mon_operations {
	void (*urb_submit)(struct usb_bus *bus, struct urb *urb);
	void (*urb_submit_error)(struct usb_bus *bus, struct urb *urb, int err);
	void (*urb_complete)(struct usb_bus *bus, struct urb *urb, int status);
	/* void (*urb_unlink)(struct usb_bus *bus, struct urb *urb); */
};

extern struct usb_mon_operations *mon_ops;

static inline void usbmon_urb_submit(struct usb_bus *bus, struct urb *urb)
{
	if (bus->monitored)
		(*mon_ops->urb_submit)(bus, urb);
}

static inline void usbmon_urb_submit_error(struct usb_bus *bus, struct urb *urb,
    int error)
{
	if (bus->monitored)
		(*mon_ops->urb_submit_error)(bus, urb, error);
}

static inline void usbmon_urb_complete(struct usb_bus *bus, struct urb *urb,
		int status)
{
	if (bus->monitored)
		(*mon_ops->urb_complete)(bus, urb, status);
}

int usb_mon_register(struct usb_mon_operations *ops);
void usb_mon_deregister(void);

#else

static inline void usbmon_urb_submit(struct usb_bus *bus, struct urb *urb) {}
static inline void usbmon_urb_submit_error(struct usb_bus *bus, struct urb *urb,
    int error) {}
static inline void usbmon_urb_complete(struct usb_bus *bus, struct urb *urb,
		int status) {}

#endif /* CONFIG_USB_MON || CONFIG_USB_MON_MODULE */

/*-------------------------------------------------------------------------*/

/* random stuff */

#define	RUN_CONTEXT (in_irq() ? "in_irq" \
		: (in_interrupt() ? "in_interrupt" : "can sleep"))


/* This rwsem is for use only by the hub driver and ehci-hcd.
 * Nobody else should touch it.
 */
extern struct rw_semaphore ehci_cf_port_reset_rwsem;

/* Keep track of which host controller drivers are loaded */
#define USB_UHCI_LOADED		0
#define USB_OHCI_LOADED		1
#define USB_EHCI_LOADED		2
extern unsigned long usb_hcds_loaded;

#endif /* __KERNEL__ */

#endif /* __USB_CORE_HCD_H */<|MERGE_RESOLUTION|>--- conflicted
+++ resolved
@@ -442,11 +442,8 @@
 extern void usb_hcd_pci_remove(struct pci_dev *dev);
 extern void usb_hcd_pci_shutdown(struct pci_dev *dev);
 
-<<<<<<< HEAD
-=======
 extern int usb_hcd_amd_remote_wakeup_quirk(struct pci_dev *dev);
 
->>>>>>> fc14f9c1
 #ifdef CONFIG_PM
 extern const struct dev_pm_ops usb_hcd_pci_pm_ops;
 #endif
