--- conflicted
+++ resolved
@@ -45,15 +45,10 @@
 #define MNT_USER_SETTABLE_MASK  (MNT_NOSUID | MNT_NODEV | MNT_NOEXEC \
 				 | MNT_NOATIME | MNT_NODIRATIME | MNT_RELATIME \
 				 | MNT_READONLY)
-<<<<<<< HEAD
-
-#define MNT_ATIME_MASK (MNT_NOATIME | MNT_NODIRATIME | MNT_RELATIME )
-=======
 #define MNT_ATIME_MASK (MNT_NOATIME | MNT_NODIRATIME | MNT_RELATIME )
 
 #define MNT_INTERNAL_FLAGS (MNT_SHARED | MNT_WRITE_HOLD | MNT_INTERNAL | \
 			    MNT_DOOMED | MNT_SYNC_UMOUNT | MNT_MARKED)
->>>>>>> fc14f9c1
 
 #define MNT_INTERNAL	0x4000
 
