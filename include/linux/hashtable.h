/*
 * Statically sized hash table implementation
 * (C) 2012  Sasha Levin <levinsasha928@gmail.com>
 */

#ifndef _LINUX_HASHTABLE_H
#define _LINUX_HASHTABLE_H

#include <linux/list.h>
#include <linux/types.h>
#include <linux/kernel.h>
#include <linux/hash.h>
#include <linux/rculist.h>

#define DEFINE_HASHTABLE(name, bits)						\
	struct hlist_head name[1 << (bits)] =					\
			{ [0 ... ((1 << (bits)) - 1)] = HLIST_HEAD_INIT }

#define DECLARE_HASHTABLE(name, bits)                                   	\
	struct hlist_head name[1 << (bits)]

#define HASH_SIZE(name) (ARRAY_SIZE(name))
#define HASH_BITS(name) ilog2(HASH_SIZE(name))

/* Use hash_32 when possible to allow for fast 32bit hashing in 64bit kernels. */
#define hash_min(val, bits)							\
	(sizeof(val) <= 4 ? hash_32(val, bits) : hash_long(val, bits))

static inline void __hash_init(struct hlist_head *ht, unsigned int sz)
{
	unsigned int i;

	for (i = 0; i < sz; i++)
		INIT_HLIST_HEAD(&ht[i]);
}

/**
 * hash_init - initialize a hash table
 * @hashtable: hashtable to be initialized
 *
 * Calculates the size of the hashtable from the given parameter, otherwise
 * same as hash_init_size.
 *
 * This has to be a macro since HASH_BITS() will not work on pointers since
 * it calculates the size during preprocessing.
 */
#define hash_init(hashtable) __hash_init(hashtable, HASH_SIZE(hashtable))

/**
 * hash_add - add an object to a hashtable
 * @hashtable: hashtable to add to
 * @node: the &struct hlist_node of the object to be added
 * @key: the key of the object to be added
 */
#define hash_add(hashtable, node, key)						\
	hlist_add_head(node, &hashtable[hash_min(key, HASH_BITS(hashtable))])

/**
 * hash_add_rcu - add an object to a rcu enabled hashtable
 * @hashtable: hashtable to add to
 * @node: the &struct hlist_node of the object to be added
 * @key: the key of the object to be added
 */
#define hash_add_rcu(hashtable, node, key)					\
	hlist_add_head_rcu(node, &hashtable[hash_min(key, HASH_BITS(hashtable))])

/**
 * hash_hashed - check whether an object is in any hashtable
 * @node: the &struct hlist_node of the object to be checked
 */
static inline bool hash_hashed(struct hlist_node *node)
{
	return !hlist_unhashed(node);
}

static inline bool __hash_empty(struct hlist_head *ht, unsigned int sz)
{
	unsigned int i;

	for (i = 0; i < sz; i++)
		if (!hlist_empty(&ht[i]))
			return false;

	return true;
}

/**
 * hash_empty - check whether a hashtable is empty
 * @hashtable: hashtable to check
 *
 * This has to be a macro since HASH_BITS() will not work on pointers since
 * it calculates the size during preprocessing.
 */
#define hash_empty(hashtable) __hash_empty(hashtable, HASH_SIZE(hashtable))

/**
 * hash_del - remove an object from a hashtable
 * @node: &struct hlist_node of the object to remove
 */
static inline void hash_del(struct hlist_node *node)
{
	hlist_del_init(node);
}

/**
 * hash_del_rcu - remove an object from a rcu enabled hashtable
 * @node: &struct hlist_node of the object to remove
 */
static inline void hash_del_rcu(struct hlist_node *node)
{
	hlist_del_init_rcu(node);
}

/**
 * hash_for_each - iterate over a hashtable
 * @name: hashtable to iterate
 * @bkt: integer to use as bucket loop cursor
 * @obj: the type * to use as a loop cursor for each entry
 * @member: the name of the hlist_node within the struct
 */
#define hash_for_each(name, bkt, obj, member)				\
	for ((bkt) = 0, obj = NULL; obj == NULL && (bkt) < HASH_SIZE(name);\
			(bkt)++)\
		hlist_for_each_entry(obj, &name[bkt], member)

/**
 * hash_for_each_rcu - iterate over a rcu enabled hashtable
 * @name: hashtable to iterate
 * @bkt: integer to use as bucket loop cursor
 * @obj: the type * to use as a loop cursor for each entry
 * @member: the name of the hlist_node within the struct
 */
#define hash_for_each_rcu(name, bkt, obj, member)			\
	for ((bkt) = 0, obj = NULL; obj == NULL && (bkt) < HASH_SIZE(name);\
			(bkt)++)\
		hlist_for_each_entry_rcu(obj, &name[bkt], member)

/**
 * hash_for_each_safe - iterate over a hashtable safe against removal of
 * hash entry
 * @name: hashtable to iterate
 * @bkt: integer to use as bucket loop cursor
 * @tmp: a &struct used for temporary storage
 * @obj: the type * to use as a loop cursor for each entry
 * @member: the name of the hlist_node within the struct
 */
#define hash_for_each_safe(name, bkt, tmp, obj, member)			\
	for ((bkt) = 0, obj = NULL; obj == NULL && (bkt) < HASH_SIZE(name);\
			(bkt)++)\
		hlist_for_each_entry_safe(obj, tmp, &name[bkt], member)

/**
 * hash_for_each_possible - iterate over all possible objects hashing to the
 * same bucket
 * @name: hashtable to iterate
 * @obj: the type * to use as a loop cursor for each entry
 * @member: the name of the hlist_node within the struct
 * @key: the key of the objects to iterate over
 */
#define hash_for_each_possible(name, obj, member, key)			\
	hlist_for_each_entry(obj, &name[hash_min(key, HASH_BITS(name))], member)

/**
 * hash_for_each_possible_rcu - iterate over all possible objects hashing to the
 * same bucket in an rcu enabled hashtable
 * in a rcu enabled hashtable
 * @name: hashtable to iterate
 * @obj: the type * to use as a loop cursor for each entry
 * @member: the name of the hlist_node within the struct
 * @key: the key of the objects to iterate over
 */
#define hash_for_each_possible_rcu(name, obj, member, key)		\
	hlist_for_each_entry_rcu(obj, &name[hash_min(key, HASH_BITS(name))],\
		member)

/**
 * hash_for_each_possible_rcu_notrace - iterate over all possible objects hashing
 * to the same bucket in an rcu enabled hashtable in a rcu enabled hashtable
 * @name: hashtable to iterate
 * @obj: the type * to use as a loop cursor for each entry
 * @member: the name of the hlist_node within the struct
 * @key: the key of the objects to iterate over
 *
 * This is the same as hash_for_each_possible_rcu() except that it does
 * not do any RCU debugging or tracing.
 */
<<<<<<< HEAD
#define hash_for_each_possible_rcu_notrace(name, obj, member, key)	\
	hlist_for_each_entry_rcu_notrace(obj, &name[hash_min(key, HASH_BITS(name))],\
		member)
=======
#define hash_for_each_possible_rcu_notrace(name, obj, member, key) \
	hlist_for_each_entry_rcu_notrace(obj, \
		&name[hash_min(key, HASH_BITS(name))], member)
>>>>>>> fc14f9c1

/**
 * hash_for_each_possible_safe - iterate over all possible objects hashing to the
 * same bucket safe against removals
 * @name: hashtable to iterate
 * @obj: the type * to use as a loop cursor for each entry
 * @tmp: a &struct used for temporary storage
 * @member: the name of the hlist_node within the struct
 * @key: the key of the objects to iterate over
 */
#define hash_for_each_possible_safe(name, obj, tmp, member, key)	\
	hlist_for_each_entry_safe(obj, tmp,\
		&name[hash_min(key, HASH_BITS(name))], member)


#endif<|MERGE_RESOLUTION|>--- conflicted
+++ resolved
@@ -184,15 +184,9 @@
  * This is the same as hash_for_each_possible_rcu() except that it does
  * not do any RCU debugging or tracing.
  */
-<<<<<<< HEAD
-#define hash_for_each_possible_rcu_notrace(name, obj, member, key)	\
-	hlist_for_each_entry_rcu_notrace(obj, &name[hash_min(key, HASH_BITS(name))],\
-		member)
-=======
 #define hash_for_each_possible_rcu_notrace(name, obj, member, key) \
 	hlist_for_each_entry_rcu_notrace(obj, \
 		&name[hash_min(key, HASH_BITS(name))], member)
->>>>>>> fc14f9c1
 
 /**
  * hash_for_each_possible_safe - iterate over all possible objects hashing to the
