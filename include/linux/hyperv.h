/*
 *
 * Copyright (c) 2011, Microsoft Corporation.
 *
 * This program is free software; you can redistribute it and/or modify it
 * under the terms and conditions of the GNU General Public License,
 * version 2, as published by the Free Software Foundation.
 *
 * This program is distributed in the hope it will be useful, but WITHOUT
 * ANY WARRANTY; without even the implied warranty of MERCHANTABILITY or
 * FITNESS FOR A PARTICULAR PURPOSE.  See the GNU General Public License for
 * more details.
 *
 * You should have received a copy of the GNU General Public License along with
 * this program; if not, write to the Free Software Foundation, Inc., 59 Temple
 * Place - Suite 330, Boston, MA 02111-1307 USA.
 *
 * Authors:
 *   Haiyang Zhang <haiyangz@microsoft.com>
 *   Hank Janssen  <hjanssen@microsoft.com>
 *   K. Y. Srinivasan <kys@microsoft.com>
 *
 */

#ifndef _HYPERV_H
#define _HYPERV_H

#include <uapi/linux/hyperv.h>

#include <linux/types.h>
#include <linux/scatterlist.h>
#include <linux/list.h>
#include <linux/timer.h>
#include <linux/workqueue.h>
#include <linux/completion.h>
#include <linux/device.h>
#include <linux/mod_devicetable.h>


#define MAX_PAGE_BUFFER_COUNT				32
#define MAX_MULTIPAGE_BUFFER_COUNT			32 /* 128K */

#pragma pack(push, 1)

/* Single-page buffer */
struct hv_page_buffer {
	u32 len;
	u32 offset;
	u64 pfn;
};

/* Multiple-page buffer */
struct hv_multipage_buffer {
	/* Length and Offset determines the # of pfns in the array */
	u32 len;
	u32 offset;
	u64 pfn_array[MAX_MULTIPAGE_BUFFER_COUNT];
};

/* 0x18 includes the proprietary packet header */
#define MAX_PAGE_BUFFER_PACKET		(0x18 +			\
					(sizeof(struct hv_page_buffer) * \
					 MAX_PAGE_BUFFER_COUNT))
#define MAX_MULTIPAGE_BUFFER_PACKET	(0x18 +			\
					 sizeof(struct hv_multipage_buffer))


#pragma pack(pop)

struct hv_ring_buffer {
	/* Offset in bytes from the start of ring data below */
	u32 write_index;

	/* Offset in bytes from the start of ring data below */
	u32 read_index;

	u32 interrupt_mask;

	/*
	 * Win8 uses some of the reserved bits to implement
	 * interrupt driven flow management. On the send side
	 * we can request that the receiver interrupt the sender
	 * when the ring transitions from being full to being able
	 * to handle a message of size "pending_send_sz".
	 *
	 * Add necessary state for this enhancement.
	 */
	u32 pending_send_sz;

	u32 reserved1[12];

	union {
		struct {
			u32 feat_pending_send_sz:1;
		};
		u32 value;
	} feature_bits;

	/* Pad it to PAGE_SIZE so that data starts on page boundary */
	u8	reserved2[4028];

	/*
	 * Ring data starts here + RingDataStartOffset
	 * !!! DO NOT place any fields below this !!!
	 */
	u8 buffer[0];
} __packed;

struct hv_ring_buffer_info {
	struct hv_ring_buffer *ring_buffer;
	u32 ring_size;			/* Include the shared header */
	spinlock_t ring_lock;

	u32 ring_datasize;		/* < ring_size */
	u32 ring_data_startoffset;
};

/*
 *
 * hv_get_ringbuffer_availbytes()
 *
 * Get number of bytes available to read and to write to
 * for the specified ring buffer
 */
static inline void
hv_get_ringbuffer_availbytes(struct hv_ring_buffer_info *rbi,
			  u32 *read, u32 *write)
{
	u32 read_loc, write_loc, dsize;

	smp_read_barrier_depends();

	/* Capture the read/write indices before they changed */
	read_loc = rbi->ring_buffer->read_index;
	write_loc = rbi->ring_buffer->write_index;
	dsize = rbi->ring_datasize;

	*write = write_loc >= read_loc ? dsize - (write_loc - read_loc) :
		read_loc - write_loc;
	*read = dsize - *write;
}

/*
 * VMBUS version is 32 bit entity broken up into
 * two 16 bit quantities: major_number. minor_number.
 *
 * 0 . 13 (Windows Server 2008)
 * 1 . 1  (Windows 7)
 * 2 . 4  (Windows 8)
 * 3 . 0  (Windows 8 R2)
 */

#define VERSION_WS2008  ((0 << 16) | (13))
#define VERSION_WIN7    ((1 << 16) | (1))
#define VERSION_WIN8    ((2 << 16) | (4))
#define VERSION_WIN8_1    ((3 << 16) | (0))
<<<<<<< HEAD

=======
>>>>>>> fc14f9c1

#define VERSION_INVAL -1

#define VERSION_CURRENT VERSION_WIN8_1

/* Make maximum size of pipe payload of 16K */
#define MAX_PIPE_DATA_PAYLOAD		(sizeof(u8) * 16384)

/* Define PipeMode values. */
#define VMBUS_PIPE_TYPE_BYTE		0x00000000
#define VMBUS_PIPE_TYPE_MESSAGE		0x00000004

/* The size of the user defined data buffer for non-pipe offers. */
#define MAX_USER_DEFINED_BYTES		120

/* The size of the user defined data buffer for pipe offers. */
#define MAX_PIPE_USER_DEFINED_BYTES	116

/*
 * At the center of the Channel Management library is the Channel Offer. This
 * struct contains the fundamental information about an offer.
 */
struct vmbus_channel_offer {
	uuid_le if_type;
	uuid_le if_instance;

	/*
	 * These two fields are not currently used.
	 */
	u64 reserved1;
	u64 reserved2;

	u16 chn_flags;
	u16 mmio_megabytes;		/* in bytes * 1024 * 1024 */

	union {
		/* Non-pipes: The user has MAX_USER_DEFINED_BYTES bytes. */
		struct {
			unsigned char user_def[MAX_USER_DEFINED_BYTES];
		} std;

		/*
		 * Pipes:
		 * The following sructure is an integrated pipe protocol, which
		 * is implemented on top of standard user-defined data. Pipe
		 * clients have MAX_PIPE_USER_DEFINED_BYTES left for their own
		 * use.
		 */
		struct {
			u32  pipe_mode;
			unsigned char user_def[MAX_PIPE_USER_DEFINED_BYTES];
		} pipe;
	} u;
	/*
	 * The sub_channel_index is defined in win8.
	 */
	u16 sub_channel_index;
	u16 reserved3;
} __packed;

/* Server Flags */
#define VMBUS_CHANNEL_ENUMERATE_DEVICE_INTERFACE	1
#define VMBUS_CHANNEL_SERVER_SUPPORTS_TRANSFER_PAGES	2
#define VMBUS_CHANNEL_SERVER_SUPPORTS_GPADLS		4
#define VMBUS_CHANNEL_NAMED_PIPE_MODE			0x10
#define VMBUS_CHANNEL_LOOPBACK_OFFER			0x100
#define VMBUS_CHANNEL_PARENT_OFFER			0x200
#define VMBUS_CHANNEL_REQUEST_MONITORED_NOTIFICATION	0x400

struct vmpacket_descriptor {
	u16 type;
	u16 offset8;
	u16 len8;
	u16 flags;
	u64 trans_id;
} __packed;

struct vmpacket_header {
	u32 prev_pkt_start_offset;
	struct vmpacket_descriptor descriptor;
} __packed;

struct vmtransfer_page_range {
	u32 byte_count;
	u32 byte_offset;
} __packed;

struct vmtransfer_page_packet_header {
	struct vmpacket_descriptor d;
	u16 xfer_pageset_id;
	u8  sender_owns_set;
	u8 reserved;
	u32 range_cnt;
	struct vmtransfer_page_range ranges[1];
} __packed;

struct vmgpadl_packet_header {
	struct vmpacket_descriptor d;
	u32 gpadl;
	u32 reserved;
} __packed;

struct vmadd_remove_transfer_page_set {
	struct vmpacket_descriptor d;
	u32 gpadl;
	u16 xfer_pageset_id;
	u16 reserved;
} __packed;

/*
 * This structure defines a range in guest physical space that can be made to
 * look virtually contiguous.
 */
struct gpa_range {
	u32 byte_count;
	u32 byte_offset;
	u64 pfn_array[0];
};

/*
 * This is the format for an Establish Gpadl packet, which contains a handle by
 * which this GPADL will be known and a set of GPA ranges associated with it.
 * This can be converted to a MDL by the guest OS.  If there are multiple GPA
 * ranges, then the resulting MDL will be "chained," representing multiple VA
 * ranges.
 */
struct vmestablish_gpadl {
	struct vmpacket_descriptor d;
	u32 gpadl;
	u32 range_cnt;
	struct gpa_range range[1];
} __packed;

/*
 * This is the format for a Teardown Gpadl packet, which indicates that the
 * GPADL handle in the Establish Gpadl packet will never be referenced again.
 */
struct vmteardown_gpadl {
	struct vmpacket_descriptor d;
	u32 gpadl;
	u32 reserved;	/* for alignment to a 8-byte boundary */
} __packed;

/*
 * This is the format for a GPA-Direct packet, which contains a set of GPA
 * ranges, in addition to commands and/or data.
 */
struct vmdata_gpa_direct {
	struct vmpacket_descriptor d;
	u32 reserved;
	u32 range_cnt;
	struct gpa_range range[1];
} __packed;

/* This is the format for a Additional Data Packet. */
struct vmadditional_data {
	struct vmpacket_descriptor d;
	u64 total_bytes;
	u32 offset;
	u32 byte_cnt;
	unsigned char data[1];
} __packed;

union vmpacket_largest_possible_header {
	struct vmpacket_descriptor simple_hdr;
	struct vmtransfer_page_packet_header xfer_page_hdr;
	struct vmgpadl_packet_header gpadl_hdr;
	struct vmadd_remove_transfer_page_set add_rm_xfer_page_hdr;
	struct vmestablish_gpadl establish_gpadl_hdr;
	struct vmteardown_gpadl teardown_gpadl_hdr;
	struct vmdata_gpa_direct data_gpa_direct_hdr;
};

#define VMPACKET_DATA_START_ADDRESS(__packet)	\
	(void *)(((unsigned char *)__packet) +	\
	 ((struct vmpacket_descriptor)__packet)->offset8 * 8)

#define VMPACKET_DATA_LENGTH(__packet)		\
	((((struct vmpacket_descriptor)__packet)->len8 -	\
	  ((struct vmpacket_descriptor)__packet)->offset8) * 8)

#define VMPACKET_TRANSFER_MODE(__packet)	\
	(((struct IMPACT)__packet)->type)

enum vmbus_packet_type {
	VM_PKT_INVALID				= 0x0,
	VM_PKT_SYNCH				= 0x1,
	VM_PKT_ADD_XFER_PAGESET			= 0x2,
	VM_PKT_RM_XFER_PAGESET			= 0x3,
	VM_PKT_ESTABLISH_GPADL			= 0x4,
	VM_PKT_TEARDOWN_GPADL			= 0x5,
	VM_PKT_DATA_INBAND			= 0x6,
	VM_PKT_DATA_USING_XFER_PAGES		= 0x7,
	VM_PKT_DATA_USING_GPADL			= 0x8,
	VM_PKT_DATA_USING_GPA_DIRECT		= 0x9,
	VM_PKT_CANCEL_REQUEST			= 0xa,
	VM_PKT_COMP				= 0xb,
	VM_PKT_DATA_USING_ADDITIONAL_PKT	= 0xc,
	VM_PKT_ADDITIONAL_DATA			= 0xd
};

#define VMBUS_DATA_PACKET_FLAG_COMPLETION_REQUESTED	1


/* Version 1 messages */
enum vmbus_channel_message_type {
	CHANNELMSG_INVALID			=  0,
	CHANNELMSG_OFFERCHANNEL		=  1,
	CHANNELMSG_RESCIND_CHANNELOFFER	=  2,
	CHANNELMSG_REQUESTOFFERS		=  3,
	CHANNELMSG_ALLOFFERS_DELIVERED	=  4,
	CHANNELMSG_OPENCHANNEL		=  5,
	CHANNELMSG_OPENCHANNEL_RESULT		=  6,
	CHANNELMSG_CLOSECHANNEL		=  7,
	CHANNELMSG_GPADL_HEADER		=  8,
	CHANNELMSG_GPADL_BODY			=  9,
	CHANNELMSG_GPADL_CREATED		= 10,
	CHANNELMSG_GPADL_TEARDOWN		= 11,
	CHANNELMSG_GPADL_TORNDOWN		= 12,
	CHANNELMSG_RELID_RELEASED		= 13,
	CHANNELMSG_INITIATE_CONTACT		= 14,
	CHANNELMSG_VERSION_RESPONSE		= 15,
	CHANNELMSG_UNLOAD			= 16,
#ifdef VMBUS_FEATURE_PARENT_OR_PEER_MEMORY_MAPPED_INTO_A_CHILD
	CHANNELMSG_VIEWRANGE_ADD		= 17,
	CHANNELMSG_VIEWRANGE_REMOVE		= 18,
#endif
	CHANNELMSG_COUNT
};

struct vmbus_channel_message_header {
	enum vmbus_channel_message_type msgtype;
	u32 padding;
} __packed;

/* Query VMBus Version parameters */
struct vmbus_channel_query_vmbus_version {
	struct vmbus_channel_message_header header;
	u32 version;
} __packed;

/* VMBus Version Supported parameters */
struct vmbus_channel_version_supported {
	struct vmbus_channel_message_header header;
	u8 version_supported;
} __packed;

/* Offer Channel parameters */
struct vmbus_channel_offer_channel {
	struct vmbus_channel_message_header header;
	struct vmbus_channel_offer offer;
	u32 child_relid;
	u8 monitorid;
	/*
	 * win7 and beyond splits this field into a bit field.
	 */
	u8 monitor_allocated:1;
	u8 reserved:7;
	/*
	 * These are new fields added in win7 and later.
	 * Do not access these fields without checking the
	 * negotiated protocol.
	 *
	 * If "is_dedicated_interrupt" is set, we must not set the
	 * associated bit in the channel bitmap while sending the
	 * interrupt to the host.
	 *
	 * connection_id is to be used in signaling the host.
	 */
	u16 is_dedicated_interrupt:1;
	u16 reserved1:15;
	u32 connection_id;
} __packed;

/* Rescind Offer parameters */
struct vmbus_channel_rescind_offer {
	struct vmbus_channel_message_header header;
	u32 child_relid;
} __packed;

/*
 * Request Offer -- no parameters, SynIC message contains the partition ID
 * Set Snoop -- no parameters, SynIC message contains the partition ID
 * Clear Snoop -- no parameters, SynIC message contains the partition ID
 * All Offers Delivered -- no parameters, SynIC message contains the partition
 *		           ID
 * Flush Client -- no parameters, SynIC message contains the partition ID
 */

/* Open Channel parameters */
struct vmbus_channel_open_channel {
	struct vmbus_channel_message_header header;

	/* Identifies the specific VMBus channel that is being opened. */
	u32 child_relid;

	/* ID making a particular open request at a channel offer unique. */
	u32 openid;

	/* GPADL for the channel's ring buffer. */
	u32 ringbuffer_gpadlhandle;

	/*
	 * Starting with win8, this field will be used to specify
	 * the target virtual processor on which to deliver the interrupt for
	 * the host to guest communication.
	 * Prior to win8, incoming channel interrupts would only
	 * be delivered on cpu 0. Setting this value to 0 would
	 * preserve the earlier behavior.
	 */
	u32 target_vp;

	/*
	* The upstream ring buffer begins at offset zero in the memory
	* described by RingBufferGpadlHandle. The downstream ring buffer
	* follows it at this offset (in pages).
	*/
	u32 downstream_ringbuffer_pageoffset;

	/* User-specific data to be passed along to the server endpoint. */
	unsigned char userdata[MAX_USER_DEFINED_BYTES];
} __packed;

/* Open Channel Result parameters */
struct vmbus_channel_open_result {
	struct vmbus_channel_message_header header;
	u32 child_relid;
	u32 openid;
	u32 status;
} __packed;

/* Close channel parameters; */
struct vmbus_channel_close_channel {
	struct vmbus_channel_message_header header;
	u32 child_relid;
} __packed;

/* Channel Message GPADL */
#define GPADL_TYPE_RING_BUFFER		1
#define GPADL_TYPE_SERVER_SAVE_AREA	2
#define GPADL_TYPE_TRANSACTION		8

/*
 * The number of PFNs in a GPADL message is defined by the number of
 * pages that would be spanned by ByteCount and ByteOffset.  If the
 * implied number of PFNs won't fit in this packet, there will be a
 * follow-up packet that contains more.
 */
struct vmbus_channel_gpadl_header {
	struct vmbus_channel_message_header header;
	u32 child_relid;
	u32 gpadl;
	u16 range_buflen;
	u16 rangecount;
	struct gpa_range range[0];
} __packed;

/* This is the followup packet that contains more PFNs. */
struct vmbus_channel_gpadl_body {
	struct vmbus_channel_message_header header;
	u32 msgnumber;
	u32 gpadl;
	u64 pfn[0];
} __packed;

struct vmbus_channel_gpadl_created {
	struct vmbus_channel_message_header header;
	u32 child_relid;
	u32 gpadl;
	u32 creation_status;
} __packed;

struct vmbus_channel_gpadl_teardown {
	struct vmbus_channel_message_header header;
	u32 child_relid;
	u32 gpadl;
} __packed;

struct vmbus_channel_gpadl_torndown {
	struct vmbus_channel_message_header header;
	u32 gpadl;
} __packed;

#ifdef VMBUS_FEATURE_PARENT_OR_PEER_MEMORY_MAPPED_INTO_A_CHILD
struct vmbus_channel_view_range_add {
	struct vmbus_channel_message_header header;
	PHYSICAL_ADDRESS viewrange_base;
	u64 viewrange_length;
	u32 child_relid;
} __packed;

struct vmbus_channel_view_range_remove {
	struct vmbus_channel_message_header header;
	PHYSICAL_ADDRESS viewrange_base;
	u32 child_relid;
} __packed;
#endif

struct vmbus_channel_relid_released {
	struct vmbus_channel_message_header header;
	u32 child_relid;
} __packed;

struct vmbus_channel_initiate_contact {
	struct vmbus_channel_message_header header;
	u32 vmbus_version_requested;
	u32 target_vcpu; /* The VCPU the host should respond to */
	u64 interrupt_page;
	u64 monitor_page1;
	u64 monitor_page2;
} __packed;

struct vmbus_channel_version_response {
	struct vmbus_channel_message_header header;
	u8 version_supported;
} __packed;

enum vmbus_channel_state {
	CHANNEL_OFFER_STATE,
	CHANNEL_OPENING_STATE,
	CHANNEL_OPEN_STATE,
	CHANNEL_OPENED_STATE,
};

/*
 * Represents each channel msg on the vmbus connection This is a
 * variable-size data structure depending on the msg type itself
 */
struct vmbus_channel_msginfo {
	/* Bookkeeping stuff */
	struct list_head msglistentry;

	/* So far, this is only used to handle gpadl body message */
	struct list_head submsglist;

	/* Synchronize the request/response if needed */
	struct completion  waitevent;
	union {
		struct vmbus_channel_version_supported version_supported;
		struct vmbus_channel_open_result open_result;
		struct vmbus_channel_gpadl_torndown gpadl_torndown;
		struct vmbus_channel_gpadl_created gpadl_created;
		struct vmbus_channel_version_response version_response;
	} response;

	u32 msgsize;
	/*
	 * The channel message that goes out on the "wire".
	 * It will contain at minimum the VMBUS_CHANNEL_MESSAGE_HEADER header
	 */
	unsigned char msg[0];
};

struct vmbus_close_msg {
	struct vmbus_channel_msginfo info;
	struct vmbus_channel_close_channel msg;
};

/* Define connection identifier type. */
union hv_connection_id {
	u32 asu32;
	struct {
		u32 id:24;
		u32 reserved:8;
	} u;
};

/* Definition of the hv_signal_event hypercall input structure. */
struct hv_input_signal_event {
	union hv_connection_id connectionid;
	u16 flag_number;
	u16 rsvdz;
};

struct hv_input_signal_event_buffer {
	u64 align8;
	struct hv_input_signal_event event;
};

struct vmbus_channel {
	struct list_head listentry;

	struct hv_device *device_obj;

	struct work_struct work;

	enum vmbus_channel_state state;

	struct vmbus_channel_offer_channel offermsg;
	/*
	 * These are based on the OfferMsg.MonitorId.
	 * Save it here for easy access.
	 */
	u8 monitor_grp;
	u8 monitor_bit;

	u32 ringbuffer_gpadlhandle;

	/* Allocated memory for ring buffer */
	void *ringbuffer_pages;
	u32 ringbuffer_pagecount;
	struct hv_ring_buffer_info outbound;	/* send to parent */
	struct hv_ring_buffer_info inbound;	/* receive from parent */
	spinlock_t inbound_lock;
	struct workqueue_struct *controlwq;

	struct vmbus_close_msg close_msg;

	/* Channel callback are invoked in this workqueue context */
	/* HANDLE dataWorkQueue; */

	void (*onchannel_callback)(void *context);
	void *channel_callback_context;

	/*
	 * A channel can be marked for efficient (batched)
	 * reading:
	 * If batched_reading is set to "true", we read until the
	 * channel is empty and hold off interrupts from the host
	 * during the entire read process.
	 * If batched_reading is set to "false", the client is not
	 * going to perform batched reading.
	 *
	 * By default we will enable batched reading; specific
	 * drivers that don't want this behavior can turn it off.
	 */

	bool batched_reading;

	bool is_dedicated_interrupt;
	struct hv_input_signal_event_buffer sig_buf;
	struct hv_input_signal_event *sig_event;

	/*
	 * Starting with win8, this field will be used to specify
	 * the target virtual processor on which to deliver the interrupt for
	 * the host to guest communication.
	 * Prior to win8, incoming channel interrupts would only
	 * be delivered on cpu 0. Setting this value to 0 would
	 * preserve the earlier behavior.
	 */
	u32 target_vp;
	/* The corresponding CPUID in the guest */
	u32 target_cpu;
	/*
	 * Support for sub-channels. For high performance devices,
	 * it will be useful to have multiple sub-channels to support
	 * a scalable communication infrastructure with the host.
	 * The support for sub-channels is implemented as an extention
	 * to the current infrastructure.
	 * The initial offer is considered the primary channel and this
	 * offer message will indicate if the host supports sub-channels.
	 * The guest is free to ask for sub-channels to be offerred and can
	 * open these sub-channels as a normal "primary" channel. However,
	 * all sub-channels will have the same type and instance guids as the
	 * primary channel. Requests sent on a given channel will result in a
	 * response on the same channel.
	 */

	/*
	 * Sub-channel creation callback. This callback will be called in
	 * process context when a sub-channel offer is received from the host.
	 * The guest can open the sub-channel in the context of this callback.
	 */
	void (*sc_creation_callback)(struct vmbus_channel *new_sc);

	spinlock_t sc_lock;
	/*
	 * All Sub-channels of a primary channel are linked here.
	 */
	struct list_head sc_list;
	/*
	 * The primary channel this sub-channel belongs to.
	 * This will be NULL for the primary channel.
	 */
	struct vmbus_channel *primary_channel;
	/*
	 * Support per-channel state for use by vmbus drivers.
	 */
	void *per_channel_state;
	/*
	 * To support per-cpu lookup mapping of relid to channel,
	 * link up channels based on their CPU affinity.
	 */
	struct list_head percpu_list;
};

static inline void set_channel_read_state(struct vmbus_channel *c, bool state)
{
	c->batched_reading = state;
}

static inline void set_per_channel_state(struct vmbus_channel *c, void *s)
{
	c->per_channel_state = s;
}

static inline void *get_per_channel_state(struct vmbus_channel *c)
{
	return c->per_channel_state;
}

void vmbus_onmessage(void *context);

int vmbus_request_offers(void);

/*
 * APIs for managing sub-channels.
 */

void vmbus_set_sc_create_callback(struct vmbus_channel *primary_channel,
			void (*sc_cr_cb)(struct vmbus_channel *new_sc));

/*
 * Retrieve the (sub) channel on which to send an outgoing request.
 * When a primary channel has multiple sub-channels, we choose a
 * channel whose VCPU binding is closest to the VCPU on which
 * this call is being made.
 */
struct vmbus_channel *vmbus_get_outgoing_channel(struct vmbus_channel *primary);

/*
 * Check if sub-channels have already been offerred. This API will be useful
 * when the driver is unloaded after establishing sub-channels. In this case,
 * when the driver is re-loaded, the driver would have to check if the
 * subchannels have already been established before attempting to request
 * the creation of sub-channels.
 * This function returns TRUE to indicate that subchannels have already been
 * created.
 * This function should be invoked after setting the callback function for
 * sub-channel creation.
 */
bool vmbus_are_subchannels_present(struct vmbus_channel *primary);

/* The format must be the same as struct vmdata_gpa_direct */
struct vmbus_channel_packet_page_buffer {
	u16 type;
	u16 dataoffset8;
	u16 length8;
	u16 flags;
	u64 transactionid;
	u32 reserved;
	u32 rangecount;
	struct hv_page_buffer range[MAX_PAGE_BUFFER_COUNT];
} __packed;

/* The format must be the same as struct vmdata_gpa_direct */
struct vmbus_channel_packet_multipage_buffer {
	u16 type;
	u16 dataoffset8;
	u16 length8;
	u16 flags;
	u64 transactionid;
	u32 reserved;
	u32 rangecount;		/* Always 1 in this case */
	struct hv_multipage_buffer range;
} __packed;


extern int vmbus_open(struct vmbus_channel *channel,
			    u32 send_ringbuffersize,
			    u32 recv_ringbuffersize,
			    void *userdata,
			    u32 userdatalen,
			    void(*onchannel_callback)(void *context),
			    void *context);

extern void vmbus_close(struct vmbus_channel *channel);

extern int vmbus_sendpacket(struct vmbus_channel *channel,
				  void *buffer,
				  u32 bufferLen,
				  u64 requestid,
				  enum vmbus_packet_type type,
				  u32 flags);

extern int vmbus_sendpacket_pagebuffer(struct vmbus_channel *channel,
					    struct hv_page_buffer pagebuffers[],
					    u32 pagecount,
					    void *buffer,
					    u32 bufferlen,
					    u64 requestid);

extern int vmbus_sendpacket_multipagebuffer(struct vmbus_channel *channel,
					struct hv_multipage_buffer *mpb,
					void *buffer,
					u32 bufferlen,
					u64 requestid);

extern int vmbus_establish_gpadl(struct vmbus_channel *channel,
				      void *kbuffer,
				      u32 size,
				      u32 *gpadl_handle);

extern int vmbus_teardown_gpadl(struct vmbus_channel *channel,
				     u32 gpadl_handle);

extern int vmbus_recvpacket(struct vmbus_channel *channel,
				  void *buffer,
				  u32 bufferlen,
				  u32 *buffer_actual_len,
				  u64 *requestid);

extern int vmbus_recvpacket_raw(struct vmbus_channel *channel,
				     void *buffer,
				     u32 bufferlen,
				     u32 *buffer_actual_len,
				     u64 *requestid);


extern void vmbus_ontimer(unsigned long data);

/* Base driver object */
struct hv_driver {
	const char *name;

	/* the device type supported by this driver */
	uuid_le dev_type;
	const struct hv_vmbus_device_id *id_table;

	struct device_driver driver;

	int (*probe)(struct hv_device *, const struct hv_vmbus_device_id *);
	int (*remove)(struct hv_device *);
	void (*shutdown)(struct hv_device *);

};

/* Base device object */
struct hv_device {
	/* the device type id of this device */
	uuid_le dev_type;

	/* the device instance id of this device */
	uuid_le dev_instance;

	struct device device;

	struct vmbus_channel *channel;
};


static inline struct hv_device *device_to_hv_device(struct device *d)
{
	return container_of(d, struct hv_device, device);
}

static inline struct hv_driver *drv_to_hv_drv(struct device_driver *d)
{
	return container_of(d, struct hv_driver, driver);
}

static inline void hv_set_drvdata(struct hv_device *dev, void *data)
{
	dev_set_drvdata(&dev->device, data);
}

static inline void *hv_get_drvdata(struct hv_device *dev)
{
	return dev_get_drvdata(&dev->device);
}

/* Vmbus interface */
#define vmbus_driver_register(driver)	\
	__vmbus_driver_register(driver, THIS_MODULE, KBUILD_MODNAME)
int __must_check __vmbus_driver_register(struct hv_driver *hv_driver,
					 struct module *owner,
					 const char *mod_name);
void vmbus_driver_unregister(struct hv_driver *hv_driver);

/**
 * VMBUS_DEVICE - macro used to describe a specific hyperv vmbus device
 *
 * This macro is used to create a struct hv_vmbus_device_id that matches a
 * specific device.
 */
#define VMBUS_DEVICE(g0, g1, g2, g3, g4, g5, g6, g7,	\
		     g8, g9, ga, gb, gc, gd, ge, gf)	\
	.guid = { g0, g1, g2, g3, g4, g5, g6, g7,	\
		  g8, g9, ga, gb, gc, gd, ge, gf },

/*
 * GUID definitions of various offer types - services offered to the guest.
 */

/*
 * Network GUID
 * {f8615163-df3e-46c5-913f-f2d2f965ed0e}
 */
#define HV_NIC_GUID \
	.guid = { \
			0x63, 0x51, 0x61, 0xf8, 0x3e, 0xdf, 0xc5, 0x46, \
			0x91, 0x3f, 0xf2, 0xd2, 0xf9, 0x65, 0xed, 0x0e \
		}

/*
 * IDE GUID
 * {32412632-86cb-44a2-9b5c-50d1417354f5}
 */
#define HV_IDE_GUID \
	.guid = { \
			0x32, 0x26, 0x41, 0x32, 0xcb, 0x86, 0xa2, 0x44, \
			0x9b, 0x5c, 0x50, 0xd1, 0x41, 0x73, 0x54, 0xf5 \
		}

/*
 * SCSI GUID
 * {ba6163d9-04a1-4d29-b605-72e2ffb1dc7f}
 */
#define HV_SCSI_GUID \
	.guid = { \
			0xd9, 0x63, 0x61, 0xba, 0xa1, 0x04, 0x29, 0x4d, \
			0xb6, 0x05, 0x72, 0xe2, 0xff, 0xb1, 0xdc, 0x7f \
		}

/*
 * Shutdown GUID
 * {0e0b6031-5213-4934-818b-38d90ced39db}
 */
#define HV_SHUTDOWN_GUID \
	.guid = { \
			0x31, 0x60, 0x0b, 0x0e, 0x13, 0x52, 0x34, 0x49, \
			0x81, 0x8b, 0x38, 0xd9, 0x0c, 0xed, 0x39, 0xdb \
		}

/*
 * Time Synch GUID
 * {9527E630-D0AE-497b-ADCE-E80AB0175CAF}
 */
#define HV_TS_GUID \
	.guid = { \
			0x30, 0xe6, 0x27, 0x95, 0xae, 0xd0, 0x7b, 0x49, \
			0xad, 0xce, 0xe8, 0x0a, 0xb0, 0x17, 0x5c, 0xaf \
		}

/*
 * Heartbeat GUID
 * {57164f39-9115-4e78-ab55-382f3bd5422d}
 */
#define HV_HEART_BEAT_GUID \
	.guid = { \
			0x39, 0x4f, 0x16, 0x57, 0x15, 0x91, 0x78, 0x4e, \
			0xab, 0x55, 0x38, 0x2f, 0x3b, 0xd5, 0x42, 0x2d \
		}

/*
 * KVP GUID
 * {a9a0f4e7-5a45-4d96-b827-8a841e8c03e6}
 */
#define HV_KVP_GUID \
	.guid = { \
			0xe7, 0xf4, 0xa0, 0xa9, 0x45, 0x5a, 0x96, 0x4d, \
			0xb8, 0x27, 0x8a, 0x84, 0x1e, 0x8c, 0x3,  0xe6 \
		}

/*
 * Dynamic memory GUID
 * {525074dc-8985-46e2-8057-a307dc18a502}
 */
#define HV_DM_GUID \
	.guid = { \
			0xdc, 0x74, 0x50, 0X52, 0x85, 0x89, 0xe2, 0x46, \
			0x80, 0x57, 0xa3, 0x07, 0xdc, 0x18, 0xa5, 0x02 \
		}

/*
 * Mouse GUID
 * {cfa8b69e-5b4a-4cc0-b98b-8ba1a1f3f95a}
 */
#define HV_MOUSE_GUID \
	.guid = { \
			0x9e, 0xb6, 0xa8, 0xcf, 0x4a, 0x5b, 0xc0, 0x4c, \
			0xb9, 0x8b, 0x8b, 0xa1, 0xa1, 0xf3, 0xf9, 0x5a \
		}

/*
 * VSS (Backup/Restore) GUID
 */
#define HV_VSS_GUID \
	.guid = { \
			0x29, 0x2e, 0xfa, 0x35, 0x23, 0xea, 0x36, 0x42, \
			0x96, 0xae, 0x3a, 0x6e, 0xba, 0xcb, 0xa4,  0x40 \
		}
/*
 * Synthetic Video GUID
 * {DA0A7802-E377-4aac-8E77-0558EB1073F8}
 */
#define HV_SYNTHVID_GUID \
	.guid = { \
			0x02, 0x78, 0x0a, 0xda, 0x77, 0xe3, 0xac, 0x4a, \
			0x8e, 0x77, 0x05, 0x58, 0xeb, 0x10, 0x73, 0xf8 \
		}

/*
 * Synthetic FC GUID
 * {2f9bcc4a-0069-4af3-b76b-6fd0be528cda}
 */
#define HV_SYNTHFC_GUID \
	.guid = { \
			0x4A, 0xCC, 0x9B, 0x2F, 0x69, 0x00, 0xF3, 0x4A, \
			0xB7, 0x6B, 0x6F, 0xD0, 0xBE, 0x52, 0x8C, 0xDA \
		}

/*
 * Guest File Copy Service
 * {34D14BE3-DEE4-41c8-9AE7-6B174977C192}
 */

#define HV_FCOPY_GUID \
	.guid = { \
			0xE3, 0x4B, 0xD1, 0x34, 0xE4, 0xDE, 0xC8, 0x41, \
			0x9A, 0xE7, 0x6B, 0x17, 0x49, 0x77, 0xC1, 0x92 \
		}

/*
 * Common header for Hyper-V ICs
 */

#define ICMSGTYPE_NEGOTIATE		0
#define ICMSGTYPE_HEARTBEAT		1
#define ICMSGTYPE_KVPEXCHANGE		2
#define ICMSGTYPE_SHUTDOWN		3
#define ICMSGTYPE_TIMESYNC		4
#define ICMSGTYPE_VSS			5

#define ICMSGHDRFLAG_TRANSACTION	1
#define ICMSGHDRFLAG_REQUEST		2
#define ICMSGHDRFLAG_RESPONSE		4


/*
 * While we want to handle util services as regular devices,
 * there is only one instance of each of these services; so
 * we statically allocate the service specific state.
 */

struct hv_util_service {
	u8 *recv_buffer;
	void (*util_cb)(void *);
	int (*util_init)(struct hv_util_service *);
	void (*util_deinit)(void);
};

struct vmbuspipe_hdr {
	u32 flags;
	u32 msgsize;
} __packed;

struct ic_version {
	u16 major;
	u16 minor;
} __packed;

struct icmsg_hdr {
	struct ic_version icverframe;
	u16 icmsgtype;
	struct ic_version icvermsg;
	u16 icmsgsize;
	u32 status;
	u8 ictransaction_id;
	u8 icflags;
	u8 reserved[2];
} __packed;

struct icmsg_negotiate {
	u16 icframe_vercnt;
	u16 icmsg_vercnt;
	u32 reserved;
	struct ic_version icversion_data[1]; /* any size array */
} __packed;

struct shutdown_msg_data {
	u32 reason_code;
	u32 timeout_seconds;
	u32 flags;
	u8  display_message[2048];
} __packed;

struct heartbeat_msg_data {
	u64 seq_num;
	u32 reserved[8];
} __packed;

/* Time Sync IC defs */
#define ICTIMESYNCFLAG_PROBE	0
#define ICTIMESYNCFLAG_SYNC	1
#define ICTIMESYNCFLAG_SAMPLE	2

#ifdef __x86_64__
#define WLTIMEDELTA	116444736000000000L	/* in 100ns unit */
#else
#define WLTIMEDELTA	116444736000000000LL
#endif

struct ictimesync_data {
	u64 parenttime;
	u64 childtime;
	u64 roundtriptime;
	u8 flags;
} __packed;

struct hyperv_service_callback {
	u8 msg_type;
	char *log_msg;
	uuid_le data;
	struct vmbus_channel *channel;
	void (*callback) (void *context);
};

#define MAX_SRV_VER	0x7ffffff
extern bool vmbus_prep_negotiate_resp(struct icmsg_hdr *,
					struct icmsg_negotiate *, u8 *, int,
					int);

int hv_kvp_init(struct hv_util_service *);
void hv_kvp_deinit(void);
void hv_kvp_onchannelcallback(void *);

int hv_vss_init(struct hv_util_service *);
void hv_vss_deinit(void);
void hv_vss_onchannelcallback(void *);

extern struct resource hyperv_mmio;

/*
 * Negotiated version with the Host.
 */

extern __u32 vmbus_proto_version;

#endif /* _HYPERV_H */<|MERGE_RESOLUTION|>--- conflicted
+++ resolved
@@ -154,10 +154,6 @@
 #define VERSION_WIN7    ((1 << 16) | (1))
 #define VERSION_WIN8    ((2 << 16) | (4))
 #define VERSION_WIN8_1    ((3 << 16) | (0))
-<<<<<<< HEAD
-
-=======
->>>>>>> fc14f9c1
 
 #define VERSION_INVAL -1
 
