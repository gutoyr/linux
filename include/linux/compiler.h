#ifndef __LINUX_COMPILER_H
#define __LINUX_COMPILER_H

#ifndef __ASSEMBLY__

#ifdef __CHECKER__
# define __user		__attribute__((noderef, address_space(1)))
# define __kernel	__attribute__((address_space(0)))
# define __safe		__attribute__((safe))
# define __force	__attribute__((force))
# define __nocast	__attribute__((nocast))
# define __iomem	__attribute__((noderef, address_space(2)))
# define __must_hold(x)	__attribute__((context(x,1,1)))
# define __acquires(x)	__attribute__((context(x,0,1)))
# define __releases(x)	__attribute__((context(x,1,0)))
# define __acquire(x)	__context__(x,1)
# define __release(x)	__context__(x,-1)
# define __cond_lock(x,c)	((c) ? ({ __acquire(x); 1; }) : 0)
# define __percpu	__attribute__((noderef, address_space(3)))
# define __pmem		__attribute__((noderef, address_space(5)))
#ifdef CONFIG_SPARSE_RCU_POINTER
# define __rcu		__attribute__((noderef, address_space(4)))
#else
# define __rcu
#endif
extern void __chk_user_ptr(const volatile void __user *);
extern void __chk_io_ptr(const volatile void __iomem *);
#else
# define __user
# define __kernel
# define __safe
# define __force
# define __nocast
# define __iomem
# define __chk_user_ptr(x) (void)0
# define __chk_io_ptr(x) (void)0
# define __builtin_warning(x, y...) (1)
# define __must_hold(x)
# define __acquires(x)
# define __releases(x)
# define __acquire(x) (void)0
# define __release(x) (void)0
# define __cond_lock(x,c) (c)
# define __percpu
# define __rcu
# define __pmem
#endif

/* Indirect macros required for expanded argument pasting, eg. __LINE__. */
#define ___PASTE(a,b) a##b
#define __PASTE(a,b) ___PASTE(a,b)

#ifdef __KERNEL__

#ifdef __GNUC__
#include <linux/compiler-gcc.h>
#endif

#if defined(CC_USING_HOTPATCH) && !defined(__CHECKER__)
#define notrace __attribute__((hotpatch(0,0)))
#else
#define notrace __attribute__((no_instrument_function))
#endif

/* Intel compiler defines __GNUC__. So we will overwrite implementations
 * coming from above header files here
 */
#ifdef __INTEL_COMPILER
# include <linux/compiler-intel.h>
#endif

/* Clang compiler defines __GNUC__. So we will overwrite implementations
 * coming from above header files here
 */
#ifdef __clang__
#include <linux/compiler-clang.h>
#endif

/*
 * Generic compiler-dependent macros required for kernel
 * build go below this comment. Actual compiler/compiler version
 * specific implementations come from the above header files
 */

struct ftrace_branch_data {
	const char *func;
	const char *file;
	unsigned line;
	union {
		struct {
			unsigned long correct;
			unsigned long incorrect;
		};
		struct {
			unsigned long miss;
			unsigned long hit;
		};
		unsigned long miss_hit[2];
	};
};

/*
 * Note: DISABLE_BRANCH_PROFILING can be used by special lowlevel code
 * to disable branch tracing on a per file basis.
 */
#if defined(CONFIG_TRACE_BRANCH_PROFILING) \
    && !defined(DISABLE_BRANCH_PROFILING) && !defined(__CHECKER__)
void ftrace_likely_update(struct ftrace_branch_data *f, int val, int expect);

#define likely_notrace(x)	__builtin_expect(!!(x), 1)
#define unlikely_notrace(x)	__builtin_expect(!!(x), 0)

#define __branch_check__(x, expect) ({					\
			int ______r;					\
			static struct ftrace_branch_data		\
				__attribute__((__aligned__(4)))		\
				__attribute__((section("_ftrace_annotated_branch"))) \
				______f = {				\
				.func = __func__,			\
				.file = __FILE__,			\
				.line = __LINE__,			\
			};						\
			______r = likely_notrace(x);			\
			ftrace_likely_update(&______f, ______r, expect); \
			______r;					\
		})

/*
 * Using __builtin_constant_p(x) to ignore cases where the return
 * value is always the same.  This idea is taken from a similar patch
 * written by Daniel Walker.
 */
# ifndef likely
#  define likely(x)	(__builtin_constant_p(x) ? !!(x) : __branch_check__(x, 1))
# endif
# ifndef unlikely
#  define unlikely(x)	(__builtin_constant_p(x) ? !!(x) : __branch_check__(x, 0))
# endif

#ifdef CONFIG_PROFILE_ALL_BRANCHES
/*
 * "Define 'is'", Bill Clinton
 * "Define 'if'", Steven Rostedt
 */
#define if(cond, ...) __trace_if( (cond , ## __VA_ARGS__) )
#define __trace_if(cond) \
	if (__builtin_constant_p((cond)) ? !!(cond) :			\
	({								\
		int ______r;						\
		static struct ftrace_branch_data			\
			__attribute__((__aligned__(4)))			\
			__attribute__((section("_ftrace_branch")))	\
			______f = {					\
				.func = __func__,			\
				.file = __FILE__,			\
				.line = __LINE__,			\
			};						\
		______r = !!(cond);					\
		______f.miss_hit[______r]++;					\
		______r;						\
	}))
#endif /* CONFIG_PROFILE_ALL_BRANCHES */

#else
# define likely(x)	__builtin_expect(!!(x), 1)
# define unlikely(x)	__builtin_expect(!!(x), 0)
#endif

/* Optimization barrier */
#ifndef barrier
# define barrier() __memory_barrier()
#endif

#ifndef barrier_data
# define barrier_data(ptr) barrier()
#endif

/* Unreachable code */
#ifndef unreachable
# define unreachable() do { } while (1)
#endif

#ifndef RELOC_HIDE
# define RELOC_HIDE(ptr, off)					\
  ({ unsigned long __ptr;					\
     __ptr = (unsigned long) (ptr);				\
    (typeof(ptr)) (__ptr + (off)); })
#endif

#ifndef OPTIMIZER_HIDE_VAR
#define OPTIMIZER_HIDE_VAR(var) barrier()
#endif

/* Not-quite-unique ID. */
#ifndef __UNIQUE_ID
# define __UNIQUE_ID(prefix) __PASTE(__PASTE(__UNIQUE_ID_, prefix), __LINE__)
#endif

#include <uapi/linux/types.h>

<<<<<<< HEAD
static __always_inline void data_access_exceeds_word_size(void)
#ifdef __compiletime_warning
__compiletime_warning("data access exceeds word size and won't be atomic")
#endif
;

static __always_inline void data_access_exceeds_word_size(void)
{
}

static __always_inline void __read_once_size(volatile void *p, void *res, int size)
{
	switch (size) {
	case 1: *(__u8 *)res = *(volatile __u8 *)p; break;
	case 2: *(__u16 *)res = *(volatile __u16 *)p; break;
	case 4: *(__u32 *)res = *(volatile __u32 *)p; break;
#ifdef CONFIG_64BIT
	case 8: *(__u64 *)res = *(volatile __u64 *)p; break;
#endif
	default:
		barrier();
		__builtin_memcpy((void *)res, (const void *)p, size);
		data_access_exceeds_word_size();
		barrier();
	}
}
=======
#define __READ_ONCE_SIZE						\
({									\
	switch (size) {							\
	case 1: *(__u8 *)res = *(volatile __u8 *)p; break;		\
	case 2: *(__u16 *)res = *(volatile __u16 *)p; break;		\
	case 4: *(__u32 *)res = *(volatile __u32 *)p; break;		\
	case 8: *(__u64 *)res = *(volatile __u64 *)p; break;		\
	default:							\
		barrier();						\
		__builtin_memcpy((void *)res, (const void *)p, size);	\
		barrier();						\
	}								\
})

static __always_inline
void __read_once_size(const volatile void *p, void *res, int size)
{
	__READ_ONCE_SIZE;
}

#ifdef CONFIG_KASAN
/*
 * This function is not 'inline' because __no_sanitize_address confilcts
 * with inlining. Attempt to inline it may cause a build failure.
 * 	https://gcc.gnu.org/bugzilla/show_bug.cgi?id=67368
 * '__maybe_unused' allows us to avoid defined-but-not-used warnings.
 */
static __no_sanitize_address __maybe_unused
void __read_once_size_nocheck(const volatile void *p, void *res, int size)
{
	__READ_ONCE_SIZE;
}
#else
static __always_inline
void __read_once_size_nocheck(const volatile void *p, void *res, int size)
{
	__READ_ONCE_SIZE;
}
#endif
>>>>>>> afd2ff9b

static __always_inline void __write_once_size(volatile void *p, void *res, int size)
{
	switch (size) {
	case 1: *(volatile __u8 *)p = *(__u8 *)res; break;
	case 2: *(volatile __u16 *)p = *(__u16 *)res; break;
	case 4: *(volatile __u32 *)p = *(__u32 *)res; break;
<<<<<<< HEAD
#ifdef CONFIG_64BIT
	case 8: *(volatile __u64 *)p = *(__u64 *)res; break;
#endif
	default:
		barrier();
		__builtin_memcpy((void *)p, (const void *)res, size);
		data_access_exceeds_word_size();
=======
	case 8: *(volatile __u64 *)p = *(__u64 *)res; break;
	default:
		barrier();
		__builtin_memcpy((void *)p, (const void *)res, size);
>>>>>>> afd2ff9b
		barrier();
	}
}

/*
 * Prevent the compiler from merging or refetching reads or writes. The
 * compiler is also forbidden from reordering successive instances of
 * READ_ONCE, WRITE_ONCE and ACCESS_ONCE (see below), but only when the
 * compiler is aware of some particular ordering.  One way to make the
 * compiler aware of ordering is to put the two invocations of READ_ONCE,
 * WRITE_ONCE or ACCESS_ONCE() in different C statements.
 *
 * In contrast to ACCESS_ONCE these two macros will also work on aggregate
 * data types like structs or unions. If the size of the accessed data
 * type exceeds the word size of the machine (e.g., 32 bits or 64 bits)
 * READ_ONCE() and WRITE_ONCE()  will fall back to memcpy and print a
 * compile-time warning.
 *
 * Their two major use cases are: (1) Mediating communication between
 * process-level code and irq/NMI handlers, all running on the same CPU,
 * and (2) Ensuring that the compiler does not  fold, spindle, or otherwise
 * mutilate accesses that either do not require ordering or that interact
 * with an explicit memory barrier or atomic instruction that provides the
 * required ordering.
 */

<<<<<<< HEAD
#define READ_ONCE(x) \
	({ typeof(x) __val; __read_once_size(&x, &__val, sizeof(__val)); __val; })

#define WRITE_ONCE(x, val) \
	({ typeof(x) __val; __val = val; __write_once_size(&x, &__val, sizeof(__val)); __val; })
=======
#define __READ_ONCE(x, check)						\
({									\
	union { typeof(x) __val; char __c[1]; } __u;			\
	if (check)							\
		__read_once_size(&(x), __u.__c, sizeof(x));		\
	else								\
		__read_once_size_nocheck(&(x), __u.__c, sizeof(x));	\
	__u.__val;							\
})
#define READ_ONCE(x) __READ_ONCE(x, 1)

/*
 * Use READ_ONCE_NOCHECK() instead of READ_ONCE() if you need
 * to hide memory access from KASAN.
 */
#define READ_ONCE_NOCHECK(x) __READ_ONCE(x, 0)

#define WRITE_ONCE(x, val) \
({							\
	union { typeof(x) __val; char __c[1]; } __u =	\
		{ .__val = (__force typeof(x)) (val) }; \
	__write_once_size(&(x), __u.__c, sizeof(x));	\
	__u.__val;					\
})
>>>>>>> afd2ff9b

#endif /* __KERNEL__ */

#endif /* __ASSEMBLY__ */

#ifdef __KERNEL__
/*
 * Allow us to mark functions as 'deprecated' and have gcc emit a nice
 * warning for each use, in hopes of speeding the functions removal.
 * Usage is:
 * 		int __deprecated foo(void)
 */
#ifndef __deprecated
# define __deprecated		/* unimplemented */
#endif

#ifdef MODULE
#define __deprecated_for_modules __deprecated
#else
#define __deprecated_for_modules
#endif

#ifndef __must_check
#define __must_check
#endif

#ifndef CONFIG_ENABLE_MUST_CHECK
#undef __must_check
#define __must_check
#endif
#ifndef CONFIG_ENABLE_WARN_DEPRECATED
#undef __deprecated
#undef __deprecated_for_modules
#define __deprecated
#define __deprecated_for_modules
#endif

/*
 * Allow us to avoid 'defined but not used' warnings on functions and data,
 * as well as force them to be emitted to the assembly file.
 *
 * As of gcc 3.4, static functions that are not marked with attribute((used))
 * may be elided from the assembly file.  As of gcc 3.4, static data not so
 * marked will not be elided, but this may change in a future gcc version.
 *
 * NOTE: Because distributions shipped with a backported unit-at-a-time
 * compiler in gcc 3.3, we must define __used to be __attribute__((used))
 * for gcc >=3.3 instead of 3.4.
 *
 * In prior versions of gcc, such functions and data would be emitted, but
 * would be warned about except with attribute((unused)).
 *
 * Mark functions that are referenced only in inline assembly as __used so
 * the code is emitted even though it appears to be unreferenced.
 */
#ifndef __used
# define __used			/* unimplemented */
#endif

#ifndef __maybe_unused
# define __maybe_unused		/* unimplemented */
#endif

#ifndef __always_unused
# define __always_unused	/* unimplemented */
#endif

#ifndef noinline
#define noinline
#endif

/*
 * Rather then using noinline to prevent stack consumption, use
 * noinline_for_stack instead.  For documentation reasons.
 */
#define noinline_for_stack noinline

#ifndef __always_inline
#define __always_inline inline
#endif

#endif /* __KERNEL__ */

/*
 * From the GCC manual:
 *
 * Many functions do not examine any values except their arguments,
 * and have no effects except the return value.  Basically this is
 * just slightly more strict class than the `pure' attribute above,
 * since function is not allowed to read global memory.
 *
 * Note that a function that has pointer arguments and examines the
 * data pointed to must _not_ be declared `const'.  Likewise, a
 * function that calls a non-`const' function usually must not be
 * `const'.  It does not make sense for a `const' function to return
 * `void'.
 */
#ifndef __attribute_const__
# define __attribute_const__	/* unimplemented */
#endif

/*
 * Tell gcc if a function is cold. The compiler will assume any path
 * directly leading to the call is unlikely.
 */

#ifndef __cold
#define __cold
#endif

/* Simple shorthand for a section definition */
#ifndef __section
# define __section(S) __attribute__ ((__section__(#S)))
#endif

#ifndef __visible
#define __visible
#endif

/*
 * Assume alignment of return value.
 */
#ifndef __assume_aligned
#define __assume_aligned(a, ...)
#endif


/* Are two types/vars the same type (ignoring qualifiers)? */
#ifndef __same_type
# define __same_type(a, b) __builtin_types_compatible_p(typeof(a), typeof(b))
#endif

/* Is this type a native word size -- useful for atomic operations */
#ifndef __native_word
# define __native_word(t) (sizeof(t) == sizeof(char) || sizeof(t) == sizeof(short) || sizeof(t) == sizeof(int) || sizeof(t) == sizeof(long))
#endif

/* Compile time object size, -1 for unknown */
#ifndef __compiletime_object_size
# define __compiletime_object_size(obj) -1
#endif
#ifndef __compiletime_warning
# define __compiletime_warning(message)
#endif
#ifndef __compiletime_error
# define __compiletime_error(message)
/*
 * Sparse complains of variable sized arrays due to the temporary variable in
 * __compiletime_assert. Unfortunately we can't just expand it out to make
 * sparse see a constant array size without breaking compiletime_assert on old
 * versions of GCC (e.g. 4.2.4), so hide the array from sparse altogether.
 */
# ifndef __CHECKER__
#  define __compiletime_error_fallback(condition) \
	do { ((void)sizeof(char[1 - 2 * condition])); } while (0)
# endif
#endif
#ifndef __compiletime_error_fallback
# define __compiletime_error_fallback(condition) do { } while (0)
#endif

#define __compiletime_assert(condition, msg, prefix, suffix)		\
	do {								\
		bool __cond = !(condition);				\
		extern void prefix ## suffix(void) __compiletime_error(msg); \
		if (__cond)						\
			prefix ## suffix();				\
		__compiletime_error_fallback(__cond);			\
	} while (0)

#define _compiletime_assert(condition, msg, prefix, suffix) \
	__compiletime_assert(condition, msg, prefix, suffix)

/**
 * compiletime_assert - break build and emit msg if condition is false
 * @condition: a compile-time constant condition to check
 * @msg:       a message to emit if condition is false
 *
 * In tradition of POSIX assert, this macro will break the build if the
 * supplied condition is *false*, emitting the supplied error message if the
 * compiler has support to do so.
 */
#define compiletime_assert(condition, msg) \
	_compiletime_assert(condition, msg, __compiletime_assert_, __LINE__)

#define compiletime_assert_atomic_type(t)				\
	compiletime_assert(__native_word(t),				\
		"Need native word sized stores/loads for atomicity.")

/*
 * Prevent the compiler from merging or refetching accesses.  The compiler
 * is also forbidden from reordering successive instances of ACCESS_ONCE(),
 * but only when the compiler is aware of some particular ordering.  One way
 * to make the compiler aware of ordering is to put the two invocations of
 * ACCESS_ONCE() in different C statements.
 *
 * ACCESS_ONCE will only work on scalar types. For union types, ACCESS_ONCE
 * on a union member will work as long as the size of the member matches the
 * size of the union and the size is smaller than word size.
 *
 * The major use cases of ACCESS_ONCE used to be (1) Mediating communication
 * between process-level code and irq/NMI handlers, all running on the same CPU,
 * and (2) Ensuring that the compiler does not  fold, spindle, or otherwise
 * mutilate accesses that either do not require ordering or that interact
 * with an explicit memory barrier or atomic instruction that provides the
 * required ordering.
 *
 * If possible use READ_ONCE()/WRITE_ONCE() instead.
 */
#define __ACCESS_ONCE(x) ({ \
	 __maybe_unused typeof(x) __var = (__force typeof(x)) 0; \
	(volatile typeof(x) *)&(x); })
#define ACCESS_ONCE(x) (*__ACCESS_ONCE(x))

/**
 * lockless_dereference() - safely load a pointer for later dereference
 * @p: The pointer to load
 *
 * Similar to rcu_dereference(), but for situations where the pointed-to
 * object's lifetime is managed by something other than RCU.  That
 * "something other" might be reference counting or simple immortality.
 */
#define lockless_dereference(p) \
({ \
	typeof(p) _________p1 = READ_ONCE(p); \
	smp_read_barrier_depends(); /* Dependency order vs. p above. */ \
	(_________p1); \
})

/* Ignore/forbid kprobes attach on very low level functions marked by this attribute: */
#ifdef CONFIG_KPROBES
# define __kprobes	__attribute__((__section__(".kprobes.text")))
# define nokprobe_inline	__always_inline
#else
# define __kprobes
# define nokprobe_inline	inline
#endif
#endif /* __LINUX_COMPILER_H */<|MERGE_RESOLUTION|>--- conflicted
+++ resolved
@@ -198,34 +198,6 @@
 
 #include <uapi/linux/types.h>
 
-<<<<<<< HEAD
-static __always_inline void data_access_exceeds_word_size(void)
-#ifdef __compiletime_warning
-__compiletime_warning("data access exceeds word size and won't be atomic")
-#endif
-;
-
-static __always_inline void data_access_exceeds_word_size(void)
-{
-}
-
-static __always_inline void __read_once_size(volatile void *p, void *res, int size)
-{
-	switch (size) {
-	case 1: *(__u8 *)res = *(volatile __u8 *)p; break;
-	case 2: *(__u16 *)res = *(volatile __u16 *)p; break;
-	case 4: *(__u32 *)res = *(volatile __u32 *)p; break;
-#ifdef CONFIG_64BIT
-	case 8: *(__u64 *)res = *(volatile __u64 *)p; break;
-#endif
-	default:
-		barrier();
-		__builtin_memcpy((void *)res, (const void *)p, size);
-		data_access_exceeds_word_size();
-		barrier();
-	}
-}
-=======
 #define __READ_ONCE_SIZE						\
 ({									\
 	switch (size) {							\
@@ -265,7 +237,6 @@
 	__READ_ONCE_SIZE;
 }
 #endif
->>>>>>> afd2ff9b
 
 static __always_inline void __write_once_size(volatile void *p, void *res, int size)
 {
@@ -273,20 +244,10 @@
 	case 1: *(volatile __u8 *)p = *(__u8 *)res; break;
 	case 2: *(volatile __u16 *)p = *(__u16 *)res; break;
 	case 4: *(volatile __u32 *)p = *(__u32 *)res; break;
-<<<<<<< HEAD
-#ifdef CONFIG_64BIT
-	case 8: *(volatile __u64 *)p = *(__u64 *)res; break;
-#endif
-	default:
-		barrier();
-		__builtin_memcpy((void *)p, (const void *)res, size);
-		data_access_exceeds_word_size();
-=======
 	case 8: *(volatile __u64 *)p = *(__u64 *)res; break;
 	default:
 		barrier();
 		__builtin_memcpy((void *)p, (const void *)res, size);
->>>>>>> afd2ff9b
 		barrier();
 	}
 }
@@ -313,13 +274,6 @@
  * required ordering.
  */
 
-<<<<<<< HEAD
-#define READ_ONCE(x) \
-	({ typeof(x) __val; __read_once_size(&x, &__val, sizeof(__val)); __val; })
-
-#define WRITE_ONCE(x, val) \
-	({ typeof(x) __val; __val = val; __write_once_size(&x, &__val, sizeof(__val)); __val; })
-=======
 #define __READ_ONCE(x, check)						\
 ({									\
 	union { typeof(x) __val; char __c[1]; } __u;			\
@@ -344,7 +298,6 @@
 	__write_once_size(&(x), __u.__c, sizeof(x));	\
 	__u.__val;					\
 })
->>>>>>> afd2ff9b
 
 #endif /* __KERNEL__ */
 
