/*
 * pm_domain.h - Definitions and headers related to device power domains.
 *
 * Copyright (C) 2011 Rafael J. Wysocki <rjw@sisk.pl>, Renesas Electronics Corp.
 *
 * This file is released under the GPLv2.
 */

#ifndef _LINUX_PM_DOMAIN_H
#define _LINUX_PM_DOMAIN_H

#include <linux/device.h>
#include <linux/mutex.h>
#include <linux/pm.h>
#include <linux/err.h>
#include <linux/of.h>
#include <linux/notifier.h>

/* Defines used for the flags field in the struct generic_pm_domain */
#define GENPD_FLAG_PM_CLK	(1U << 0) /* PM domain uses PM clk */

enum gpd_status {
	GPD_STATE_ACTIVE = 0,	/* PM domain is active */
	GPD_STATE_POWER_OFF,	/* PM domain is off */
};

struct dev_power_governor {
	bool (*power_down_ok)(struct dev_pm_domain *domain);
	bool (*stop_ok)(struct device *dev);
};

struct gpd_dev_ops {
	int (*start)(struct device *dev);
	int (*stop)(struct device *dev);
	int (*save_state)(struct device *dev);
	int (*restore_state)(struct device *dev);
	bool (*active_wakeup)(struct device *dev);
};

struct generic_pm_domain {
	struct dev_pm_domain domain;	/* PM domain operations */
	struct list_head gpd_list_node;	/* Node in the global PM domains list */
	struct list_head master_links;	/* Links with PM domain as a master */
	struct list_head slave_links;	/* Links with PM domain as a slave */
	struct list_head dev_list;	/* List of devices */
	struct mutex lock;
	struct dev_power_governor *gov;
	struct work_struct power_off_work;
	const char *name;
	atomic_t sd_count;	/* Number of subdomains with power "on" */
	enum gpd_status status;	/* Current state of the domain */
	unsigned int device_count;	/* Number of devices */
	unsigned int suspended_count;	/* System suspend device counter */
	unsigned int prepared_count;	/* Suspend counter of prepared devices */
	bool suspend_power_off;	/* Power status before system suspend */
	int (*power_off)(struct generic_pm_domain *domain);
	s64 power_off_latency_ns;
	int (*power_on)(struct generic_pm_domain *domain);
	s64 power_on_latency_ns;
	struct gpd_dev_ops dev_ops;
	s64 max_off_time_ns;	/* Maximum allowed "suspended" time. */
	bool max_off_time_changed;
	bool cached_power_down_ok;
<<<<<<< HEAD
	struct gpd_cpuidle_data *cpuidle_data;
=======
>>>>>>> afd2ff9b
	int (*attach_dev)(struct generic_pm_domain *domain,
			  struct device *dev);
	void (*detach_dev)(struct generic_pm_domain *domain,
			   struct device *dev);
<<<<<<< HEAD
=======
	unsigned int flags;		/* Bit field of configs for genpd */
>>>>>>> afd2ff9b
};

static inline struct generic_pm_domain *pd_to_genpd(struct dev_pm_domain *pd)
{
	return container_of(pd, struct generic_pm_domain, domain);
}

struct gpd_link {
	struct generic_pm_domain *master;
	struct list_head master_node;
	struct generic_pm_domain *slave;
	struct list_head slave_node;
};

struct gpd_timing_data {
	s64 suspend_latency_ns;
	s64 resume_latency_ns;
	s64 effective_constraint_ns;
	bool constraint_changed;
	bool cached_stop_ok;
};

struct pm_domain_data {
	struct list_head list_node;
	struct device *dev;
};

struct generic_pm_domain_data {
	struct pm_domain_data base;
	struct gpd_timing_data td;
	struct notifier_block nb;
<<<<<<< HEAD
	struct mutex lock;
	unsigned int refcount;
	int need_restore;
=======
>>>>>>> afd2ff9b
};

#ifdef CONFIG_PM_GENERIC_DOMAINS
static inline struct generic_pm_domain_data *to_gpd_data(struct pm_domain_data *pdd)
{
	return container_of(pdd, struct generic_pm_domain_data, base);
}

static inline struct generic_pm_domain_data *dev_gpd_data(struct device *dev)
{
	return to_gpd_data(dev->power.subsys_data->domain_data);
}

extern struct generic_pm_domain *pm_genpd_lookup_dev(struct device *dev);
extern int __pm_genpd_add_device(struct generic_pm_domain *genpd,
				 struct device *dev,
				 struct gpd_timing_data *td);

extern int pm_genpd_remove_device(struct generic_pm_domain *genpd,
				  struct device *dev);
extern int pm_genpd_add_subdomain(struct generic_pm_domain *genpd,
				  struct generic_pm_domain *new_subdomain);
extern int pm_genpd_remove_subdomain(struct generic_pm_domain *genpd,
				     struct generic_pm_domain *target);
extern void pm_genpd_init(struct generic_pm_domain *genpd,
			  struct dev_power_governor *gov, bool is_off);

extern struct dev_power_governor simple_qos_governor;
extern struct dev_power_governor pm_domain_always_on_gov;
#else

static inline struct generic_pm_domain_data *dev_gpd_data(struct device *dev)
{
	return ERR_PTR(-ENOSYS);
}
static inline struct generic_pm_domain *pm_genpd_lookup_dev(struct device *dev)
{
	return NULL;
}
static inline int __pm_genpd_add_device(struct generic_pm_domain *genpd,
					struct device *dev,
					struct gpd_timing_data *td)
{
	return -ENOSYS;
}
static inline int pm_genpd_remove_device(struct generic_pm_domain *genpd,
					 struct device *dev)
{
	return -ENOSYS;
}
static inline int pm_genpd_add_subdomain(struct generic_pm_domain *genpd,
					 struct generic_pm_domain *new_sd)
{
	return -ENOSYS;
}
static inline int pm_genpd_remove_subdomain(struct generic_pm_domain *genpd,
					    struct generic_pm_domain *target)
{
	return -ENOSYS;
}
static inline void pm_genpd_init(struct generic_pm_domain *genpd,
				 struct dev_power_governor *gov, bool is_off)
{
}
#endif

static inline int pm_genpd_add_device(struct generic_pm_domain *genpd,
				      struct device *dev)
{
	return __pm_genpd_add_device(genpd, dev, NULL);
}

#ifdef CONFIG_PM_GENERIC_DOMAINS_SLEEP
extern void pm_genpd_syscore_poweroff(struct device *dev);
extern void pm_genpd_syscore_poweron(struct device *dev);
#else
static inline void pm_genpd_syscore_poweroff(struct device *dev) {}
static inline void pm_genpd_syscore_poweron(struct device *dev) {}
#endif

/* OF PM domain providers */
struct of_device_id;

struct genpd_onecell_data {
	struct generic_pm_domain **domains;
	unsigned int num_domains;
};

typedef struct generic_pm_domain *(*genpd_xlate_t)(struct of_phandle_args *args,
						void *data);

#ifdef CONFIG_PM_GENERIC_DOMAINS_OF
int __of_genpd_add_provider(struct device_node *np, genpd_xlate_t xlate,
			void *data);
void of_genpd_del_provider(struct device_node *np);
struct generic_pm_domain *of_genpd_get_from_provider(
			struct of_phandle_args *genpdspec);

struct generic_pm_domain *__of_genpd_xlate_simple(
					struct of_phandle_args *genpdspec,
					void *data);
struct generic_pm_domain *__of_genpd_xlate_onecell(
					struct of_phandle_args *genpdspec,
					void *data);

int genpd_dev_pm_attach(struct device *dev);
#else /* !CONFIG_PM_GENERIC_DOMAINS_OF */
static inline int __of_genpd_add_provider(struct device_node *np,
					genpd_xlate_t xlate, void *data)
{
	return 0;
}
static inline void of_genpd_del_provider(struct device_node *np) {}

static inline struct generic_pm_domain *of_genpd_get_from_provider(
			struct of_phandle_args *genpdspec)
{
	return NULL;
}

#define __of_genpd_xlate_simple		NULL
#define __of_genpd_xlate_onecell	NULL

static inline int genpd_dev_pm_attach(struct device *dev)
{
	return -ENODEV;
}
#endif /* CONFIG_PM_GENERIC_DOMAINS_OF */

static inline int of_genpd_add_provider_simple(struct device_node *np,
					struct generic_pm_domain *genpd)
{
	return __of_genpd_add_provider(np, __of_genpd_xlate_simple, genpd);
}
static inline int of_genpd_add_provider_onecell(struct device_node *np,
					struct genpd_onecell_data *data)
{
	return __of_genpd_add_provider(np, __of_genpd_xlate_onecell, data);
}

#ifdef CONFIG_PM
extern int dev_pm_domain_attach(struct device *dev, bool power_on);
extern void dev_pm_domain_detach(struct device *dev, bool power_off);
#else
static inline int dev_pm_domain_attach(struct device *dev, bool power_on)
{
	return -ENODEV;
}
static inline void dev_pm_domain_detach(struct device *dev, bool power_off) {}
#endif

#endif /* _LINUX_PM_DOMAIN_H */<|MERGE_RESOLUTION|>--- conflicted
+++ resolved
@@ -61,18 +61,11 @@
 	s64 max_off_time_ns;	/* Maximum allowed "suspended" time. */
 	bool max_off_time_changed;
 	bool cached_power_down_ok;
-<<<<<<< HEAD
-	struct gpd_cpuidle_data *cpuidle_data;
-=======
->>>>>>> afd2ff9b
 	int (*attach_dev)(struct generic_pm_domain *domain,
 			  struct device *dev);
 	void (*detach_dev)(struct generic_pm_domain *domain,
 			   struct device *dev);
-<<<<<<< HEAD
-=======
 	unsigned int flags;		/* Bit field of configs for genpd */
->>>>>>> afd2ff9b
 };
 
 static inline struct generic_pm_domain *pd_to_genpd(struct dev_pm_domain *pd)
@@ -104,12 +97,6 @@
 	struct pm_domain_data base;
 	struct gpd_timing_data td;
 	struct notifier_block nb;
-<<<<<<< HEAD
-	struct mutex lock;
-	unsigned int refcount;
-	int need_restore;
-=======
->>>>>>> afd2ff9b
 };
 
 #ifdef CONFIG_PM_GENERIC_DOMAINS
