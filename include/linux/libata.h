/*
 *  Copyright 2003-2005 Red Hat, Inc.  All rights reserved.
 *  Copyright 2003-2005 Jeff Garzik
 *
 *
 *  This program is free software; you can redistribute it and/or modify
 *  it under the terms of the GNU General Public License as published by
 *  the Free Software Foundation; either version 2, or (at your option)
 *  any later version.
 *
 *  This program is distributed in the hope that it will be useful,
 *  but WITHOUT ANY WARRANTY; without even the implied warranty of
 *  MERCHANTABILITY or FITNESS FOR A PARTICULAR PURPOSE.  See the
 *  GNU General Public License for more details.
 *
 *  You should have received a copy of the GNU General Public License
 *  along with this program; see the file COPYING.  If not, write to
 *  the Free Software Foundation, 675 Mass Ave, Cambridge, MA 02139, USA.
 *
 *
 *  libata documentation is available via 'make {ps|pdf}docs',
 *  as Documentation/DocBook/libata.*
 *
 */

#ifndef __LINUX_LIBATA_H__
#define __LINUX_LIBATA_H__

#include <linux/delay.h>
#include <linux/jiffies.h>
#include <linux/interrupt.h>
#include <linux/dma-mapping.h>
#include <linux/scatterlist.h>
#include <linux/io.h>
#include <linux/ata.h>
#include <linux/workqueue.h>
#include <scsi/scsi_host.h>
#include <linux/acpi.h>
#include <linux/cdrom.h>
#include <linux/sched.h>

/*
 * Define if arch has non-standard setup.  This is a _PCI_ standard
 * not a legacy or ISA standard.
 */
#ifdef CONFIG_ATA_NONSTANDARD
#include <asm/libata-portmap.h>
#else
#include <asm-generic/libata-portmap.h>
#endif

/*
 * compile-time options: to be removed as soon as all the drivers are
 * converted to the new debugging mechanism
 */
#undef ATA_DEBUG		/* debugging output */
#undef ATA_VERBOSE_DEBUG	/* yet more debugging output */
#undef ATA_IRQ_TRAP		/* define to ack screaming irqs */
#undef ATA_NDEBUG		/* define to disable quick runtime checks */


/* note: prints function name for you */
#ifdef ATA_DEBUG
#define DPRINTK(fmt, args...) printk(KERN_ERR "%s: " fmt, __func__, ## args)
#ifdef ATA_VERBOSE_DEBUG
#define VPRINTK(fmt, args...) printk(KERN_ERR "%s: " fmt, __func__, ## args)
#else
#define VPRINTK(fmt, args...)
#endif	/* ATA_VERBOSE_DEBUG */
#else
#define DPRINTK(fmt, args...)
#define VPRINTK(fmt, args...)
#endif	/* ATA_DEBUG */

#define BPRINTK(fmt, args...) if (ap->flags & ATA_FLAG_DEBUGMSG) printk(KERN_ERR "%s: " fmt, __func__, ## args)

#define ata_print_version_once(dev, version)			\
({								\
	static bool __print_once;				\
								\
	if (!__print_once) {					\
		__print_once = true;				\
		ata_print_version(dev, version);		\
	}							\
})

/* NEW: debug levels */
#define HAVE_LIBATA_MSG 1

enum {
	ATA_MSG_DRV	= 0x0001,
	ATA_MSG_INFO	= 0x0002,
	ATA_MSG_PROBE	= 0x0004,
	ATA_MSG_WARN	= 0x0008,
	ATA_MSG_MALLOC	= 0x0010,
	ATA_MSG_CTL	= 0x0020,
	ATA_MSG_INTR	= 0x0040,
	ATA_MSG_ERR	= 0x0080,
};

#define ata_msg_drv(p)    ((p)->msg_enable & ATA_MSG_DRV)
#define ata_msg_info(p)   ((p)->msg_enable & ATA_MSG_INFO)
#define ata_msg_probe(p)  ((p)->msg_enable & ATA_MSG_PROBE)
#define ata_msg_warn(p)   ((p)->msg_enable & ATA_MSG_WARN)
#define ata_msg_malloc(p) ((p)->msg_enable & ATA_MSG_MALLOC)
#define ata_msg_ctl(p)    ((p)->msg_enable & ATA_MSG_CTL)
#define ata_msg_intr(p)   ((p)->msg_enable & ATA_MSG_INTR)
#define ata_msg_err(p)    ((p)->msg_enable & ATA_MSG_ERR)

static inline u32 ata_msg_init(int dval, int default_msg_enable_bits)
{
	if (dval < 0 || dval >= (sizeof(u32) * 8))
		return default_msg_enable_bits; /* should be 0x1 - only driver info msgs */
	if (!dval)
		return 0;
	return (1 << dval) - 1;
}

/* defines only for the constants which don't work well as enums */
#define ATA_TAG_POISON		0xfafbfcfdU

enum {
	/* various global constants */
	LIBATA_MAX_PRD		= ATA_MAX_PRD / 2,
	LIBATA_DUMB_MAX_PRD	= ATA_MAX_PRD / 4,	/* Worst case */
	ATA_DEF_QUEUE		= 1,
	/* tag ATA_MAX_QUEUE - 1 is reserved for internal commands */
	ATA_MAX_QUEUE		= 32,
	ATA_TAG_INTERNAL	= ATA_MAX_QUEUE - 1,
	ATA_SHORT_PAUSE		= 16,

	ATAPI_MAX_DRAIN		= 16 << 10,

	ATA_ALL_DEVICES		= (1 << ATA_MAX_DEVICES) - 1,

	ATA_SHT_EMULATED	= 1,
	ATA_SHT_CMD_PER_LUN	= 1,
	ATA_SHT_THIS_ID		= -1,
	ATA_SHT_USE_CLUSTERING	= 1,

	/* struct ata_taskfile flags */
	ATA_TFLAG_LBA48		= (1 << 0), /* enable 48-bit LBA and "HOB" */
	ATA_TFLAG_ISADDR	= (1 << 1), /* enable r/w to nsect/lba regs */
	ATA_TFLAG_DEVICE	= (1 << 2), /* enable r/w to device reg */
	ATA_TFLAG_WRITE		= (1 << 3), /* data dir: host->dev==1 (write) */
	ATA_TFLAG_LBA		= (1 << 4), /* enable LBA */
	ATA_TFLAG_FUA		= (1 << 5), /* enable FUA */
	ATA_TFLAG_POLLING	= (1 << 6), /* set nIEN to 1 and use polling */

	/* protocol flags */
	ATA_PROT_FLAG_PIO	= (1 << 0), /* is PIO */
	ATA_PROT_FLAG_DMA	= (1 << 1), /* is DMA */
	ATA_PROT_FLAG_DATA	= ATA_PROT_FLAG_PIO | ATA_PROT_FLAG_DMA,
	ATA_PROT_FLAG_NCQ	= (1 << 2), /* is NCQ */
	ATA_PROT_FLAG_ATAPI	= (1 << 3), /* is ATAPI */

	/* struct ata_device stuff */
	ATA_DFLAG_LBA		= (1 << 0), /* device supports LBA */
	ATA_DFLAG_LBA48		= (1 << 1), /* device supports LBA48 */
	ATA_DFLAG_CDB_INTR	= (1 << 2), /* device asserts INTRQ when ready for CDB */
	ATA_DFLAG_NCQ		= (1 << 3), /* device supports NCQ */
	ATA_DFLAG_FLUSH_EXT	= (1 << 4), /* do FLUSH_EXT instead of FLUSH */
	ATA_DFLAG_ACPI_PENDING	= (1 << 5), /* ACPI resume action pending */
	ATA_DFLAG_ACPI_FAILED	= (1 << 6), /* ACPI on devcfg has failed */
	ATA_DFLAG_AN		= (1 << 7), /* AN configured */
	ATA_DFLAG_DMADIR	= (1 << 10), /* device requires DMADIR */
	ATA_DFLAG_CFG_MASK	= (1 << 12) - 1,

	ATA_DFLAG_PIO		= (1 << 12), /* device limited to PIO mode */
	ATA_DFLAG_NCQ_OFF	= (1 << 13), /* device limited to non-NCQ mode */
	ATA_DFLAG_SLEEPING	= (1 << 15), /* device is sleeping */
	ATA_DFLAG_DUBIOUS_XFER	= (1 << 16), /* data transfer not verified */
	ATA_DFLAG_NO_UNLOAD	= (1 << 17), /* device doesn't support unload */
	ATA_DFLAG_UNLOCK_HPA	= (1 << 18), /* unlock HPA */
	ATA_DFLAG_NCQ_SEND_RECV = (1 << 19), /* device supports NCQ SEND and RECV */
	ATA_DFLAG_INIT_MASK	= (1 << 24) - 1,

	ATA_DFLAG_DETACH	= (1 << 24),
	ATA_DFLAG_DETACHED	= (1 << 25),

	ATA_DFLAG_DA		= (1 << 26), /* device supports Device Attention */
	ATA_DFLAG_DEVSLP	= (1 << 27), /* device supports Device Sleep */
	ATA_DFLAG_ACPI_DISABLED = (1 << 28), /* ACPI for the device is disabled */

	ATA_DEV_UNKNOWN		= 0,	/* unknown device */
	ATA_DEV_ATA		= 1,	/* ATA device */
	ATA_DEV_ATA_UNSUP	= 2,	/* ATA device (unsupported) */
	ATA_DEV_ATAPI		= 3,	/* ATAPI device */
	ATA_DEV_ATAPI_UNSUP	= 4,	/* ATAPI device (unsupported) */
	ATA_DEV_PMP		= 5,	/* SATA port multiplier */
	ATA_DEV_PMP_UNSUP	= 6,	/* SATA port multiplier (unsupported) */
	ATA_DEV_SEMB		= 7,	/* SEMB */
	ATA_DEV_SEMB_UNSUP	= 8,	/* SEMB (unsupported) */
	ATA_DEV_NONE		= 9,	/* no device */

	/* struct ata_link flags */
	ATA_LFLAG_NO_HRST	= (1 << 1), /* avoid hardreset */
	ATA_LFLAG_NO_SRST	= (1 << 2), /* avoid softreset */
	ATA_LFLAG_ASSUME_ATA	= (1 << 3), /* assume ATA class */
	ATA_LFLAG_ASSUME_SEMB	= (1 << 4), /* assume SEMB class */
	ATA_LFLAG_ASSUME_CLASS	= ATA_LFLAG_ASSUME_ATA | ATA_LFLAG_ASSUME_SEMB,
	ATA_LFLAG_NO_RETRY	= (1 << 5), /* don't retry this link */
	ATA_LFLAG_DISABLED	= (1 << 6), /* link is disabled */
	ATA_LFLAG_SW_ACTIVITY	= (1 << 7), /* keep activity stats */
	ATA_LFLAG_NO_LPM	= (1 << 8), /* disable LPM on this link */
	ATA_LFLAG_RST_ONCE	= (1 << 9), /* limit recovery to one reset */

	/* struct ata_port flags */
	ATA_FLAG_SLAVE_POSS	= (1 << 0), /* host supports slave dev */
					    /* (doesn't imply presence) */
	ATA_FLAG_SATA		= (1 << 1),
	ATA_FLAG_NO_ATAPI	= (1 << 6), /* No ATAPI support */
	ATA_FLAG_PIO_DMA	= (1 << 7), /* PIO cmds via DMA */
	ATA_FLAG_PIO_LBA48	= (1 << 8), /* Host DMA engine is LBA28 only */
	ATA_FLAG_PIO_POLLING	= (1 << 9), /* use polling PIO if LLD
					     * doesn't handle PIO interrupts */
	ATA_FLAG_NCQ		= (1 << 10), /* host supports NCQ */
	ATA_FLAG_NO_POWEROFF_SPINDOWN = (1 << 11), /* don't spindown before poweroff */
	ATA_FLAG_NO_HIBERNATE_SPINDOWN = (1 << 12), /* don't spindown before hibernation */
	ATA_FLAG_DEBUGMSG	= (1 << 13),
	ATA_FLAG_FPDMA_AA		= (1 << 14), /* driver supports Auto-Activate */
	ATA_FLAG_IGN_SIMPLEX	= (1 << 15), /* ignore SIMPLEX */
	ATA_FLAG_NO_IORDY	= (1 << 16), /* controller lacks iordy */
	ATA_FLAG_ACPI_SATA	= (1 << 17), /* need native SATA ACPI layout */
	ATA_FLAG_AN		= (1 << 18), /* controller supports AN */
	ATA_FLAG_PMP		= (1 << 19), /* controller supports PMP */
	ATA_FLAG_FPDMA_AUX	= (1 << 20), /* controller supports H2DFIS aux field */
	ATA_FLAG_EM		= (1 << 21), /* driver supports enclosure
					      * management */
	ATA_FLAG_SW_ACTIVITY	= (1 << 22), /* driver supports sw activity
					      * led */
	ATA_FLAG_NO_DIPM	= (1 << 23), /* host not happy with DIPM */

	/* bits 24:31 of ap->flags are reserved for LLD specific flags */


	/* struct ata_port pflags */
	ATA_PFLAG_EH_PENDING	= (1 << 0), /* EH pending */
	ATA_PFLAG_EH_IN_PROGRESS = (1 << 1), /* EH in progress */
	ATA_PFLAG_FROZEN	= (1 << 2), /* port is frozen */
	ATA_PFLAG_RECOVERED	= (1 << 3), /* recovery action performed */
	ATA_PFLAG_LOADING	= (1 << 4), /* boot/loading probe */
	ATA_PFLAG_SCSI_HOTPLUG	= (1 << 6), /* SCSI hotplug scheduled */
	ATA_PFLAG_INITIALIZING	= (1 << 7), /* being initialized, don't touch */
	ATA_PFLAG_RESETTING	= (1 << 8), /* reset in progress */
	ATA_PFLAG_UNLOADING	= (1 << 9), /* driver is being unloaded */
	ATA_PFLAG_UNLOADED	= (1 << 10), /* driver is unloaded */

	ATA_PFLAG_SUSPENDED	= (1 << 17), /* port is suspended (power) */
	ATA_PFLAG_PM_PENDING	= (1 << 18), /* PM operation pending */
	ATA_PFLAG_INIT_GTM_VALID = (1 << 19), /* initial gtm data valid */

	ATA_PFLAG_PIO32		= (1 << 20),  /* 32bit PIO */
	ATA_PFLAG_PIO32CHANGE	= (1 << 21),  /* 32bit PIO can be turned on/off */

	/* struct ata_queued_cmd flags */
	ATA_QCFLAG_ACTIVE	= (1 << 0), /* cmd not yet ack'd to scsi lyer */
	ATA_QCFLAG_DMAMAP	= (1 << 1), /* SG table is DMA mapped */
	ATA_QCFLAG_IO		= (1 << 3), /* standard IO command */
	ATA_QCFLAG_RESULT_TF	= (1 << 4), /* result TF requested */
	ATA_QCFLAG_CLEAR_EXCL	= (1 << 5), /* clear excl_link on completion */
	ATA_QCFLAG_QUIET	= (1 << 6), /* don't report device error */
	ATA_QCFLAG_RETRY	= (1 << 7), /* retry after failure */

	ATA_QCFLAG_FAILED	= (1 << 16), /* cmd failed and is owned by EH */
	ATA_QCFLAG_SENSE_VALID	= (1 << 17), /* sense data valid */
	ATA_QCFLAG_EH_SCHEDULED = (1 << 18), /* EH scheduled (obsolete) */

	/* host set flags */
	ATA_HOST_SIMPLEX	= (1 << 0),	/* Host is simplex, one DMA channel per host only */
	ATA_HOST_STARTED	= (1 << 1),	/* Host started */
	ATA_HOST_PARALLEL_SCAN	= (1 << 2),	/* Ports on this host can be scanned in parallel */
	ATA_HOST_IGNORE_ATA	= (1 << 3),	/* Ignore ATA devices on this host. */

	/* bits 24:31 of host->flags are reserved for LLD specific flags */

	/* various lengths of time */
	ATA_TMOUT_BOOT		= 30000,	/* heuristic */
	ATA_TMOUT_BOOT_QUICK	=  7000,	/* heuristic */
	ATA_TMOUT_INTERNAL_QUICK = 5000,
	ATA_TMOUT_MAX_PARK	= 30000,

	/*
	 * GoVault needs 2s and iVDR disk HHD424020F7SV00 800ms.  2s
	 * is too much without parallel probing.  Use 2s if parallel
	 * probing is available, 800ms otherwise.
	 */
	ATA_TMOUT_FF_WAIT_LONG	=  2000,
	ATA_TMOUT_FF_WAIT	=   800,

	/* Spec mandates to wait for ">= 2ms" before checking status
	 * after reset.  We wait 150ms, because that was the magic
	 * delay used for ATAPI devices in Hale Landis's ATADRVR, for
	 * the period of time between when the ATA command register is
	 * written, and then status is checked.  Because waiting for
	 * "a while" before checking status is fine, post SRST, we
	 * perform this magic delay here as well.
	 *
	 * Old drivers/ide uses the 2mS rule and then waits for ready.
	 */
	ATA_WAIT_AFTER_RESET	=  150,

	/* If PMP is supported, we have to do follow-up SRST.  As some
	 * PMPs don't send D2H Reg FIS after hardreset, LLDs are
	 * advised to wait only for the following duration before
	 * doing SRST.
	 */
	ATA_TMOUT_PMP_SRST_WAIT	= 5000,

	/* ATA bus states */
	BUS_UNKNOWN		= 0,
	BUS_DMA			= 1,
	BUS_IDLE		= 2,
	BUS_NOINTR		= 3,
	BUS_NODATA		= 4,
	BUS_TIMER		= 5,
	BUS_PIO			= 6,
	BUS_EDD			= 7,
	BUS_IDENTIFY		= 8,
	BUS_PACKET		= 9,

	/* SATA port states */
	PORT_UNKNOWN		= 0,
	PORT_ENABLED		= 1,
	PORT_DISABLED		= 2,

	/* encoding various smaller bitmaps into a single
	 * unsigned long bitmap
	 */
	ATA_NR_PIO_MODES	= 7,
	ATA_NR_MWDMA_MODES	= 5,
	ATA_NR_UDMA_MODES	= 8,

	ATA_SHIFT_PIO		= 0,
	ATA_SHIFT_MWDMA		= ATA_SHIFT_PIO + ATA_NR_PIO_MODES,
	ATA_SHIFT_UDMA		= ATA_SHIFT_MWDMA + ATA_NR_MWDMA_MODES,

	/* size of buffer to pad xfers ending on unaligned boundaries */
	ATA_DMA_PAD_SZ		= 4,

	/* ering size */
	ATA_ERING_SIZE		= 32,

	/* return values for ->qc_defer */
	ATA_DEFER_LINK		= 1,
	ATA_DEFER_PORT		= 2,

	/* desc_len for ata_eh_info and context */
	ATA_EH_DESC_LEN		= 80,

	/* reset / recovery action types */
	ATA_EH_REVALIDATE	= (1 << 0),
	ATA_EH_SOFTRESET	= (1 << 1), /* meaningful only in ->prereset */
	ATA_EH_HARDRESET	= (1 << 2), /* meaningful only in ->prereset */
	ATA_EH_RESET		= ATA_EH_SOFTRESET | ATA_EH_HARDRESET,
	ATA_EH_ENABLE_LINK	= (1 << 3),
	ATA_EH_PARK		= (1 << 5), /* unload heads and stop I/O */

	ATA_EH_PERDEV_MASK	= ATA_EH_REVALIDATE | ATA_EH_PARK,
	ATA_EH_ALL_ACTIONS	= ATA_EH_REVALIDATE | ATA_EH_RESET |
				  ATA_EH_ENABLE_LINK,

	/* ata_eh_info->flags */
	ATA_EHI_HOTPLUGGED	= (1 << 0),  /* could have been hotplugged */
	ATA_EHI_NO_AUTOPSY	= (1 << 2),  /* no autopsy */
	ATA_EHI_QUIET		= (1 << 3),  /* be quiet */
	ATA_EHI_NO_RECOVERY	= (1 << 4),  /* no recovery */

	ATA_EHI_DID_SOFTRESET	= (1 << 16), /* already soft-reset this port */
	ATA_EHI_DID_HARDRESET	= (1 << 17), /* already soft-reset this port */
	ATA_EHI_PRINTINFO	= (1 << 18), /* print configuration info */
	ATA_EHI_SETMODE		= (1 << 19), /* configure transfer mode */
	ATA_EHI_POST_SETMODE	= (1 << 20), /* revalidating after setmode */

	ATA_EHI_DID_RESET	= ATA_EHI_DID_SOFTRESET | ATA_EHI_DID_HARDRESET,

	/* mask of flags to transfer *to* the slave link */
	ATA_EHI_TO_SLAVE_MASK	= ATA_EHI_NO_AUTOPSY | ATA_EHI_QUIET,

	/* max tries if error condition is still set after ->error_handler */
	ATA_EH_MAX_TRIES	= 5,

	/* sometimes resuming a link requires several retries */
	ATA_LINK_RESUME_TRIES	= 5,

	/* how hard are we gonna try to probe/recover devices */
	ATA_PROBE_MAX_TRIES	= 3,
	ATA_EH_DEV_TRIES	= 3,
	ATA_EH_PMP_TRIES	= 5,
	ATA_EH_PMP_LINK_TRIES	= 3,

	SATA_PMP_RW_TIMEOUT	= 3000,		/* PMP read/write timeout */

	/* This should match the actual table size of
	 * ata_eh_cmd_timeout_table in libata-eh.c.
	 */
	ATA_EH_CMD_TIMEOUT_TABLE_SIZE = 6,

	/* Horkage types. May be set by libata or controller on drives
	   (some horkage may be drive/controller pair dependent */

	ATA_HORKAGE_DIAGNOSTIC	= (1 << 0),	/* Failed boot diag */
	ATA_HORKAGE_NODMA	= (1 << 1),	/* DMA problems */
	ATA_HORKAGE_NONCQ	= (1 << 2),	/* Don't use NCQ */
	ATA_HORKAGE_MAX_SEC_128	= (1 << 3),	/* Limit max sects to 128 */
	ATA_HORKAGE_BROKEN_HPA	= (1 << 4),	/* Broken HPA */
	ATA_HORKAGE_DISABLE	= (1 << 5),	/* Disable it */
	ATA_HORKAGE_HPA_SIZE	= (1 << 6),	/* native size off by one */
	ATA_HORKAGE_IVB		= (1 << 8),	/* cbl det validity bit bugs */
	ATA_HORKAGE_STUCK_ERR	= (1 << 9),	/* stuck ERR on next PACKET */
	ATA_HORKAGE_BRIDGE_OK	= (1 << 10),	/* no bridge limits */
	ATA_HORKAGE_ATAPI_MOD16_DMA = (1 << 11), /* use ATAPI DMA for commands
						    not multiple of 16 bytes */
	ATA_HORKAGE_FIRMWARE_WARN = (1 << 12),	/* firmware update warning */
	ATA_HORKAGE_1_5_GBPS	= (1 << 13),	/* force 1.5 Gbps */
	ATA_HORKAGE_NOSETXFER	= (1 << 14),	/* skip SETXFER, SATA only */
	ATA_HORKAGE_BROKEN_FPDMA_AA	= (1 << 15),	/* skip AA */
	ATA_HORKAGE_DUMP_ID	= (1 << 16),	/* dump IDENTIFY data */
	ATA_HORKAGE_MAX_SEC_LBA48 = (1 << 17),	/* Set max sects to 65535 */
	ATA_HORKAGE_ATAPI_DMADIR = (1 << 18),	/* device requires dmadir */
<<<<<<< HEAD
=======
	ATA_HORKAGE_NO_NCQ_TRIM	= (1 << 19),	/* don't use queued TRIM */
>>>>>>> fc14f9c1
	ATA_HORKAGE_NOLPM	= (1 << 20),	/* don't use LPM */
	ATA_HORKAGE_WD_BROKEN_LPM = (1 << 21),	/* some WDs have broken LPM */

	 /* DMA mask for user DMA control: User visible values; DO NOT
	    renumber */
	ATA_DMA_MASK_ATA	= (1 << 0),	/* DMA on ATA Disk */
	ATA_DMA_MASK_ATAPI	= (1 << 1),	/* DMA on ATAPI */
	ATA_DMA_MASK_CFA	= (1 << 2),	/* DMA on CF Card */

	/* ATAPI command types */
	ATAPI_READ		= 0,		/* READs */
	ATAPI_WRITE		= 1,		/* WRITEs */
	ATAPI_READ_CD		= 2,		/* READ CD [MSF] */
	ATAPI_PASS_THRU		= 3,		/* SAT pass-thru */
	ATAPI_MISC		= 4,		/* the rest */

	/* Timing constants */
	ATA_TIMING_SETUP	= (1 << 0),
	ATA_TIMING_ACT8B	= (1 << 1),
	ATA_TIMING_REC8B	= (1 << 2),
	ATA_TIMING_CYC8B	= (1 << 3),
	ATA_TIMING_8BIT		= ATA_TIMING_ACT8B | ATA_TIMING_REC8B |
				  ATA_TIMING_CYC8B,
	ATA_TIMING_ACTIVE	= (1 << 4),
	ATA_TIMING_RECOVER	= (1 << 5),
	ATA_TIMING_DMACK_HOLD	= (1 << 6),
	ATA_TIMING_CYCLE	= (1 << 7),
	ATA_TIMING_UDMA		= (1 << 8),
	ATA_TIMING_ALL		= ATA_TIMING_SETUP | ATA_TIMING_ACT8B |
				  ATA_TIMING_REC8B | ATA_TIMING_CYC8B |
				  ATA_TIMING_ACTIVE | ATA_TIMING_RECOVER |
				  ATA_TIMING_DMACK_HOLD | ATA_TIMING_CYCLE |
				  ATA_TIMING_UDMA,

	/* ACPI constants */
	ATA_ACPI_FILTER_SETXFER	= 1 << 0,
	ATA_ACPI_FILTER_LOCK	= 1 << 1,
	ATA_ACPI_FILTER_DIPM	= 1 << 2,
	ATA_ACPI_FILTER_FPDMA_OFFSET = 1 << 3,	/* FPDMA non-zero offset */
	ATA_ACPI_FILTER_FPDMA_AA = 1 << 4,	/* FPDMA auto activate */

	ATA_ACPI_FILTER_DEFAULT	= ATA_ACPI_FILTER_SETXFER |
				  ATA_ACPI_FILTER_LOCK |
				  ATA_ACPI_FILTER_DIPM,
};

enum ata_xfer_mask {
	ATA_MASK_PIO		= ((1LU << ATA_NR_PIO_MODES) - 1)
					<< ATA_SHIFT_PIO,
	ATA_MASK_MWDMA		= ((1LU << ATA_NR_MWDMA_MODES) - 1)
					<< ATA_SHIFT_MWDMA,
	ATA_MASK_UDMA		= ((1LU << ATA_NR_UDMA_MODES) - 1)
					<< ATA_SHIFT_UDMA,
};

enum hsm_task_states {
	HSM_ST_IDLE,		/* no command on going */
	HSM_ST_FIRST,		/* (waiting the device to)
				   write CDB or first data block */
	HSM_ST,			/* (waiting the device to) transfer data */
	HSM_ST_LAST,		/* (waiting the device to) complete command */
	HSM_ST_ERR,		/* error */
};

enum ata_completion_errors {
	AC_ERR_DEV		= (1 << 0), /* device reported error */
	AC_ERR_HSM		= (1 << 1), /* host state machine violation */
	AC_ERR_TIMEOUT		= (1 << 2), /* timeout */
	AC_ERR_MEDIA		= (1 << 3), /* media error */
	AC_ERR_ATA_BUS		= (1 << 4), /* ATA bus error */
	AC_ERR_HOST_BUS		= (1 << 5), /* host bus error */
	AC_ERR_SYSTEM		= (1 << 6), /* system error */
	AC_ERR_INVALID		= (1 << 7), /* invalid argument */
	AC_ERR_OTHER		= (1 << 8), /* unknown */
	AC_ERR_NODEV_HINT	= (1 << 9), /* polling device detection hint */
	AC_ERR_NCQ		= (1 << 10), /* marker for offending NCQ qc */
};

/*
 * Link power management policy: If you alter this, you also need to
 * alter libata-scsi.c (for the ascii descriptions)
 */
enum ata_lpm_policy {
	ATA_LPM_UNKNOWN,
	ATA_LPM_MAX_POWER,
	ATA_LPM_MED_POWER,
	ATA_LPM_MIN_POWER,
};

enum ata_lpm_hints {
	ATA_LPM_EMPTY		= (1 << 0), /* port empty/probing */
	ATA_LPM_HIPM		= (1 << 1), /* may use HIPM */
};

/* forward declarations */
struct scsi_device;
struct ata_port_operations;
struct ata_port;
struct ata_link;
struct ata_queued_cmd;

/* typedefs */
typedef void (*ata_qc_cb_t) (struct ata_queued_cmd *qc);
typedef int (*ata_prereset_fn_t)(struct ata_link *link, unsigned long deadline);
typedef int (*ata_reset_fn_t)(struct ata_link *link, unsigned int *classes,
			      unsigned long deadline);
typedef void (*ata_postreset_fn_t)(struct ata_link *link, unsigned int *classes);

extern struct device_attribute dev_attr_link_power_management_policy;
extern struct device_attribute dev_attr_unload_heads;
extern struct device_attribute dev_attr_em_message_type;
extern struct device_attribute dev_attr_em_message;
extern struct device_attribute dev_attr_sw_activity;

enum sw_activity {
	OFF,
	BLINK_ON,
	BLINK_OFF,
};

struct ata_taskfile {
	unsigned long		flags;		/* ATA_TFLAG_xxx */
	u8			protocol;	/* ATA_PROT_xxx */

	u8			ctl;		/* control reg */

	u8			hob_feature;	/* additional data */
	u8			hob_nsect;	/* to support LBA48 */
	u8			hob_lbal;
	u8			hob_lbam;
	u8			hob_lbah;

	u8			feature;
	u8			nsect;
	u8			lbal;
	u8			lbam;
	u8			lbah;

	u8			device;

	u8			command;	/* IO operation */

	u32			auxiliary;	/* auxiliary field */
						/* from SATA 3.1 and */
						/* ATA-8 ACS-3 */
};

#ifdef CONFIG_ATA_SFF
struct ata_ioports {
	void __iomem		*cmd_addr;
	void __iomem		*data_addr;
	void __iomem		*error_addr;
	void __iomem		*feature_addr;
	void __iomem		*nsect_addr;
	void __iomem		*lbal_addr;
	void __iomem		*lbam_addr;
	void __iomem		*lbah_addr;
	void __iomem		*device_addr;
	void __iomem		*status_addr;
	void __iomem		*command_addr;
	void __iomem		*altstatus_addr;
	void __iomem		*ctl_addr;
#ifdef CONFIG_ATA_BMDMA
	void __iomem		*bmdma_addr;
#endif /* CONFIG_ATA_BMDMA */
	void __iomem		*scr_addr;
};
#endif /* CONFIG_ATA_SFF */

struct ata_host {
	spinlock_t		lock;
	struct device 		*dev;
	void __iomem * const	*iomap;
	unsigned int		n_ports;
	unsigned int		n_tags;			/* nr of NCQ tags */
	void			*private_data;
	struct ata_port_operations *ops;
	unsigned long		flags;

	struct mutex		eh_mutex;
	struct task_struct	*eh_owner;

	struct ata_port		*simplex_claimed;	/* channel owning the DMA */
	struct ata_port		*ports[0];
};

struct ata_queued_cmd {
	struct ata_port		*ap;
	struct ata_device	*dev;

	struct scsi_cmnd	*scsicmd;
	void			(*scsidone)(struct scsi_cmnd *);

	struct ata_taskfile	tf;
	u8			cdb[ATAPI_CDB_LEN];

	unsigned long		flags;		/* ATA_QCFLAG_xxx */
	unsigned int		tag;
	unsigned int		n_elem;
	unsigned int		orig_n_elem;

	int			dma_dir;

	unsigned int		sect_size;

	unsigned int		nbytes;
	unsigned int		extrabytes;
	unsigned int		curbytes;

	struct scatterlist	sgent;

	struct scatterlist	*sg;

	struct scatterlist	*cursg;
	unsigned int		cursg_ofs;

	unsigned int		err_mask;
	struct ata_taskfile	result_tf;
	ata_qc_cb_t		complete_fn;

	void			*private_data;
	void			*lldd_task;
};

struct ata_port_stats {
	unsigned long		unhandled_irq;
	unsigned long		idle_irq;
	unsigned long		rw_reqbuf;
};

struct ata_ering_entry {
	unsigned int		eflags;
	unsigned int		err_mask;
	u64			timestamp;
};

struct ata_ering {
	int			cursor;
	struct ata_ering_entry	ring[ATA_ERING_SIZE];
};

struct ata_device {
	struct ata_link		*link;
	unsigned int		devno;		/* 0 or 1 */
	unsigned int		horkage;	/* List of broken features */
	unsigned long		flags;		/* ATA_DFLAG_xxx */
	struct scsi_device	*sdev;		/* attached SCSI device */
	void			*private_data;
#ifdef CONFIG_ATA_ACPI
	union acpi_object	*gtf_cache;
	unsigned int		gtf_filter;
#endif
#ifdef CONFIG_SATA_ZPODD
	void			*zpodd;
#endif
	struct device		tdev;
	/* n_sector is CLEAR_BEGIN, read comment above CLEAR_BEGIN */
	u64			n_sectors;	/* size of device, if ATA */
	u64			n_native_sectors; /* native size, if ATA */
	unsigned int		class;		/* ATA_DEV_xxx */
	unsigned long		unpark_deadline;

	u8			pio_mode;
	u8			dma_mode;
	u8			xfer_mode;
	unsigned int		xfer_shift;	/* ATA_SHIFT_xxx */

	unsigned int		multi_count;	/* sectors count for
						   READ/WRITE MULTIPLE */
	unsigned int		max_sectors;	/* per-device max sectors */
	unsigned int		cdb_len;

	/* per-dev xfer mask */
	unsigned long		pio_mask;
	unsigned long		mwdma_mask;
	unsigned long		udma_mask;

	/* for CHS addressing */
	u16			cylinders;	/* Number of cylinders */
	u16			heads;		/* Number of heads */
	u16			sectors;	/* Number of sectors per track */

	union {
		u16		id[ATA_ID_WORDS]; /* IDENTIFY xxx DEVICE data */
		u32		gscr[SATA_PMP_GSCR_DWORDS]; /* PMP GSCR block */
	};

	/* DEVSLP Timing Variables from Identify Device Data Log */
	u8			devslp_timing[ATA_LOG_DEVSLP_SIZE];

	/* NCQ send and receive log subcommand support */
	u8			ncq_send_recv_cmds[ATA_LOG_NCQ_SEND_RECV_SIZE];

	/* error history */
	int			spdn_cnt;
	/* ering is CLEAR_END, read comment above CLEAR_END */
	struct ata_ering	ering;
};

/* Fields between ATA_DEVICE_CLEAR_BEGIN and ATA_DEVICE_CLEAR_END are
 * cleared to zero on ata_dev_init().
 */
#define ATA_DEVICE_CLEAR_BEGIN		offsetof(struct ata_device, n_sectors)
#define ATA_DEVICE_CLEAR_END		offsetof(struct ata_device, ering)

struct ata_eh_info {
	struct ata_device	*dev;		/* offending device */
	u32			serror;		/* SError from LLDD */
	unsigned int		err_mask;	/* port-wide err_mask */
	unsigned int		action;		/* ATA_EH_* action mask */
	unsigned int		dev_action[ATA_MAX_DEVICES]; /* dev EH action */
	unsigned int		flags;		/* ATA_EHI_* flags */

	unsigned int		probe_mask;

	char			desc[ATA_EH_DESC_LEN];
	int			desc_len;
};

struct ata_eh_context {
	struct ata_eh_info	i;
	int			tries[ATA_MAX_DEVICES];
	int			cmd_timeout_idx[ATA_MAX_DEVICES]
					       [ATA_EH_CMD_TIMEOUT_TABLE_SIZE];
	unsigned int		classes[ATA_MAX_DEVICES];
	unsigned int		did_probe_mask;
	unsigned int		unloaded_mask;
	unsigned int		saved_ncq_enabled;
	u8			saved_xfer_mode[ATA_MAX_DEVICES];
	/* timestamp for the last reset attempt or success */
	unsigned long		last_reset;
};

struct ata_acpi_drive
{
	u32 pio;
	u32 dma;
} __packed;

struct ata_acpi_gtm {
	struct ata_acpi_drive drive[2];
	u32 flags;
} __packed;

struct ata_link {
	struct ata_port		*ap;
	int			pmp;		/* port multiplier port # */

	struct device		tdev;
	unsigned int		active_tag;	/* active tag on this link */
	u32			sactive;	/* active NCQ commands */

	unsigned int		flags;		/* ATA_LFLAG_xxx */

	u32			saved_scontrol;	/* SControl on probe */
	unsigned int		hw_sata_spd_limit;
	unsigned int		sata_spd_limit;
	unsigned int		sata_spd;	/* current SATA PHY speed */
	enum ata_lpm_policy	lpm_policy;

	/* record runtime error info, protected by host_set lock */
	struct ata_eh_info	eh_info;
	/* EH context */
	struct ata_eh_context	eh_context;

	struct ata_device	device[ATA_MAX_DEVICES];
};
#define ATA_LINK_CLEAR_BEGIN		offsetof(struct ata_link, active_tag)
#define ATA_LINK_CLEAR_END		offsetof(struct ata_link, device[0])

struct ata_port {
	struct Scsi_Host	*scsi_host; /* our co-allocated scsi host */
	struct ata_port_operations *ops;
	spinlock_t		*lock;
	/* Flags owned by the EH context. Only EH should touch these once the
	   port is active */
	unsigned long		flags;	/* ATA_FLAG_xxx */
	/* Flags that change dynamically, protected by ap->lock */
	unsigned int		pflags; /* ATA_PFLAG_xxx */
	unsigned int		print_id; /* user visible unique port ID */
	unsigned int            local_port_no; /* host local port num */
	unsigned int		port_no; /* 0 based port no. inside the host */

#ifdef CONFIG_ATA_SFF
	struct ata_ioports	ioaddr;	/* ATA cmd/ctl/dma register blocks */
	u8			ctl;	/* cache of ATA control register */
	u8			last_ctl;	/* Cache last written value */
	struct ata_link*	sff_pio_task_link; /* link currently used */
	struct delayed_work	sff_pio_task;
#ifdef CONFIG_ATA_BMDMA
	struct ata_bmdma_prd	*bmdma_prd;	/* BMDMA SG list */
	dma_addr_t		bmdma_prd_dma;	/* and its DMA mapping */
#endif /* CONFIG_ATA_BMDMA */
#endif /* CONFIG_ATA_SFF */

	unsigned int		pio_mask;
	unsigned int		mwdma_mask;
	unsigned int		udma_mask;
	unsigned int		cbl;	/* cable type; ATA_CBL_xxx */

	struct ata_queued_cmd	qcmd[ATA_MAX_QUEUE];
	unsigned long		qc_allocated;
	unsigned int		qc_active;
	int			nr_active_links; /* #links with active qcs */
	unsigned int		last_tag;	/* track next tag hw expects */

	struct ata_link		link;		/* host default link */
	struct ata_link		*slave_link;	/* see ata_slave_link_init() */

	int			nr_pmp_links;	/* nr of available PMP links */
	struct ata_link		*pmp_link;	/* array of PMP links */
	struct ata_link		*excl_link;	/* for PMP qc exclusion */

	struct ata_port_stats	stats;
	struct ata_host		*host;
	struct device 		*dev;
	struct device		tdev;

	struct mutex		scsi_scan_mutex;
	struct delayed_work	hotplug_task;
	struct work_struct	scsi_rescan_task;

	unsigned int		hsm_task_state;

	u32			msg_enable;
	struct list_head	eh_done_q;
	wait_queue_head_t	eh_wait_q;
	int			eh_tries;
	struct completion	park_req_pending;

	pm_message_t		pm_mesg;
	enum ata_lpm_policy	target_lpm_policy;

	struct timer_list	fastdrain_timer;
	unsigned long		fastdrain_cnt;

	int			em_message_type;
	void			*private_data;

#ifdef CONFIG_ATA_ACPI
	struct ata_acpi_gtm	__acpi_init_gtm; /* use ata_acpi_init_gtm() */
#endif
	/* owned by EH */
	u8			sector_buf[ATA_SECT_SIZE] ____cacheline_aligned;
};

/* The following initializer overrides a method to NULL whether one of
 * its parent has the method defined or not.  This is equivalent to
 * ERR_PTR(-ENOENT).  Unfortunately, ERR_PTR doesn't render a constant
 * expression and thus can't be used as an initializer.
 */
#define ATA_OP_NULL		(void *)(unsigned long)(-ENOENT)

struct ata_port_operations {
	/*
	 * Command execution
	 */
	int  (*qc_defer)(struct ata_queued_cmd *qc);
	int  (*check_atapi_dma)(struct ata_queued_cmd *qc);
	void (*qc_prep)(struct ata_queued_cmd *qc);
	unsigned int (*qc_issue)(struct ata_queued_cmd *qc);
	bool (*qc_fill_rtf)(struct ata_queued_cmd *qc);

	/*
	 * Configuration and exception handling
	 */
	int  (*cable_detect)(struct ata_port *ap);
	unsigned long (*mode_filter)(struct ata_device *dev, unsigned long xfer_mask);
	void (*set_piomode)(struct ata_port *ap, struct ata_device *dev);
	void (*set_dmamode)(struct ata_port *ap, struct ata_device *dev);
	int  (*set_mode)(struct ata_link *link, struct ata_device **r_failed_dev);
	unsigned int (*read_id)(struct ata_device *dev, struct ata_taskfile *tf, u16 *id);

	void (*dev_config)(struct ata_device *dev);

	void (*freeze)(struct ata_port *ap);
	void (*thaw)(struct ata_port *ap);
	ata_prereset_fn_t	prereset;
	ata_reset_fn_t		softreset;
	ata_reset_fn_t		hardreset;
	ata_postreset_fn_t	postreset;
	ata_prereset_fn_t	pmp_prereset;
	ata_reset_fn_t		pmp_softreset;
	ata_reset_fn_t		pmp_hardreset;
	ata_postreset_fn_t	pmp_postreset;
	void (*error_handler)(struct ata_port *ap);
	void (*lost_interrupt)(struct ata_port *ap);
	void (*post_internal_cmd)(struct ata_queued_cmd *qc);
	void (*sched_eh)(struct ata_port *ap);
	void (*end_eh)(struct ata_port *ap);

	/*
	 * Optional features
	 */
	int  (*scr_read)(struct ata_link *link, unsigned int sc_reg, u32 *val);
	int  (*scr_write)(struct ata_link *link, unsigned int sc_reg, u32 val);
	void (*pmp_attach)(struct ata_port *ap);
	void (*pmp_detach)(struct ata_port *ap);
	int  (*set_lpm)(struct ata_link *link, enum ata_lpm_policy policy,
			unsigned hints);

	/*
	 * Start, stop, suspend and resume
	 */
	int  (*port_suspend)(struct ata_port *ap, pm_message_t mesg);
	int  (*port_resume)(struct ata_port *ap);
	int  (*port_start)(struct ata_port *ap);
	void (*port_stop)(struct ata_port *ap);
	void (*host_stop)(struct ata_host *host);

#ifdef CONFIG_ATA_SFF
	/*
	 * SFF / taskfile oriented ops
	 */
	void (*sff_dev_select)(struct ata_port *ap, unsigned int device);
	void (*sff_set_devctl)(struct ata_port *ap, u8 ctl);
	u8   (*sff_check_status)(struct ata_port *ap);
	u8   (*sff_check_altstatus)(struct ata_port *ap);
	void (*sff_tf_load)(struct ata_port *ap, const struct ata_taskfile *tf);
	void (*sff_tf_read)(struct ata_port *ap, struct ata_taskfile *tf);
	void (*sff_exec_command)(struct ata_port *ap,
				 const struct ata_taskfile *tf);
	unsigned int (*sff_data_xfer)(struct ata_device *dev,
			unsigned char *buf, unsigned int buflen, int rw);
	void (*sff_irq_on)(struct ata_port *);
	bool (*sff_irq_check)(struct ata_port *);
	void (*sff_irq_clear)(struct ata_port *);
	void (*sff_drain_fifo)(struct ata_queued_cmd *qc);

#ifdef CONFIG_ATA_BMDMA
	void (*bmdma_setup)(struct ata_queued_cmd *qc);
	void (*bmdma_start)(struct ata_queued_cmd *qc);
	void (*bmdma_stop)(struct ata_queued_cmd *qc);
	u8   (*bmdma_status)(struct ata_port *ap);
#endif /* CONFIG_ATA_BMDMA */
#endif /* CONFIG_ATA_SFF */

	ssize_t (*em_show)(struct ata_port *ap, char *buf);
	ssize_t (*em_store)(struct ata_port *ap, const char *message,
			    size_t size);
	ssize_t (*sw_activity_show)(struct ata_device *dev, char *buf);
	ssize_t (*sw_activity_store)(struct ata_device *dev,
				     enum sw_activity val);
	ssize_t (*transmit_led_message)(struct ata_port *ap, u32 state,
					ssize_t size);

	/*
	 * Obsolete
	 */
	void (*phy_reset)(struct ata_port *ap);
	void (*eng_timeout)(struct ata_port *ap);

	/*
	 * ->inherits must be the last field and all the preceding
	 * fields must be pointers.
	 */
	const struct ata_port_operations	*inherits;
};

struct ata_port_info {
	unsigned long		flags;
	unsigned long		link_flags;
	unsigned long		pio_mask;
	unsigned long		mwdma_mask;
	unsigned long		udma_mask;
	struct ata_port_operations *port_ops;
	void 			*private_data;
};

struct ata_timing {
	unsigned short mode;		/* ATA mode */
	unsigned short setup;		/* t1 */
	unsigned short act8b;		/* t2 for 8-bit I/O */
	unsigned short rec8b;		/* t2i for 8-bit I/O */
	unsigned short cyc8b;		/* t0 for 8-bit I/O */
	unsigned short active;		/* t2 or tD */
	unsigned short recover;		/* t2i or tK */
	unsigned short dmack_hold;	/* tj */
	unsigned short cycle;		/* t0 */
	unsigned short udma;		/* t2CYCTYP/2 */
};

/*
 * Core layer - drivers/ata/libata-core.c
 */
extern const unsigned long sata_deb_timing_normal[];
extern const unsigned long sata_deb_timing_hotplug[];
extern const unsigned long sata_deb_timing_long[];

extern struct ata_port_operations ata_dummy_port_ops;
extern const struct ata_port_info ata_dummy_port_info;

/*
 * protocol tests
 */
static inline unsigned int ata_prot_flags(u8 prot)
{
	switch (prot) {
	case ATA_PROT_NODATA:
		return 0;
	case ATA_PROT_PIO:
		return ATA_PROT_FLAG_PIO;
	case ATA_PROT_DMA:
		return ATA_PROT_FLAG_DMA;
	case ATA_PROT_NCQ:
		return ATA_PROT_FLAG_DMA | ATA_PROT_FLAG_NCQ;
	case ATAPI_PROT_NODATA:
		return ATA_PROT_FLAG_ATAPI;
	case ATAPI_PROT_PIO:
		return ATA_PROT_FLAG_ATAPI | ATA_PROT_FLAG_PIO;
	case ATAPI_PROT_DMA:
		return ATA_PROT_FLAG_ATAPI | ATA_PROT_FLAG_DMA;
	}
	return 0;
}

static inline int ata_is_atapi(u8 prot)
{
	return ata_prot_flags(prot) & ATA_PROT_FLAG_ATAPI;
}

static inline int ata_is_nodata(u8 prot)
{
	return !(ata_prot_flags(prot) & ATA_PROT_FLAG_DATA);
}

static inline int ata_is_pio(u8 prot)
{
	return ata_prot_flags(prot) & ATA_PROT_FLAG_PIO;
}

static inline int ata_is_dma(u8 prot)
{
	return ata_prot_flags(prot) & ATA_PROT_FLAG_DMA;
}

static inline int ata_is_ncq(u8 prot)
{
	return ata_prot_flags(prot) & ATA_PROT_FLAG_NCQ;
}

static inline int ata_is_data(u8 prot)
{
	return ata_prot_flags(prot) & ATA_PROT_FLAG_DATA;
}

static inline int is_multi_taskfile(struct ata_taskfile *tf)
{
	return (tf->command == ATA_CMD_READ_MULTI) ||
	       (tf->command == ATA_CMD_WRITE_MULTI) ||
	       (tf->command == ATA_CMD_READ_MULTI_EXT) ||
	       (tf->command == ATA_CMD_WRITE_MULTI_EXT) ||
	       (tf->command == ATA_CMD_WRITE_MULTI_FUA_EXT);
}

static inline const unsigned long *
sata_ehc_deb_timing(struct ata_eh_context *ehc)
{
	if (ehc->i.flags & ATA_EHI_HOTPLUGGED)
		return sata_deb_timing_hotplug;
	else
		return sata_deb_timing_normal;
}

static inline int ata_port_is_dummy(struct ata_port *ap)
{
	return ap->ops == &ata_dummy_port_ops;
}

extern int sata_set_spd(struct ata_link *link);
extern int ata_std_prereset(struct ata_link *link, unsigned long deadline);
extern int ata_wait_after_reset(struct ata_link *link, unsigned long deadline,
				int (*check_ready)(struct ata_link *link));
extern int sata_link_debounce(struct ata_link *link,
			const unsigned long *params, unsigned long deadline);
extern int sata_link_resume(struct ata_link *link, const unsigned long *params,
			    unsigned long deadline);
extern int sata_link_scr_lpm(struct ata_link *link, enum ata_lpm_policy policy,
			     bool spm_wakeup);
extern int sata_link_hardreset(struct ata_link *link,
			const unsigned long *timing, unsigned long deadline,
			bool *online, int (*check_ready)(struct ata_link *));
extern int sata_std_hardreset(struct ata_link *link, unsigned int *class,
			      unsigned long deadline);
extern void ata_std_postreset(struct ata_link *link, unsigned int *classes);

extern struct ata_host *ata_host_alloc(struct device *dev, int max_ports);
extern struct ata_host *ata_host_alloc_pinfo(struct device *dev,
			const struct ata_port_info * const * ppi, int n_ports);
extern int ata_slave_link_init(struct ata_port *ap);
extern int ata_host_start(struct ata_host *host);
extern int ata_host_register(struct ata_host *host,
			     struct scsi_host_template *sht);
extern int ata_host_activate(struct ata_host *host, int irq,
			     irq_handler_t irq_handler, unsigned long irq_flags,
			     struct scsi_host_template *sht);
extern void ata_host_detach(struct ata_host *host);
extern void ata_host_init(struct ata_host *, struct device *, struct ata_port_operations *);
extern int ata_scsi_detect(struct scsi_host_template *sht);
extern int ata_scsi_ioctl(struct scsi_device *dev, int cmd, void __user *arg);
extern int ata_scsi_queuecmd(struct Scsi_Host *h, struct scsi_cmnd *cmd);
extern int ata_sas_scsi_ioctl(struct ata_port *ap, struct scsi_device *dev,
			    int cmd, void __user *arg);
extern void ata_sas_port_destroy(struct ata_port *);
extern struct ata_port *ata_sas_port_alloc(struct ata_host *,
					   struct ata_port_info *, struct Scsi_Host *);
extern void ata_sas_async_probe(struct ata_port *ap);
extern int ata_sas_sync_probe(struct ata_port *ap);
extern int ata_sas_port_init(struct ata_port *);
extern int ata_sas_port_start(struct ata_port *ap);
extern void ata_sas_port_stop(struct ata_port *ap);
extern int ata_sas_slave_configure(struct scsi_device *, struct ata_port *);
extern int ata_sas_queuecmd(struct scsi_cmnd *cmd, struct ata_port *ap);
extern int sata_scr_valid(struct ata_link *link);
extern int sata_scr_read(struct ata_link *link, int reg, u32 *val);
extern int sata_scr_write(struct ata_link *link, int reg, u32 val);
extern int sata_scr_write_flush(struct ata_link *link, int reg, u32 val);
extern bool ata_link_online(struct ata_link *link);
extern bool ata_link_offline(struct ata_link *link);
#ifdef CONFIG_PM
extern int ata_host_suspend(struct ata_host *host, pm_message_t mesg);
extern void ata_host_resume(struct ata_host *host);
extern void ata_sas_port_suspend(struct ata_port *ap);
extern void ata_sas_port_resume(struct ata_port *ap);
#else
static inline void ata_sas_port_suspend(struct ata_port *ap)
{
}
static inline void ata_sas_port_resume(struct ata_port *ap)
{
}
#endif
extern int ata_ratelimit(void);
extern void ata_msleep(struct ata_port *ap, unsigned int msecs);
extern u32 ata_wait_register(struct ata_port *ap, void __iomem *reg, u32 mask,
			u32 val, unsigned long interval, unsigned long timeout);
extern int atapi_cmd_type(u8 opcode);
extern void ata_tf_to_fis(const struct ata_taskfile *tf,
			  u8 pmp, int is_cmd, u8 *fis);
extern void ata_tf_from_fis(const u8 *fis, struct ata_taskfile *tf);
extern unsigned long ata_pack_xfermask(unsigned long pio_mask,
			unsigned long mwdma_mask, unsigned long udma_mask);
extern void ata_unpack_xfermask(unsigned long xfer_mask,
			unsigned long *pio_mask, unsigned long *mwdma_mask,
			unsigned long *udma_mask);
extern u8 ata_xfer_mask2mode(unsigned long xfer_mask);
extern unsigned long ata_xfer_mode2mask(u8 xfer_mode);
extern int ata_xfer_mode2shift(unsigned long xfer_mode);
extern const char *ata_mode_string(unsigned long xfer_mask);
extern unsigned long ata_id_xfermask(const u16 *id);
extern int ata_std_qc_defer(struct ata_queued_cmd *qc);
extern void ata_noop_qc_prep(struct ata_queued_cmd *qc);
extern void ata_sg_init(struct ata_queued_cmd *qc, struct scatterlist *sg,
		 unsigned int n_elem);
extern unsigned int ata_dev_classify(const struct ata_taskfile *tf);
extern void ata_dev_disable(struct ata_device *adev);
extern void ata_id_string(const u16 *id, unsigned char *s,
			  unsigned int ofs, unsigned int len);
extern void ata_id_c_string(const u16 *id, unsigned char *s,
			    unsigned int ofs, unsigned int len);
extern unsigned int ata_do_dev_read_id(struct ata_device *dev,
					struct ata_taskfile *tf, u16 *id);
extern void ata_qc_complete(struct ata_queued_cmd *qc);
extern int ata_qc_complete_multiple(struct ata_port *ap, u32 qc_active);
extern void ata_scsi_simulate(struct ata_device *dev, struct scsi_cmnd *cmd);
extern int ata_std_bios_param(struct scsi_device *sdev,
			      struct block_device *bdev,
			      sector_t capacity, int geom[]);
extern void ata_scsi_unlock_native_capacity(struct scsi_device *sdev);
extern int ata_scsi_slave_config(struct scsi_device *sdev);
extern void ata_scsi_slave_destroy(struct scsi_device *sdev);
extern int ata_scsi_change_queue_depth(struct scsi_device *sdev,
				       int queue_depth, int reason);
extern int __ata_change_queue_depth(struct ata_port *ap, struct scsi_device *sdev,
				    int queue_depth, int reason);
extern struct ata_device *ata_dev_pair(struct ata_device *adev);
extern int ata_do_set_mode(struct ata_link *link, struct ata_device **r_failed_dev);
extern void ata_scsi_port_error_handler(struct Scsi_Host *host, struct ata_port *ap);
extern void ata_scsi_cmd_error_handler(struct Scsi_Host *host, struct ata_port *ap, struct list_head *eh_q);

extern int ata_cable_40wire(struct ata_port *ap);
extern int ata_cable_80wire(struct ata_port *ap);
extern int ata_cable_sata(struct ata_port *ap);
extern int ata_cable_ignore(struct ata_port *ap);
extern int ata_cable_unknown(struct ata_port *ap);

/* Timing helpers */
extern unsigned int ata_pio_need_iordy(const struct ata_device *);
extern const struct ata_timing *ata_timing_find_mode(u8 xfer_mode);
extern int ata_timing_compute(struct ata_device *, unsigned short,
			      struct ata_timing *, int, int);
extern void ata_timing_merge(const struct ata_timing *,
			     const struct ata_timing *, struct ata_timing *,
			     unsigned int);
extern u8 ata_timing_cycle2mode(unsigned int xfer_shift, int cycle);

/* PCI */
#ifdef CONFIG_PCI
struct pci_dev;

struct pci_bits {
	unsigned int		reg;	/* PCI config register to read */
	unsigned int		width;	/* 1 (8 bit), 2 (16 bit), 4 (32 bit) */
	unsigned long		mask;
	unsigned long		val;
};

extern int pci_test_config_bits(struct pci_dev *pdev, const struct pci_bits *bits);
extern void ata_pci_remove_one(struct pci_dev *pdev);

#ifdef CONFIG_PM
extern void ata_pci_device_do_suspend(struct pci_dev *pdev, pm_message_t mesg);
extern int __must_check ata_pci_device_do_resume(struct pci_dev *pdev);
extern int ata_pci_device_suspend(struct pci_dev *pdev, pm_message_t mesg);
extern int ata_pci_device_resume(struct pci_dev *pdev);
#endif /* CONFIG_PM */
#endif /* CONFIG_PCI */

struct platform_device;

extern int ata_platform_remove_one(struct platform_device *pdev);

/*
 * ACPI - drivers/ata/libata-acpi.c
 */
#ifdef CONFIG_ATA_ACPI
static inline const struct ata_acpi_gtm *ata_acpi_init_gtm(struct ata_port *ap)
{
	if (ap->pflags & ATA_PFLAG_INIT_GTM_VALID)
		return &ap->__acpi_init_gtm;
	return NULL;
}
int ata_acpi_stm(struct ata_port *ap, const struct ata_acpi_gtm *stm);
int ata_acpi_gtm(struct ata_port *ap, struct ata_acpi_gtm *stm);
unsigned long ata_acpi_gtm_xfermask(struct ata_device *dev,
				    const struct ata_acpi_gtm *gtm);
int ata_acpi_cbl_80wire(struct ata_port *ap, const struct ata_acpi_gtm *gtm);
#else
static inline const struct ata_acpi_gtm *ata_acpi_init_gtm(struct ata_port *ap)
{
	return NULL;
}

static inline int ata_acpi_stm(const struct ata_port *ap,
			       struct ata_acpi_gtm *stm)
{
	return -ENOSYS;
}

static inline int ata_acpi_gtm(const struct ata_port *ap,
			       struct ata_acpi_gtm *stm)
{
	return -ENOSYS;
}

static inline unsigned int ata_acpi_gtm_xfermask(struct ata_device *dev,
					const struct ata_acpi_gtm *gtm)
{
	return 0;
}

static inline int ata_acpi_cbl_80wire(struct ata_port *ap,
				      const struct ata_acpi_gtm *gtm)
{
	return 0;
}
#endif

/*
 * EH - drivers/ata/libata-eh.c
 */
extern void ata_port_schedule_eh(struct ata_port *ap);
extern void ata_port_wait_eh(struct ata_port *ap);
extern int ata_link_abort(struct ata_link *link);
extern int ata_port_abort(struct ata_port *ap);
extern int ata_port_freeze(struct ata_port *ap);
extern int sata_async_notification(struct ata_port *ap);

extern void ata_eh_freeze_port(struct ata_port *ap);
extern void ata_eh_thaw_port(struct ata_port *ap);

extern void ata_eh_qc_complete(struct ata_queued_cmd *qc);
extern void ata_eh_qc_retry(struct ata_queued_cmd *qc);
extern void ata_eh_analyze_ncq_error(struct ata_link *link);

extern void ata_do_eh(struct ata_port *ap, ata_prereset_fn_t prereset,
		      ata_reset_fn_t softreset, ata_reset_fn_t hardreset,
		      ata_postreset_fn_t postreset);
extern void ata_std_error_handler(struct ata_port *ap);
extern void ata_std_sched_eh(struct ata_port *ap);
extern void ata_std_end_eh(struct ata_port *ap);
extern int ata_link_nr_enabled(struct ata_link *link);

/*
 * Base operations to inherit from and initializers for sht
 *
 * Operations
 *
 * base  : Common to all libata drivers.
 * sata  : SATA controllers w/ native interface.
 * pmp   : SATA controllers w/ PMP support.
 * sff   : SFF ATA controllers w/o BMDMA support.
 * bmdma : SFF ATA controllers w/ BMDMA support.
 *
 * sht initializers
 *
 * BASE  : Common to all libata drivers.  The user must set
 *	   sg_tablesize and dma_boundary.
 * PIO   : SFF ATA controllers w/ only PIO support.
 * BMDMA : SFF ATA controllers w/ BMDMA support.  sg_tablesize and
 *	   dma_boundary are set to BMDMA limits.
 * NCQ   : SATA controllers supporting NCQ.  The user must set
 *	   sg_tablesize, dma_boundary and can_queue.
 */
extern const struct ata_port_operations ata_base_port_ops;
extern const struct ata_port_operations sata_port_ops;
extern struct device_attribute *ata_common_sdev_attrs[];

#define ATA_BASE_SHT(drv_name)					\
	.module			= THIS_MODULE,			\
	.name			= drv_name,			\
	.ioctl			= ata_scsi_ioctl,		\
	.queuecommand		= ata_scsi_queuecmd,		\
	.can_queue		= ATA_DEF_QUEUE,		\
	.this_id		= ATA_SHT_THIS_ID,		\
	.cmd_per_lun		= ATA_SHT_CMD_PER_LUN,		\
	.emulated		= ATA_SHT_EMULATED,		\
	.use_clustering		= ATA_SHT_USE_CLUSTERING,	\
	.proc_name		= drv_name,			\
	.slave_configure	= ata_scsi_slave_config,	\
	.slave_destroy		= ata_scsi_slave_destroy,	\
	.bios_param		= ata_std_bios_param,		\
	.unlock_native_capacity	= ata_scsi_unlock_native_capacity, \
	.sdev_attrs		= ata_common_sdev_attrs

#define ATA_NCQ_SHT(drv_name)					\
	ATA_BASE_SHT(drv_name),					\
	.change_queue_depth	= ata_scsi_change_queue_depth

/*
 * PMP helpers
 */
#ifdef CONFIG_SATA_PMP
static inline bool sata_pmp_supported(struct ata_port *ap)
{
	return ap->flags & ATA_FLAG_PMP;
}

static inline bool sata_pmp_attached(struct ata_port *ap)
{
	return ap->nr_pmp_links != 0;
}

static inline int ata_is_host_link(const struct ata_link *link)
{
	return link == &link->ap->link || link == link->ap->slave_link;
}
#else /* CONFIG_SATA_PMP */
static inline bool sata_pmp_supported(struct ata_port *ap)
{
	return false;
}

static inline bool sata_pmp_attached(struct ata_port *ap)
{
	return false;
}

static inline int ata_is_host_link(const struct ata_link *link)
{
	return 1;
}
#endif /* CONFIG_SATA_PMP */

static inline int sata_srst_pmp(struct ata_link *link)
{
	if (sata_pmp_supported(link->ap) && ata_is_host_link(link))
		return SATA_PMP_CTRL_PORT;
	return link->pmp;
}

/*
 * printk helpers
 */
__printf(3, 4)
void ata_port_printk(const struct ata_port *ap, const char *level,
		     const char *fmt, ...);
__printf(3, 4)
void ata_link_printk(const struct ata_link *link, const char *level,
		     const char *fmt, ...);
__printf(3, 4)
void ata_dev_printk(const struct ata_device *dev, const char *level,
		    const char *fmt, ...);

#define ata_port_err(ap, fmt, ...)				\
	ata_port_printk(ap, KERN_ERR, fmt, ##__VA_ARGS__)
#define ata_port_warn(ap, fmt, ...)				\
	ata_port_printk(ap, KERN_WARNING, fmt, ##__VA_ARGS__)
#define ata_port_notice(ap, fmt, ...)				\
	ata_port_printk(ap, KERN_NOTICE, fmt, ##__VA_ARGS__)
#define ata_port_info(ap, fmt, ...)				\
	ata_port_printk(ap, KERN_INFO, fmt, ##__VA_ARGS__)
#define ata_port_dbg(ap, fmt, ...)				\
	ata_port_printk(ap, KERN_DEBUG, fmt, ##__VA_ARGS__)

#define ata_link_err(link, fmt, ...)				\
	ata_link_printk(link, KERN_ERR, fmt, ##__VA_ARGS__)
#define ata_link_warn(link, fmt, ...)				\
	ata_link_printk(link, KERN_WARNING, fmt, ##__VA_ARGS__)
#define ata_link_notice(link, fmt, ...)				\
	ata_link_printk(link, KERN_NOTICE, fmt, ##__VA_ARGS__)
#define ata_link_info(link, fmt, ...)				\
	ata_link_printk(link, KERN_INFO, fmt, ##__VA_ARGS__)
#define ata_link_dbg(link, fmt, ...)				\
	ata_link_printk(link, KERN_DEBUG, fmt, ##__VA_ARGS__)

#define ata_dev_err(dev, fmt, ...)				\
	ata_dev_printk(dev, KERN_ERR, fmt, ##__VA_ARGS__)
#define ata_dev_warn(dev, fmt, ...)				\
	ata_dev_printk(dev, KERN_WARNING, fmt, ##__VA_ARGS__)
#define ata_dev_notice(dev, fmt, ...)				\
	ata_dev_printk(dev, KERN_NOTICE, fmt, ##__VA_ARGS__)
#define ata_dev_info(dev, fmt, ...)				\
	ata_dev_printk(dev, KERN_INFO, fmt, ##__VA_ARGS__)
#define ata_dev_dbg(dev, fmt, ...)				\
	ata_dev_printk(dev, KERN_DEBUG, fmt, ##__VA_ARGS__)

void ata_print_version(const struct device *dev, const char *version);

/*
 * ata_eh_info helpers
 */
extern __printf(2, 3)
void __ata_ehi_push_desc(struct ata_eh_info *ehi, const char *fmt, ...);
extern __printf(2, 3)
void ata_ehi_push_desc(struct ata_eh_info *ehi, const char *fmt, ...);
extern void ata_ehi_clear_desc(struct ata_eh_info *ehi);

static inline void ata_ehi_hotplugged(struct ata_eh_info *ehi)
{
	ehi->probe_mask |= (1 << ATA_MAX_DEVICES) - 1;
	ehi->flags |= ATA_EHI_HOTPLUGGED;
	ehi->action |= ATA_EH_RESET | ATA_EH_ENABLE_LINK;
	ehi->err_mask |= AC_ERR_ATA_BUS;
}

/*
 * port description helpers
 */
extern __printf(2, 3)
void ata_port_desc(struct ata_port *ap, const char *fmt, ...);
#ifdef CONFIG_PCI
extern void ata_port_pbar_desc(struct ata_port *ap, int bar, ssize_t offset,
			       const char *name);
#endif

static inline unsigned int ata_tag_valid(unsigned int tag)
{
	return (tag < ATA_MAX_QUEUE) ? 1 : 0;
}

static inline unsigned int ata_tag_internal(unsigned int tag)
{
	return tag == ATA_TAG_INTERNAL;
}

/*
 * device helpers
 */
static inline unsigned int ata_class_enabled(unsigned int class)
{
	return class == ATA_DEV_ATA || class == ATA_DEV_ATAPI ||
		class == ATA_DEV_PMP || class == ATA_DEV_SEMB;
}

static inline unsigned int ata_class_disabled(unsigned int class)
{
	return class == ATA_DEV_ATA_UNSUP || class == ATA_DEV_ATAPI_UNSUP ||
		class == ATA_DEV_PMP_UNSUP || class == ATA_DEV_SEMB_UNSUP;
}

static inline unsigned int ata_class_absent(unsigned int class)
{
	return !ata_class_enabled(class) && !ata_class_disabled(class);
}

static inline unsigned int ata_dev_enabled(const struct ata_device *dev)
{
	return ata_class_enabled(dev->class);
}

static inline unsigned int ata_dev_disabled(const struct ata_device *dev)
{
	return ata_class_disabled(dev->class);
}

static inline unsigned int ata_dev_absent(const struct ata_device *dev)
{
	return ata_class_absent(dev->class);
}

/*
 * link helpers
 */
static inline int ata_link_max_devices(const struct ata_link *link)
{
	if (ata_is_host_link(link) && link->ap->flags & ATA_FLAG_SLAVE_POSS)
		return 2;
	return 1;
}

static inline int ata_link_active(struct ata_link *link)
{
	return ata_tag_valid(link->active_tag) || link->sactive;
}

/*
 * Iterators
 *
 * ATA_LITER_* constants are used to select link iteration mode and
 * ATA_DITER_* device iteration mode.
 *
 * For a custom iteration directly using ata_{link|dev}_next(), if
 * @link or @dev, respectively, is NULL, the first element is
 * returned.  @dev and @link can be any valid device or link and the
 * next element according to the iteration mode will be returned.
 * After the last element, NULL is returned.
 */
enum ata_link_iter_mode {
	ATA_LITER_EDGE,		/* if present, PMP links only; otherwise,
				 * host link.  no slave link */
	ATA_LITER_HOST_FIRST,	/* host link followed by PMP or slave links */
	ATA_LITER_PMP_FIRST,	/* PMP links followed by host link,
				 * slave link still comes after host link */
};

enum ata_dev_iter_mode {
	ATA_DITER_ENABLED,
	ATA_DITER_ENABLED_REVERSE,
	ATA_DITER_ALL,
	ATA_DITER_ALL_REVERSE,
};

extern struct ata_link *ata_link_next(struct ata_link *link,
				      struct ata_port *ap,
				      enum ata_link_iter_mode mode);

extern struct ata_device *ata_dev_next(struct ata_device *dev,
				       struct ata_link *link,
				       enum ata_dev_iter_mode mode);

/*
 * Shortcut notation for iterations
 *
 * ata_for_each_link() iterates over each link of @ap according to
 * @mode.  @link points to the current link in the loop.  @link is
 * NULL after loop termination.  ata_for_each_dev() works the same way
 * except that it iterates over each device of @link.
 *
 * Note that the mode prefixes ATA_{L|D}ITER_ shouldn't need to be
 * specified when using the following shorthand notations.  Only the
 * mode itself (EDGE, HOST_FIRST, ENABLED, etc...) should be
 * specified.  This not only increases brevity but also makes it
 * impossible to use ATA_LITER_* for device iteration or vice-versa.
 */
#define ata_for_each_link(link, ap, mode) \
	for ((link) = ata_link_next(NULL, (ap), ATA_LITER_##mode); (link); \
	     (link) = ata_link_next((link), (ap), ATA_LITER_##mode))

#define ata_for_each_dev(dev, link, mode) \
	for ((dev) = ata_dev_next(NULL, (link), ATA_DITER_##mode); (dev); \
	     (dev) = ata_dev_next((dev), (link), ATA_DITER_##mode))

/**
 *	ata_ncq_enabled - Test whether NCQ is enabled
 *	@dev: ATA device to test for
 *
 *	LOCKING:
 *	spin_lock_irqsave(host lock)
 *
 *	RETURNS:
 *	1 if NCQ is enabled for @dev, 0 otherwise.
 */
static inline int ata_ncq_enabled(struct ata_device *dev)
{
	return (dev->flags & (ATA_DFLAG_PIO | ATA_DFLAG_NCQ_OFF |
			      ATA_DFLAG_NCQ)) == ATA_DFLAG_NCQ;
}

static inline bool ata_fpdma_dsm_supported(struct ata_device *dev)
{
	return (dev->flags & ATA_DFLAG_NCQ_SEND_RECV) &&
		(dev->ncq_send_recv_cmds[ATA_LOG_NCQ_SEND_RECV_DSM_OFFSET] &
		 ATA_LOG_NCQ_SEND_RECV_DSM_TRIM);
}

static inline void ata_qc_set_polling(struct ata_queued_cmd *qc)
{
	qc->tf.ctl |= ATA_NIEN;
}

static inline struct ata_queued_cmd *__ata_qc_from_tag(struct ata_port *ap,
						       unsigned int tag)
{
	if (likely(ata_tag_valid(tag)))
		return &ap->qcmd[tag];
	return NULL;
}

static inline struct ata_queued_cmd *ata_qc_from_tag(struct ata_port *ap,
						     unsigned int tag)
{
	struct ata_queued_cmd *qc = __ata_qc_from_tag(ap, tag);

	if (unlikely(!qc) || !ap->ops->error_handler)
		return qc;

	if ((qc->flags & (ATA_QCFLAG_ACTIVE |
			  ATA_QCFLAG_FAILED)) == ATA_QCFLAG_ACTIVE)
		return qc;

	return NULL;
}

static inline unsigned int ata_qc_raw_nbytes(struct ata_queued_cmd *qc)
{
	return qc->nbytes - min(qc->extrabytes, qc->nbytes);
}

static inline void ata_tf_init(struct ata_device *dev, struct ata_taskfile *tf)
{
	memset(tf, 0, sizeof(*tf));

#ifdef CONFIG_ATA_SFF
	tf->ctl = dev->link->ap->ctl;
#else
	tf->ctl = ATA_DEVCTL_OBS;
#endif
	if (dev->devno == 0)
		tf->device = ATA_DEVICE_OBS;
	else
		tf->device = ATA_DEVICE_OBS | ATA_DEV1;
}

static inline void ata_qc_reinit(struct ata_queued_cmd *qc)
{
	qc->dma_dir = DMA_NONE;
	qc->sg = NULL;
	qc->flags = 0;
	qc->cursg = NULL;
	qc->cursg_ofs = 0;
	qc->nbytes = qc->extrabytes = qc->curbytes = 0;
	qc->n_elem = 0;
	qc->err_mask = 0;
	qc->sect_size = ATA_SECT_SIZE;

	ata_tf_init(qc->dev, &qc->tf);

	/* init result_tf such that it indicates normal completion */
	qc->result_tf.command = ATA_DRDY;
	qc->result_tf.feature = 0;
}

static inline int ata_try_flush_cache(const struct ata_device *dev)
{
	return ata_id_wcache_enabled(dev->id) ||
	       ata_id_has_flush(dev->id) ||
	       ata_id_has_flush_ext(dev->id);
}

static inline unsigned int ac_err_mask(u8 status)
{
	if (status & (ATA_BUSY | ATA_DRQ))
		return AC_ERR_HSM;
	if (status & (ATA_ERR | ATA_DF))
		return AC_ERR_DEV;
	return 0;
}

static inline unsigned int __ac_err_mask(u8 status)
{
	unsigned int mask = ac_err_mask(status);
	if (mask == 0)
		return AC_ERR_OTHER;
	return mask;
}

static inline struct ata_port *ata_shost_to_port(struct Scsi_Host *host)
{
	return *(struct ata_port **)&host->hostdata[0];
}

static inline int ata_check_ready(u8 status)
{
	if (!(status & ATA_BUSY))
		return 1;

	/* 0xff indicates either no device or device not ready */
	if (status == 0xff)
		return -ENODEV;

	return 0;
}

static inline unsigned long ata_deadline(unsigned long from_jiffies,
					 unsigned long timeout_msecs)
{
	return from_jiffies + msecs_to_jiffies(timeout_msecs);
}

/* Don't open code these in drivers as there are traps. Firstly the range may
   change in future hardware and specs, secondly 0xFF means 'no DMA' but is
   > UDMA_0. Dyma ddreigiau */

static inline int ata_using_mwdma(struct ata_device *adev)
{
	if (adev->dma_mode >= XFER_MW_DMA_0 && adev->dma_mode <= XFER_MW_DMA_4)
		return 1;
	return 0;
}

static inline int ata_using_udma(struct ata_device *adev)
{
	if (adev->dma_mode >= XFER_UDMA_0 && adev->dma_mode <= XFER_UDMA_7)
		return 1;
	return 0;
}

static inline int ata_dma_enabled(struct ata_device *adev)
{
	return (adev->dma_mode == 0xFF ? 0 : 1);
}

/**************************************************************************
 * PMP - drivers/ata/libata-pmp.c
 */
#ifdef CONFIG_SATA_PMP

extern const struct ata_port_operations sata_pmp_port_ops;

extern int sata_pmp_qc_defer_cmd_switch(struct ata_queued_cmd *qc);
extern void sata_pmp_error_handler(struct ata_port *ap);

#else /* CONFIG_SATA_PMP */

#define sata_pmp_port_ops		sata_port_ops
#define sata_pmp_qc_defer_cmd_switch	ata_std_qc_defer
#define sata_pmp_error_handler		ata_std_error_handler

#endif /* CONFIG_SATA_PMP */


/**************************************************************************
 * SFF - drivers/ata/libata-sff.c
 */
#ifdef CONFIG_ATA_SFF

extern const struct ata_port_operations ata_sff_port_ops;
extern const struct ata_port_operations ata_bmdma32_port_ops;

/* PIO only, sg_tablesize and dma_boundary limits can be removed */
#define ATA_PIO_SHT(drv_name)					\
	ATA_BASE_SHT(drv_name),					\
	.sg_tablesize		= LIBATA_MAX_PRD,		\
	.dma_boundary		= ATA_DMA_BOUNDARY

extern void ata_sff_dev_select(struct ata_port *ap, unsigned int device);
extern u8 ata_sff_check_status(struct ata_port *ap);
extern void ata_sff_pause(struct ata_port *ap);
extern void ata_sff_dma_pause(struct ata_port *ap);
extern int ata_sff_busy_sleep(struct ata_port *ap,
			      unsigned long timeout_pat, unsigned long timeout);
extern int ata_sff_wait_ready(struct ata_link *link, unsigned long deadline);
extern void ata_sff_tf_load(struct ata_port *ap, const struct ata_taskfile *tf);
extern void ata_sff_tf_read(struct ata_port *ap, struct ata_taskfile *tf);
extern void ata_sff_exec_command(struct ata_port *ap,
				 const struct ata_taskfile *tf);
extern unsigned int ata_sff_data_xfer(struct ata_device *dev,
			unsigned char *buf, unsigned int buflen, int rw);
extern unsigned int ata_sff_data_xfer32(struct ata_device *dev,
			unsigned char *buf, unsigned int buflen, int rw);
extern unsigned int ata_sff_data_xfer_noirq(struct ata_device *dev,
			unsigned char *buf, unsigned int buflen, int rw);
extern void ata_sff_irq_on(struct ata_port *ap);
extern void ata_sff_irq_clear(struct ata_port *ap);
extern int ata_sff_hsm_move(struct ata_port *ap, struct ata_queued_cmd *qc,
			    u8 status, int in_wq);
extern void ata_sff_queue_work(struct work_struct *work);
extern void ata_sff_queue_delayed_work(struct delayed_work *dwork,
		unsigned long delay);
extern void ata_sff_queue_pio_task(struct ata_link *link, unsigned long delay);
extern unsigned int ata_sff_qc_issue(struct ata_queued_cmd *qc);
extern bool ata_sff_qc_fill_rtf(struct ata_queued_cmd *qc);
extern unsigned int ata_sff_port_intr(struct ata_port *ap,
				      struct ata_queued_cmd *qc);
extern irqreturn_t ata_sff_interrupt(int irq, void *dev_instance);
extern void ata_sff_lost_interrupt(struct ata_port *ap);
extern void ata_sff_freeze(struct ata_port *ap);
extern void ata_sff_thaw(struct ata_port *ap);
extern int ata_sff_prereset(struct ata_link *link, unsigned long deadline);
extern unsigned int ata_sff_dev_classify(struct ata_device *dev, int present,
					  u8 *r_err);
extern int ata_sff_wait_after_reset(struct ata_link *link, unsigned int devmask,
				    unsigned long deadline);
extern int ata_sff_softreset(struct ata_link *link, unsigned int *classes,
			     unsigned long deadline);
extern int sata_sff_hardreset(struct ata_link *link, unsigned int *class,
			       unsigned long deadline);
extern void ata_sff_postreset(struct ata_link *link, unsigned int *classes);
extern void ata_sff_drain_fifo(struct ata_queued_cmd *qc);
extern void ata_sff_error_handler(struct ata_port *ap);
extern void ata_sff_std_ports(struct ata_ioports *ioaddr);
#ifdef CONFIG_PCI
extern int ata_pci_sff_init_host(struct ata_host *host);
extern int ata_pci_sff_prepare_host(struct pci_dev *pdev,
				    const struct ata_port_info * const * ppi,
				    struct ata_host **r_host);
extern int ata_pci_sff_activate_host(struct ata_host *host,
				     irq_handler_t irq_handler,
				     struct scsi_host_template *sht);
extern int ata_pci_sff_init_one(struct pci_dev *pdev,
		const struct ata_port_info * const * ppi,
		struct scsi_host_template *sht, void *host_priv, int hflags);
#endif /* CONFIG_PCI */

#ifdef CONFIG_ATA_BMDMA

extern const struct ata_port_operations ata_bmdma_port_ops;

#define ATA_BMDMA_SHT(drv_name)					\
	ATA_BASE_SHT(drv_name),					\
	.sg_tablesize		= LIBATA_MAX_PRD,		\
	.dma_boundary		= ATA_DMA_BOUNDARY

extern void ata_bmdma_qc_prep(struct ata_queued_cmd *qc);
extern unsigned int ata_bmdma_qc_issue(struct ata_queued_cmd *qc);
extern void ata_bmdma_dumb_qc_prep(struct ata_queued_cmd *qc);
extern unsigned int ata_bmdma_port_intr(struct ata_port *ap,
				      struct ata_queued_cmd *qc);
extern irqreturn_t ata_bmdma_interrupt(int irq, void *dev_instance);
extern void ata_bmdma_error_handler(struct ata_port *ap);
extern void ata_bmdma_post_internal_cmd(struct ata_queued_cmd *qc);
extern void ata_bmdma_irq_clear(struct ata_port *ap);
extern void ata_bmdma_setup(struct ata_queued_cmd *qc);
extern void ata_bmdma_start(struct ata_queued_cmd *qc);
extern void ata_bmdma_stop(struct ata_queued_cmd *qc);
extern u8 ata_bmdma_status(struct ata_port *ap);
extern int ata_bmdma_port_start(struct ata_port *ap);
extern int ata_bmdma_port_start32(struct ata_port *ap);

#ifdef CONFIG_PCI
extern int ata_pci_bmdma_clear_simplex(struct pci_dev *pdev);
extern void ata_pci_bmdma_init(struct ata_host *host);
extern int ata_pci_bmdma_prepare_host(struct pci_dev *pdev,
				      const struct ata_port_info * const * ppi,
				      struct ata_host **r_host);
extern int ata_pci_bmdma_init_one(struct pci_dev *pdev,
				  const struct ata_port_info * const * ppi,
				  struct scsi_host_template *sht,
				  void *host_priv, int hflags);
#endif /* CONFIG_PCI */
#endif /* CONFIG_ATA_BMDMA */

/**
 *	ata_sff_busy_wait - Wait for a port status register
 *	@ap: Port to wait for.
 *	@bits: bits that must be clear
 *	@max: number of 10uS waits to perform
 *
 *	Waits up to max*10 microseconds for the selected bits in the port's
 *	status register to be cleared.
 *	Returns final value of status register.
 *
 *	LOCKING:
 *	Inherited from caller.
 */
static inline u8 ata_sff_busy_wait(struct ata_port *ap, unsigned int bits,
				   unsigned int max)
{
	u8 status;

	do {
		udelay(10);
		status = ap->ops->sff_check_status(ap);
		max--;
	} while (status != 0xff && (status & bits) && (max > 0));

	return status;
}

/**
 *	ata_wait_idle - Wait for a port to be idle.
 *	@ap: Port to wait for.
 *
 *	Waits up to 10ms for port's BUSY and DRQ signals to clear.
 *	Returns final value of status register.
 *
 *	LOCKING:
 *	Inherited from caller.
 */
static inline u8 ata_wait_idle(struct ata_port *ap)
{
	u8 status = ata_sff_busy_wait(ap, ATA_BUSY | ATA_DRQ, 1000);

#ifdef ATA_DEBUG
	if (status != 0xff && (status & (ATA_BUSY | ATA_DRQ)))
		ata_port_printk(ap, KERN_DEBUG, "abnormal Status 0x%X\n",
				status);
#endif

	return status;
}
#endif /* CONFIG_ATA_SFF */

#endif /* __LINUX_LIBATA_H__ */<|MERGE_RESOLUTION|>--- conflicted
+++ resolved
@@ -418,10 +418,7 @@
 	ATA_HORKAGE_DUMP_ID	= (1 << 16),	/* dump IDENTIFY data */
 	ATA_HORKAGE_MAX_SEC_LBA48 = (1 << 17),	/* Set max sects to 65535 */
 	ATA_HORKAGE_ATAPI_DMADIR = (1 << 18),	/* device requires dmadir */
-<<<<<<< HEAD
-=======
 	ATA_HORKAGE_NO_NCQ_TRIM	= (1 << 19),	/* don't use queued TRIM */
->>>>>>> fc14f9c1
 	ATA_HORKAGE_NOLPM	= (1 << 20),	/* don't use LPM */
 	ATA_HORKAGE_WD_BROKEN_LPM = (1 << 21),	/* some WDs have broken LPM */
 
