
/* The industrial I/O core
 *
 * Copyright (c) 2008 Jonathan Cameron
 *
 * This program is free software; you can redistribute it and/or modify it
 * under the terms of the GNU General Public License version 2 as published by
 * the Free Software Foundation.
 */
#ifndef _INDUSTRIAL_IO_H_
#define _INDUSTRIAL_IO_H_

#include <linux/device.h>
#include <linux/cdev.h>
#include <linux/iio/types.h>
/* IIO TODO LIST */
/*
 * Provide means of adjusting timer accuracy.
 * Currently assumes nano seconds.
 */

enum iio_chan_info_enum {
	IIO_CHAN_INFO_RAW = 0,
	IIO_CHAN_INFO_PROCESSED,
	IIO_CHAN_INFO_SCALE,
	IIO_CHAN_INFO_OFFSET,
	IIO_CHAN_INFO_CALIBSCALE,
	IIO_CHAN_INFO_CALIBBIAS,
	IIO_CHAN_INFO_PEAK,
	IIO_CHAN_INFO_PEAK_SCALE,
	IIO_CHAN_INFO_QUADRATURE_CORRECTION_RAW,
	IIO_CHAN_INFO_AVERAGE_RAW,
	IIO_CHAN_INFO_LOW_PASS_FILTER_3DB_FREQUENCY,
	IIO_CHAN_INFO_SAMP_FREQ,
	IIO_CHAN_INFO_FREQUENCY,
	IIO_CHAN_INFO_PHASE,
	IIO_CHAN_INFO_HARDWAREGAIN,
	IIO_CHAN_INFO_HYSTERESIS,
	IIO_CHAN_INFO_INT_TIME,
};

enum iio_shared_by {
	IIO_SEPARATE,
	IIO_SHARED_BY_TYPE,
	IIO_SHARED_BY_DIR,
	IIO_SHARED_BY_ALL
};

enum iio_endian {
	IIO_CPU,
	IIO_BE,
	IIO_LE,
};

struct iio_chan_spec;
struct iio_dev;

/**
 * struct iio_chan_spec_ext_info - Extended channel info attribute
 * @name:	Info attribute name
 * @shared:	Whether this attribute is shared between all channels.
 * @read:	Read callback for this info attribute, may be NULL.
 * @write:	Write callback for this info attribute, may be NULL.
 * @private:	Data private to the driver.
 */
struct iio_chan_spec_ext_info {
	const char *name;
	enum iio_shared_by shared;
	ssize_t (*read)(struct iio_dev *, uintptr_t private,
			struct iio_chan_spec const *, char *buf);
	ssize_t (*write)(struct iio_dev *, uintptr_t private,
			 struct iio_chan_spec const *, const char *buf,
			 size_t len);
	uintptr_t private;
};

/**
 * struct iio_enum - Enum channel info attribute
 * @items:	An array of strings.
 * @num_items:	Length of the item array.
 * @set:	Set callback function, may be NULL.
 * @get:	Get callback function, may be NULL.
 *
 * The iio_enum struct can be used to implement enum style channel attributes.
 * Enum style attributes are those which have a set of strings which map to
 * unsigned integer values. The IIO enum helper code takes care of mapping
 * between value and string as well as generating a "_available" file which
 * contains a list of all available items. The set callback will be called when
 * the attribute is updated. The last parameter is the index to the newly
 * activated item. The get callback will be used to query the currently active
 * item and is supposed to return the index for it.
 */
struct iio_enum {
	const char * const *items;
	unsigned int num_items;
	int (*set)(struct iio_dev *, const struct iio_chan_spec *, unsigned int);
	int (*get)(struct iio_dev *, const struct iio_chan_spec *);
};

ssize_t iio_enum_available_read(struct iio_dev *indio_dev,
	uintptr_t priv, const struct iio_chan_spec *chan, char *buf);
ssize_t iio_enum_read(struct iio_dev *indio_dev,
	uintptr_t priv, const struct iio_chan_spec *chan, char *buf);
ssize_t iio_enum_write(struct iio_dev *indio_dev,
	uintptr_t priv, const struct iio_chan_spec *chan, const char *buf,
	size_t len);

/**
 * IIO_ENUM() - Initialize enum extended channel attribute
 * @_name:	Attribute name
 * @_shared:	Whether the attribute is shared between all channels
 * @_e:		Pointer to an iio_enum struct
 *
 * This should usually be used together with IIO_ENUM_AVAILABLE()
 */
#define IIO_ENUM(_name, _shared, _e) \
{ \
	.name = (_name), \
	.shared = (_shared), \
	.read = iio_enum_read, \
	.write = iio_enum_write, \
	.private = (uintptr_t)(_e), \
}

/**
 * IIO_ENUM_AVAILABLE() - Initialize enum available extended channel attribute
 * @_name:	Attribute name ("_available" will be appended to the name)
 * @_e:		Pointer to an iio_enum struct
 *
 * Creates a read only attribute which lists all the available enum items in a
 * space separated list. This should usually be used together with IIO_ENUM()
 */
#define IIO_ENUM_AVAILABLE(_name, _e) \
{ \
	.name = (_name "_available"), \
	.shared = IIO_SHARED_BY_TYPE, \
	.read = iio_enum_available_read, \
	.private = (uintptr_t)(_e), \
}

/**
 * struct iio_event_spec - specification for a channel event
 * @type:		    Type of the event
 * @dir:		    Direction of the event
 * @mask_separate:	    Bit mask of enum iio_event_info values. Attributes
 *			    set in this mask will be registered per channel.
 * @mask_shared_by_type:    Bit mask of enum iio_event_info values. Attributes
 *			    set in this mask will be shared by channel type.
 * @mask_shared_by_dir:	    Bit mask of enum iio_event_info values. Attributes
 *			    set in this mask will be shared by channel type and
 *			    direction.
 * @mask_shared_by_all:	    Bit mask of enum iio_event_info values. Attributes
 *			    set in this mask will be shared by all channels.
 */
struct iio_event_spec {
	enum iio_event_type type;
	enum iio_event_direction dir;
	unsigned long mask_separate;
	unsigned long mask_shared_by_type;
	unsigned long mask_shared_by_dir;
	unsigned long mask_shared_by_all;
};

/**
 * struct iio_chan_spec - specification of a single channel
 * @type:		What type of measurement is the channel making.
 * @channel:		What number do we wish to assign the channel.
 * @channel2:		If there is a second number for a differential
 *			channel then this is it. If modified is set then the
 *			value here specifies the modifier.
 * @address:		Driver specific identifier.
 * @scan_index:		Monotonic index to give ordering in scans when read
 *			from a buffer.
 * @scan_type:		Sign:		's' or 'u' to specify signed or unsigned
 *			realbits:	Number of valid bits of data
 *			storage_bits:	Realbits + padding
 *			shift:		Shift right by this before masking out
 *					realbits.
 *			endianness:	little or big endian
 *			repeat:		Number of times real/storage bits
 *					repeats. When the repeat element is
 *					more than 1, then the type element in
 *					sysfs will show a repeat value.
 *					Otherwise, the number of repetitions is
 *					omitted.
 * @info_mask_separate: What information is to be exported that is specific to
 *			this channel.
 * @info_mask_shared_by_type: What information is to be exported that is shared
 *			by all channels of the same type.
 * @info_mask_shared_by_dir: What information is to be exported that is shared
 *			by all channels of the same direction.
 * @info_mask_shared_by_all: What information is to be exported that is shared
 *			by all channels.
 * @event_spec:		Array of events which should be registered for this
 *			channel.
 * @num_event_specs:	Size of the event_spec array.
 * @ext_info:		Array of extended info attributes for this channel.
 *			The array is NULL terminated, the last element should
 *			have its name field set to NULL.
 * @extend_name:	Allows labeling of channel attributes with an
 *			informative name. Note this has no effect codes etc,
 *			unlike modifiers.
 * @datasheet_name:	A name used in in-kernel mapping of channels. It should
 *			correspond to the first name that the channel is referred
 *			to by in the datasheet (e.g. IND), or the nearest
 *			possible compound name (e.g. IND-INC).
 * @modified:		Does a modifier apply to this channel. What these are
 *			depends on the channel type.  Modifier is set in
 *			channel2. Examples are IIO_MOD_X for axial sensors about
 *			the 'x' axis.
 * @indexed:		Specify the channel has a numerical index. If not,
 *			the channel index number will be suppressed for sysfs
 *			attributes but not for event codes.
 * @output:		Channel is output.
 * @differential:	Channel is differential.
 */
struct iio_chan_spec {
	enum iio_chan_type	type;
	int			channel;
	int			channel2;
	unsigned long		address;
	int			scan_index;
	struct {
		char	sign;
		u8	realbits;
		u8	storagebits;
		u8	shift;
		u8	repeat;
		enum iio_endian endianness;
	} scan_type;
	long			info_mask_separate;
	long			info_mask_shared_by_type;
	long			info_mask_shared_by_dir;
	long			info_mask_shared_by_all;
	const struct iio_event_spec *event_spec;
	unsigned int		num_event_specs;
	const struct iio_chan_spec_ext_info *ext_info;
	const char		*extend_name;
	const char		*datasheet_name;
	unsigned		modified:1;
	unsigned		indexed:1;
	unsigned		output:1;
	unsigned		differential:1;
};


/**
 * iio_channel_has_info() - Checks whether a channel supports a info attribute
 * @chan: The channel to be queried
 * @type: Type of the info attribute to be checked
 *
 * Returns true if the channels supports reporting values for the given info
 * attribute type, false otherwise.
 */
static inline bool iio_channel_has_info(const struct iio_chan_spec *chan,
	enum iio_chan_info_enum type)
{
	return (chan->info_mask_separate & BIT(type)) |
<<<<<<< HEAD
	       (chan->info_mask_shared_by_type & BIT(type));
=======
		(chan->info_mask_shared_by_type & BIT(type)) |
		(chan->info_mask_shared_by_dir & BIT(type)) |
		(chan->info_mask_shared_by_all & BIT(type));
>>>>>>> fc14f9c1
}

#define IIO_CHAN_SOFT_TIMESTAMP(_si) {					\
	.type = IIO_TIMESTAMP,						\
	.channel = -1,							\
	.scan_index = _si,						\
	.scan_type = {							\
		.sign = 's',						\
		.realbits = 64,					\
		.storagebits = 64,					\
		},							\
}

/**
 * iio_get_time_ns() - utility function to get a time stamp for events etc
 **/
static inline s64 iio_get_time_ns(void)
{
	return ktime_get_real_ns();
}

/* Device operating modes */
#define INDIO_DIRECT_MODE		0x01
#define INDIO_BUFFER_TRIGGERED		0x02
#define INDIO_BUFFER_HARDWARE		0x08

#define INDIO_ALL_BUFFER_MODES					\
	(INDIO_BUFFER_TRIGGERED | INDIO_BUFFER_HARDWARE)

#define INDIO_MAX_RAW_ELEMENTS		4

struct iio_trigger; /* forward declaration */
struct iio_dev;

/**
 * struct iio_info - constant information about device
 * @driver_module:	module structure used to ensure correct
 *			ownership of chrdevs etc
 * @event_attrs:	event control attributes
 * @attrs:		general purpose device attributes
 * @read_raw:		function to request a value from the device.
 *			mask specifies which value. Note 0 means a reading of
 *			the channel in question.  Return value will specify the
 *			type of value returned by the device. val and val2 will
 *			contain the elements making up the returned value.
 * @read_raw_multi:	function to return values from the device.
 *			mask specifies which value. Note 0 means a reading of
 *			the channel in question.  Return value will specify the
 *			type of value returned by the device. vals pointer
 *			contain the elements making up the returned value.
 *			max_len specifies maximum number of elements
 *			vals pointer can contain. val_len is used to return
 *			length of valid elements in vals.
 * @write_raw:		function to write a value to the device.
 *			Parameters are the same as for read_raw.
 * @write_raw_get_fmt:	callback function to query the expected
 *			format/precision. If not set by the driver, write_raw
 *			returns IIO_VAL_INT_PLUS_MICRO.
 * @read_event_config:	find out if the event is enabled.
 * @write_event_config:	set if the event is enabled.
 * @read_event_value:	read a configuration value associated with the event.
 * @write_event_value:	write a configuration value for the event.
 * @validate_trigger:	function to validate the trigger when the
 *			current trigger gets changed.
 * @update_scan_mode:	function to configure device and scan buffer when
 *			channels have changed
 * @debugfs_reg_access:	function to read or write register value of device
 **/
struct iio_info {
	struct module			*driver_module;
	struct attribute_group		*event_attrs;
	const struct attribute_group	*attrs;

	int (*read_raw)(struct iio_dev *indio_dev,
			struct iio_chan_spec const *chan,
			int *val,
			int *val2,
			long mask);

	int (*read_raw_multi)(struct iio_dev *indio_dev,
			struct iio_chan_spec const *chan,
			int max_len,
			int *vals,
			int *val_len,
			long mask);

	int (*write_raw)(struct iio_dev *indio_dev,
			 struct iio_chan_spec const *chan,
			 int val,
			 int val2,
			 long mask);

	int (*write_raw_get_fmt)(struct iio_dev *indio_dev,
			 struct iio_chan_spec const *chan,
			 long mask);

	int (*read_event_config)(struct iio_dev *indio_dev,
				 const struct iio_chan_spec *chan,
				 enum iio_event_type type,
				 enum iio_event_direction dir);

	int (*write_event_config)(struct iio_dev *indio_dev,
				  const struct iio_chan_spec *chan,
				  enum iio_event_type type,
				  enum iio_event_direction dir,
				  int state);

	int (*read_event_value)(struct iio_dev *indio_dev,
				const struct iio_chan_spec *chan,
				enum iio_event_type type,
				enum iio_event_direction dir,
				enum iio_event_info info, int *val, int *val2);

	int (*write_event_value)(struct iio_dev *indio_dev,
				 const struct iio_chan_spec *chan,
				 enum iio_event_type type,
				 enum iio_event_direction dir,
				 enum iio_event_info info, int val, int val2);

	int (*validate_trigger)(struct iio_dev *indio_dev,
				struct iio_trigger *trig);
	int (*update_scan_mode)(struct iio_dev *indio_dev,
				const unsigned long *scan_mask);
	int (*debugfs_reg_access)(struct iio_dev *indio_dev,
				  unsigned reg, unsigned writeval,
				  unsigned *readval);
};

/**
 * struct iio_buffer_setup_ops - buffer setup related callbacks
 * @preenable:		[DRIVER] function to run prior to marking buffer enabled
 * @postenable:		[DRIVER] function to run after marking buffer enabled
 * @predisable:		[DRIVER] function to run prior to marking buffer
 *			disabled
 * @postdisable:	[DRIVER] function to run after marking buffer disabled
 * @validate_scan_mask: [DRIVER] function callback to check whether a given
 *			scan mask is valid for the device.
 */
struct iio_buffer_setup_ops {
	int (*preenable)(struct iio_dev *);
	int (*postenable)(struct iio_dev *);
	int (*predisable)(struct iio_dev *);
	int (*postdisable)(struct iio_dev *);
	bool (*validate_scan_mask)(struct iio_dev *indio_dev,
				   const unsigned long *scan_mask);
};

/**
 * struct iio_dev - industrial I/O device
 * @id:			[INTERN] used to identify device internally
 * @modes:		[DRIVER] operating modes supported by device
 * @currentmode:	[DRIVER] current operating mode
 * @dev:		[DRIVER] device structure, should be assigned a parent
 *			and owner
 * @event_interface:	[INTERN] event chrdevs associated with interrupt lines
 * @buffer:		[DRIVER] any buffer present
 * @buffer_list:	[INTERN] list of all buffers currently attached
 * @scan_bytes:		[INTERN] num bytes captured to be fed to buffer demux
 * @mlock:		[INTERN] lock used to prevent simultaneous device state
 *			changes
 * @available_scan_masks: [DRIVER] optional array of allowed bitmasks
 * @masklength:		[INTERN] the length of the mask established from
 *			channels
 * @active_scan_mask:	[INTERN] union of all scan masks requested by buffers
 * @scan_timestamp:	[INTERN] set if any buffers have requested timestamp
 * @scan_index_timestamp:[INTERN] cache of the index to the timestamp
 * @trig:		[INTERN] current device trigger (buffer modes)
 * @pollfunc:		[DRIVER] function run on trigger being received
 * @channels:		[DRIVER] channel specification structure table
 * @num_channels:	[DRIVER] number of channels specified in @channels.
 * @channel_attr_list:	[INTERN] keep track of automatically created channel
 *			attributes
 * @chan_attr_group:	[INTERN] group for all attrs in base directory
 * @name:		[DRIVER] name of the device.
 * @info:		[DRIVER] callbacks and constant info from driver
 * @info_exist_lock:	[INTERN] lock to prevent use during removal
 * @setup_ops:		[DRIVER] callbacks to call before and after buffer
 *			enable/disable
 * @chrdev:		[INTERN] associated character device
 * @groups:		[INTERN] attribute groups
 * @groupcounter:	[INTERN] index of next attribute group
 * @flags:		[INTERN] file ops related flags including busy flag.
 * @debugfs_dentry:	[INTERN] device specific debugfs dentry.
 * @cached_reg_addr:	[INTERN] cached register address for debugfs reads.
 */
struct iio_dev {
	int				id;

	int				modes;
	int				currentmode;
	struct device			dev;

	struct iio_event_interface	*event_interface;

	struct iio_buffer		*buffer;
	struct list_head		buffer_list;
	int				scan_bytes;
	struct mutex			mlock;

	const unsigned long		*available_scan_masks;
	unsigned			masklength;
	const unsigned long		*active_scan_mask;
	bool				scan_timestamp;
	unsigned			scan_index_timestamp;
	struct iio_trigger		*trig;
	struct iio_poll_func		*pollfunc;

	struct iio_chan_spec const	*channels;
	int				num_channels;

	struct list_head		channel_attr_list;
	struct attribute_group		chan_attr_group;
	const char			*name;
	const struct iio_info		*info;
	struct mutex			info_exist_lock;
	const struct iio_buffer_setup_ops	*setup_ops;
	struct cdev			chrdev;
#define IIO_MAX_GROUPS 6
	const struct attribute_group	*groups[IIO_MAX_GROUPS + 1];
	int				groupcounter;

	unsigned long			flags;
#if defined(CONFIG_DEBUG_FS)
	struct dentry			*debugfs_dentry;
	unsigned			cached_reg_addr;
#endif
};

const struct iio_chan_spec
*iio_find_channel_from_si(struct iio_dev *indio_dev, int si);
int iio_device_register(struct iio_dev *indio_dev);
void iio_device_unregister(struct iio_dev *indio_dev);
int devm_iio_device_register(struct device *dev, struct iio_dev *indio_dev);
void devm_iio_device_unregister(struct device *dev, struct iio_dev *indio_dev);
int iio_push_event(struct iio_dev *indio_dev, u64 ev_code, s64 timestamp);

extern struct bus_type iio_bus_type;

/**
 * iio_device_put() - reference counted deallocation of struct device
 * @indio_dev: 		IIO device structure containing the device
 **/
static inline void iio_device_put(struct iio_dev *indio_dev)
{
	if (indio_dev)
		put_device(&indio_dev->dev);
}

/**
 * dev_to_iio_dev() - Get IIO device struct from a device struct
 * @dev: 		The device embedded in the IIO device
 *
 * Note: The device must be a IIO device, otherwise the result is undefined.
 */
static inline struct iio_dev *dev_to_iio_dev(struct device *dev)
{
	return container_of(dev, struct iio_dev, dev);
}

/**
 * iio_device_get() - increment reference count for the device
 * @indio_dev: 		IIO device structure
 *
 * Returns: The passed IIO device
 **/
static inline struct iio_dev *iio_device_get(struct iio_dev *indio_dev)
{
	return indio_dev ? dev_to_iio_dev(get_device(&indio_dev->dev)) : NULL;
}


/**
 * iio_device_set_drvdata() - Set device driver data
 * @indio_dev: IIO device structure
 * @data: Driver specific data
 *
 * Allows to attach an arbitrary pointer to an IIO device, which can later be
 * retrieved by iio_device_get_drvdata().
 */
static inline void iio_device_set_drvdata(struct iio_dev *indio_dev, void *data)
{
	dev_set_drvdata(&indio_dev->dev, data);
}

/**
 * iio_device_get_drvdata() - Get device driver data
 * @indio_dev: IIO device structure
 *
 * Returns the data previously set with iio_device_set_drvdata()
 */
static inline void *iio_device_get_drvdata(struct iio_dev *indio_dev)
{
	return dev_get_drvdata(&indio_dev->dev);
}

/* Can we make this smaller? */
#define IIO_ALIGN L1_CACHE_BYTES
struct iio_dev *iio_device_alloc(int sizeof_priv);

static inline void *iio_priv(const struct iio_dev *indio_dev)
{
	return (char *)indio_dev + ALIGN(sizeof(struct iio_dev), IIO_ALIGN);
}

static inline struct iio_dev *iio_priv_to_dev(void *priv)
{
	return (struct iio_dev *)((char *)priv -
				  ALIGN(sizeof(struct iio_dev), IIO_ALIGN));
}

void iio_device_free(struct iio_dev *indio_dev);
struct iio_dev *devm_iio_device_alloc(struct device *dev, int sizeof_priv);
void devm_iio_device_free(struct device *dev, struct iio_dev *indio_dev);
struct iio_trigger *devm_iio_trigger_alloc(struct device *dev,
						const char *fmt, ...);
void devm_iio_trigger_free(struct device *dev, struct iio_trigger *iio_trig);

/**
 * iio_buffer_enabled() - helper function to test if the buffer is enabled
 * @indio_dev:		IIO device structure for device
 **/
static inline bool iio_buffer_enabled(struct iio_dev *indio_dev)
{
	return indio_dev->currentmode
		& (INDIO_BUFFER_TRIGGERED | INDIO_BUFFER_HARDWARE);
}

/**
 * iio_get_debugfs_dentry() - helper function to get the debugfs_dentry
 * @indio_dev:		IIO device structure for device
 **/
#if defined(CONFIG_DEBUG_FS)
static inline struct dentry *iio_get_debugfs_dentry(struct iio_dev *indio_dev)
{
	return indio_dev->debugfs_dentry;
}
#else
static inline struct dentry *iio_get_debugfs_dentry(struct iio_dev *indio_dev)
{
	return NULL;
}
#endif

int iio_str_to_fixpoint(const char *str, int fract_mult, int *integer,
	int *fract);

/**
 * IIO_DEGREE_TO_RAD() - Convert degree to rad
 * @deg: A value in degree
 *
 * Returns the given value converted from degree to rad
 */
#define IIO_DEGREE_TO_RAD(deg) (((deg) * 314159ULL + 9000000ULL) / 18000000ULL)

/**
 * IIO_G_TO_M_S_2() - Convert g to meter / second**2
 * @g: A value in g
 *
 * Returns the given value converted from g to meter / second**2
 */
#define IIO_G_TO_M_S_2(g) ((g) * 980665ULL / 100000ULL)

#endif /* _INDUSTRIAL_IO_H_ */<|MERGE_RESOLUTION|>--- conflicted
+++ resolved
@@ -256,13 +256,9 @@
 	enum iio_chan_info_enum type)
 {
 	return (chan->info_mask_separate & BIT(type)) |
-<<<<<<< HEAD
-	       (chan->info_mask_shared_by_type & BIT(type));
-=======
 		(chan->info_mask_shared_by_type & BIT(type)) |
 		(chan->info_mask_shared_by_dir & BIT(type)) |
 		(chan->info_mask_shared_by_all & BIT(type));
->>>>>>> fc14f9c1
 }
 
 #define IIO_CHAN_SOFT_TIMESTAMP(_si) {					\
