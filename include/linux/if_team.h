/*
 * include/linux/if_team.h - Network team device driver header
 * Copyright (c) 2011 Jiri Pirko <jpirko@redhat.com>
 *
 * This program is free software; you can redistribute it and/or modify
 * it under the terms of the GNU General Public License as published by
 * the Free Software Foundation; either version 2 of the License, or
 * (at your option) any later version.
 */
#ifndef _LINUX_IF_TEAM_H_
#define _LINUX_IF_TEAM_H_

#include <linux/netpoll.h>
#include <net/sch_generic.h>
#include <linux/types.h>
#include <uapi/linux/if_team.h>

struct team_pcpu_stats {
	u64			rx_packets;
	u64			rx_bytes;
	u64			rx_multicast;
	u64			tx_packets;
	u64			tx_bytes;
	struct u64_stats_sync	syncp;
	u32			rx_dropped;
	u32			tx_dropped;
};

struct team;

struct team_port {
	struct net_device *dev;
	struct hlist_node hlist; /* node in enabled ports hash list */
	struct list_head list; /* node in ordinary list */
	struct team *team;
	int index; /* index of enabled port. If disabled, it's set to -1 */

	bool linkup; /* either state.linkup or user.linkup */

	struct {
		bool linkup;
		u32 speed;
		u8 duplex;
	} state;

	/* Values set by userspace */
	struct {
		bool linkup;
		bool linkup_enabled;
	} user;

	/* Custom gennetlink interface related flags */
	bool changed;
	bool removed;

	/*
	 * A place for storing original values of the device before it
	 * become a port.
	 */
	struct {
		unsigned char dev_addr[MAX_ADDR_LEN];
		unsigned int mtu;
	} orig;

#ifdef CONFIG_NET_POLL_CONTROLLER
	struct netpoll *np;
#endif

	s32 priority; /* lower number ~ higher priority */
	u16 queue_id;
	struct list_head qom_list; /* node in queue override mapping list */
	struct rcu_head	rcu;
	long mode_priv[0];
};

static inline bool team_port_enabled(struct team_port *port)
{
	return port->index != -1;
}

static inline bool team_port_txable(struct team_port *port)
{
	return port->linkup && team_port_enabled(port);
}

#ifdef CONFIG_NET_POLL_CONTROLLER
static inline void team_netpoll_send_skb(struct team_port *port,
					 struct sk_buff *skb)
{
	struct netpoll *np = port->np;

	if (np)
		netpoll_send_skb(np, skb);
}
#else
static inline void team_netpoll_send_skb(struct team_port *port,
					 struct sk_buff *skb)
{
}
#endif

struct team_mode_ops {
	int (*init)(struct team *team);
	void (*exit)(struct team *team);
	rx_handler_result_t (*receive)(struct team *team,
				       struct team_port *port,
				       struct sk_buff *skb);
	bool (*transmit)(struct team *team, struct sk_buff *skb);
	int (*port_enter)(struct team *team, struct team_port *port);
	void (*port_leave)(struct team *team, struct team_port *port);
	void (*port_change_dev_addr)(struct team *team, struct team_port *port);
	void (*port_enabled)(struct team *team, struct team_port *port);
	void (*port_disabled)(struct team *team, struct team_port *port);
};

extern int team_modeop_port_enter(struct team *team, struct team_port *port);
extern void team_modeop_port_change_dev_addr(struct team *team,
					     struct team_port *port);

enum team_option_type {
	TEAM_OPTION_TYPE_U32,
	TEAM_OPTION_TYPE_STRING,
	TEAM_OPTION_TYPE_BINARY,
	TEAM_OPTION_TYPE_BOOL,
	TEAM_OPTION_TYPE_S32,
};

struct team_option_inst_info {
	u32 array_index;
	struct team_port *port; /* != NULL if per-port */
};

struct team_gsetter_ctx {
	union {
		u32 u32_val;
		const char *str_val;
		struct {
			const void *ptr;
			u32 len;
		} bin_val;
		bool bool_val;
		s32 s32_val;
	} data;
	struct team_option_inst_info *info;
};

struct team_option {
	struct list_head list;
	const char *name;
	bool per_port;
	unsigned int array_size; /* != 0 means the option is array */
	enum team_option_type type;
	int (*init)(struct team *team, struct team_option_inst_info *info);
	int (*getter)(struct team *team, struct team_gsetter_ctx *ctx);
	int (*setter)(struct team *team, struct team_gsetter_ctx *ctx);
};

extern void team_option_inst_set_change(struct team_option_inst_info *opt_inst_info);
extern void team_options_change_check(struct team *team);

struct team_mode {
	const char *kind;
	struct module *owner;
	size_t priv_size;
	size_t port_priv_size;
	const struct team_mode_ops *ops;
};

#define TEAM_PORT_HASHBITS 4
#define TEAM_PORT_HASHENTRIES (1 << TEAM_PORT_HASHBITS)

#define TEAM_MODE_PRIV_LONGS 4
#define TEAM_MODE_PRIV_SIZE (sizeof(long) * TEAM_MODE_PRIV_LONGS)

struct team {
	struct net_device *dev; /* associated netdevice */
	struct team_pcpu_stats __percpu *pcpu_stats;

	struct mutex lock; /* used for overall locking, e.g. port lists write */

	/*
	 * List of enabled ports and their count
	 */
	int en_port_count;
	struct hlist_head en_port_hlist[TEAM_PORT_HASHENTRIES];

	struct list_head port_list; /* list of all ports */

	struct list_head option_list;
	struct list_head option_inst_list; /* list of option instances */

	const struct team_mode *mode;
	struct team_mode_ops ops;
	bool user_carrier_enabled;
	bool queue_override_enabled;
	struct list_head *qom_lists; /* array of queue override mapping lists */
	bool port_mtu_change_allowed;
<<<<<<< HEAD
=======
	struct {
		unsigned int count;
		unsigned int interval; /* in ms */
		atomic_t count_pending;
		struct delayed_work dw;
	} notify_peers;
	struct {
		unsigned int count;
		unsigned int interval; /* in ms */
		atomic_t count_pending;
		struct delayed_work dw;
	} mcast_rejoin;
>>>>>>> fc14f9c1
	long mode_priv[TEAM_MODE_PRIV_LONGS];
};

static inline int team_dev_queue_xmit(struct team *team, struct team_port *port,
				      struct sk_buff *skb)
{
	BUILD_BUG_ON(sizeof(skb->queue_mapping) !=
		     sizeof(qdisc_skb_cb(skb)->slave_dev_queue_mapping));
	skb_set_queue_mapping(skb, qdisc_skb_cb(skb)->slave_dev_queue_mapping);

	skb->dev = port->dev;
	if (unlikely(netpoll_tx_running(team->dev))) {
		team_netpoll_send_skb(port, skb);
		return 0;
	}
	return dev_queue_xmit(skb);
}

static inline struct hlist_head *team_port_index_hash(struct team *team,
						      int port_index)
{
	return &team->en_port_hlist[port_index & (TEAM_PORT_HASHENTRIES - 1)];
}

static inline struct team_port *team_get_port_by_index(struct team *team,
						       int port_index)
{
	struct team_port *port;
	struct hlist_head *head = team_port_index_hash(team, port_index);

	hlist_for_each_entry(port, head, hlist)
		if (port->index == port_index)
			return port;
	return NULL;
}

static inline int team_num_to_port_index(struct team *team, int num)
{
	int en_port_count = ACCESS_ONCE(team->en_port_count);

	if (unlikely(!en_port_count))
		return 0;
	return num % en_port_count;
}

static inline struct team_port *team_get_port_by_index_rcu(struct team *team,
							   int port_index)
{
	struct team_port *port;
	struct hlist_head *head = team_port_index_hash(team, port_index);

	hlist_for_each_entry_rcu(port, head, hlist)
		if (port->index == port_index)
			return port;
	return NULL;
}

static inline struct team_port *
team_get_first_port_txable_rcu(struct team *team, struct team_port *port)
{
	struct team_port *cur;

	if (likely(team_port_txable(port)))
		return port;
	cur = port;
	list_for_each_entry_continue_rcu(cur, &team->port_list, list)
		if (team_port_txable(cur))
			return cur;
	list_for_each_entry_rcu(cur, &team->port_list, list) {
		if (cur == port)
			break;
		if (team_port_txable(cur))
			return cur;
	}
	return NULL;
}

extern int team_options_register(struct team *team,
				 const struct team_option *option,
				 size_t option_count);
extern void team_options_unregister(struct team *team,
				    const struct team_option *option,
				    size_t option_count);
extern int team_mode_register(const struct team_mode *mode);
extern void team_mode_unregister(const struct team_mode *mode);

#define TEAM_DEFAULT_NUM_TX_QUEUES 16
#define TEAM_DEFAULT_NUM_RX_QUEUES 16

#endif /* _LINUX_IF_TEAM_H_ */<|MERGE_RESOLUTION|>--- conflicted
+++ resolved
@@ -195,8 +195,6 @@
 	bool queue_override_enabled;
 	struct list_head *qom_lists; /* array of queue override mapping lists */
 	bool port_mtu_change_allowed;
-<<<<<<< HEAD
-=======
 	struct {
 		unsigned int count;
 		unsigned int interval; /* in ms */
@@ -209,7 +207,6 @@
 		atomic_t count_pending;
 		struct delayed_work dw;
 	} mcast_rejoin;
->>>>>>> fc14f9c1
 	long mode_priv[TEAM_MODE_PRIV_LONGS];
 };
 
