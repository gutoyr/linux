/*
 *	pci.h
 *
 *	PCI defines and function prototypes
 *	Copyright 1994, Drew Eckhardt
 *	Copyright 1997--1999 Martin Mares <mj@ucw.cz>
 *
 *	For more information, please consult the following manuals (look at
 *	http://www.pcisig.com/ for how to get them):
 *
 *	PCI BIOS Specification
 *	PCI Local Bus Specification
 *	PCI to PCI Bridge Specification
 *	PCI System Design Guide
 */
#ifndef LINUX_PCI_H
#define LINUX_PCI_H


#include <linux/mod_devicetable.h>

#include <linux/types.h>
#include <linux/init.h>
#include <linux/ioport.h>
#include <linux/list.h>
#include <linux/compiler.h>
#include <linux/errno.h>
#include <linux/kobject.h>
#include <linux/atomic.h>
#include <linux/device.h>
#include <linux/io.h>
#include <uapi/linux/pci.h>

#include <linux/pci_ids.h>

/*
 * The PCI interface treats multi-function devices as independent
 * devices.  The slot/function address of each device is encoded
 * in a single byte as follows:
 *
 *	7:3 = slot
 *	2:0 = function
 *
 * PCI_DEVFN(), PCI_SLOT(), and PCI_FUNC() are defined in uapi/linux/pci.h.
 * In the interest of not exposing interfaces to user-space unnecessarily,
 * the following kernel-only defines are being added here.
 */
#define PCI_DEVID(bus, devfn)  ((((u16)(bus)) << 8) | (devfn))
/* return bus from PCI devid = ((u16)bus_number) << 8) | devfn */
#define PCI_BUS_NUM(x) (((x) >> 8) & 0xff)

/* pci_slot represents a physical slot */
struct pci_slot {
	struct pci_bus *bus;		/* The bus this slot is on */
	struct list_head list;		/* node in list of slots on this bus */
	struct hotplug_slot *hotplug;	/* Hotplug info (migrate over time) */
	unsigned char number;		/* PCI_SLOT(pci_dev->devfn) */
	struct kobject kobj;
};

static inline const char *pci_slot_name(const struct pci_slot *slot)
{
	return kobject_name(&slot->kobj);
}

/* File state for mmap()s on /proc/bus/pci/X/Y */
enum pci_mmap_state {
	pci_mmap_io,
	pci_mmap_mem
};

/* This defines the direction arg to the DMA mapping routines. */
#define PCI_DMA_BIDIRECTIONAL	0
#define PCI_DMA_TODEVICE	1
#define PCI_DMA_FROMDEVICE	2
#define PCI_DMA_NONE		3

/*
 *  For PCI devices, the region numbers are assigned this way:
 */
enum {
	/* #0-5: standard PCI resources */
	PCI_STD_RESOURCES,
	PCI_STD_RESOURCE_END = 5,

	/* #6: expansion ROM resource */
	PCI_ROM_RESOURCE,

	/* device specific resources */
#ifdef CONFIG_PCI_IOV
	PCI_IOV_RESOURCES,
	PCI_IOV_RESOURCE_END = PCI_IOV_RESOURCES + PCI_SRIOV_NUM_BARS - 1,
#endif

	/* resources assigned to buses behind the bridge */
#define PCI_BRIDGE_RESOURCE_NUM 4

	PCI_BRIDGE_RESOURCES,
	PCI_BRIDGE_RESOURCE_END = PCI_BRIDGE_RESOURCES +
				  PCI_BRIDGE_RESOURCE_NUM - 1,

	/* total resources associated with a PCI device */
	PCI_NUM_RESOURCES,

	/* preserve this for compatibility */
	DEVICE_COUNT_RESOURCE = PCI_NUM_RESOURCES,
};

typedef int __bitwise pci_power_t;

#define PCI_D0		((pci_power_t __force) 0)
#define PCI_D1		((pci_power_t __force) 1)
#define PCI_D2		((pci_power_t __force) 2)
#define PCI_D3hot	((pci_power_t __force) 3)
#define PCI_D3cold	((pci_power_t __force) 4)
#define PCI_UNKNOWN	((pci_power_t __force) 5)
#define PCI_POWER_ERROR	((pci_power_t __force) -1)

/* Remember to update this when the list above changes! */
extern const char *pci_power_names[];

static inline const char *pci_power_name(pci_power_t state)
{
	return pci_power_names[1 + (int) state];
}

#define PCI_PM_D2_DELAY		200
#define PCI_PM_D3_WAIT		10
#define PCI_PM_D3COLD_WAIT	100
#define PCI_PM_BUS_WAIT		50

/** The pci_channel state describes connectivity between the CPU and
 *  the pci device.  If some PCI bus between here and the pci device
 *  has crashed or locked up, this info is reflected here.
 */
typedef unsigned int __bitwise pci_channel_state_t;

enum pci_channel_state {
	/* I/O channel is in normal state */
	pci_channel_io_normal = (__force pci_channel_state_t) 1,

	/* I/O to channel is blocked */
	pci_channel_io_frozen = (__force pci_channel_state_t) 2,

	/* PCI card is dead */
	pci_channel_io_perm_failure = (__force pci_channel_state_t) 3,
};

typedef unsigned int __bitwise pcie_reset_state_t;

enum pcie_reset_state {
	/* Reset is NOT asserted (Use to deassert reset) */
	pcie_deassert_reset = (__force pcie_reset_state_t) 1,

	/* Use #PERST to reset PCIe device */
	pcie_warm_reset = (__force pcie_reset_state_t) 2,

	/* Use PCIe Hot Reset to reset device */
	pcie_hot_reset = (__force pcie_reset_state_t) 3
};

typedef unsigned short __bitwise pci_dev_flags_t;
enum pci_dev_flags {
	/* INTX_DISABLE in PCI_COMMAND register disables MSI
	 * generation too.
	 */
	PCI_DEV_FLAGS_MSI_INTX_DISABLE_BUG = (__force pci_dev_flags_t) (1 << 0),
	/* Device configuration is irrevocably lost if disabled into D3 */
	PCI_DEV_FLAGS_NO_D3 = (__force pci_dev_flags_t) (1 << 1),
	/* Provide indication device is assigned by a Virtual Machine Manager */
	PCI_DEV_FLAGS_ASSIGNED = (__force pci_dev_flags_t) (1 << 2),
	/* Flag for quirk use to store if quirk-specific ACS is enabled */
	PCI_DEV_FLAGS_ACS_ENABLED_QUIRK = (__force pci_dev_flags_t) (1 << 3),
	/* Flag to indicate the device uses dma_alias_devfn */
	PCI_DEV_FLAGS_DMA_ALIAS_DEVFN = (__force pci_dev_flags_t) (1 << 4),
	/* Use a PCIe-to-PCI bridge alias even if !pci_is_pcie */
	PCI_DEV_FLAG_PCIE_BRIDGE_ALIAS = (__force pci_dev_flags_t) (1 << 5),
};

enum pci_irq_reroute_variant {
	INTEL_IRQ_REROUTE_VARIANT = 1,
	MAX_IRQ_REROUTE_VARIANTS = 3
};

typedef unsigned short __bitwise pci_bus_flags_t;
enum pci_bus_flags {
	PCI_BUS_FLAGS_NO_MSI   = (__force pci_bus_flags_t) 1,
	PCI_BUS_FLAGS_NO_MMRBC = (__force pci_bus_flags_t) 2,
};

/* These values come from the PCI Express Spec */
enum pcie_link_width {
	PCIE_LNK_WIDTH_RESRV	= 0x00,
	PCIE_LNK_X1		= 0x01,
	PCIE_LNK_X2		= 0x02,
	PCIE_LNK_X4		= 0x04,
	PCIE_LNK_X8		= 0x08,
	PCIE_LNK_X12		= 0x0C,
	PCIE_LNK_X16		= 0x10,
	PCIE_LNK_X32		= 0x20,
	PCIE_LNK_WIDTH_UNKNOWN  = 0xFF,
};

/* Based on the PCI Hotplug Spec, but some values are made up by us */
enum pci_bus_speed {
	PCI_SPEED_33MHz			= 0x00,
	PCI_SPEED_66MHz			= 0x01,
	PCI_SPEED_66MHz_PCIX		= 0x02,
	PCI_SPEED_100MHz_PCIX		= 0x03,
	PCI_SPEED_133MHz_PCIX		= 0x04,
	PCI_SPEED_66MHz_PCIX_ECC	= 0x05,
	PCI_SPEED_100MHz_PCIX_ECC	= 0x06,
	PCI_SPEED_133MHz_PCIX_ECC	= 0x07,
	PCI_SPEED_66MHz_PCIX_266	= 0x09,
	PCI_SPEED_100MHz_PCIX_266	= 0x0a,
	PCI_SPEED_133MHz_PCIX_266	= 0x0b,
	AGP_UNKNOWN			= 0x0c,
	AGP_1X				= 0x0d,
	AGP_2X				= 0x0e,
	AGP_4X				= 0x0f,
	AGP_8X				= 0x10,
	PCI_SPEED_66MHz_PCIX_533	= 0x11,
	PCI_SPEED_100MHz_PCIX_533	= 0x12,
	PCI_SPEED_133MHz_PCIX_533	= 0x13,
	PCIE_SPEED_2_5GT		= 0x14,
	PCIE_SPEED_5_0GT		= 0x15,
	PCIE_SPEED_8_0GT		= 0x16,
	PCI_SPEED_UNKNOWN		= 0xff,
};

struct pci_cap_saved_data {
	u16 cap_nr;
	bool cap_extended;
	unsigned int size;
	u32 data[0];
};

struct pci_cap_saved_state {
	struct hlist_node next;
	struct pci_cap_saved_data cap;
};

struct pcie_link_state;
struct pci_vpd;
struct pci_sriov;
struct pci_ats;

/* Single Root I/O Virtualization */
struct pci_sriov {
	int pos;		/* capability position */
	int nres;		/* number of resources */
	u32 cap;		/* SR-IOV Capabilities */
	u16 ctrl;		/* SR-IOV Control */
	u16 total_VFs;		/* total VFs associated with the PF */
	u16 initial_VFs;	/* initial VFs associated with the PF */
	u16 num_VFs;		/* number of VFs available */
	u16 offset;		/* first VF Routing ID offset */
	u16 stride;		/* following VF stride */
	u32 pgsz;		/* page size for BAR alignment */
	u8 link;		/* Function Dependency Link */
	u16 driver_max_VFs;	/* max num VFs driver supports */
	struct pci_dev *dev;	/* lowest numbered PF */
	struct pci_dev *self;	/* this PF */
	struct mutex lock;	/* lock for VF bus */
	struct work_struct mtask; /* VF Migration task */
	u8 __iomem *mstate;	/* VF Migration State Array */
};

/*
 * The pci_dev structure is used to describe PCI devices.
 */
struct pci_dev {
	struct list_head bus_list;	/* node in per-bus list */
	struct pci_bus	*bus;		/* bus this device is on */
	struct pci_bus	*subordinate;	/* bus this device bridges to */

	void		*sysdata;	/* hook for sys-specific extension */
	struct proc_dir_entry *procent;	/* device entry in /proc/bus/pci */
	struct pci_slot	*slot;		/* Physical slot this device is in */

	unsigned int	devfn;		/* encoded device & function index */
	unsigned short	vendor;
	unsigned short	device;
	unsigned short	subsystem_vendor;
	unsigned short	subsystem_device;
	unsigned int	class;		/* 3 bytes: (base,sub,prog-if) */
	u8		revision;	/* PCI revision, low byte of class word */
	u8		hdr_type;	/* PCI header type (`multi' flag masked out) */
	u8		pcie_cap;	/* PCIe capability offset */
	u8		msi_cap;	/* MSI capability offset */
	u8		msix_cap;	/* MSI-X capability offset */
	u8		pcie_mpss:3;	/* PCIe Max Payload Size Supported */
	u8		rom_base_reg;	/* which config register controls the ROM */
	u8		pin;		/* which interrupt pin this device uses */
	u16		pcie_flags_reg;	/* cached PCIe Capabilities Register */
	u8		dma_alias_devfn;/* devfn of DMA alias, if any */

	struct pci_driver *driver;	/* which driver has allocated this device */
	u64		dma_mask;	/* Mask of the bits of bus address this
					   device implements.  Normally this is
					   0xffffffff.  You only need to change
					   this if your device has broken DMA
					   or supports 64-bit transfers.  */

	struct device_dma_parameters dma_parms;

	pci_power_t     current_state;  /* Current operating state. In ACPI-speak,
					   this is D0-D3, D0 being fully functional,
					   and D3 being off. */
	u8		pm_cap;		/* PM capability offset */
	unsigned int	pme_support:5;	/* Bitmask of states from which PME#
					   can be generated */
	unsigned int	pme_interrupt:1;
	unsigned int	pme_poll:1;	/* Poll device's PME status bit */
	unsigned int	d1_support:1;	/* Low power state D1 is supported */
	unsigned int	d2_support:1;	/* Low power state D2 is supported */
	unsigned int	no_d1d2:1;	/* D1 and D2 are forbidden */
	unsigned int	no_d3cold:1;	/* D3cold is forbidden */
	unsigned int	d3cold_allowed:1;	/* D3cold is allowed by user */
	unsigned int	mmio_always_on:1;	/* disallow turning off io/mem
						   decoding during bar sizing */
	unsigned int	wakeup_prepared:1;
	unsigned int	runtime_d3cold:1;	/* whether go through runtime
						   D3cold, not set for devices
						   powered on/off by the
						   corresponding bridge */
	unsigned int	ignore_hotplug:1;	/* Ignore hotplug events */
	unsigned int	d3_delay;	/* D3->D0 transition time in ms */
	unsigned int	d3cold_delay;	/* D3cold->D0 transition time in ms */

#ifdef CONFIG_PCIEASPM
	struct pcie_link_state	*link_state;	/* ASPM link state */
#endif

	pci_channel_state_t error_state;	/* current connectivity state */
	struct	device	dev;		/* Generic device interface */

	int		cfg_size;	/* Size of configuration space */

	/*
	 * Instead of touching interrupt line and base address registers
	 * directly, use the values stored here. They might be different!
	 */
	unsigned int	irq;
	struct resource resource[DEVICE_COUNT_RESOURCE]; /* I/O and memory regions + expansion ROMs */

	bool match_driver;		/* Skip attaching driver */
	/* These fields are used by common fixups */
	unsigned int	transparent:1;	/* Subtractive decode PCI bridge */
	unsigned int	multifunction:1;/* Part of multi-function device */
	/* keep track of device state */
	unsigned int	is_added:1;
	unsigned int	is_busmaster:1; /* device is busmaster */
	unsigned int	no_msi:1;	/* device may not use msi */
	unsigned int	block_cfg_access:1;	/* config space access is blocked */
	unsigned int	broken_parity_status:1;	/* Device generates false positive parity */
	unsigned int	irq_reroute_variant:2;	/* device needs IRQ rerouting variant */
	unsigned int	msi_enabled:1;
	unsigned int	msix_enabled:1;
	unsigned int	ari_enabled:1;	/* ARI forwarding */
	unsigned int	is_managed:1;
	unsigned int    needs_freset:1; /* Dev requires fundamental reset */
	unsigned int	state_saved:1;
	unsigned int	is_physfn:1;
	unsigned int	is_virtfn:1;
	unsigned int	reset_fn:1;
	unsigned int    is_hotplug_bridge:1;
	unsigned int    __aer_firmware_first_valid:1;
	unsigned int	__aer_firmware_first:1;
	unsigned int	broken_intx_masking:1;
	unsigned int	io_window_1k:1;	/* Intel P2P bridge 1K I/O windows */
	pci_dev_flags_t dev_flags;
	atomic_t	enable_cnt;	/* pci_enable_device has been called */

	u32		saved_config_space[16]; /* config space saved at suspend time */
	struct hlist_head saved_cap_space;
	struct bin_attribute *rom_attr; /* attribute descriptor for sysfs ROM entry */
	int rom_attr_enabled;		/* has display of the rom attribute been enabled? */
	struct bin_attribute *res_attr[DEVICE_COUNT_RESOURCE]; /* sysfs file for resources */
	struct bin_attribute *res_attr_wc[DEVICE_COUNT_RESOURCE]; /* sysfs file for WC mapping of resources */
#ifdef CONFIG_PCI_MSI
	struct list_head msi_list;
	const struct attribute_group **msi_irq_groups;
#endif
	struct pci_vpd *vpd;
#ifdef CONFIG_PCI_ATS
	union {
		struct pci_sriov *sriov;	/* SR-IOV capability related */
		struct pci_dev *physfn;	/* the PF this VF is associated with */
	};
	struct pci_ats	*ats;	/* Address Translation Service */
#endif
	phys_addr_t rom; /* Physical address of ROM if it's not from the BAR */
	size_t romlen; /* Length of ROM if it's not from the BAR */
	char *driver_override; /* Driver name to force a match */
};

static inline struct pci_dev *pci_physfn(struct pci_dev *dev)
{
#ifdef CONFIG_PCI_IOV
	if (dev->is_virtfn)
		dev = dev->physfn;
#endif
	return dev;
}

struct pci_dev *pci_alloc_dev(struct pci_bus *bus);

#define	to_pci_dev(n) container_of(n, struct pci_dev, dev)
#define for_each_pci_dev(d) while ((d = pci_get_device(PCI_ANY_ID, PCI_ANY_ID, d)) != NULL)

static inline int pci_channel_offline(struct pci_dev *pdev)
{
	return (pdev->error_state != pci_channel_io_normal);
}

struct pci_host_bridge_window {
	struct list_head list;
	struct resource *res;		/* host bridge aperture (CPU address) */
	resource_size_t offset;		/* bus address + offset = CPU address */
};

struct pci_host_bridge {
	struct device dev;
	struct pci_bus *bus;		/* root bus */
	struct list_head windows;	/* pci_host_bridge_windows */
	void (*release_fn)(struct pci_host_bridge *);
	void *release_data;
};

#define	to_pci_host_bridge(n) container_of(n, struct pci_host_bridge, dev)
void pci_set_host_bridge_release(struct pci_host_bridge *bridge,
		     void (*release_fn)(struct pci_host_bridge *),
		     void *release_data);

int pcibios_root_bridge_prepare(struct pci_host_bridge *bridge);

/*
 * The first PCI_BRIDGE_RESOURCE_NUM PCI bus resources (those that correspond
 * to P2P or CardBus bridge windows) go in a table.  Additional ones (for
 * buses below host bridges or subtractive decode bridges) go in the list.
 * Use pci_bus_for_each_resource() to iterate through all the resources.
 */

/*
 * PCI_SUBTRACTIVE_DECODE means the bridge forwards the window implicitly
 * and there's no way to program the bridge with the details of the window.
 * This does not apply to ACPI _CRS windows, even with the _DEC subtractive-
 * decode bit set, because they are explicit and can be programmed with _SRS.
 */
#define PCI_SUBTRACTIVE_DECODE	0x1

struct pci_bus_resource {
	struct list_head list;
	struct resource *res;
	unsigned int flags;
};

#define PCI_REGION_FLAG_MASK	0x0fU	/* These bits of resource flags tell us the PCI region flags */

struct pci_bus {
	struct list_head node;		/* node in list of buses */
	struct pci_bus	*parent;	/* parent bus this bridge is on */
	struct list_head children;	/* list of child buses */
	struct list_head devices;	/* list of devices on this bus */
	struct pci_dev	*self;		/* bridge device as seen by parent */
	struct list_head slots;		/* list of slots on this bus */
	struct resource *resource[PCI_BRIDGE_RESOURCE_NUM];
	struct list_head resources;	/* address space routed to this bus */
	struct resource busn_res;	/* bus numbers routed to this bus */

	struct pci_ops	*ops;		/* configuration access functions */
	struct msi_chip	*msi;		/* MSI controller */
	void		*sysdata;	/* hook for sys-specific extension */
	struct proc_dir_entry *procdir;	/* directory entry in /proc/bus/pci */

	unsigned char	number;		/* bus number */
	unsigned char	primary;	/* number of primary bridge */
	unsigned char	max_bus_speed;	/* enum pci_bus_speed */
	unsigned char	cur_bus_speed;	/* enum pci_bus_speed */
#ifdef CONFIG_PCI_DOMAINS_GENERIC
	int		domain_nr;
#endif

	char		name[48];

	unsigned short  bridge_ctl;	/* manage NO_ISA/FBB/et al behaviors */
	pci_bus_flags_t bus_flags;	/* inherited by child buses */
	struct device		*bridge;
	struct device		dev;
	struct bin_attribute	*legacy_io; /* legacy I/O for this bus */
	struct bin_attribute	*legacy_mem; /* legacy mem */
	unsigned int		is_added:1;
};

#define to_pci_bus(n)	container_of(n, struct pci_bus, dev)

/*
 * Returns true if the PCI bus is root (behind host-PCI bridge),
 * false otherwise
 *
 * Some code assumes that "bus->self == NULL" means that bus is a root bus.
 * This is incorrect because "virtual" buses added for SR-IOV (via
 * virtfn_add_bus()) have "bus->self == NULL" but are not root buses.
 */
static inline bool pci_is_root_bus(struct pci_bus *pbus)
{
	return !(pbus->parent);
}

/**
 * pci_is_bridge - check if the PCI device is a bridge
 * @dev: PCI device
 *
 * Return true if the PCI device is bridge whether it has subordinate
 * or not.
 */
static inline bool pci_is_bridge(struct pci_dev *dev)
{
	return dev->hdr_type == PCI_HEADER_TYPE_BRIDGE ||
		dev->hdr_type == PCI_HEADER_TYPE_CARDBUS;
}

static inline struct pci_dev *pci_upstream_bridge(struct pci_dev *dev)
{
	dev = pci_physfn(dev);
	if (pci_is_root_bus(dev->bus))
		return NULL;

	return dev->bus->self;
}

#ifdef CONFIG_PCI_MSI
static inline bool pci_dev_msi_enabled(struct pci_dev *pci_dev)
{
	return pci_dev->msi_enabled || pci_dev->msix_enabled;
}
#else
static inline bool pci_dev_msi_enabled(struct pci_dev *pci_dev) { return false; }
#endif

/*
 * Error values that may be returned by PCI functions.
 */
#define PCIBIOS_SUCCESSFUL		0x00
#define PCIBIOS_FUNC_NOT_SUPPORTED	0x81
#define PCIBIOS_BAD_VENDOR_ID		0x83
#define PCIBIOS_DEVICE_NOT_FOUND	0x86
#define PCIBIOS_BAD_REGISTER_NUMBER	0x87
#define PCIBIOS_SET_FAILED		0x88
#define PCIBIOS_BUFFER_TOO_SMALL	0x89

/*
 * Translate above to generic errno for passing back through non-PCI code.
 */
static inline int pcibios_err_to_errno(int err)
{
	if (err <= PCIBIOS_SUCCESSFUL)
		return err; /* Assume already errno */

	switch (err) {
	case PCIBIOS_FUNC_NOT_SUPPORTED:
		return -ENOENT;
	case PCIBIOS_BAD_VENDOR_ID:
		return -ENOTTY;
	case PCIBIOS_DEVICE_NOT_FOUND:
		return -ENODEV;
	case PCIBIOS_BAD_REGISTER_NUMBER:
		return -EFAULT;
	case PCIBIOS_SET_FAILED:
		return -EIO;
	case PCIBIOS_BUFFER_TOO_SMALL:
		return -ENOSPC;
	}

	return -ERANGE;
}

/* Low-level architecture-dependent routines */

struct pci_ops {
	int (*read)(struct pci_bus *bus, unsigned int devfn, int where, int size, u32 *val);
	int (*write)(struct pci_bus *bus, unsigned int devfn, int where, int size, u32 val);
};

/*
 * ACPI needs to be able to access PCI config space before we've done a
 * PCI bus scan and created pci_bus structures.
 */
int raw_pci_read(unsigned int domain, unsigned int bus, unsigned int devfn,
		 int reg, int len, u32 *val);
int raw_pci_write(unsigned int domain, unsigned int bus, unsigned int devfn,
		  int reg, int len, u32 val);

struct pci_bus_region {
	dma_addr_t start;
	dma_addr_t end;
};

struct pci_dynids {
	spinlock_t lock;            /* protects list, index */
	struct list_head list;      /* for IDs added at runtime */
};


/*
 * PCI Error Recovery System (PCI-ERS).  If a PCI device driver provides
 * a set of callbacks in struct pci_error_handlers, that device driver
 * will be notified of PCI bus errors, and will be driven to recovery
 * when an error occurs.
 */

typedef unsigned int __bitwise pci_ers_result_t;

enum pci_ers_result {
	/* no result/none/not supported in device driver */
	PCI_ERS_RESULT_NONE = (__force pci_ers_result_t) 1,

	/* Device driver can recover without slot reset */
	PCI_ERS_RESULT_CAN_RECOVER = (__force pci_ers_result_t) 2,

	/* Device driver wants slot to be reset. */
	PCI_ERS_RESULT_NEED_RESET = (__force pci_ers_result_t) 3,

	/* Device has completely failed, is unrecoverable */
	PCI_ERS_RESULT_DISCONNECT = (__force pci_ers_result_t) 4,

	/* Device driver is fully recovered and operational */
	PCI_ERS_RESULT_RECOVERED = (__force pci_ers_result_t) 5,

	/* No AER capabilities registered for the driver */
	PCI_ERS_RESULT_NO_AER_DRIVER = (__force pci_ers_result_t) 6,
};

/* PCI bus error event callbacks */
struct pci_error_handlers {
	/* PCI bus error detected on this device */
	pci_ers_result_t (*error_detected)(struct pci_dev *dev,
					   enum pci_channel_state error);

	/* MMIO has been re-enabled, but not DMA */
	pci_ers_result_t (*mmio_enabled)(struct pci_dev *dev);

	/* PCI Express link has been reset */
	pci_ers_result_t (*link_reset)(struct pci_dev *dev);

	/* PCI slot has been reset */
	pci_ers_result_t (*slot_reset)(struct pci_dev *dev);

	/* PCI function reset prepare or completed */
	void (*reset_notify)(struct pci_dev *dev, bool prepare);

	/* Device driver may resume normal operations */
	void (*resume)(struct pci_dev *dev);
};


struct module;
struct pci_driver {
	struct list_head node;
	const char *name;
	const struct pci_device_id *id_table;	/* must be non-NULL for probe to be called */
	int  (*probe)  (struct pci_dev *dev, const struct pci_device_id *id);	/* New device inserted */
	void (*remove) (struct pci_dev *dev);	/* Device removed (NULL if not a hot-plug capable driver) */
	int  (*suspend) (struct pci_dev *dev, pm_message_t state);	/* Device suspended */
	int  (*suspend_late) (struct pci_dev *dev, pm_message_t state);
	int  (*resume_early) (struct pci_dev *dev);
	int  (*resume) (struct pci_dev *dev);	                /* Device woken up */
	void (*shutdown) (struct pci_dev *dev);
	int (*sriov_configure) (struct pci_dev *dev, int num_vfs); /* PF pdev */
	const struct pci_error_handlers *err_handler;
	struct device_driver	driver;
	struct pci_dynids dynids;
};

#define	to_pci_driver(drv) container_of(drv, struct pci_driver, driver)

/**
 * DEFINE_PCI_DEVICE_TABLE - macro used to describe a pci device table
 * @_table: device table name
 *
 * This macro is deprecated and should not be used in new code.
 */
#define DEFINE_PCI_DEVICE_TABLE(_table) \
	const struct pci_device_id _table[]

/**
 * PCI_DEVICE - macro used to describe a specific pci device
 * @vend: the 16 bit PCI Vendor ID
 * @dev: the 16 bit PCI Device ID
 *
 * This macro is used to create a struct pci_device_id that matches a
 * specific device.  The subvendor and subdevice fields will be set to
 * PCI_ANY_ID.
 */
#define PCI_DEVICE(vend,dev) \
	.vendor = (vend), .device = (dev), \
	.subvendor = PCI_ANY_ID, .subdevice = PCI_ANY_ID

/**
 * PCI_DEVICE_SUB - macro used to describe a specific pci device with subsystem
 * @vend: the 16 bit PCI Vendor ID
 * @dev: the 16 bit PCI Device ID
 * @subvend: the 16 bit PCI Subvendor ID
 * @subdev: the 16 bit PCI Subdevice ID
 *
 * This macro is used to create a struct pci_device_id that matches a
 * specific device with subsystem information.
 */
#define PCI_DEVICE_SUB(vend, dev, subvend, subdev) \
	.vendor = (vend), .device = (dev), \
	.subvendor = (subvend), .subdevice = (subdev)

/**
 * PCI_DEVICE_CLASS - macro used to describe a specific pci device class
 * @dev_class: the class, subclass, prog-if triple for this device
 * @dev_class_mask: the class mask for this device
 *
 * This macro is used to create a struct pci_device_id that matches a
 * specific PCI class.  The vendor, device, subvendor, and subdevice
 * fields will be set to PCI_ANY_ID.
 */
#define PCI_DEVICE_CLASS(dev_class,dev_class_mask) \
	.class = (dev_class), .class_mask = (dev_class_mask), \
	.vendor = PCI_ANY_ID, .device = PCI_ANY_ID, \
	.subvendor = PCI_ANY_ID, .subdevice = PCI_ANY_ID

/**
 * PCI_VDEVICE - macro used to describe a specific pci device in short form
 * @vend: the vendor name
 * @dev: the 16 bit PCI Device ID
 *
 * This macro is used to create a struct pci_device_id that matches a
 * specific PCI device.  The subvendor, and subdevice fields will be set
 * to PCI_ANY_ID. The macro allows the next field to follow as the device
 * private data.
 */

#define PCI_VDEVICE(vend, dev) \
	.vendor = PCI_VENDOR_ID_##vend, .device = (dev), \
	.subvendor = PCI_ANY_ID, .subdevice = PCI_ANY_ID, 0, 0

/* these external functions are only available when PCI support is enabled */
#ifdef CONFIG_PCI

void pcie_bus_configure_settings(struct pci_bus *bus);

enum pcie_bus_config_types {
	PCIE_BUS_TUNE_OFF,
	PCIE_BUS_SAFE,
	PCIE_BUS_PERFORMANCE,
	PCIE_BUS_PEER2PEER,
};

extern enum pcie_bus_config_types pcie_bus_config;

extern struct bus_type pci_bus_type;

/* Do NOT directly access these two variables, unless you are arch-specific PCI
 * code, or PCI core code. */
extern struct list_head pci_root_buses;	/* list of all known PCI buses */
/* Some device drivers need know if PCI is initiated */
int no_pci_devices(void);

void pcibios_resource_survey_bus(struct pci_bus *bus);
void pcibios_add_bus(struct pci_bus *bus);
void pcibios_remove_bus(struct pci_bus *bus);
void pcibios_fixup_bus(struct pci_bus *);
int __must_check pcibios_enable_device(struct pci_dev *, int mask);
/* Architecture-specific versions may override this (weak) */
char *pcibios_setup(char *str);

/* Used only when drivers/pci/setup.c is used */
resource_size_t pcibios_align_resource(void *, const struct resource *,
				resource_size_t,
				resource_size_t);
void pcibios_update_irq(struct pci_dev *, int irq);

/* Weak but can be overriden by arch */
void pci_fixup_cardbus(struct pci_bus *);

/* Generic PCI functions used internally */

void pcibios_resource_to_bus(struct pci_bus *bus, struct pci_bus_region *region,
			     struct resource *res);
void pcibios_bus_to_resource(struct pci_bus *bus, struct resource *res,
			     struct pci_bus_region *region);
void pcibios_scan_specific_bus(int busn);
struct pci_bus *pci_find_bus(int domain, int busnr);
void pci_bus_add_devices(const struct pci_bus *bus);
struct pci_bus *pci_scan_bus_parented(struct device *parent, int bus,
				      struct pci_ops *ops, void *sysdata);
struct pci_bus *pci_scan_bus(int bus, struct pci_ops *ops, void *sysdata);
struct pci_bus *pci_create_root_bus(struct device *parent, int bus,
				    struct pci_ops *ops, void *sysdata,
				    struct list_head *resources);
int pci_bus_insert_busn_res(struct pci_bus *b, int bus, int busmax);
int pci_bus_update_busn_res_end(struct pci_bus *b, int busmax);
void pci_bus_release_busn_res(struct pci_bus *b);
struct pci_bus *pci_scan_root_bus(struct device *parent, int bus,
					     struct pci_ops *ops, void *sysdata,
					     struct list_head *resources);
struct pci_bus *pci_add_new_bus(struct pci_bus *parent, struct pci_dev *dev,
				int busnr);
void pcie_update_link_speed(struct pci_bus *bus, u16 link_status);
struct pci_slot *pci_create_slot(struct pci_bus *parent, int slot_nr,
				 const char *name,
				 struct hotplug_slot *hotplug);
void pci_destroy_slot(struct pci_slot *slot);
int pci_scan_slot(struct pci_bus *bus, int devfn);
struct pci_dev *pci_scan_single_device(struct pci_bus *bus, int devfn);
void pci_device_add(struct pci_dev *dev, struct pci_bus *bus);
unsigned int pci_scan_child_bus(struct pci_bus *bus);
void pci_bus_add_device(struct pci_dev *dev);
void pci_read_bridge_bases(struct pci_bus *child);
struct resource *pci_find_parent_resource(const struct pci_dev *dev,
					  struct resource *res);
u8 pci_swizzle_interrupt_pin(const struct pci_dev *dev, u8 pin);
int pci_get_interrupt_pin(struct pci_dev *dev, struct pci_dev **bridge);
u8 pci_common_swizzle(struct pci_dev *dev, u8 *pinp);
struct pci_dev *pci_dev_get(struct pci_dev *dev);
void pci_dev_put(struct pci_dev *dev);
void pci_remove_bus(struct pci_bus *b);
void pci_stop_and_remove_bus_device(struct pci_dev *dev);
void pci_stop_and_remove_bus_device_locked(struct pci_dev *dev);
void pci_stop_root_bus(struct pci_bus *bus);
void pci_remove_root_bus(struct pci_bus *bus);
void pci_setup_cardbus(struct pci_bus *bus);
void pci_sort_breadthfirst(void);
#define dev_is_pci(d) ((d)->bus == &pci_bus_type)
#define dev_is_pf(d) ((dev_is_pci(d) ? to_pci_dev(d)->is_physfn : false))
#define dev_num_vf(d) ((dev_is_pci(d) ? pci_num_vf(to_pci_dev(d)) : 0))

/* Generic PCI functions exported to card drivers */

enum pci_lost_interrupt_reason {
	PCI_LOST_IRQ_NO_INFORMATION = 0,
	PCI_LOST_IRQ_DISABLE_MSI,
	PCI_LOST_IRQ_DISABLE_MSIX,
	PCI_LOST_IRQ_DISABLE_ACPI,
};
enum pci_lost_interrupt_reason pci_lost_interrupt(struct pci_dev *dev);
int pci_find_capability(struct pci_dev *dev, int cap);
int pci_find_next_capability(struct pci_dev *dev, u8 pos, int cap);
int pci_find_ext_capability(struct pci_dev *dev, int cap);
int pci_find_next_ext_capability(struct pci_dev *dev, int pos, int cap);
int pci_find_ht_capability(struct pci_dev *dev, int ht_cap);
int pci_find_next_ht_capability(struct pci_dev *dev, int pos, int ht_cap);
struct pci_bus *pci_find_next_bus(const struct pci_bus *from);

struct pci_dev *pci_get_device(unsigned int vendor, unsigned int device,
				struct pci_dev *from);
struct pci_dev *pci_get_subsys(unsigned int vendor, unsigned int device,
				unsigned int ss_vendor, unsigned int ss_device,
				struct pci_dev *from);
struct pci_dev *pci_get_slot(struct pci_bus *bus, unsigned int devfn);
struct pci_dev *pci_get_domain_bus_and_slot(int domain, unsigned int bus,
					    unsigned int devfn);
static inline struct pci_dev *pci_get_bus_and_slot(unsigned int bus,
						   unsigned int devfn)
{
	return pci_get_domain_bus_and_slot(0, bus, devfn);
}
struct pci_dev *pci_get_class(unsigned int class, struct pci_dev *from);
int pci_dev_present(const struct pci_device_id *ids);

int pci_bus_read_config_byte(struct pci_bus *bus, unsigned int devfn,
			     int where, u8 *val);
int pci_bus_read_config_word(struct pci_bus *bus, unsigned int devfn,
			     int where, u16 *val);
int pci_bus_read_config_dword(struct pci_bus *bus, unsigned int devfn,
			      int where, u32 *val);
int pci_bus_write_config_byte(struct pci_bus *bus, unsigned int devfn,
			      int where, u8 val);
int pci_bus_write_config_word(struct pci_bus *bus, unsigned int devfn,
			      int where, u16 val);
int pci_bus_write_config_dword(struct pci_bus *bus, unsigned int devfn,
			       int where, u32 val);
struct pci_ops *pci_bus_set_ops(struct pci_bus *bus, struct pci_ops *ops);

static inline int pci_read_config_byte(const struct pci_dev *dev, int where, u8 *val)
{
	return pci_bus_read_config_byte(dev->bus, dev->devfn, where, val);
}
static inline int pci_read_config_word(const struct pci_dev *dev, int where, u16 *val)
{
	return pci_bus_read_config_word(dev->bus, dev->devfn, where, val);
}
static inline int pci_read_config_dword(const struct pci_dev *dev, int where,
					u32 *val)
{
	return pci_bus_read_config_dword(dev->bus, dev->devfn, where, val);
}
static inline int pci_write_config_byte(const struct pci_dev *dev, int where, u8 val)
{
	return pci_bus_write_config_byte(dev->bus, dev->devfn, where, val);
}
static inline int pci_write_config_word(const struct pci_dev *dev, int where, u16 val)
{
	return pci_bus_write_config_word(dev->bus, dev->devfn, where, val);
}
static inline int pci_write_config_dword(const struct pci_dev *dev, int where,
					 u32 val)
{
	return pci_bus_write_config_dword(dev->bus, dev->devfn, where, val);
}

int pcie_capability_read_word(struct pci_dev *dev, int pos, u16 *val);
int pcie_capability_read_dword(struct pci_dev *dev, int pos, u32 *val);
int pcie_capability_write_word(struct pci_dev *dev, int pos, u16 val);
int pcie_capability_write_dword(struct pci_dev *dev, int pos, u32 val);
int pcie_capability_clear_and_set_word(struct pci_dev *dev, int pos,
				       u16 clear, u16 set);
int pcie_capability_clear_and_set_dword(struct pci_dev *dev, int pos,
					u32 clear, u32 set);

static inline int pcie_capability_set_word(struct pci_dev *dev, int pos,
					   u16 set)
{
	return pcie_capability_clear_and_set_word(dev, pos, 0, set);
}

static inline int pcie_capability_set_dword(struct pci_dev *dev, int pos,
					    u32 set)
{
	return pcie_capability_clear_and_set_dword(dev, pos, 0, set);
}

static inline int pcie_capability_clear_word(struct pci_dev *dev, int pos,
					     u16 clear)
{
	return pcie_capability_clear_and_set_word(dev, pos, clear, 0);
}

static inline int pcie_capability_clear_dword(struct pci_dev *dev, int pos,
					      u32 clear)
{
	return pcie_capability_clear_and_set_dword(dev, pos, clear, 0);
}

/* user-space driven config access */
int pci_user_read_config_byte(struct pci_dev *dev, int where, u8 *val);
int pci_user_read_config_word(struct pci_dev *dev, int where, u16 *val);
int pci_user_read_config_dword(struct pci_dev *dev, int where, u32 *val);
int pci_user_write_config_byte(struct pci_dev *dev, int where, u8 val);
int pci_user_write_config_word(struct pci_dev *dev, int where, u16 val);
int pci_user_write_config_dword(struct pci_dev *dev, int where, u32 val);

int __must_check pci_enable_device(struct pci_dev *dev);
int __must_check pci_enable_device_io(struct pci_dev *dev);
int __must_check pci_enable_device_mem(struct pci_dev *dev);
int __must_check pci_reenable_device(struct pci_dev *);
int __must_check pcim_enable_device(struct pci_dev *pdev);
void pcim_pin_device(struct pci_dev *pdev);

static inline int pci_is_enabled(struct pci_dev *pdev)
{
	return (atomic_read(&pdev->enable_cnt) > 0);
}

static inline int pci_is_managed(struct pci_dev *pdev)
{
	return pdev->is_managed;
}

void pci_disable_device(struct pci_dev *dev);

extern unsigned int pcibios_max_latency;
void pci_set_master(struct pci_dev *dev);
void pci_clear_master(struct pci_dev *dev);

int pci_set_pcie_reset_state(struct pci_dev *dev, enum pcie_reset_state state);
int pci_set_cacheline_size(struct pci_dev *dev);
#define HAVE_PCI_SET_MWI
int __must_check pci_set_mwi(struct pci_dev *dev);
int pci_try_set_mwi(struct pci_dev *dev);
void pci_clear_mwi(struct pci_dev *dev);
void pci_intx(struct pci_dev *dev, int enable);
bool pci_intx_mask_supported(struct pci_dev *dev);
bool pci_check_and_mask_intx(struct pci_dev *dev);
bool pci_check_and_unmask_intx(struct pci_dev *dev);
void pci_msi_off(struct pci_dev *dev);
int pci_set_dma_max_seg_size(struct pci_dev *dev, unsigned int size);
int pci_set_dma_seg_boundary(struct pci_dev *dev, unsigned long mask);
int pci_wait_for_pending(struct pci_dev *dev, int pos, u16 mask);
int pci_wait_for_pending_transaction(struct pci_dev *dev);
int pcix_get_max_mmrbc(struct pci_dev *dev);
int pcix_get_mmrbc(struct pci_dev *dev);
int pcix_set_mmrbc(struct pci_dev *dev, int mmrbc);
int pcie_get_readrq(struct pci_dev *dev);
int pcie_set_readrq(struct pci_dev *dev, int rq);
int pcie_get_mps(struct pci_dev *dev);
int pcie_set_mps(struct pci_dev *dev, int mps);
int pcie_get_minimum_link(struct pci_dev *dev, enum pci_bus_speed *speed,
			  enum pcie_link_width *width);
int __pci_reset_function(struct pci_dev *dev);
int __pci_reset_function_locked(struct pci_dev *dev);
int pci_reset_function(struct pci_dev *dev);
int pci_try_reset_function(struct pci_dev *dev);
int pci_probe_reset_slot(struct pci_slot *slot);
int pci_reset_slot(struct pci_slot *slot);
int pci_try_reset_slot(struct pci_slot *slot);
int pci_probe_reset_bus(struct pci_bus *bus);
int pci_reset_bus(struct pci_bus *bus);
int pci_try_reset_bus(struct pci_bus *bus);
<<<<<<< HEAD
=======
void pci_reset_secondary_bus(struct pci_dev *dev);
void pcibios_reset_secondary_bus(struct pci_dev *dev);
>>>>>>> fc14f9c1
void pci_reset_bridge_secondary_bus(struct pci_dev *dev);
void pci_update_resource(struct pci_dev *dev, int resno);
int __must_check pci_assign_resource(struct pci_dev *dev, int i);
int __must_check pci_reassign_resource(struct pci_dev *dev, int i, resource_size_t add_size, resource_size_t align);
int pci_select_bars(struct pci_dev *dev, unsigned long flags);
bool pci_device_is_present(struct pci_dev *pdev);

/* ROM control related routines */
int pci_enable_rom(struct pci_dev *pdev);
void pci_disable_rom(struct pci_dev *pdev);
void __iomem __must_check *pci_map_rom(struct pci_dev *pdev, size_t *size);
void pci_unmap_rom(struct pci_dev *pdev, void __iomem *rom);
size_t pci_get_rom_size(struct pci_dev *pdev, void __iomem *rom, size_t size);
void __iomem __must_check *pci_platform_rom(struct pci_dev *pdev, size_t *size);

/* Power management related routines */
int pci_save_state(struct pci_dev *dev);
void pci_restore_state(struct pci_dev *dev);
struct pci_saved_state *pci_store_saved_state(struct pci_dev *dev);
int pci_load_and_free_saved_state(struct pci_dev *dev,
				  struct pci_saved_state **state);
struct pci_cap_saved_state *pci_find_saved_cap(struct pci_dev *dev, char cap);
struct pci_cap_saved_state *pci_find_saved_ext_cap(struct pci_dev *dev,
						   u16 cap);
int pci_add_cap_save_buffer(struct pci_dev *dev, char cap, unsigned int size);
int pci_add_ext_cap_save_buffer(struct pci_dev *dev,
				u16 cap, unsigned int size);
int __pci_complete_power_transition(struct pci_dev *dev, pci_power_t state);
int pci_set_power_state(struct pci_dev *dev, pci_power_t state);
pci_power_t pci_choose_state(struct pci_dev *dev, pm_message_t state);
bool pci_pme_capable(struct pci_dev *dev, pci_power_t state);
void pci_pme_active(struct pci_dev *dev, bool enable);
int __pci_enable_wake(struct pci_dev *dev, pci_power_t state,
		      bool runtime, bool enable);
int pci_wake_from_d3(struct pci_dev *dev, bool enable);
int pci_prepare_to_sleep(struct pci_dev *dev);
int pci_back_from_sleep(struct pci_dev *dev);
bool pci_dev_run_wake(struct pci_dev *dev);
bool pci_check_pme_status(struct pci_dev *dev);
void pci_pme_wakeup_bus(struct pci_bus *bus);

static inline void pci_ignore_hotplug(struct pci_dev *dev)
{
	dev->ignore_hotplug = 1;
}

static inline int pci_enable_wake(struct pci_dev *dev, pci_power_t state,
				  bool enable)
{
	return __pci_enable_wake(dev, state, false, enable);
}

/* PCI Virtual Channel */
int pci_save_vc_state(struct pci_dev *dev);
void pci_restore_vc_state(struct pci_dev *dev);
void pci_allocate_vc_save_buffers(struct pci_dev *dev);

/* For use by arch with custom probe code */
void set_pcie_port_type(struct pci_dev *pdev);
void set_pcie_hotplug_bridge(struct pci_dev *pdev);

/* Functions for PCI Hotplug drivers to use */
int pci_bus_find_capability(struct pci_bus *bus, unsigned int devfn, int cap);
unsigned int pci_rescan_bus_bridge_resize(struct pci_dev *bridge);
unsigned int pci_rescan_bus(struct pci_bus *bus);
void pci_lock_rescan_remove(void);
void pci_unlock_rescan_remove(void);

/* Vital product data routines */
ssize_t pci_read_vpd(struct pci_dev *dev, loff_t pos, size_t count, void *buf);
ssize_t pci_write_vpd(struct pci_dev *dev, loff_t pos, size_t count, const void *buf);

/* Helper functions for low-level code (drivers/pci/setup-[bus,res].c) */
resource_size_t pcibios_retrieve_fw_addr(struct pci_dev *dev, int idx);
void pci_bus_assign_resources(const struct pci_bus *bus);
void pci_bus_size_bridges(struct pci_bus *bus);
int pci_claim_resource(struct pci_dev *, int);
void pci_assign_unassigned_resources(void);
void pci_assign_unassigned_bridge_resources(struct pci_dev *bridge);
void pci_assign_unassigned_bus_resources(struct pci_bus *bus);
void pci_assign_unassigned_root_bus_resources(struct pci_bus *bus);
void pdev_enable_device(struct pci_dev *);
int pci_enable_resources(struct pci_dev *, int mask);
void pci_fixup_irqs(u8 (*)(struct pci_dev *, u8 *),
		    int (*)(const struct pci_dev *, u8, u8));
#define HAVE_PCI_REQ_REGIONS	2
int __must_check pci_request_regions(struct pci_dev *, const char *);
int __must_check pci_request_regions_exclusive(struct pci_dev *, const char *);
void pci_release_regions(struct pci_dev *);
int __must_check pci_request_region(struct pci_dev *, int, const char *);
int __must_check pci_request_region_exclusive(struct pci_dev *, int, const char *);
void pci_release_region(struct pci_dev *, int);
int pci_request_selected_regions(struct pci_dev *, int, const char *);
int pci_request_selected_regions_exclusive(struct pci_dev *, int, const char *);
void pci_release_selected_regions(struct pci_dev *, int);

/* drivers/pci/bus.c */
struct pci_bus *pci_bus_get(struct pci_bus *bus);
void pci_bus_put(struct pci_bus *bus);
void pci_add_resource(struct list_head *resources, struct resource *res);
void pci_add_resource_offset(struct list_head *resources, struct resource *res,
			     resource_size_t offset);
void pci_free_resource_list(struct list_head *resources);
void pci_bus_add_resource(struct pci_bus *bus, struct resource *res, unsigned int flags);
struct resource *pci_bus_resource_n(const struct pci_bus *bus, int n);
void pci_bus_remove_resources(struct pci_bus *bus);

#define pci_bus_for_each_resource(bus, res, i)				\
	for (i = 0;							\
	    (res = pci_bus_resource_n(bus, i)) || i < PCI_BRIDGE_RESOURCE_NUM; \
	     i++)

int __must_check pci_bus_alloc_resource(struct pci_bus *bus,
			struct resource *res, resource_size_t size,
			resource_size_t align, resource_size_t min,
			unsigned long type_mask,
			resource_size_t (*alignf)(void *,
						  const struct resource *,
						  resource_size_t,
						  resource_size_t),
			void *alignf_data);


int pci_remap_iospace(const struct resource *res, phys_addr_t phys_addr);

static inline dma_addr_t pci_bus_address(struct pci_dev *pdev, int bar)
{
	struct pci_bus_region region;

	pcibios_resource_to_bus(pdev->bus, &region, &pdev->resource[bar]);
	return region.start;
}

static inline dma_addr_t pci_bus_address(struct pci_dev *pdev, int bar)
{
	struct pci_bus_region region;

	pcibios_resource_to_bus(pdev->bus, &region, &pdev->resource[bar]);
	return region.start;
}

/* Proper probing supporting hot-pluggable devices */
int __must_check __pci_register_driver(struct pci_driver *, struct module *,
				       const char *mod_name);

/*
 * pci_register_driver must be a macro so that KBUILD_MODNAME can be expanded
 */
#define pci_register_driver(driver)		\
	__pci_register_driver(driver, THIS_MODULE, KBUILD_MODNAME)

void pci_unregister_driver(struct pci_driver *dev);

/**
 * module_pci_driver() - Helper macro for registering a PCI driver
 * @__pci_driver: pci_driver struct
 *
 * Helper macro for PCI drivers which do not do anything special in module
 * init/exit. This eliminates a lot of boilerplate. Each module may only
 * use this macro once, and calling it replaces module_init() and module_exit()
 */
#define module_pci_driver(__pci_driver) \
	module_driver(__pci_driver, pci_register_driver, \
		       pci_unregister_driver)

struct pci_driver *pci_dev_driver(const struct pci_dev *dev);
int pci_add_dynid(struct pci_driver *drv,
		  unsigned int vendor, unsigned int device,
		  unsigned int subvendor, unsigned int subdevice,
		  unsigned int class, unsigned int class_mask,
		  unsigned long driver_data);
const struct pci_device_id *pci_match_id(const struct pci_device_id *ids,
					 struct pci_dev *dev);
int pci_scan_bridge(struct pci_bus *bus, struct pci_dev *dev, int max,
		    int pass);

void pci_walk_bus(struct pci_bus *top, int (*cb)(struct pci_dev *, void *),
		  void *userdata);
int pci_cfg_space_size(struct pci_dev *dev);
unsigned char pci_bus_max_busnr(struct pci_bus *bus);
void pci_setup_bridge(struct pci_bus *bus);
resource_size_t pcibios_window_alignment(struct pci_bus *bus,
					 unsigned long type);
resource_size_t pcibios_sriov_resource_alignment(struct pci_dev *dev,
						 int resno,
						 resource_size_t align);

#define PCI_VGA_STATE_CHANGE_BRIDGE (1 << 0)
#define PCI_VGA_STATE_CHANGE_DECODES (1 << 1)

int pci_set_vga_state(struct pci_dev *pdev, bool decode,
		      unsigned int command_bits, u32 flags);
/* kmem_cache style wrapper around pci_alloc_consistent() */

#include <linux/pci-dma.h>
#include <linux/dmapool.h>

#define	pci_pool dma_pool
#define pci_pool_create(name, pdev, size, align, allocation) \
		dma_pool_create(name, &pdev->dev, size, align, allocation)
#define	pci_pool_destroy(pool) dma_pool_destroy(pool)
#define	pci_pool_alloc(pool, flags, handle) dma_pool_alloc(pool, flags, handle)
#define	pci_pool_free(pool, vaddr, addr) dma_pool_free(pool, vaddr, addr)

enum pci_dma_burst_strategy {
	PCI_DMA_BURST_INFINITY,	/* make bursts as large as possible,
				   strategy_parameter is N/A */
	PCI_DMA_BURST_BOUNDARY, /* disconnect at every strategy_parameter
				   byte boundaries */
	PCI_DMA_BURST_MULTIPLE, /* disconnect at some multiple of
				   strategy_parameter byte boundaries */
};

struct msix_entry {
	u32	vector;	/* kernel uses to write allocated vector */
	u16	entry;	/* driver uses to specify entry, OS writes */
};


#ifdef CONFIG_PCI_MSI
int pci_msi_vec_count(struct pci_dev *dev);
void pci_msi_shutdown(struct pci_dev *dev);
void pci_disable_msi(struct pci_dev *dev);
int pci_msix_vec_count(struct pci_dev *dev);
int pci_enable_msix(struct pci_dev *dev, struct msix_entry *entries, int nvec);
void pci_msix_shutdown(struct pci_dev *dev);
void pci_disable_msix(struct pci_dev *dev);
void pci_restore_msi_state(struct pci_dev *dev);
int pci_msi_enabled(void);
int pci_enable_msi_range(struct pci_dev *dev, int minvec, int maxvec);
static inline int pci_enable_msi_exact(struct pci_dev *dev, int nvec)
{
	int rc = pci_enable_msi_range(dev, nvec, nvec);
	if (rc < 0)
		return rc;
	return 0;
}
int pci_enable_msix_range(struct pci_dev *dev, struct msix_entry *entries,
			  int minvec, int maxvec);
static inline int pci_enable_msix_exact(struct pci_dev *dev,
					struct msix_entry *entries, int nvec)
{
	int rc = pci_enable_msix_range(dev, entries, nvec, nvec);
	if (rc < 0)
		return rc;
	return 0;
}
#else
static inline int pci_msi_vec_count(struct pci_dev *dev) { return -ENOSYS; }
static inline void pci_msi_shutdown(struct pci_dev *dev) { }
static inline void pci_disable_msi(struct pci_dev *dev) { }
static inline int pci_msix_vec_count(struct pci_dev *dev) { return -ENOSYS; }
static inline int pci_enable_msix(struct pci_dev *dev,
				  struct msix_entry *entries, int nvec)
{ return -ENOSYS; }
static inline void pci_msix_shutdown(struct pci_dev *dev) { }
static inline void pci_disable_msix(struct pci_dev *dev) { }
static inline void pci_restore_msi_state(struct pci_dev *dev) { }
static inline int pci_msi_enabled(void) { return 0; }
static inline int pci_enable_msi_range(struct pci_dev *dev, int minvec,
				       int maxvec)
{ return -ENOSYS; }
static inline int pci_enable_msi_exact(struct pci_dev *dev, int nvec)
{ return -ENOSYS; }
static inline int pci_enable_msix_range(struct pci_dev *dev,
		      struct msix_entry *entries, int minvec, int maxvec)
{ return -ENOSYS; }
static inline int pci_enable_msix_exact(struct pci_dev *dev,
		      struct msix_entry *entries, int nvec)
{ return -ENOSYS; }
#endif

#ifdef CONFIG_PCIEPORTBUS
extern bool pcie_ports_disabled;
extern bool pcie_ports_auto;
#else
#define pcie_ports_disabled	true
#define pcie_ports_auto		false
#endif

#ifdef CONFIG_PCIEASPM
bool pcie_aspm_support_enabled(void);
#else
static inline bool pcie_aspm_support_enabled(void) { return false; }
#endif

#ifdef CONFIG_PCIEAER
void pci_no_aer(void);
bool pci_aer_available(void);
#else
static inline void pci_no_aer(void) { }
static inline bool pci_aer_available(void) { return false; }
#endif

#ifdef CONFIG_PCIE_ECRC
void pcie_set_ecrc_checking(struct pci_dev *dev);
void pcie_ecrc_get_policy(char *str);
#else
static inline void pcie_set_ecrc_checking(struct pci_dev *dev) { }
static inline void pcie_ecrc_get_policy(char *str) { }
#endif

#define pci_enable_msi(pdev)	pci_enable_msi_exact(pdev, 1)

#ifdef CONFIG_HT_IRQ
/* The functions a driver should call */
int  ht_create_irq(struct pci_dev *dev, int idx);
void ht_destroy_irq(unsigned int irq);
#endif /* CONFIG_HT_IRQ */

void pci_cfg_access_lock(struct pci_dev *dev);
bool pci_cfg_access_trylock(struct pci_dev *dev);
void pci_cfg_access_unlock(struct pci_dev *dev);

/*
 * PCI domain support.  Sometimes called PCI segment (eg by ACPI),
 * a PCI domain is defined to be a set of PCI buses which share
 * configuration space.
 */
#ifdef CONFIG_PCI_DOMAINS
extern int pci_domains_supported;
int pci_get_new_domain_nr(void);
#else
enum { pci_domains_supported = 0 };
static inline int pci_domain_nr(struct pci_bus *bus) { return 0; }
static inline int pci_proc_domain(struct pci_bus *bus) { return 0; }
static inline int pci_get_new_domain_nr(void) { return -ENOSYS; }
#endif /* CONFIG_PCI_DOMAINS */

/*
 * Generic implementation for PCI domain support. If your
 * architecture does not need custom management of PCI
 * domains then this implementation will be used
 */
#ifdef CONFIG_PCI_DOMAINS_GENERIC
static inline int pci_domain_nr(struct pci_bus *bus)
{
	return bus->domain_nr;
}
void pci_bus_assign_domain_nr(struct pci_bus *bus, struct device *parent);
#else
static inline void pci_bus_assign_domain_nr(struct pci_bus *bus,
					struct device *parent)
{
}
#endif

/* some architectures require additional setup to direct VGA traffic */
typedef int (*arch_set_vga_state_t)(struct pci_dev *pdev, bool decode,
		      unsigned int command_bits, u32 flags);
void pci_register_set_vga_state(arch_set_vga_state_t func);

#else /* CONFIG_PCI is not enabled */

/*
 *  If the system does not have PCI, clearly these return errors.  Define
 *  these as simple inline functions to avoid hair in drivers.
 */

#define _PCI_NOP(o, s, t) \
	static inline int pci_##o##_config_##s(struct pci_dev *dev, \
						int where, t val) \
		{ return PCIBIOS_FUNC_NOT_SUPPORTED; }

#define _PCI_NOP_ALL(o, x)	_PCI_NOP(o, byte, u8 x) \
				_PCI_NOP(o, word, u16 x) \
				_PCI_NOP(o, dword, u32 x)
_PCI_NOP_ALL(read, *)
_PCI_NOP_ALL(write,)

static inline struct pci_dev *pci_get_device(unsigned int vendor,
					     unsigned int device,
					     struct pci_dev *from)
{ return NULL; }

static inline struct pci_dev *pci_get_subsys(unsigned int vendor,
					     unsigned int device,
					     unsigned int ss_vendor,
					     unsigned int ss_device,
					     struct pci_dev *from)
{ return NULL; }

static inline struct pci_dev *pci_get_class(unsigned int class,
					    struct pci_dev *from)
{ return NULL; }

#define pci_dev_present(ids)	(0)
#define no_pci_devices()	(1)
#define pci_dev_put(dev)	do { } while (0)

static inline void pci_set_master(struct pci_dev *dev) { }
static inline int pci_enable_device(struct pci_dev *dev) { return -EIO; }
static inline void pci_disable_device(struct pci_dev *dev) { }
static inline int pci_set_dma_mask(struct pci_dev *dev, u64 mask)
{ return -EIO; }
static inline int pci_set_consistent_dma_mask(struct pci_dev *dev, u64 mask)
{ return -EIO; }
static inline int pci_set_dma_max_seg_size(struct pci_dev *dev,
					unsigned int size)
{ return -EIO; }
static inline int pci_set_dma_seg_boundary(struct pci_dev *dev,
					unsigned long mask)
{ return -EIO; }
static inline int pci_assign_resource(struct pci_dev *dev, int i)
{ return -EBUSY; }
static inline int __pci_register_driver(struct pci_driver *drv,
					struct module *owner)
{ return 0; }
static inline int pci_register_driver(struct pci_driver *drv)
{ return 0; }
static inline void pci_unregister_driver(struct pci_driver *drv) { }
static inline int pci_find_capability(struct pci_dev *dev, int cap)
{ return 0; }
static inline int pci_find_next_capability(struct pci_dev *dev, u8 post,
					   int cap)
{ return 0; }
static inline int pci_find_ext_capability(struct pci_dev *dev, int cap)
{ return 0; }

/* Power management related routines */
static inline int pci_save_state(struct pci_dev *dev) { return 0; }
static inline void pci_restore_state(struct pci_dev *dev) { }
static inline int pci_set_power_state(struct pci_dev *dev, pci_power_t state)
{ return 0; }
static inline int pci_wake_from_d3(struct pci_dev *dev, bool enable)
{ return 0; }
static inline pci_power_t pci_choose_state(struct pci_dev *dev,
					   pm_message_t state)
{ return PCI_D0; }
static inline int pci_enable_wake(struct pci_dev *dev, pci_power_t state,
				  int enable)
{ return 0; }

static inline int pci_request_regions(struct pci_dev *dev, const char *res_name)
{ return -EIO; }
static inline void pci_release_regions(struct pci_dev *dev) { }

#define pci_dma_burst_advice(pdev, strat, strategy_parameter) do { } while (0)

static inline void pci_block_cfg_access(struct pci_dev *dev) { }
static inline int pci_block_cfg_access_in_atomic(struct pci_dev *dev)
{ return 0; }
static inline void pci_unblock_cfg_access(struct pci_dev *dev) { }

static inline struct pci_bus *pci_find_next_bus(const struct pci_bus *from)
{ return NULL; }
static inline struct pci_dev *pci_get_slot(struct pci_bus *bus,
						unsigned int devfn)
{ return NULL; }
static inline struct pci_dev *pci_get_bus_and_slot(unsigned int bus,
						unsigned int devfn)
{ return NULL; }

static inline int pci_domain_nr(struct pci_bus *bus) { return 0; }
static inline struct pci_dev *pci_dev_get(struct pci_dev *dev) { return NULL; }
static inline int pci_get_new_domain_nr(void) { return -ENOSYS; }

#define dev_is_pci(d) (false)
#define dev_is_pf(d) (false)
#define dev_num_vf(d) (0)
#endif /* CONFIG_PCI */

/* Include architecture-dependent settings and functions */

#include <asm/pci.h>

/* these helpers provide future and backwards compatibility
 * for accessing popular PCI BAR info */
#define pci_resource_start(dev, bar)	((dev)->resource[(bar)].start)
#define pci_resource_end(dev, bar)	((dev)->resource[(bar)].end)
#define pci_resource_flags(dev, bar)	((dev)->resource[(bar)].flags)
#define pci_resource_len(dev,bar) \
	((pci_resource_start((dev), (bar)) == 0 &&	\
	  pci_resource_end((dev), (bar)) ==		\
	  pci_resource_start((dev), (bar))) ? 0 :	\
							\
	 (pci_resource_end((dev), (bar)) -		\
	  pci_resource_start((dev), (bar)) + 1))

/* Similar to the helpers above, these manipulate per-pci_dev
 * driver-specific data.  They are really just a wrapper around
 * the generic device structure functions of these calls.
 */
static inline void *pci_get_drvdata(struct pci_dev *pdev)
{
	return dev_get_drvdata(&pdev->dev);
}

static inline void pci_set_drvdata(struct pci_dev *pdev, void *data)
{
	dev_set_drvdata(&pdev->dev, data);
}

/* If you want to know what to call your pci_dev, ask this function.
 * Again, it's a wrapper around the generic device.
 */
static inline const char *pci_name(const struct pci_dev *pdev)
{
	return dev_name(&pdev->dev);
}


/* Some archs don't want to expose struct resource to userland as-is
 * in sysfs and /proc
 */
#ifndef HAVE_ARCH_PCI_RESOURCE_TO_USER
static inline void pci_resource_to_user(const struct pci_dev *dev, int bar,
		const struct resource *rsrc, resource_size_t *start,
		resource_size_t *end)
{
	*start = rsrc->start;
	*end = rsrc->end;
}
#endif /* HAVE_ARCH_PCI_RESOURCE_TO_USER */


/*
 *  The world is not perfect and supplies us with broken PCI devices.
 *  For at least a part of these bugs we need a work-around, so both
 *  generic (drivers/pci/quirks.c) and per-architecture code can define
 *  fixup hooks to be called for particular buggy devices.
 */

struct pci_fixup {
	u16 vendor;		/* You can use PCI_ANY_ID here of course */
	u16 device;		/* You can use PCI_ANY_ID here of course */
	u32 class;		/* You can use PCI_ANY_ID here too */
	unsigned int class_shift;	/* should be 0, 8, 16 */
	void (*hook)(struct pci_dev *dev);
};

enum pci_fixup_pass {
	pci_fixup_early,	/* Before probing BARs */
	pci_fixup_header,	/* After reading configuration header */
	pci_fixup_final,	/* Final phase of device fixups */
	pci_fixup_enable,	/* pci_enable_device() time */
	pci_fixup_resume,	/* pci_device_resume() */
	pci_fixup_suspend,	/* pci_device_suspend() */
	pci_fixup_resume_early, /* pci_device_resume_early() */
	pci_fixup_suspend_late,	/* pci_device_suspend_late() */
};

/* Anonymous variables would be nice... */
#define DECLARE_PCI_FIXUP_SECTION(section, name, vendor, device, class,	\
				  class_shift, hook)			\
	static const struct pci_fixup __PASTE(__pci_fixup_##name,__LINE__) __used	\
	__attribute__((__section__(#section), aligned((sizeof(void *)))))    \
		= { vendor, device, class, class_shift, hook };

#define DECLARE_PCI_FIXUP_CLASS_EARLY(vendor, device, class,		\
					 class_shift, hook)		\
	DECLARE_PCI_FIXUP_SECTION(.pci_fixup_early,			\
		hook, vendor, device, class, class_shift, hook)
#define DECLARE_PCI_FIXUP_CLASS_HEADER(vendor, device, class,		\
					 class_shift, hook)		\
	DECLARE_PCI_FIXUP_SECTION(.pci_fixup_header,			\
		hook, vendor, device, class, class_shift, hook)
#define DECLARE_PCI_FIXUP_CLASS_FINAL(vendor, device, class,		\
					 class_shift, hook)		\
	DECLARE_PCI_FIXUP_SECTION(.pci_fixup_final,			\
		hook, vendor, device, class, class_shift, hook)
#define DECLARE_PCI_FIXUP_CLASS_ENABLE(vendor, device, class,		\
					 class_shift, hook)		\
	DECLARE_PCI_FIXUP_SECTION(.pci_fixup_enable,			\
		hook, vendor, device, class, class_shift, hook)
#define DECLARE_PCI_FIXUP_CLASS_RESUME(vendor, device, class,		\
					 class_shift, hook)		\
	DECLARE_PCI_FIXUP_SECTION(.pci_fixup_resume,			\
		resume##hook, vendor, device, class,	\
		class_shift, hook)
#define DECLARE_PCI_FIXUP_CLASS_RESUME_EARLY(vendor, device, class,	\
					 class_shift, hook)		\
	DECLARE_PCI_FIXUP_SECTION(.pci_fixup_resume_early,		\
		resume_early##hook, vendor, device,	\
		class, class_shift, hook)
#define DECLARE_PCI_FIXUP_CLASS_SUSPEND(vendor, device, class,		\
					 class_shift, hook)		\
	DECLARE_PCI_FIXUP_SECTION(.pci_fixup_suspend,			\
		suspend##hook, vendor, device, class,	\
		class_shift, hook)
#define DECLARE_PCI_FIXUP_CLASS_SUSPEND_LATE(vendor, device, class,	\
					 class_shift, hook)		\
	DECLARE_PCI_FIXUP_SECTION(.pci_fixup_suspend_late,		\
		suspend_late##hook, vendor, device,	\
		class, class_shift, hook)

#define DECLARE_PCI_FIXUP_EARLY(vendor, device, hook)			\
	DECLARE_PCI_FIXUP_SECTION(.pci_fixup_early,			\
		hook, vendor, device, PCI_ANY_ID, 0, hook)
#define DECLARE_PCI_FIXUP_HEADER(vendor, device, hook)			\
	DECLARE_PCI_FIXUP_SECTION(.pci_fixup_header,			\
		hook, vendor, device, PCI_ANY_ID, 0, hook)
#define DECLARE_PCI_FIXUP_FINAL(vendor, device, hook)			\
	DECLARE_PCI_FIXUP_SECTION(.pci_fixup_final,			\
		hook, vendor, device, PCI_ANY_ID, 0, hook)
#define DECLARE_PCI_FIXUP_ENABLE(vendor, device, hook)			\
	DECLARE_PCI_FIXUP_SECTION(.pci_fixup_enable,			\
		hook, vendor, device, PCI_ANY_ID, 0, hook)
#define DECLARE_PCI_FIXUP_RESUME(vendor, device, hook)			\
	DECLARE_PCI_FIXUP_SECTION(.pci_fixup_resume,			\
		resume##hook, vendor, device,		\
		PCI_ANY_ID, 0, hook)
#define DECLARE_PCI_FIXUP_RESUME_EARLY(vendor, device, hook)		\
	DECLARE_PCI_FIXUP_SECTION(.pci_fixup_resume_early,		\
		resume_early##hook, vendor, device,	\
		PCI_ANY_ID, 0, hook)
#define DECLARE_PCI_FIXUP_SUSPEND(vendor, device, hook)			\
	DECLARE_PCI_FIXUP_SECTION(.pci_fixup_suspend,			\
		suspend##hook, vendor, device,		\
		PCI_ANY_ID, 0, hook)
#define DECLARE_PCI_FIXUP_SUSPEND_LATE(vendor, device, hook)		\
	DECLARE_PCI_FIXUP_SECTION(.pci_fixup_suspend_late,		\
		suspend_late##hook, vendor, device,	\
		PCI_ANY_ID, 0, hook)

#ifdef CONFIG_PCI_QUIRKS
void pci_fixup_device(enum pci_fixup_pass pass, struct pci_dev *dev);
int pci_dev_specific_acs_enabled(struct pci_dev *dev, u16 acs_flags);
void pci_dev_specific_enable_acs(struct pci_dev *dev);
#else
static inline void pci_fixup_device(enum pci_fixup_pass pass,
				    struct pci_dev *dev) { }
static inline int pci_dev_specific_acs_enabled(struct pci_dev *dev,
					       u16 acs_flags)
{
	return -ENOTTY;
}
static inline void pci_dev_specific_enable_acs(struct pci_dev *dev) { }
#endif

void __iomem *pcim_iomap(struct pci_dev *pdev, int bar, unsigned long maxlen);
void pcim_iounmap(struct pci_dev *pdev, void __iomem *addr);
void __iomem * const *pcim_iomap_table(struct pci_dev *pdev);
int pcim_iomap_regions(struct pci_dev *pdev, int mask, const char *name);
int pcim_iomap_regions_request_all(struct pci_dev *pdev, int mask,
				   const char *name);
void pcim_iounmap_regions(struct pci_dev *pdev, int mask);

extern int pci_pci_problems;
#define PCIPCI_FAIL		1	/* No PCI PCI DMA */
#define PCIPCI_TRITON		2
#define PCIPCI_NATOMA		4
#define PCIPCI_VIAETBF		8
#define PCIPCI_VSFX		16
#define PCIPCI_ALIMAGIK		32	/* Need low latency setting */
#define PCIAGP_FAIL		64	/* No PCI to AGP DMA */

extern unsigned long pci_cardbus_io_size;
extern unsigned long pci_cardbus_mem_size;
extern u8 pci_dfl_cache_line_size;
extern u8 pci_cache_line_size;

extern unsigned long pci_hotplug_io_size;
extern unsigned long pci_hotplug_mem_size;

/* Architecture-specific versions may override these (weak) */
void pcibios_disable_device(struct pci_dev *dev);
void pcibios_set_master(struct pci_dev *dev);
int pcibios_set_pcie_reset_state(struct pci_dev *dev,
				 enum pcie_reset_state state);
int pcibios_add_device(struct pci_dev *dev);
void pcibios_release_device(struct pci_dev *dev);
<<<<<<< HEAD
=======
void pcibios_penalize_isa_irq(int irq, int active);

#ifdef CONFIG_HIBERNATE_CALLBACKS
extern struct dev_pm_ops pcibios_pm_ops;
#endif
>>>>>>> fc14f9c1

#ifdef CONFIG_PCI_MMCONFIG
void __init pci_mmcfg_early_init(void);
void __init pci_mmcfg_late_init(void);
#else
static inline void pci_mmcfg_early_init(void) { }
static inline void pci_mmcfg_late_init(void) { }
#endif

int pci_ext_cfg_avail(void);

void __iomem *pci_ioremap_bar(struct pci_dev *pdev, int bar);

#ifdef CONFIG_PCI_IOV
static inline int pci_iov_virtfn_bus(struct pci_dev *dev, int id)
{
	if (!dev->is_physfn)
		return -EINVAL;
	return dev->bus->number + ((dev->devfn + dev->sriov->offset +
				    dev->sriov->stride * id) >> 8);
}
static inline int pci_iov_virtfn_devfn(struct pci_dev *dev, int id)
{
	if (!dev->is_physfn)
		return -EINVAL;
	return (dev->devfn + dev->sriov->offset +
		dev->sriov->stride * id) & 0xff;
}

int pci_enable_sriov(struct pci_dev *dev, int nr_virtfn);
void pci_disable_sriov(struct pci_dev *dev);
int pci_num_vf(struct pci_dev *dev);
int pci_vfs_assigned(struct pci_dev *dev);
int pci_sriov_set_totalvfs(struct pci_dev *dev, u16 numvfs);
int pci_sriov_get_totalvfs(struct pci_dev *dev);
#else
static inline int pci_iov_virtfn_bus(struct pci_dev *dev, int id)
{
	return -ENXIO;
}
static inline int pci_iov_virtfn_devfn(struct pci_dev *dev, int id)
{
	return -ENXIO;
}
static inline int pci_enable_sriov(struct pci_dev *dev, int nr_virtfn)
{ return -ENODEV; }
static inline void pci_disable_sriov(struct pci_dev *dev) { }
static inline int pci_num_vf(struct pci_dev *dev) { return 0; }
static inline int pci_vfs_assigned(struct pci_dev *dev)
{ return 0; }
static inline int pci_sriov_set_totalvfs(struct pci_dev *dev, u16 numvfs)
{ return 0; }
static inline int pci_sriov_get_totalvfs(struct pci_dev *dev)
{ return 0; }
#endif

#if defined(CONFIG_HOTPLUG_PCI) || defined(CONFIG_HOTPLUG_PCI_MODULE)
void pci_hp_create_module_link(struct pci_slot *pci_slot);
void pci_hp_remove_module_link(struct pci_slot *pci_slot);
#endif

/**
 * pci_pcie_cap - get the saved PCIe capability offset
 * @dev: PCI device
 *
 * PCIe capability offset is calculated at PCI device initialization
 * time and saved in the data structure. This function returns saved
 * PCIe capability offset. Using this instead of pci_find_capability()
 * reduces unnecessary search in the PCI configuration space. If you
 * need to calculate PCIe capability offset from raw device for some
 * reasons, please use pci_find_capability() instead.
 */
static inline int pci_pcie_cap(struct pci_dev *dev)
{
	return dev->pcie_cap;
}

/**
 * pci_is_pcie - check if the PCI device is PCI Express capable
 * @dev: PCI device
 *
 * Returns: true if the PCI device is PCI Express capable, false otherwise.
 */
static inline bool pci_is_pcie(struct pci_dev *dev)
{
	return pci_pcie_cap(dev);
}

/**
 * pcie_caps_reg - get the PCIe Capabilities Register
 * @dev: PCI device
 */
static inline u16 pcie_caps_reg(const struct pci_dev *dev)
{
	return dev->pcie_flags_reg;
}

/**
 * pci_pcie_type - get the PCIe device/port type
 * @dev: PCI device
 */
static inline int pci_pcie_type(const struct pci_dev *dev)
{
	return (pcie_caps_reg(dev) & PCI_EXP_FLAGS_TYPE) >> 4;
}

void pci_request_acs(void);
bool pci_acs_enabled(struct pci_dev *pdev, u16 acs_flags);
bool pci_acs_path_enabled(struct pci_dev *start,
			  struct pci_dev *end, u16 acs_flags);

#define PCI_VPD_LRDT			0x80	/* Large Resource Data Type */
#define PCI_VPD_LRDT_ID(x)		((x) | PCI_VPD_LRDT)

/* Large Resource Data Type Tag Item Names */
#define PCI_VPD_LTIN_ID_STRING		0x02	/* Identifier String */
#define PCI_VPD_LTIN_RO_DATA		0x10	/* Read-Only Data */
#define PCI_VPD_LTIN_RW_DATA		0x11	/* Read-Write Data */

#define PCI_VPD_LRDT_ID_STRING		PCI_VPD_LRDT_ID(PCI_VPD_LTIN_ID_STRING)
#define PCI_VPD_LRDT_RO_DATA		PCI_VPD_LRDT_ID(PCI_VPD_LTIN_RO_DATA)
#define PCI_VPD_LRDT_RW_DATA		PCI_VPD_LRDT_ID(PCI_VPD_LTIN_RW_DATA)

/* Small Resource Data Type Tag Item Names */
#define PCI_VPD_STIN_END		0x78	/* End */

#define PCI_VPD_SRDT_END		PCI_VPD_STIN_END

#define PCI_VPD_SRDT_TIN_MASK		0x78
#define PCI_VPD_SRDT_LEN_MASK		0x07

#define PCI_VPD_LRDT_TAG_SIZE		3
#define PCI_VPD_SRDT_TAG_SIZE		1

#define PCI_VPD_INFO_FLD_HDR_SIZE	3

#define PCI_VPD_RO_KEYWORD_PARTNO	"PN"
#define PCI_VPD_RO_KEYWORD_MFR_ID	"MN"
#define PCI_VPD_RO_KEYWORD_VENDOR0	"V0"
#define PCI_VPD_RO_KEYWORD_CHKSUM	"RV"

/**
 * pci_vpd_lrdt_size - Extracts the Large Resource Data Type length
 * @lrdt: Pointer to the beginning of the Large Resource Data Type tag
 *
 * Returns the extracted Large Resource Data Type length.
 */
static inline u16 pci_vpd_lrdt_size(const u8 *lrdt)
{
	return (u16)lrdt[1] + ((u16)lrdt[2] << 8);
}

/**
 * pci_vpd_srdt_size - Extracts the Small Resource Data Type length
 * @lrdt: Pointer to the beginning of the Small Resource Data Type tag
 *
 * Returns the extracted Small Resource Data Type length.
 */
static inline u8 pci_vpd_srdt_size(const u8 *srdt)
{
	return (*srdt) & PCI_VPD_SRDT_LEN_MASK;
}

/**
 * pci_vpd_info_field_size - Extracts the information field length
 * @lrdt: Pointer to the beginning of an information field header
 *
 * Returns the extracted information field length.
 */
static inline u8 pci_vpd_info_field_size(const u8 *info_field)
{
	return info_field[2];
}

/**
 * pci_vpd_find_tag - Locates the Resource Data Type tag provided
 * @buf: Pointer to buffered vpd data
 * @off: The offset into the buffer at which to begin the search
 * @len: The length of the vpd buffer
 * @rdt: The Resource Data Type to search for
 *
 * Returns the index where the Resource Data Type was found or
 * -ENOENT otherwise.
 */
int pci_vpd_find_tag(const u8 *buf, unsigned int off, unsigned int len, u8 rdt);

/**
 * pci_vpd_find_info_keyword - Locates an information field keyword in the VPD
 * @buf: Pointer to buffered vpd data
 * @off: The offset into the buffer at which to begin the search
 * @len: The length of the buffer area, relative to off, in which to search
 * @kw: The keyword to search for
 *
 * Returns the index where the information field keyword was found or
 * -ENOENT otherwise.
 */
int pci_vpd_find_info_keyword(const u8 *buf, unsigned int off,
			      unsigned int len, const char *kw);

/* PCI <-> OF binding helpers */
#ifdef CONFIG_OF
struct device_node;
void pci_set_of_node(struct pci_dev *dev);
void pci_release_of_node(struct pci_dev *dev);
void pci_set_bus_of_node(struct pci_bus *bus);
void pci_release_bus_of_node(struct pci_bus *bus);

/* Arch may override this (weak) */
struct device_node *pcibios_get_phb_of_node(struct pci_bus *bus);

static inline struct device_node *
pci_device_to_OF_node(const struct pci_dev *pdev)
{
	return pdev ? pdev->dev.of_node : NULL;
}

static inline struct device_node *pci_bus_to_OF_node(struct pci_bus *bus)
{
	return bus ? bus->dev.of_node : NULL;
}

#else /* CONFIG_OF */
static inline void pci_set_of_node(struct pci_dev *dev) { }
static inline void pci_release_of_node(struct pci_dev *dev) { }
static inline void pci_set_bus_of_node(struct pci_bus *bus) { }
static inline void pci_release_bus_of_node(struct pci_bus *bus) { }
#endif  /* CONFIG_OF */

#ifdef CONFIG_EEH
static inline struct eeh_dev *pci_dev_to_eeh_dev(struct pci_dev *pdev)
{
	return pdev->dev.archdata.edev;
}
#endif

int pci_for_each_dma_alias(struct pci_dev *pdev,
			   int (*fn)(struct pci_dev *pdev,
				     u16 alias, void *data), void *data);

/* helper functions for operation of device flag */
static inline void pci_set_dev_assigned(struct pci_dev *pdev)
{
	pdev->dev_flags |= PCI_DEV_FLAGS_ASSIGNED;
}
static inline void pci_clear_dev_assigned(struct pci_dev *pdev)
{
	pdev->dev_flags &= ~PCI_DEV_FLAGS_ASSIGNED;
}
static inline bool pci_is_dev_assigned(struct pci_dev *pdev)
{
	return (pdev->dev_flags & PCI_DEV_FLAGS_ASSIGNED) == PCI_DEV_FLAGS_ASSIGNED;
}
#endif /* LINUX_PCI_H */<|MERGE_RESOLUTION|>--- conflicted
+++ resolved
@@ -262,8 +262,6 @@
 	struct pci_dev *dev;	/* lowest numbered PF */
 	struct pci_dev *self;	/* this PF */
 	struct mutex lock;	/* lock for VF bus */
-	struct work_struct mtask; /* VF Migration task */
-	u8 __iomem *mstate;	/* VF Migration State Array */
 };
 
 /*
@@ -1003,11 +1001,8 @@
 int pci_probe_reset_bus(struct pci_bus *bus);
 int pci_reset_bus(struct pci_bus *bus);
 int pci_try_reset_bus(struct pci_bus *bus);
-<<<<<<< HEAD
-=======
 void pci_reset_secondary_bus(struct pci_dev *dev);
 void pcibios_reset_secondary_bus(struct pci_dev *dev);
->>>>>>> fc14f9c1
 void pci_reset_bridge_secondary_bus(struct pci_dev *dev);
 void pci_update_resource(struct pci_dev *dev, int resno);
 int __must_check pci_assign_resource(struct pci_dev *dev, int i);
@@ -1132,14 +1127,6 @@
 
 
 int pci_remap_iospace(const struct resource *res, phys_addr_t phys_addr);
-
-static inline dma_addr_t pci_bus_address(struct pci_dev *pdev, int bar)
-{
-	struct pci_bus_region region;
-
-	pcibios_resource_to_bus(pdev->bus, &region, &pdev->resource[bar]);
-	return region.start;
-}
 
 static inline dma_addr_t pci_bus_address(struct pci_dev *pdev, int bar)
 {
@@ -1670,14 +1657,11 @@
 				 enum pcie_reset_state state);
 int pcibios_add_device(struct pci_dev *dev);
 void pcibios_release_device(struct pci_dev *dev);
-<<<<<<< HEAD
-=======
 void pcibios_penalize_isa_irq(int irq, int active);
 
 #ifdef CONFIG_HIBERNATE_CALLBACKS
 extern struct dev_pm_ops pcibios_pm_ops;
 #endif
->>>>>>> fc14f9c1
 
 #ifdef CONFIG_PCI_MMCONFIG
 void __init pci_mmcfg_early_init(void);
