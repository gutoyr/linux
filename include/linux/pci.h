/*
 *	pci.h
 *
 *	PCI defines and function prototypes
 *	Copyright 1994, Drew Eckhardt
 *	Copyright 1997--1999 Martin Mares <mj@ucw.cz>
 *
 *	For more information, please consult the following manuals (look at
 *	http://www.pcisig.com/ for how to get them):
 *
 *	PCI BIOS Specification
 *	PCI Local Bus Specification
 *	PCI to PCI Bridge Specification
 *	PCI System Design Guide
 */
#ifndef LINUX_PCI_H
#define LINUX_PCI_H


#include <linux/mod_devicetable.h>

#include <linux/types.h>
#include <linux/init.h>
#include <linux/ioport.h>
#include <linux/list.h>
#include <linux/compiler.h>
#include <linux/errno.h>
#include <linux/kobject.h>
#include <linux/atomic.h>
#include <linux/device.h>
#include <linux/io.h>
#include <uapi/linux/pci.h>

#include <linux/pci_ids.h>

/*
 * The PCI interface treats multi-function devices as independent
 * devices.  The slot/function address of each device is encoded
 * in a single byte as follows:
 *
 *	7:3 = slot
 *	2:0 = function
 *
 * PCI_DEVFN(), PCI_SLOT(), and PCI_FUNC() are defined in uapi/linux/pci.h.
 * In the interest of not exposing interfaces to user-space unnecessarily,
 * the following kernel-only defines are being added here.
 */
#define PCI_DEVID(bus, devfn)  ((((u16)(bus)) << 8) | (devfn))
/* return bus from PCI devid = ((u16)bus_number) << 8) | devfn */
#define PCI_BUS_NUM(x) (((x) >> 8) & 0xff)

/* pci_slot represents a physical slot */
struct pci_slot {
	struct pci_bus *bus;		/* The bus this slot is on */
	struct list_head list;		/* node in list of slots on this bus */
	struct hotplug_slot *hotplug;	/* Hotplug info (migrate over time) */
	unsigned char number;		/* PCI_SLOT(pci_dev->devfn) */
	struct kobject kobj;
};

static inline const char *pci_slot_name(const struct pci_slot *slot)
{
	return kobject_name(&slot->kobj);
}

/* File state for mmap()s on /proc/bus/pci/X/Y */
enum pci_mmap_state {
	pci_mmap_io,
	pci_mmap_mem
};

/* This defines the direction arg to the DMA mapping routines. */
#define PCI_DMA_BIDIRECTIONAL	0
#define PCI_DMA_TODEVICE	1
#define PCI_DMA_FROMDEVICE	2
#define PCI_DMA_NONE		3

/*
 *  For PCI devices, the region numbers are assigned this way:
 */
enum {
	/* #0-5: standard PCI resources */
	PCI_STD_RESOURCES,
	PCI_STD_RESOURCE_END = 5,

	/* #6: expansion ROM resource */
	PCI_ROM_RESOURCE,

	/* device specific resources */
#ifdef CONFIG_PCI_IOV
	PCI_IOV_RESOURCES,
	PCI_IOV_RESOURCE_END = PCI_IOV_RESOURCES + PCI_SRIOV_NUM_BARS - 1,
#endif

	/* resources assigned to buses behind the bridge */
#define PCI_BRIDGE_RESOURCE_NUM 4

	PCI_BRIDGE_RESOURCES,
	PCI_BRIDGE_RESOURCE_END = PCI_BRIDGE_RESOURCES +
				  PCI_BRIDGE_RESOURCE_NUM - 1,

	/* total resources associated with a PCI device */
	PCI_NUM_RESOURCES,

	/* preserve this for compatibility */
	DEVICE_COUNT_RESOURCE = PCI_NUM_RESOURCES,
};

typedef int __bitwise pci_power_t;

#define PCI_D0		((pci_power_t __force) 0)
#define PCI_D1		((pci_power_t __force) 1)
#define PCI_D2		((pci_power_t __force) 2)
#define PCI_D3hot	((pci_power_t __force) 3)
#define PCI_D3cold	((pci_power_t __force) 4)
#define PCI_UNKNOWN	((pci_power_t __force) 5)
#define PCI_POWER_ERROR	((pci_power_t __force) -1)

/* Remember to update this when the list above changes! */
extern const char *pci_power_names[];

static inline const char *pci_power_name(pci_power_t state)
{
	return pci_power_names[1 + (int) state];
}

#define PCI_PM_D2_DELAY		200
#define PCI_PM_D3_WAIT		10
#define PCI_PM_D3COLD_WAIT	100
#define PCI_PM_BUS_WAIT		50

/** The pci_channel state describes connectivity between the CPU and
 *  the pci device.  If some PCI bus between here and the pci device
 *  has crashed or locked up, this info is reflected here.
 */
typedef unsigned int __bitwise pci_channel_state_t;

enum pci_channel_state {
	/* I/O channel is in normal state */
	pci_channel_io_normal = (__force pci_channel_state_t) 1,

	/* I/O to channel is blocked */
	pci_channel_io_frozen = (__force pci_channel_state_t) 2,

	/* PCI card is dead */
	pci_channel_io_perm_failure = (__force pci_channel_state_t) 3,
};

typedef unsigned int __bitwise pcie_reset_state_t;

enum pcie_reset_state {
	/* Reset is NOT asserted (Use to deassert reset) */
	pcie_deassert_reset = (__force pcie_reset_state_t) 1,

	/* Use #PERST to reset PCIe device */
	pcie_warm_reset = (__force pcie_reset_state_t) 2,

	/* Use PCIe Hot Reset to reset device */
	pcie_hot_reset = (__force pcie_reset_state_t) 3
};

typedef unsigned short __bitwise pci_dev_flags_t;
enum pci_dev_flags {
	/* INTX_DISABLE in PCI_COMMAND register disables MSI
	 * generation too.
	 */
	PCI_DEV_FLAGS_MSI_INTX_DISABLE_BUG = (__force pci_dev_flags_t) (1 << 0),
	/* Device configuration is irrevocably lost if disabled into D3 */
	PCI_DEV_FLAGS_NO_D3 = (__force pci_dev_flags_t) (1 << 1),
	/* Provide indication device is assigned by a Virtual Machine Manager */
	PCI_DEV_FLAGS_ASSIGNED = (__force pci_dev_flags_t) (1 << 2),
	/* Flag for quirk use to store if quirk-specific ACS is enabled */
	PCI_DEV_FLAGS_ACS_ENABLED_QUIRK = (__force pci_dev_flags_t) (1 << 3),
	/* Flag to indicate the device uses dma_alias_devfn */
	PCI_DEV_FLAGS_DMA_ALIAS_DEVFN = (__force pci_dev_flags_t) (1 << 4),
	/* Use a PCIe-to-PCI bridge alias even if !pci_is_pcie */
	PCI_DEV_FLAG_PCIE_BRIDGE_ALIAS = (__force pci_dev_flags_t) (1 << 5),
};

enum pci_irq_reroute_variant {
	INTEL_IRQ_REROUTE_VARIANT = 1,
	MAX_IRQ_REROUTE_VARIANTS = 3
};

typedef unsigned short __bitwise pci_bus_flags_t;
enum pci_bus_flags {
	PCI_BUS_FLAGS_NO_MSI   = (__force pci_bus_flags_t) 1,
	PCI_BUS_FLAGS_NO_MMRBC = (__force pci_bus_flags_t) 2,
};

/* These values come from the PCI Express Spec */
enum pcie_link_width {
	PCIE_LNK_WIDTH_RESRV	= 0x00,
	PCIE_LNK_X1		= 0x01,
	PCIE_LNK_X2		= 0x02,
	PCIE_LNK_X4		= 0x04,
	PCIE_LNK_X8		= 0x08,
	PCIE_LNK_X12		= 0x0C,
	PCIE_LNK_X16		= 0x10,
	PCIE_LNK_X32		= 0x20,
	PCIE_LNK_WIDTH_UNKNOWN  = 0xFF,
};

/* Based on the PCI Hotplug Spec, but some values are made up by us */
enum pci_bus_speed {
	PCI_SPEED_33MHz			= 0x00,
	PCI_SPEED_66MHz			= 0x01,
	PCI_SPEED_66MHz_PCIX		= 0x02,
	PCI_SPEED_100MHz_PCIX		= 0x03,
	PCI_SPEED_133MHz_PCIX		= 0x04,
	PCI_SPEED_66MHz_PCIX_ECC	= 0x05,
	PCI_SPEED_100MHz_PCIX_ECC	= 0x06,
	PCI_SPEED_133MHz_PCIX_ECC	= 0x07,
	PCI_SPEED_66MHz_PCIX_266	= 0x09,
	PCI_SPEED_100MHz_PCIX_266	= 0x0a,
	PCI_SPEED_133MHz_PCIX_266	= 0x0b,
	AGP_UNKNOWN			= 0x0c,
	AGP_1X				= 0x0d,
	AGP_2X				= 0x0e,
	AGP_4X				= 0x0f,
	AGP_8X				= 0x10,
	PCI_SPEED_66MHz_PCIX_533	= 0x11,
	PCI_SPEED_100MHz_PCIX_533	= 0x12,
	PCI_SPEED_133MHz_PCIX_533	= 0x13,
	PCIE_SPEED_2_5GT		= 0x14,
	PCIE_SPEED_5_0GT		= 0x15,
	PCIE_SPEED_8_0GT		= 0x16,
	PCI_SPEED_UNKNOWN		= 0xff,
};

struct pci_cap_saved_data {
	u16 cap_nr;
	bool cap_extended;
	unsigned int size;
	u32 data[0];
};

struct pci_cap_saved_state {
	struct hlist_node next;
	struct pci_cap_saved_data cap;
};

struct pcie_link_state;
struct pci_vpd;
struct pci_sriov;
struct pci_ats;

/* Single Root I/O Virtualization */
struct pci_sriov {
	int pos;		/* capability position */
	int nres;		/* number of resources */
	u32 cap;		/* SR-IOV Capabilities */
	u16 ctrl;		/* SR-IOV Control */
	u16 total_VFs;		/* total VFs associated with the PF */
	u16 initial_VFs;	/* initial VFs associated with the PF */
	u16 num_VFs;		/* number of VFs available */
	u16 offset;		/* first VF Routing ID offset */
	u16 stride;		/* following VF stride */
	u32 pgsz;		/* page size for BAR alignment */
	u8 link;		/* Function Dependency Link */
	u16 driver_max_VFs;	/* max num VFs driver supports */
	struct pci_dev *dev;	/* lowest numbered PF */
	struct pci_dev *self;	/* this PF */
	struct mutex lock;	/* lock for VF bus */
};

/*
 * The pci_dev structure is used to describe PCI devices.
 */
struct pci_dev {
	struct list_head bus_list;	/* node in per-bus list */
	struct pci_bus	*bus;		/* bus this device is on */
	struct pci_bus	*subordinate;	/* bus this device bridges to */

	void		*sysdata;	/* hook for sys-specific extension */
	struct proc_dir_entry *procent;	/* device entry in /proc/bus/pci */
	struct pci_slot	*slot;		/* Physical slot this device is in */

	unsigned int	devfn;		/* encoded device & function index */
	unsigned short	vendor;
	unsigned short	device;
	unsigned short	subsystem_vendor;
	unsigned short	subsystem_device;
	unsigned int	class;		/* 3 bytes: (base,sub,prog-if) */
	u8		revision;	/* PCI revision, low byte of class word */
	u8		hdr_type;	/* PCI header type (`multi' flag masked out) */
	u8		pcie_cap;	/* PCIe capability offset */
	u8		msi_cap;	/* MSI capability offset */
	u8		msix_cap;	/* MSI-X capability offset */
	u8		pcie_mpss:3;	/* PCIe Max Payload Size Supported */
	u8		rom_base_reg;	/* which config register controls the ROM */
	u8		pin;		/* which interrupt pin this device uses */
	u16		pcie_flags_reg;	/* cached PCIe Capabilities Register */
	u8		dma_alias_devfn;/* devfn of DMA alias, if any */

	struct pci_driver *driver;	/* which driver has allocated this device */
	u64		dma_mask;	/* Mask of the bits of bus address this
					   device implements.  Normally this is
					   0xffffffff.  You only need to change
					   this if your device has broken DMA
					   or supports 64-bit transfers.  */

	struct device_dma_parameters dma_parms;

	pci_power_t     current_state;  /* Current operating state. In ACPI-speak,
					   this is D0-D3, D0 being fully functional,
					   and D3 being off. */
	u8		pm_cap;		/* PM capability offset */
	unsigned int	pme_support:5;	/* Bitmask of states from which PME#
					   can be generated */
	unsigned int	pme_interrupt:1;
	unsigned int	pme_poll:1;	/* Poll device's PME status bit */
	unsigned int	d1_support:1;	/* Low power state D1 is supported */
	unsigned int	d2_support:1;	/* Low power state D2 is supported */
	unsigned int	no_d1d2:1;	/* D1 and D2 are forbidden */
	unsigned int	no_d3cold:1;	/* D3cold is forbidden */
	unsigned int	d3cold_allowed:1;	/* D3cold is allowed by user */
	unsigned int	mmio_always_on:1;	/* disallow turning off io/mem
						   decoding during bar sizing */
	unsigned int	wakeup_prepared:1;
	unsigned int	runtime_d3cold:1;	/* whether go through runtime
						   D3cold, not set for devices
						   powered on/off by the
						   corresponding bridge */
	unsigned int	ignore_hotplug:1;	/* Ignore hotplug events */
	unsigned int	d3_delay;	/* D3->D0 transition time in ms */
	unsigned int	d3cold_delay;	/* D3cold->D0 transition time in ms */

#ifdef CONFIG_PCIEASPM
	struct pcie_link_state	*link_state;	/* ASPM link state */
#endif

	pci_channel_state_t error_state;	/* current connectivity state */
	struct	device	dev;		/* Generic device interface */

	int		cfg_size;	/* Size of configuration space */

	/*
	 * Instead of touching interrupt line and base address registers
	 * directly, use the values stored here. They might be different!
	 */
	unsigned int	irq;
	struct resource resource[DEVICE_COUNT_RESOURCE]; /* I/O and memory regions + expansion ROMs */

	bool match_driver;		/* Skip attaching driver */
	/* These fields are used by common fixups */
	unsigned int	transparent:1;	/* Subtractive decode PCI bridge */
	unsigned int	multifunction:1;/* Part of multi-function device */
	/* keep track of device state */
	unsigned int	is_added:1;
	unsigned int	is_busmaster:1; /* device is busmaster */
	unsigned int	no_msi:1;	/* device may not use msi */
	unsigned int	no_64bit_msi:1; /* device may only use 32-bit MSIs */
	unsigned int	block_cfg_access:1;	/* config space access is blocked */
	unsigned int	broken_parity_status:1;	/* Device generates false positive parity */
	unsigned int	irq_reroute_variant:2;	/* device needs IRQ rerouting variant */
	unsigned int	msi_enabled:1;
	unsigned int	msix_enabled:1;
	unsigned int	ari_enabled:1;	/* ARI forwarding */
	unsigned int	is_managed:1;
	unsigned int    needs_freset:1; /* Dev requires fundamental reset */
	unsigned int	state_saved:1;
	unsigned int	is_physfn:1;
	unsigned int	is_virtfn:1;
	unsigned int	reset_fn:1;
	unsigned int    is_hotplug_bridge:1;
	unsigned int    __aer_firmware_first_valid:1;
	unsigned int	__aer_firmware_first:1;
	unsigned int	broken_intx_masking:1;
	unsigned int	io_window_1k:1;	/* Intel P2P bridge 1K I/O windows */
	pci_dev_flags_t dev_flags;
	atomic_t	enable_cnt;	/* pci_enable_device has been called */

	u32		saved_config_space[16]; /* config space saved at suspend time */
	struct hlist_head saved_cap_space;
	struct bin_attribute *rom_attr; /* attribute descriptor for sysfs ROM entry */
	int rom_attr_enabled;		/* has display of the rom attribute been enabled? */
	struct bin_attribute *res_attr[DEVICE_COUNT_RESOURCE]; /* sysfs file for resources */
	struct bin_attribute *res_attr_wc[DEVICE_COUNT_RESOURCE]; /* sysfs file for WC mapping of resources */
#ifdef CONFIG_PCI_MSI
	struct list_head msi_list;
	const struct attribute_group **msi_irq_groups;
#endif
	struct pci_vpd *vpd;
#ifdef CONFIG_PCI_ATS
	union {
		struct pci_sriov *sriov;	/* SR-IOV capability related */
		struct pci_dev *physfn;	/* the PF this VF is associated with */
	};
	struct pci_ats	*ats;	/* Address Translation Service */
#endif
	phys_addr_t rom; /* Physical address of ROM if it's not from the BAR */
	size_t romlen; /* Length of ROM if it's not from the BAR */
	char *driver_override; /* Driver name to force a match */
};

static inline struct pci_dev *pci_physfn(struct pci_dev *dev)
{
#ifdef CONFIG_PCI_IOV
	if (dev->is_virtfn)
		dev = dev->physfn;
#endif
	return dev;
}

struct pci_dev *pci_alloc_dev(struct pci_bus *bus);

#define	to_pci_dev(n) container_of(n, struct pci_dev, dev)
#define for_each_pci_dev(d) while ((d = pci_get_device(PCI_ANY_ID, PCI_ANY_ID, d)) != NULL)

static inline int pci_channel_offline(struct pci_dev *pdev)
{
	return (pdev->error_state != pci_channel_io_normal);
}

struct pci_host_bridge_window {
	struct list_head list;
	struct resource *res;		/* host bridge aperture (CPU address) */
	resource_size_t offset;		/* bus address + offset = CPU address */
};

struct pci_host_bridge {
	struct device dev;
	struct pci_bus *bus;		/* root bus */
	struct list_head windows;	/* pci_host_bridge_windows */
	void (*release_fn)(struct pci_host_bridge *);
	void *release_data;
};

#define	to_pci_host_bridge(n) container_of(n, struct pci_host_bridge, dev)
void pci_set_host_bridge_release(struct pci_host_bridge *bridge,
		     void (*release_fn)(struct pci_host_bridge *),
		     void *release_data);

int pcibios_root_bridge_prepare(struct pci_host_bridge *bridge);

/*
 * The first PCI_BRIDGE_RESOURCE_NUM PCI bus resources (those that correspond
 * to P2P or CardBus bridge windows) go in a table.  Additional ones (for
 * buses below host bridges or subtractive decode bridges) go in the list.
 * Use pci_bus_for_each_resource() to iterate through all the resources.
 */

/*
 * PCI_SUBTRACTIVE_DECODE means the bridge forwards the window implicitly
 * and there's no way to program the bridge with the details of the window.
 * This does not apply to ACPI _CRS windows, even with the _DEC subtractive-
 * decode bit set, because they are explicit and can be programmed with _SRS.
 */
#define PCI_SUBTRACTIVE_DECODE	0x1

struct pci_bus_resource {
	struct list_head list;
	struct resource *res;
	unsigned int flags;
};

#define PCI_REGION_FLAG_MASK	0x0fU	/* These bits of resource flags tell us the PCI region flags */

struct pci_bus {
	struct list_head node;		/* node in list of buses */
	struct pci_bus	*parent;	/* parent bus this bridge is on */
	struct list_head children;	/* list of child buses */
	struct list_head devices;	/* list of devices on this bus */
	struct pci_dev	*self;		/* bridge device as seen by parent */
	struct list_head slots;		/* list of slots on this bus */
	struct resource *resource[PCI_BRIDGE_RESOURCE_NUM];
	struct list_head resources;	/* address space routed to this bus */
	struct resource busn_res;	/* bus numbers routed to this bus */

	struct pci_ops	*ops;		/* configuration access functions */
	struct msi_chip	*msi;		/* MSI controller */
	void		*sysdata;	/* hook for sys-specific extension */
	struct proc_dir_entry *procdir;	/* directory entry in /proc/bus/pci */

	unsigned char	number;		/* bus number */
	unsigned char	primary;	/* number of primary bridge */
	unsigned char	max_bus_speed;	/* enum pci_bus_speed */
	unsigned char	cur_bus_speed;	/* enum pci_bus_speed */
#ifdef CONFIG_PCI_DOMAINS_GENERIC
	int		domain_nr;
#endif

	char		name[48];

	unsigned short  bridge_ctl;	/* manage NO_ISA/FBB/et al behaviors */
	pci_bus_flags_t bus_flags;	/* inherited by child buses */
	struct device		*bridge;
	struct device		dev;
	struct bin_attribute	*legacy_io; /* legacy I/O for this bus */
	struct bin_attribute	*legacy_mem; /* legacy mem */
	unsigned int		is_added:1;
};

#define to_pci_bus(n)	container_of(n, struct pci_bus, dev)

/*
 * Returns true if the PCI bus is root (behind host-PCI bridge),
 * false otherwise
 *
 * Some code assumes that "bus->self == NULL" means that bus is a root bus.
 * This is incorrect because "virtual" buses added for SR-IOV (via
 * virtfn_add_bus()) have "bus->self == NULL" but are not root buses.
 */
static inline bool pci_is_root_bus(struct pci_bus *pbus)
{
	return !(pbus->parent);
}

/**
 * pci_is_bridge - check if the PCI device is a bridge
 * @dev: PCI device
 *
 * Return true if the PCI device is bridge whether it has subordinate
 * or not.
 */
static inline bool pci_is_bridge(struct pci_dev *dev)
{
	return dev->hdr_type == PCI_HEADER_TYPE_BRIDGE ||
		dev->hdr_type == PCI_HEADER_TYPE_CARDBUS;
}

static inline struct pci_dev *pci_upstream_bridge(struct pci_dev *dev)
{
	dev = pci_physfn(dev);
	if (pci_is_root_bus(dev->bus))
		return NULL;

	return dev->bus->self;
}

#ifdef CONFIG_PCI_MSI
static inline bool pci_dev_msi_enabled(struct pci_dev *pci_dev)
{
	return pci_dev->msi_enabled || pci_dev->msix_enabled;
}
#else
static inline bool pci_dev_msi_enabled(struct pci_dev *pci_dev) { return false; }
#endif

/*
 * Error values that may be returned by PCI functions.
 */
#define PCIBIOS_SUCCESSFUL		0x00
#define PCIBIOS_FUNC_NOT_SUPPORTED	0x81
#define PCIBIOS_BAD_VENDOR_ID		0x83
#define PCIBIOS_DEVICE_NOT_FOUND	0x86
#define PCIBIOS_BAD_REGISTER_NUMBER	0x87
#define PCIBIOS_SET_FAILED		0x88
#define PCIBIOS_BUFFER_TOO_SMALL	0x89

/*
 * Translate above to generic errno for passing back through non-PCI code.
 */
static inline int pcibios_err_to_errno(int err)
{
	if (err <= PCIBIOS_SUCCESSFUL)
		return err; /* Assume already errno */

	switch (err) {
	case PCIBIOS_FUNC_NOT_SUPPORTED:
		return -ENOENT;
	case PCIBIOS_BAD_VENDOR_ID:
		return -ENOTTY;
	case PCIBIOS_DEVICE_NOT_FOUND:
		return -ENODEV;
	case PCIBIOS_BAD_REGISTER_NUMBER:
		return -EFAULT;
	case PCIBIOS_SET_FAILED:
		return -EIO;
	case PCIBIOS_BUFFER_TOO_SMALL:
		return -ENOSPC;
	}

	return -ERANGE;
}

/* Low-level architecture-dependent routines */

struct pci_ops {
	int (*read)(struct pci_bus *bus, unsigned int devfn, int where, int size, u32 *val);
	int (*write)(struct pci_bus *bus, unsigned int devfn, int where, int size, u32 val);
};

/*
 * ACPI needs to be able to access PCI config space before we've done a
 * PCI bus scan and created pci_bus structures.
 */
int raw_pci_read(unsigned int domain, unsigned int bus, unsigned int devfn,
		 int reg, int len, u32 *val);
int raw_pci_write(unsigned int domain, unsigned int bus, unsigned int devfn,
		  int reg, int len, u32 val);

struct pci_bus_region {
	dma_addr_t start;
	dma_addr_t end;
};

struct pci_dynids {
	spinlock_t lock;            /* protects list, index */
	struct list_head list;      /* for IDs added at runtime */
};


/*
 * PCI Error Recovery System (PCI-ERS).  If a PCI device driver provides
 * a set of callbacks in struct pci_error_handlers, that device driver
 * will be notified of PCI bus errors, and will be driven to recovery
 * when an error occurs.
 */

typedef unsigned int __bitwise pci_ers_result_t;

enum pci_ers_result {
	/* no result/none/not supported in device driver */
	PCI_ERS_RESULT_NONE = (__force pci_ers_result_t) 1,

	/* Device driver can recover without slot reset */
	PCI_ERS_RESULT_CAN_RECOVER = (__force pci_ers_result_t) 2,

	/* Device driver wants slot to be reset. */
	PCI_ERS_RESULT_NEED_RESET = (__force pci_ers_result_t) 3,

	/* Device has completely failed, is unrecoverable */
	PCI_ERS_RESULT_DISCONNECT = (__force pci_ers_result_t) 4,

	/* Device driver is fully recovered and operational */
	PCI_ERS_RESULT_RECOVERED = (__force pci_ers_result_t) 5,

	/* No AER capabilities registered for the driver */
	PCI_ERS_RESULT_NO_AER_DRIVER = (__force pci_ers_result_t) 6,
};

/* PCI bus error event callbacks */
struct pci_error_handlers {
	/* PCI bus error detected on this device */
	pci_ers_result_t (*error_detected)(struct pci_dev *dev,
					   enum pci_channel_state error);

	/* MMIO has been re-enabled, but not DMA */
	pci_ers_result_t (*mmio_enabled)(struct pci_dev *dev);

	/* PCI Express link has been reset */
	pci_ers_result_t (*link_reset)(struct pci_dev *dev);

	/* PCI slot has been reset */
	pci_ers_result_t (*slot_reset)(struct pci_dev *dev);

	/* PCI function reset prepare or completed */
	void (*reset_notify)(struct pci_dev *dev, bool prepare);

	/* Device driver may resume normal operations */
	void (*resume)(struct pci_dev *dev);
};


struct module;
struct pci_driver {
	struct list_head node;
	const char *name;
	const struct pci_device_id *id_table;	/* must be non-NULL for probe to be called */
	int  (*probe)  (struct pci_dev *dev, const struct pci_device_id *id);	/* New device inserted */
	void (*remove) (struct pci_dev *dev);	/* Device removed (NULL if not a hot-plug capable driver) */
	int  (*suspend) (struct pci_dev *dev, pm_message_t state);	/* Device suspended */
	int  (*suspend_late) (struct pci_dev *dev, pm_message_t state);
	int  (*resume_early) (struct pci_dev *dev);
	int  (*resume) (struct pci_dev *dev);	                /* Device woken up */
	void (*shutdown) (struct pci_dev *dev);
	int (*sriov_configure) (struct pci_dev *dev, int num_vfs); /* PF pdev */
	const struct pci_error_handlers *err_handler;
	struct device_driver	driver;
	struct pci_dynids dynids;
};

#define	to_pci_driver(drv) container_of(drv, struct pci_driver, driver)

/**
 * DEFINE_PCI_DEVICE_TABLE - macro used to describe a pci device table
 * @_table: device table name
 *
 * This macro is deprecated and should not be used in new code.
 */
#define DEFINE_PCI_DEVICE_TABLE(_table) \
	const struct pci_device_id _table[]

/**
 * PCI_DEVICE - macro used to describe a specific pci device
 * @vend: the 16 bit PCI Vendor ID
 * @dev: the 16 bit PCI Device ID
 *
 * This macro is used to create a struct pci_device_id that matches a
 * specific device.  The subvendor and subdevice fields will be set to
 * PCI_ANY_ID.
 */
#define PCI_DEVICE(vend,dev) \
	.vendor = (vend), .device = (dev), \
	.subvendor = PCI_ANY_ID, .subdevice = PCI_ANY_ID

/**
 * PCI_DEVICE_SUB - macro used to describe a specific pci device with subsystem
 * @vend: the 16 bit PCI Vendor ID
 * @dev: the 16 bit PCI Device ID
 * @subvend: the 16 bit PCI Subvendor ID
 * @subdev: the 16 bit PCI Subdevice ID
 *
 * This macro is used to create a struct pci_device_id that matches a
 * specific device with subsystem information.
 */
#define PCI_DEVICE_SUB(vend, dev, subvend, subdev) \
	.vendor = (vend), .device = (dev), \
	.subvendor = (subvend), .subdevice = (subdev)

/**
 * PCI_DEVICE_CLASS - macro used to describe a specific pci device class
 * @dev_class: the class, subclass, prog-if triple for this device
 * @dev_class_mask: the class mask for this device
 *
 * This macro is used to create a struct pci_device_id that matches a
 * specific PCI class.  The vendor, device, subvendor, and subdevice
 * fields will be set to PCI_ANY_ID.
 */
#define PCI_DEVICE_CLASS(dev_class,dev_class_mask) \
	.class = (dev_class), .class_mask = (dev_class_mask), \
	.vendor = PCI_ANY_ID, .device = PCI_ANY_ID, \
	.subvendor = PCI_ANY_ID, .subdevice = PCI_ANY_ID

/**
 * PCI_VDEVICE - macro used to describe a specific pci device in short form
 * @vend: the vendor name
 * @dev: the 16 bit PCI Device ID
 *
 * This macro is used to create a struct pci_device_id that matches a
 * specific PCI device.  The subvendor, and subdevice fields will be set
 * to PCI_ANY_ID. The macro allows the next field to follow as the device
 * private data.
 */

#define PCI_VDEVICE(vend, dev) \
	.vendor = PCI_VENDOR_ID_##vend, .device = (dev), \
	.subvendor = PCI_ANY_ID, .subdevice = PCI_ANY_ID, 0, 0

/* these external functions are only available when PCI support is enabled */
#ifdef CONFIG_PCI

void pcie_bus_configure_settings(struct pci_bus *bus);

enum pcie_bus_config_types {
	PCIE_BUS_TUNE_OFF,
	PCIE_BUS_SAFE,
	PCIE_BUS_PERFORMANCE,
	PCIE_BUS_PEER2PEER,
};

extern enum pcie_bus_config_types pcie_bus_config;

extern struct bus_type pci_bus_type;

/* Do NOT directly access these two variables, unless you are arch-specific PCI
 * code, or PCI core code. */
extern struct list_head pci_root_buses;	/* list of all known PCI buses */
/* Some device drivers need know if PCI is initiated */
int no_pci_devices(void);

void pcibios_resource_survey_bus(struct pci_bus *bus);
void pcibios_add_bus(struct pci_bus *bus);
void pcibios_remove_bus(struct pci_bus *bus);
void pcibios_fixup_bus(struct pci_bus *);
int __must_check pcibios_enable_device(struct pci_dev *, int mask);
/* Architecture-specific versions may override this (weak) */
char *pcibios_setup(char *str);

/* Used only when drivers/pci/setup.c is used */
resource_size_t pcibios_align_resource(void *, const struct resource *,
				resource_size_t,
				resource_size_t);
void pcibios_update_irq(struct pci_dev *, int irq);

/* Weak but can be overriden by arch */
void pci_fixup_cardbus(struct pci_bus *);

/* Generic PCI functions used internally */

void pcibios_resource_to_bus(struct pci_bus *bus, struct pci_bus_region *region,
			     struct resource *res);
void pcibios_bus_to_resource(struct pci_bus *bus, struct resource *res,
			     struct pci_bus_region *region);
void pcibios_scan_specific_bus(int busn);
struct pci_bus *pci_find_bus(int domain, int busnr);
void pci_bus_add_devices(const struct pci_bus *bus);
struct pci_bus *pci_scan_bus_parented(struct device *parent, int bus,
				      struct pci_ops *ops, void *sysdata);
struct pci_bus *pci_scan_bus(int bus, struct pci_ops *ops, void *sysdata);
struct pci_bus *pci_create_root_bus(struct device *parent, int bus,
				    struct pci_ops *ops, void *sysdata,
				    struct list_head *resources);
int pci_bus_insert_busn_res(struct pci_bus *b, int bus, int busmax);
int pci_bus_update_busn_res_end(struct pci_bus *b, int busmax);
void pci_bus_release_busn_res(struct pci_bus *b);
struct pci_bus *pci_scan_root_bus(struct device *parent, int bus,
					     struct pci_ops *ops, void *sysdata,
					     struct list_head *resources);
struct pci_bus *pci_add_new_bus(struct pci_bus *parent, struct pci_dev *dev,
				int busnr);
void pcie_update_link_speed(struct pci_bus *bus, u16 link_status);
struct pci_slot *pci_create_slot(struct pci_bus *parent, int slot_nr,
				 const char *name,
				 struct hotplug_slot *hotplug);
void pci_destroy_slot(struct pci_slot *slot);
int pci_scan_slot(struct pci_bus *bus, int devfn);
struct pci_dev *pci_scan_single_device(struct pci_bus *bus, int devfn);
void pci_device_add(struct pci_dev *dev, struct pci_bus *bus);
unsigned int pci_scan_child_bus(struct pci_bus *bus);
void pci_bus_add_device(struct pci_dev *dev);
void pci_read_bridge_bases(struct pci_bus *child);
struct resource *pci_find_parent_resource(const struct pci_dev *dev,
					  struct resource *res);
u8 pci_swizzle_interrupt_pin(const struct pci_dev *dev, u8 pin);
int pci_get_interrupt_pin(struct pci_dev *dev, struct pci_dev **bridge);
u8 pci_common_swizzle(struct pci_dev *dev, u8 *pinp);
struct pci_dev *pci_dev_get(struct pci_dev *dev);
void pci_dev_put(struct pci_dev *dev);
void pci_remove_bus(struct pci_bus *b);
void pci_stop_and_remove_bus_device(struct pci_dev *dev);
void pci_stop_and_remove_bus_device_locked(struct pci_dev *dev);
void pci_stop_root_bus(struct pci_bus *bus);
void pci_remove_root_bus(struct pci_bus *bus);
void pci_setup_cardbus(struct pci_bus *bus);
void pci_sort_breadthfirst(void);
#define dev_is_pci(d) ((d)->bus == &pci_bus_type)
#define dev_is_pf(d) ((dev_is_pci(d) ? to_pci_dev(d)->is_physfn : false))
#define dev_num_vf(d) ((dev_is_pci(d) ? pci_num_vf(to_pci_dev(d)) : 0))

/* Generic PCI functions exported to card drivers */

enum pci_lost_interrupt_reason {
	PCI_LOST_IRQ_NO_INFORMATION = 0,
	PCI_LOST_IRQ_DISABLE_MSI,
	PCI_LOST_IRQ_DISABLE_MSIX,
	PCI_LOST_IRQ_DISABLE_ACPI,
};
enum pci_lost_interrupt_reason pci_lost_interrupt(struct pci_dev *dev);
int pci_find_capability(struct pci_dev *dev, int cap);
int pci_find_next_capability(struct pci_dev *dev, u8 pos, int cap);
int pci_find_ext_capability(struct pci_dev *dev, int cap);
int pci_find_next_ext_capability(struct pci_dev *dev, int pos, int cap);
int pci_find_ht_capability(struct pci_dev *dev, int ht_cap);
int pci_find_next_ht_capability(struct pci_dev *dev, int pos, int ht_cap);
struct pci_bus *pci_find_next_bus(const struct pci_bus *from);

struct pci_dev *pci_get_device(unsigned int vendor, unsigned int device,
				struct pci_dev *from);
struct pci_dev *pci_get_subsys(unsigned int vendor, unsigned int device,
				unsigned int ss_vendor, unsigned int ss_device,
				struct pci_dev *from);
struct pci_dev *pci_get_slot(struct pci_bus *bus, unsigned int devfn);
struct pci_dev *pci_get_domain_bus_and_slot(int domain, unsigned int bus,
					    unsigned int devfn);
static inline struct pci_dev *pci_get_bus_and_slot(unsigned int bus,
						   unsigned int devfn)
{
	return pci_get_domain_bus_and_slot(0, bus, devfn);
}
struct pci_dev *pci_get_class(unsigned int class, struct pci_dev *from);
int pci_dev_present(const struct pci_device_id *ids);

int pci_bus_read_config_byte(struct pci_bus *bus, unsigned int devfn,
			     int where, u8 *val);
int pci_bus_read_config_word(struct pci_bus *bus, unsigned int devfn,
			     int where, u16 *val);
int pci_bus_read_config_dword(struct pci_bus *bus, unsigned int devfn,
			      int where, u32 *val);
int pci_bus_write_config_byte(struct pci_bus *bus, unsigned int devfn,
			      int where, u8 val);
int pci_bus_write_config_word(struct pci_bus *bus, unsigned int devfn,
			      int where, u16 val);
int pci_bus_write_config_dword(struct pci_bus *bus, unsigned int devfn,
			       int where, u32 val);
struct pci_ops *pci_bus_set_ops(struct pci_bus *bus, struct pci_ops *ops);

static inline int pci_read_config_byte(const struct pci_dev *dev, int where, u8 *val)
{
	return pci_bus_read_config_byte(dev->bus, dev->devfn, where, val);
}
static inline int pci_read_config_word(const struct pci_dev *dev, int where, u16 *val)
{
	return pci_bus_read_config_word(dev->bus, dev->devfn, where, val);
}
static inline int pci_read_config_dword(const struct pci_dev *dev, int where,
					u32 *val)
{
	return pci_bus_read_config_dword(dev->bus, dev->devfn, where, val);
}
static inline int pci_write_config_byte(const struct pci_dev *dev, int where, u8 val)
{
	return pci_bus_write_config_byte(dev->bus, dev->devfn, where, val);
}
static inline int pci_write_config_word(const struct pci_dev *dev, int where, u16 val)
{
	return pci_bus_write_config_word(dev->bus, dev->devfn, where, val);
}
static inline int pci_write_config_dword(const struct pci_dev *dev, int where,
					 u32 val)
{
	return pci_bus_write_config_dword(dev->bus, dev->devfn, where, val);
}

int pcie_capability_read_word(struct pci_dev *dev, int pos, u16 *val);
int pcie_capability_read_dword(struct pci_dev *dev, int pos, u32 *val);
int pcie_capability_write_word(struct pci_dev *dev, int pos, u16 val);
int pcie_capability_write_dword(struct pci_dev *dev, int pos, u32 val);
int pcie_capability_clear_and_set_word(struct pci_dev *dev, int pos,
				       u16 clear, u16 set);
int pcie_capability_clear_and_set_dword(struct pci_dev *dev, int pos,
					u32 clear, u32 set);

static inline int pcie_capability_set_word(struct pci_dev *dev, int pos,
					   u16 set)
{
	return pcie_capability_clear_and_set_word(dev, pos, 0, set);
}

static inline int pcie_capability_set_dword(struct pci_dev *dev, int pos,
					    u32 set)
{
	return pcie_capability_clear_and_set_dword(dev, pos, 0, set);
}

static inline int pcie_capability_clear_word(struct pci_dev *dev, int pos,
					     u16 clear)
{
	return pcie_capability_clear_and_set_word(dev, pos, clear, 0);
}

static inline int pcie_capability_clear_dword(struct pci_dev *dev, int pos,
					      u32 clear)
{
	return pcie_capability_clear_and_set_dword(dev, pos, clear, 0);
}

/* user-space driven config access */
int pci_user_read_config_byte(struct pci_dev *dev, int where, u8 *val);
int pci_user_read_config_word(struct pci_dev *dev, int where, u16 *val);
int pci_user_read_config_dword(struct pci_dev *dev, int where, u32 *val);
int pci_user_write_config_byte(struct pci_dev *dev, int where, u8 val);
int pci_user_write_config_word(struct pci_dev *dev, int where, u16 val);
int pci_user_write_config_dword(struct pci_dev *dev, int where, u32 val);

int __must_check pci_enable_device(struct pci_dev *dev);
int __must_check pci_enable_device_io(struct pci_dev *dev);
int __must_check pci_enable_device_mem(struct pci_dev *dev);
int __must_check pci_reenable_device(struct pci_dev *);
int __must_check pcim_enable_device(struct pci_dev *pdev);
void pcim_pin_device(struct pci_dev *pdev);

static inline int pci_is_enabled(struct pci_dev *pdev)
{
	return (atomic_read(&pdev->enable_cnt) > 0);
}

static inline int pci_is_managed(struct pci_dev *pdev)
{
	return pdev->is_managed;
}

void pci_disable_device(struct pci_dev *dev);

extern unsigned int pcibios_max_latency;
void pci_set_master(struct pci_dev *dev);
void pci_clear_master(struct pci_dev *dev);

int pci_set_pcie_reset_state(struct pci_dev *dev, enum pcie_reset_state state);
int pci_set_cacheline_size(struct pci_dev *dev);
#define HAVE_PCI_SET_MWI
int __must_check pci_set_mwi(struct pci_dev *dev);
int pci_try_set_mwi(struct pci_dev *dev);
void pci_clear_mwi(struct pci_dev *dev);
void pci_intx(struct pci_dev *dev, int enable);
bool pci_intx_mask_supported(struct pci_dev *dev);
bool pci_check_and_mask_intx(struct pci_dev *dev);
bool pci_check_and_unmask_intx(struct pci_dev *dev);
void pci_msi_off(struct pci_dev *dev);
int pci_set_dma_max_seg_size(struct pci_dev *dev, unsigned int size);
int pci_set_dma_seg_boundary(struct pci_dev *dev, unsigned long mask);
int pci_wait_for_pending(struct pci_dev *dev, int pos, u16 mask);
int pci_wait_for_pending_transaction(struct pci_dev *dev);
int pcix_get_max_mmrbc(struct pci_dev *dev);
int pcix_get_mmrbc(struct pci_dev *dev);
int pcix_set_mmrbc(struct pci_dev *dev, int mmrbc);
int pcie_get_readrq(struct pci_dev *dev);
int pcie_set_readrq(struct pci_dev *dev, int rq);
int pcie_get_mps(struct pci_dev *dev);
int pcie_set_mps(struct pci_dev *dev, int mps);
int pcie_get_minimum_link(struct pci_dev *dev, enum pci_bus_speed *speed,
			  enum pcie_link_width *width);
int __pci_reset_function(struct pci_dev *dev);
int __pci_reset_function_locked(struct pci_dev *dev);
int pci_reset_function(struct pci_dev *dev);
int pci_try_reset_function(struct pci_dev *dev);
int pci_probe_reset_slot(struct pci_slot *slot);
int pci_reset_slot(struct pci_slot *slot);
int pci_try_reset_slot(struct pci_slot *slot);
int pci_probe_reset_bus(struct pci_bus *bus);
int pci_reset_bus(struct pci_bus *bus);
int pci_try_reset_bus(struct pci_bus *bus);
void pci_reset_secondary_bus(struct pci_dev *dev);
void pcibios_reset_secondary_bus(struct pci_dev *dev);
void pci_reset_bridge_secondary_bus(struct pci_dev *dev);
void pci_update_resource(struct pci_dev *dev, int resno);
int __must_check pci_assign_resource(struct pci_dev *dev, int i);
int __must_check pci_reassign_resource(struct pci_dev *dev, int i, resource_size_t add_size, resource_size_t align);
int pci_select_bars(struct pci_dev *dev, unsigned long flags);
bool pci_device_is_present(struct pci_dev *pdev);

/* ROM control related routines */
int pci_enable_rom(struct pci_dev *pdev);
void pci_disable_rom(struct pci_dev *pdev);
void __iomem __must_check *pci_map_rom(struct pci_dev *pdev, size_t *size);
void pci_unmap_rom(struct pci_dev *pdev, void __iomem *rom);
size_t pci_get_rom_size(struct pci_dev *pdev, void __iomem *rom, size_t size);
void __iomem __must_check *pci_platform_rom(struct pci_dev *pdev, size_t *size);

/* Power management related routines */
int pci_save_state(struct pci_dev *dev);
void pci_restore_state(struct pci_dev *dev);
struct pci_saved_state *pci_store_saved_state(struct pci_dev *dev);
int pci_load_and_free_saved_state(struct pci_dev *dev,
				  struct pci_saved_state **state);
struct pci_cap_saved_state *pci_find_saved_cap(struct pci_dev *dev, char cap);
struct pci_cap_saved_state *pci_find_saved_ext_cap(struct pci_dev *dev,
						   u16 cap);
int pci_add_cap_save_buffer(struct pci_dev *dev, char cap, unsigned int size);
int pci_add_ext_cap_save_buffer(struct pci_dev *dev,
				u16 cap, unsigned int size);
int __pci_complete_power_transition(struct pci_dev *dev, pci_power_t state);
int pci_set_power_state(struct pci_dev *dev, pci_power_t state);
pci_power_t pci_choose_state(struct pci_dev *dev, pm_message_t state);
bool pci_pme_capable(struct pci_dev *dev, pci_power_t state);
void pci_pme_active(struct pci_dev *dev, bool enable);
int __pci_enable_wake(struct pci_dev *dev, pci_power_t state,
		      bool runtime, bool enable);
int pci_wake_from_d3(struct pci_dev *dev, bool enable);
int pci_prepare_to_sleep(struct pci_dev *dev);
int pci_back_from_sleep(struct pci_dev *dev);
bool pci_dev_run_wake(struct pci_dev *dev);
bool pci_check_pme_status(struct pci_dev *dev);
void pci_pme_wakeup_bus(struct pci_bus *bus);

static inline void pci_ignore_hotplug(struct pci_dev *dev)
{
	dev->ignore_hotplug = 1;
}

static inline int pci_enable_wake(struct pci_dev *dev, pci_power_t state,
				  bool enable)
{
	return __pci_enable_wake(dev, state, false, enable);
}

/* PCI Virtual Channel */
int pci_save_vc_state(struct pci_dev *dev);
void pci_restore_vc_state(struct pci_dev *dev);
void pci_allocate_vc_save_buffers(struct pci_dev *dev);

/* For use by arch with custom probe code */
void set_pcie_port_type(struct pci_dev *pdev);
void set_pcie_hotplug_bridge(struct pci_dev *pdev);

/* Functions for PCI Hotplug drivers to use */
int pci_bus_find_capability(struct pci_bus *bus, unsigned int devfn, int cap);
unsigned int pci_rescan_bus_bridge_resize(struct pci_dev *bridge);
unsigned int pci_rescan_bus(struct pci_bus *bus);
void pci_lock_rescan_remove(void);
void pci_unlock_rescan_remove(void);

/* Vital product data routines */
ssize_t pci_read_vpd(struct pci_dev *dev, loff_t pos, size_t count, void *buf);
ssize_t pci_write_vpd(struct pci_dev *dev, loff_t pos, size_t count, const void *buf);

/* Helper functions for low-level code (drivers/pci/setup-[bus,res].c) */
resource_size_t pcibios_retrieve_fw_addr(struct pci_dev *dev, int idx);
void pci_bus_assign_resources(const struct pci_bus *bus);
void pci_bus_size_bridges(struct pci_bus *bus);
int pci_claim_resource(struct pci_dev *, int);
void pci_assign_unassigned_resources(void);
void pci_assign_unassigned_bridge_resources(struct pci_dev *bridge);
void pci_assign_unassigned_bus_resources(struct pci_bus *bus);
void pci_assign_unassigned_root_bus_resources(struct pci_bus *bus);
void pdev_enable_device(struct pci_dev *);
int pci_enable_resources(struct pci_dev *, int mask);
void pci_fixup_irqs(u8 (*)(struct pci_dev *, u8 *),
		    int (*)(const struct pci_dev *, u8, u8));
#define HAVE_PCI_REQ_REGIONS	2
int __must_check pci_request_regions(struct pci_dev *, const char *);
int __must_check pci_request_regions_exclusive(struct pci_dev *, const char *);
void pci_release_regions(struct pci_dev *);
int __must_check pci_request_region(struct pci_dev *, int, const char *);
int __must_check pci_request_region_exclusive(struct pci_dev *, int, const char *);
void pci_release_region(struct pci_dev *, int);
int pci_request_selected_regions(struct pci_dev *, int, const char *);
int pci_request_selected_regions_exclusive(struct pci_dev *, int, const char *);
void pci_release_selected_regions(struct pci_dev *, int);

/* drivers/pci/bus.c */
struct pci_bus *pci_bus_get(struct pci_bus *bus);
void pci_bus_put(struct pci_bus *bus);
void pci_add_resource(struct list_head *resources, struct resource *res);
void pci_add_resource_offset(struct list_head *resources, struct resource *res,
			     resource_size_t offset);
void pci_free_resource_list(struct list_head *resources);
void pci_bus_add_resource(struct pci_bus *bus, struct resource *res, unsigned int flags);
struct resource *pci_bus_resource_n(const struct pci_bus *bus, int n);
void pci_bus_remove_resources(struct pci_bus *bus);

#define pci_bus_for_each_resource(bus, res, i)				\
	for (i = 0;							\
	    (res = pci_bus_resource_n(bus, i)) || i < PCI_BRIDGE_RESOURCE_NUM; \
	     i++)

int __must_check pci_bus_alloc_resource(struct pci_bus *bus,
			struct resource *res, resource_size_t size,
			resource_size_t align, resource_size_t min,
			unsigned long type_mask,
			resource_size_t (*alignf)(void *,
						  const struct resource *,
						  resource_size_t,
						  resource_size_t),
			void *alignf_data);


int pci_remap_iospace(const struct resource *res, phys_addr_t phys_addr);

static inline dma_addr_t pci_bus_address(struct pci_dev *pdev, int bar)
{
	struct pci_bus_region region;

	pcibios_resource_to_bus(pdev->bus, &region, &pdev->resource[bar]);
	return region.start;
}

/* Proper probing supporting hot-pluggable devices */
int __must_check __pci_register_driver(struct pci_driver *, struct module *,
				       const char *mod_name);

/*
 * pci_register_driver must be a macro so that KBUILD_MODNAME can be expanded
 */
#define pci_register_driver(driver)		\
	__pci_register_driver(driver, THIS_MODULE, KBUILD_MODNAME)

void pci_unregister_driver(struct pci_driver *dev);

/**
 * module_pci_driver() - Helper macro for registering a PCI driver
 * @__pci_driver: pci_driver struct
 *
 * Helper macro for PCI drivers which do not do anything special in module
 * init/exit. This eliminates a lot of boilerplate. Each module may only
 * use this macro once, and calling it replaces module_init() and module_exit()
 */
#define module_pci_driver(__pci_driver) \
	module_driver(__pci_driver, pci_register_driver, \
		       pci_unregister_driver)

struct pci_driver *pci_dev_driver(const struct pci_dev *dev);
int pci_add_dynid(struct pci_driver *drv,
		  unsigned int vendor, unsigned int device,
		  unsigned int subvendor, unsigned int subdevice,
		  unsigned int class, unsigned int class_mask,
		  unsigned long driver_data);
const struct pci_device_id *pci_match_id(const struct pci_device_id *ids,
					 struct pci_dev *dev);
int pci_scan_bridge(struct pci_bus *bus, struct pci_dev *dev, int max,
		    int pass);

void pci_walk_bus(struct pci_bus *top, int (*cb)(struct pci_dev *, void *),
		  void *userdata);
int pci_cfg_space_size(struct pci_dev *dev);
unsigned char pci_bus_max_busnr(struct pci_bus *bus);
void pci_setup_bridge(struct pci_bus *bus);
resource_size_t pcibios_window_alignment(struct pci_bus *bus,
					 unsigned long type);
<<<<<<< HEAD
resource_size_t pcibios_sriov_resource_alignment(struct pci_dev *dev,
						 int resno,
						 resource_size_t align);
=======
resource_size_t pcibios_iov_resource_alignment(struct pci_dev *dev, int resno);
>>>>>>> 078b8a5d

#define PCI_VGA_STATE_CHANGE_BRIDGE (1 << 0)
#define PCI_VGA_STATE_CHANGE_DECODES (1 << 1)

int pci_set_vga_state(struct pci_dev *pdev, bool decode,
		      unsigned int command_bits, u32 flags);
/* kmem_cache style wrapper around pci_alloc_consistent() */

#include <linux/pci-dma.h>
#include <linux/dmapool.h>

#define	pci_pool dma_pool
#define pci_pool_create(name, pdev, size, align, allocation) \
		dma_pool_create(name, &pdev->dev, size, align, allocation)
#define	pci_pool_destroy(pool) dma_pool_destroy(pool)
#define	pci_pool_alloc(pool, flags, handle) dma_pool_alloc(pool, flags, handle)
#define	pci_pool_free(pool, vaddr, addr) dma_pool_free(pool, vaddr, addr)

enum pci_dma_burst_strategy {
	PCI_DMA_BURST_INFINITY,	/* make bursts as large as possible,
				   strategy_parameter is N/A */
	PCI_DMA_BURST_BOUNDARY, /* disconnect at every strategy_parameter
				   byte boundaries */
	PCI_DMA_BURST_MULTIPLE, /* disconnect at some multiple of
				   strategy_parameter byte boundaries */
};

struct msix_entry {
	u32	vector;	/* kernel uses to write allocated vector */
	u16	entry;	/* driver uses to specify entry, OS writes */
};


#ifdef CONFIG_PCI_MSI
int pci_msi_vec_count(struct pci_dev *dev);
void pci_msi_shutdown(struct pci_dev *dev);
void pci_disable_msi(struct pci_dev *dev);
int pci_msix_vec_count(struct pci_dev *dev);
int pci_enable_msix(struct pci_dev *dev, struct msix_entry *entries, int nvec);
void pci_msix_shutdown(struct pci_dev *dev);
void pci_disable_msix(struct pci_dev *dev);
void pci_restore_msi_state(struct pci_dev *dev);
int pci_msi_enabled(void);
int pci_enable_msi_range(struct pci_dev *dev, int minvec, int maxvec);
static inline int pci_enable_msi_exact(struct pci_dev *dev, int nvec)
{
	int rc = pci_enable_msi_range(dev, nvec, nvec);
	if (rc < 0)
		return rc;
	return 0;
}
int pci_enable_msix_range(struct pci_dev *dev, struct msix_entry *entries,
			  int minvec, int maxvec);
static inline int pci_enable_msix_exact(struct pci_dev *dev,
					struct msix_entry *entries, int nvec)
{
	int rc = pci_enable_msix_range(dev, entries, nvec, nvec);
	if (rc < 0)
		return rc;
	return 0;
}
#else
static inline int pci_msi_vec_count(struct pci_dev *dev) { return -ENOSYS; }
static inline void pci_msi_shutdown(struct pci_dev *dev) { }
static inline void pci_disable_msi(struct pci_dev *dev) { }
static inline int pci_msix_vec_count(struct pci_dev *dev) { return -ENOSYS; }
static inline int pci_enable_msix(struct pci_dev *dev,
				  struct msix_entry *entries, int nvec)
{ return -ENOSYS; }
static inline void pci_msix_shutdown(struct pci_dev *dev) { }
static inline void pci_disable_msix(struct pci_dev *dev) { }
static inline void pci_restore_msi_state(struct pci_dev *dev) { }
static inline int pci_msi_enabled(void) { return 0; }
static inline int pci_enable_msi_range(struct pci_dev *dev, int minvec,
				       int maxvec)
{ return -ENOSYS; }
static inline int pci_enable_msi_exact(struct pci_dev *dev, int nvec)
{ return -ENOSYS; }
static inline int pci_enable_msix_range(struct pci_dev *dev,
		      struct msix_entry *entries, int minvec, int maxvec)
{ return -ENOSYS; }
static inline int pci_enable_msix_exact(struct pci_dev *dev,
		      struct msix_entry *entries, int nvec)
{ return -ENOSYS; }
#endif

#ifdef CONFIG_PCIEPORTBUS
extern bool pcie_ports_disabled;
extern bool pcie_ports_auto;
#else
#define pcie_ports_disabled	true
#define pcie_ports_auto		false
#endif

#ifdef CONFIG_PCIEASPM
bool pcie_aspm_support_enabled(void);
#else
static inline bool pcie_aspm_support_enabled(void) { return false; }
#endif

#ifdef CONFIG_PCIEAER
void pci_no_aer(void);
bool pci_aer_available(void);
#else
static inline void pci_no_aer(void) { }
static inline bool pci_aer_available(void) { return false; }
#endif

#ifdef CONFIG_PCIE_ECRC
void pcie_set_ecrc_checking(struct pci_dev *dev);
void pcie_ecrc_get_policy(char *str);
#else
static inline void pcie_set_ecrc_checking(struct pci_dev *dev) { }
static inline void pcie_ecrc_get_policy(char *str) { }
#endif

#define pci_enable_msi(pdev)	pci_enable_msi_exact(pdev, 1)

#ifdef CONFIG_HT_IRQ
/* The functions a driver should call */
int  ht_create_irq(struct pci_dev *dev, int idx);
void ht_destroy_irq(unsigned int irq);
#endif /* CONFIG_HT_IRQ */

void pci_cfg_access_lock(struct pci_dev *dev);
bool pci_cfg_access_trylock(struct pci_dev *dev);
void pci_cfg_access_unlock(struct pci_dev *dev);

/*
 * PCI domain support.  Sometimes called PCI segment (eg by ACPI),
 * a PCI domain is defined to be a set of PCI buses which share
 * configuration space.
 */
#ifdef CONFIG_PCI_DOMAINS
extern int pci_domains_supported;
int pci_get_new_domain_nr(void);
#else
enum { pci_domains_supported = 0 };
static inline int pci_domain_nr(struct pci_bus *bus) { return 0; }
static inline int pci_proc_domain(struct pci_bus *bus) { return 0; }
static inline int pci_get_new_domain_nr(void) { return -ENOSYS; }
#endif /* CONFIG_PCI_DOMAINS */

/*
 * Generic implementation for PCI domain support. If your
 * architecture does not need custom management of PCI
 * domains then this implementation will be used
 */
#ifdef CONFIG_PCI_DOMAINS_GENERIC
static inline int pci_domain_nr(struct pci_bus *bus)
{
	return bus->domain_nr;
}
void pci_bus_assign_domain_nr(struct pci_bus *bus, struct device *parent);
#else
static inline void pci_bus_assign_domain_nr(struct pci_bus *bus,
					struct device *parent)
{
}
#endif

/* some architectures require additional setup to direct VGA traffic */
typedef int (*arch_set_vga_state_t)(struct pci_dev *pdev, bool decode,
		      unsigned int command_bits, u32 flags);
void pci_register_set_vga_state(arch_set_vga_state_t func);

#else /* CONFIG_PCI is not enabled */

/*
 *  If the system does not have PCI, clearly these return errors.  Define
 *  these as simple inline functions to avoid hair in drivers.
 */

#define _PCI_NOP(o, s, t) \
	static inline int pci_##o##_config_##s(struct pci_dev *dev, \
						int where, t val) \
		{ return PCIBIOS_FUNC_NOT_SUPPORTED; }

#define _PCI_NOP_ALL(o, x)	_PCI_NOP(o, byte, u8 x) \
				_PCI_NOP(o, word, u16 x) \
				_PCI_NOP(o, dword, u32 x)
_PCI_NOP_ALL(read, *)
_PCI_NOP_ALL(write,)

static inline struct pci_dev *pci_get_device(unsigned int vendor,
					     unsigned int device,
					     struct pci_dev *from)
{ return NULL; }

static inline struct pci_dev *pci_get_subsys(unsigned int vendor,
					     unsigned int device,
					     unsigned int ss_vendor,
					     unsigned int ss_device,
					     struct pci_dev *from)
{ return NULL; }

static inline struct pci_dev *pci_get_class(unsigned int class,
					    struct pci_dev *from)
{ return NULL; }

#define pci_dev_present(ids)	(0)
#define no_pci_devices()	(1)
#define pci_dev_put(dev)	do { } while (0)

static inline void pci_set_master(struct pci_dev *dev) { }
static inline int pci_enable_device(struct pci_dev *dev) { return -EIO; }
static inline void pci_disable_device(struct pci_dev *dev) { }
static inline int pci_set_dma_mask(struct pci_dev *dev, u64 mask)
{ return -EIO; }
static inline int pci_set_consistent_dma_mask(struct pci_dev *dev, u64 mask)
{ return -EIO; }
static inline int pci_set_dma_max_seg_size(struct pci_dev *dev,
					unsigned int size)
{ return -EIO; }
static inline int pci_set_dma_seg_boundary(struct pci_dev *dev,
					unsigned long mask)
{ return -EIO; }
static inline int pci_assign_resource(struct pci_dev *dev, int i)
{ return -EBUSY; }
static inline int __pci_register_driver(struct pci_driver *drv,
					struct module *owner)
{ return 0; }
static inline int pci_register_driver(struct pci_driver *drv)
{ return 0; }
static inline void pci_unregister_driver(struct pci_driver *drv) { }
static inline int pci_find_capability(struct pci_dev *dev, int cap)
{ return 0; }
static inline int pci_find_next_capability(struct pci_dev *dev, u8 post,
					   int cap)
{ return 0; }
static inline int pci_find_ext_capability(struct pci_dev *dev, int cap)
{ return 0; }

/* Power management related routines */
static inline int pci_save_state(struct pci_dev *dev) { return 0; }
static inline void pci_restore_state(struct pci_dev *dev) { }
static inline int pci_set_power_state(struct pci_dev *dev, pci_power_t state)
{ return 0; }
static inline int pci_wake_from_d3(struct pci_dev *dev, bool enable)
{ return 0; }
static inline pci_power_t pci_choose_state(struct pci_dev *dev,
					   pm_message_t state)
{ return PCI_D0; }
static inline int pci_enable_wake(struct pci_dev *dev, pci_power_t state,
				  int enable)
{ return 0; }

static inline int pci_request_regions(struct pci_dev *dev, const char *res_name)
{ return -EIO; }
static inline void pci_release_regions(struct pci_dev *dev) { }

#define pci_dma_burst_advice(pdev, strat, strategy_parameter) do { } while (0)

static inline void pci_block_cfg_access(struct pci_dev *dev) { }
static inline int pci_block_cfg_access_in_atomic(struct pci_dev *dev)
{ return 0; }
static inline void pci_unblock_cfg_access(struct pci_dev *dev) { }

static inline struct pci_bus *pci_find_next_bus(const struct pci_bus *from)
{ return NULL; }
static inline struct pci_dev *pci_get_slot(struct pci_bus *bus,
						unsigned int devfn)
{ return NULL; }
static inline struct pci_dev *pci_get_bus_and_slot(unsigned int bus,
						unsigned int devfn)
{ return NULL; }

static inline int pci_domain_nr(struct pci_bus *bus) { return 0; }
static inline struct pci_dev *pci_dev_get(struct pci_dev *dev) { return NULL; }
static inline int pci_get_new_domain_nr(void) { return -ENOSYS; }

#define dev_is_pci(d) (false)
#define dev_is_pf(d) (false)
#define dev_num_vf(d) (0)
#endif /* CONFIG_PCI */

/* Include architecture-dependent settings and functions */

#include <asm/pci.h>

/* these helpers provide future and backwards compatibility
 * for accessing popular PCI BAR info */
#define pci_resource_start(dev, bar)	((dev)->resource[(bar)].start)
#define pci_resource_end(dev, bar)	((dev)->resource[(bar)].end)
#define pci_resource_flags(dev, bar)	((dev)->resource[(bar)].flags)
#define pci_resource_len(dev,bar) \
	((pci_resource_start((dev), (bar)) == 0 &&	\
	  pci_resource_end((dev), (bar)) ==		\
	  pci_resource_start((dev), (bar))) ? 0 :	\
							\
	 (pci_resource_end((dev), (bar)) -		\
	  pci_resource_start((dev), (bar)) + 1))

/* Similar to the helpers above, these manipulate per-pci_dev
 * driver-specific data.  They are really just a wrapper around
 * the generic device structure functions of these calls.
 */
static inline void *pci_get_drvdata(struct pci_dev *pdev)
{
	return dev_get_drvdata(&pdev->dev);
}

static inline void pci_set_drvdata(struct pci_dev *pdev, void *data)
{
	dev_set_drvdata(&pdev->dev, data);
}

/* If you want to know what to call your pci_dev, ask this function.
 * Again, it's a wrapper around the generic device.
 */
static inline const char *pci_name(const struct pci_dev *pdev)
{
	return dev_name(&pdev->dev);
}


/* Some archs don't want to expose struct resource to userland as-is
 * in sysfs and /proc
 */
#ifndef HAVE_ARCH_PCI_RESOURCE_TO_USER
static inline void pci_resource_to_user(const struct pci_dev *dev, int bar,
		const struct resource *rsrc, resource_size_t *start,
		resource_size_t *end)
{
	*start = rsrc->start;
	*end = rsrc->end;
}
#endif /* HAVE_ARCH_PCI_RESOURCE_TO_USER */


/*
 *  The world is not perfect and supplies us with broken PCI devices.
 *  For at least a part of these bugs we need a work-around, so both
 *  generic (drivers/pci/quirks.c) and per-architecture code can define
 *  fixup hooks to be called for particular buggy devices.
 */

struct pci_fixup {
	u16 vendor;		/* You can use PCI_ANY_ID here of course */
	u16 device;		/* You can use PCI_ANY_ID here of course */
	u32 class;		/* You can use PCI_ANY_ID here too */
	unsigned int class_shift;	/* should be 0, 8, 16 */
	void (*hook)(struct pci_dev *dev);
};

enum pci_fixup_pass {
	pci_fixup_early,	/* Before probing BARs */
	pci_fixup_header,	/* After reading configuration header */
	pci_fixup_final,	/* Final phase of device fixups */
	pci_fixup_enable,	/* pci_enable_device() time */
	pci_fixup_resume,	/* pci_device_resume() */
	pci_fixup_suspend,	/* pci_device_suspend() */
	pci_fixup_resume_early, /* pci_device_resume_early() */
	pci_fixup_suspend_late,	/* pci_device_suspend_late() */
};

/* Anonymous variables would be nice... */
#define DECLARE_PCI_FIXUP_SECTION(section, name, vendor, device, class,	\
				  class_shift, hook)			\
	static const struct pci_fixup __PASTE(__pci_fixup_##name,__LINE__) __used	\
	__attribute__((__section__(#section), aligned((sizeof(void *)))))    \
		= { vendor, device, class, class_shift, hook };

#define DECLARE_PCI_FIXUP_CLASS_EARLY(vendor, device, class,		\
					 class_shift, hook)		\
	DECLARE_PCI_FIXUP_SECTION(.pci_fixup_early,			\
		hook, vendor, device, class, class_shift, hook)
#define DECLARE_PCI_FIXUP_CLASS_HEADER(vendor, device, class,		\
					 class_shift, hook)		\
	DECLARE_PCI_FIXUP_SECTION(.pci_fixup_header,			\
		hook, vendor, device, class, class_shift, hook)
#define DECLARE_PCI_FIXUP_CLASS_FINAL(vendor, device, class,		\
					 class_shift, hook)		\
	DECLARE_PCI_FIXUP_SECTION(.pci_fixup_final,			\
		hook, vendor, device, class, class_shift, hook)
#define DECLARE_PCI_FIXUP_CLASS_ENABLE(vendor, device, class,		\
					 class_shift, hook)		\
	DECLARE_PCI_FIXUP_SECTION(.pci_fixup_enable,			\
		hook, vendor, device, class, class_shift, hook)
#define DECLARE_PCI_FIXUP_CLASS_RESUME(vendor, device, class,		\
					 class_shift, hook)		\
	DECLARE_PCI_FIXUP_SECTION(.pci_fixup_resume,			\
		resume##hook, vendor, device, class,	\
		class_shift, hook)
#define DECLARE_PCI_FIXUP_CLASS_RESUME_EARLY(vendor, device, class,	\
					 class_shift, hook)		\
	DECLARE_PCI_FIXUP_SECTION(.pci_fixup_resume_early,		\
		resume_early##hook, vendor, device,	\
		class, class_shift, hook)
#define DECLARE_PCI_FIXUP_CLASS_SUSPEND(vendor, device, class,		\
					 class_shift, hook)		\
	DECLARE_PCI_FIXUP_SECTION(.pci_fixup_suspend,			\
		suspend##hook, vendor, device, class,	\
		class_shift, hook)
#define DECLARE_PCI_FIXUP_CLASS_SUSPEND_LATE(vendor, device, class,	\
					 class_shift, hook)		\
	DECLARE_PCI_FIXUP_SECTION(.pci_fixup_suspend_late,		\
		suspend_late##hook, vendor, device,	\
		class, class_shift, hook)

#define DECLARE_PCI_FIXUP_EARLY(vendor, device, hook)			\
	DECLARE_PCI_FIXUP_SECTION(.pci_fixup_early,			\
		hook, vendor, device, PCI_ANY_ID, 0, hook)
#define DECLARE_PCI_FIXUP_HEADER(vendor, device, hook)			\
	DECLARE_PCI_FIXUP_SECTION(.pci_fixup_header,			\
		hook, vendor, device, PCI_ANY_ID, 0, hook)
#define DECLARE_PCI_FIXUP_FINAL(vendor, device, hook)			\
	DECLARE_PCI_FIXUP_SECTION(.pci_fixup_final,			\
		hook, vendor, device, PCI_ANY_ID, 0, hook)
#define DECLARE_PCI_FIXUP_ENABLE(vendor, device, hook)			\
	DECLARE_PCI_FIXUP_SECTION(.pci_fixup_enable,			\
		hook, vendor, device, PCI_ANY_ID, 0, hook)
#define DECLARE_PCI_FIXUP_RESUME(vendor, device, hook)			\
	DECLARE_PCI_FIXUP_SECTION(.pci_fixup_resume,			\
		resume##hook, vendor, device,		\
		PCI_ANY_ID, 0, hook)
#define DECLARE_PCI_FIXUP_RESUME_EARLY(vendor, device, hook)		\
	DECLARE_PCI_FIXUP_SECTION(.pci_fixup_resume_early,		\
		resume_early##hook, vendor, device,	\
		PCI_ANY_ID, 0, hook)
#define DECLARE_PCI_FIXUP_SUSPEND(vendor, device, hook)			\
	DECLARE_PCI_FIXUP_SECTION(.pci_fixup_suspend,			\
		suspend##hook, vendor, device,		\
		PCI_ANY_ID, 0, hook)
#define DECLARE_PCI_FIXUP_SUSPEND_LATE(vendor, device, hook)		\
	DECLARE_PCI_FIXUP_SECTION(.pci_fixup_suspend_late,		\
		suspend_late##hook, vendor, device,	\
		PCI_ANY_ID, 0, hook)

#ifdef CONFIG_PCI_QUIRKS
void pci_fixup_device(enum pci_fixup_pass pass, struct pci_dev *dev);
int pci_dev_specific_acs_enabled(struct pci_dev *dev, u16 acs_flags);
void pci_dev_specific_enable_acs(struct pci_dev *dev);
#else
static inline void pci_fixup_device(enum pci_fixup_pass pass,
				    struct pci_dev *dev) { }
static inline int pci_dev_specific_acs_enabled(struct pci_dev *dev,
					       u16 acs_flags)
{
	return -ENOTTY;
}
static inline void pci_dev_specific_enable_acs(struct pci_dev *dev) { }
#endif

void __iomem *pcim_iomap(struct pci_dev *pdev, int bar, unsigned long maxlen);
void pcim_iounmap(struct pci_dev *pdev, void __iomem *addr);
void __iomem * const *pcim_iomap_table(struct pci_dev *pdev);
int pcim_iomap_regions(struct pci_dev *pdev, int mask, const char *name);
int pcim_iomap_regions_request_all(struct pci_dev *pdev, int mask,
				   const char *name);
void pcim_iounmap_regions(struct pci_dev *pdev, int mask);

extern int pci_pci_problems;
#define PCIPCI_FAIL		1	/* No PCI PCI DMA */
#define PCIPCI_TRITON		2
#define PCIPCI_NATOMA		4
#define PCIPCI_VIAETBF		8
#define PCIPCI_VSFX		16
#define PCIPCI_ALIMAGIK		32	/* Need low latency setting */
#define PCIAGP_FAIL		64	/* No PCI to AGP DMA */

extern unsigned long pci_cardbus_io_size;
extern unsigned long pci_cardbus_mem_size;
extern u8 pci_dfl_cache_line_size;
extern u8 pci_cache_line_size;

extern unsigned long pci_hotplug_io_size;
extern unsigned long pci_hotplug_mem_size;

/* Architecture-specific versions may override these (weak) */
void pcibios_disable_device(struct pci_dev *dev);
void pcibios_set_master(struct pci_dev *dev);
int pcibios_set_pcie_reset_state(struct pci_dev *dev,
				 enum pcie_reset_state state);
int pcibios_add_device(struct pci_dev *dev);
void pcibios_release_device(struct pci_dev *dev);
void pcibios_penalize_isa_irq(int irq, int active);

#ifdef CONFIG_HIBERNATE_CALLBACKS
extern struct dev_pm_ops pcibios_pm_ops;
#endif

#ifdef CONFIG_PCI_MMCONFIG
void __init pci_mmcfg_early_init(void);
void __init pci_mmcfg_late_init(void);
#else
static inline void pci_mmcfg_early_init(void) { }
static inline void pci_mmcfg_late_init(void) { }
#endif

int pci_ext_cfg_avail(void);

void __iomem *pci_ioremap_bar(struct pci_dev *pdev, int bar);

#ifdef CONFIG_PCI_IOV
<<<<<<< HEAD
static inline int pci_iov_virtfn_bus(struct pci_dev *dev, int id)
{
	if (!dev->is_physfn)
		return -EINVAL;
	return dev->bus->number + ((dev->devfn + dev->sriov->offset +
				    dev->sriov->stride * id) >> 8);
}
static inline int pci_iov_virtfn_devfn(struct pci_dev *dev, int id)
{
	if (!dev->is_physfn)
		return -EINVAL;
	return (dev->devfn + dev->sriov->offset +
		dev->sriov->stride * id) & 0xff;
}
=======
int pci_iov_virtfn_bus(struct pci_dev *dev, int id);
int pci_iov_virtfn_devfn(struct pci_dev *dev, int id);
>>>>>>> 078b8a5d

int pci_enable_sriov(struct pci_dev *dev, int nr_virtfn);
void pci_disable_sriov(struct pci_dev *dev);
int pci_num_vf(struct pci_dev *dev);
int pci_vfs_assigned(struct pci_dev *dev);
int pci_sriov_set_totalvfs(struct pci_dev *dev, u16 numvfs);
int pci_sriov_get_totalvfs(struct pci_dev *dev);
resource_size_t pci_iov_resource_size(struct pci_dev *dev, int resno);
#else
static inline int pci_iov_virtfn_bus(struct pci_dev *dev, int id)
{
<<<<<<< HEAD
	return -ENXIO;
}
static inline int pci_iov_virtfn_devfn(struct pci_dev *dev, int id)
{
	return -ENXIO;
=======
	return -ENOSYS;
}
static inline int pci_iov_virtfn_devfn(struct pci_dev *dev, int id)
{
	return -ENOSYS;
>>>>>>> 078b8a5d
}
static inline int pci_enable_sriov(struct pci_dev *dev, int nr_virtfn)
{ return -ENODEV; }
static inline void pci_disable_sriov(struct pci_dev *dev) { }
static inline int pci_num_vf(struct pci_dev *dev) { return 0; }
static inline int pci_vfs_assigned(struct pci_dev *dev)
{ return 0; }
static inline int pci_sriov_set_totalvfs(struct pci_dev *dev, u16 numvfs)
{ return 0; }
static inline int pci_sriov_get_totalvfs(struct pci_dev *dev)
{ return 0; }
static inline resource_size_t pci_iov_resource_size(struct pci_dev *dev, int resno)
{ return 0; }
#endif

#if defined(CONFIG_HOTPLUG_PCI) || defined(CONFIG_HOTPLUG_PCI_MODULE)
void pci_hp_create_module_link(struct pci_slot *pci_slot);
void pci_hp_remove_module_link(struct pci_slot *pci_slot);
#endif

/**
 * pci_pcie_cap - get the saved PCIe capability offset
 * @dev: PCI device
 *
 * PCIe capability offset is calculated at PCI device initialization
 * time and saved in the data structure. This function returns saved
 * PCIe capability offset. Using this instead of pci_find_capability()
 * reduces unnecessary search in the PCI configuration space. If you
 * need to calculate PCIe capability offset from raw device for some
 * reasons, please use pci_find_capability() instead.
 */
static inline int pci_pcie_cap(struct pci_dev *dev)
{
	return dev->pcie_cap;
}

/**
 * pci_is_pcie - check if the PCI device is PCI Express capable
 * @dev: PCI device
 *
 * Returns: true if the PCI device is PCI Express capable, false otherwise.
 */
static inline bool pci_is_pcie(struct pci_dev *dev)
{
	return pci_pcie_cap(dev);
}

/**
 * pcie_caps_reg - get the PCIe Capabilities Register
 * @dev: PCI device
 */
static inline u16 pcie_caps_reg(const struct pci_dev *dev)
{
	return dev->pcie_flags_reg;
}

/**
 * pci_pcie_type - get the PCIe device/port type
 * @dev: PCI device
 */
static inline int pci_pcie_type(const struct pci_dev *dev)
{
	return (pcie_caps_reg(dev) & PCI_EXP_FLAGS_TYPE) >> 4;
}

void pci_request_acs(void);
bool pci_acs_enabled(struct pci_dev *pdev, u16 acs_flags);
bool pci_acs_path_enabled(struct pci_dev *start,
			  struct pci_dev *end, u16 acs_flags);

#define PCI_VPD_LRDT			0x80	/* Large Resource Data Type */
#define PCI_VPD_LRDT_ID(x)		((x) | PCI_VPD_LRDT)

/* Large Resource Data Type Tag Item Names */
#define PCI_VPD_LTIN_ID_STRING		0x02	/* Identifier String */
#define PCI_VPD_LTIN_RO_DATA		0x10	/* Read-Only Data */
#define PCI_VPD_LTIN_RW_DATA		0x11	/* Read-Write Data */

#define PCI_VPD_LRDT_ID_STRING		PCI_VPD_LRDT_ID(PCI_VPD_LTIN_ID_STRING)
#define PCI_VPD_LRDT_RO_DATA		PCI_VPD_LRDT_ID(PCI_VPD_LTIN_RO_DATA)
#define PCI_VPD_LRDT_RW_DATA		PCI_VPD_LRDT_ID(PCI_VPD_LTIN_RW_DATA)

/* Small Resource Data Type Tag Item Names */
#define PCI_VPD_STIN_END		0x78	/* End */

#define PCI_VPD_SRDT_END		PCI_VPD_STIN_END

#define PCI_VPD_SRDT_TIN_MASK		0x78
#define PCI_VPD_SRDT_LEN_MASK		0x07

#define PCI_VPD_LRDT_TAG_SIZE		3
#define PCI_VPD_SRDT_TAG_SIZE		1

#define PCI_VPD_INFO_FLD_HDR_SIZE	3

#define PCI_VPD_RO_KEYWORD_PARTNO	"PN"
#define PCI_VPD_RO_KEYWORD_MFR_ID	"MN"
#define PCI_VPD_RO_KEYWORD_VENDOR0	"V0"
#define PCI_VPD_RO_KEYWORD_CHKSUM	"RV"

/**
 * pci_vpd_lrdt_size - Extracts the Large Resource Data Type length
 * @lrdt: Pointer to the beginning of the Large Resource Data Type tag
 *
 * Returns the extracted Large Resource Data Type length.
 */
static inline u16 pci_vpd_lrdt_size(const u8 *lrdt)
{
	return (u16)lrdt[1] + ((u16)lrdt[2] << 8);
}

/**
 * pci_vpd_srdt_size - Extracts the Small Resource Data Type length
 * @lrdt: Pointer to the beginning of the Small Resource Data Type tag
 *
 * Returns the extracted Small Resource Data Type length.
 */
static inline u8 pci_vpd_srdt_size(const u8 *srdt)
{
	return (*srdt) & PCI_VPD_SRDT_LEN_MASK;
}

/**
 * pci_vpd_info_field_size - Extracts the information field length
 * @lrdt: Pointer to the beginning of an information field header
 *
 * Returns the extracted information field length.
 */
static inline u8 pci_vpd_info_field_size(const u8 *info_field)
{
	return info_field[2];
}

/**
 * pci_vpd_find_tag - Locates the Resource Data Type tag provided
 * @buf: Pointer to buffered vpd data
 * @off: The offset into the buffer at which to begin the search
 * @len: The length of the vpd buffer
 * @rdt: The Resource Data Type to search for
 *
 * Returns the index where the Resource Data Type was found or
 * -ENOENT otherwise.
 */
int pci_vpd_find_tag(const u8 *buf, unsigned int off, unsigned int len, u8 rdt);

/**
 * pci_vpd_find_info_keyword - Locates an information field keyword in the VPD
 * @buf: Pointer to buffered vpd data
 * @off: The offset into the buffer at which to begin the search
 * @len: The length of the buffer area, relative to off, in which to search
 * @kw: The keyword to search for
 *
 * Returns the index where the information field keyword was found or
 * -ENOENT otherwise.
 */
int pci_vpd_find_info_keyword(const u8 *buf, unsigned int off,
			      unsigned int len, const char *kw);

/* PCI <-> OF binding helpers */
#ifdef CONFIG_OF
struct device_node;
void pci_set_of_node(struct pci_dev *dev);
void pci_release_of_node(struct pci_dev *dev);
void pci_set_bus_of_node(struct pci_bus *bus);
void pci_release_bus_of_node(struct pci_bus *bus);

/* Arch may override this (weak) */
struct device_node *pcibios_get_phb_of_node(struct pci_bus *bus);

static inline struct device_node *
pci_device_to_OF_node(const struct pci_dev *pdev)
{
	return pdev ? pdev->dev.of_node : NULL;
}

static inline struct device_node *pci_bus_to_OF_node(struct pci_bus *bus)
{
	return bus ? bus->dev.of_node : NULL;
}

#else /* CONFIG_OF */
static inline void pci_set_of_node(struct pci_dev *dev) { }
static inline void pci_release_of_node(struct pci_dev *dev) { }
static inline void pci_set_bus_of_node(struct pci_bus *bus) { }
static inline void pci_release_bus_of_node(struct pci_bus *bus) { }
#endif  /* CONFIG_OF */

#ifdef CONFIG_EEH
static inline struct eeh_dev *pci_dev_to_eeh_dev(struct pci_dev *pdev)
{
	return pdev->dev.archdata.edev;
}
#endif

int pci_for_each_dma_alias(struct pci_dev *pdev,
			   int (*fn)(struct pci_dev *pdev,
				     u16 alias, void *data), void *data);

/* helper functions for operation of device flag */
static inline void pci_set_dev_assigned(struct pci_dev *pdev)
{
	pdev->dev_flags |= PCI_DEV_FLAGS_ASSIGNED;
}
static inline void pci_clear_dev_assigned(struct pci_dev *pdev)
{
	pdev->dev_flags &= ~PCI_DEV_FLAGS_ASSIGNED;
}
static inline bool pci_is_dev_assigned(struct pci_dev *pdev)
{
	return (pdev->dev_flags & PCI_DEV_FLAGS_ASSIGNED) == PCI_DEV_FLAGS_ASSIGNED;
}
#endif /* LINUX_PCI_H */<|MERGE_RESOLUTION|>--- conflicted
+++ resolved
@@ -244,25 +244,6 @@
 struct pci_vpd;
 struct pci_sriov;
 struct pci_ats;
-
-/* Single Root I/O Virtualization */
-struct pci_sriov {
-	int pos;		/* capability position */
-	int nres;		/* number of resources */
-	u32 cap;		/* SR-IOV Capabilities */
-	u16 ctrl;		/* SR-IOV Control */
-	u16 total_VFs;		/* total VFs associated with the PF */
-	u16 initial_VFs;	/* initial VFs associated with the PF */
-	u16 num_VFs;		/* number of VFs available */
-	u16 offset;		/* first VF Routing ID offset */
-	u16 stride;		/* following VF stride */
-	u32 pgsz;		/* page size for BAR alignment */
-	u8 link;		/* Function Dependency Link */
-	u16 driver_max_VFs;	/* max num VFs driver supports */
-	struct pci_dev *dev;	/* lowest numbered PF */
-	struct pci_dev *self;	/* this PF */
-	struct mutex lock;	/* lock for VF bus */
-};
 
 /*
  * The pci_dev structure is used to describe PCI devices.
@@ -1179,13 +1160,7 @@
 void pci_setup_bridge(struct pci_bus *bus);
 resource_size_t pcibios_window_alignment(struct pci_bus *bus,
 					 unsigned long type);
-<<<<<<< HEAD
-resource_size_t pcibios_sriov_resource_alignment(struct pci_dev *dev,
-						 int resno,
-						 resource_size_t align);
-=======
 resource_size_t pcibios_iov_resource_alignment(struct pci_dev *dev, int resno);
->>>>>>> 078b8a5d
 
 #define PCI_VGA_STATE_CHANGE_BRIDGE (1 << 0)
 #define PCI_VGA_STATE_CHANGE_DECODES (1 << 1)
@@ -1681,25 +1656,8 @@
 void __iomem *pci_ioremap_bar(struct pci_dev *pdev, int bar);
 
 #ifdef CONFIG_PCI_IOV
-<<<<<<< HEAD
-static inline int pci_iov_virtfn_bus(struct pci_dev *dev, int id)
-{
-	if (!dev->is_physfn)
-		return -EINVAL;
-	return dev->bus->number + ((dev->devfn + dev->sriov->offset +
-				    dev->sriov->stride * id) >> 8);
-}
-static inline int pci_iov_virtfn_devfn(struct pci_dev *dev, int id)
-{
-	if (!dev->is_physfn)
-		return -EINVAL;
-	return (dev->devfn + dev->sriov->offset +
-		dev->sriov->stride * id) & 0xff;
-}
-=======
 int pci_iov_virtfn_bus(struct pci_dev *dev, int id);
 int pci_iov_virtfn_devfn(struct pci_dev *dev, int id);
->>>>>>> 078b8a5d
 
 int pci_enable_sriov(struct pci_dev *dev, int nr_virtfn);
 void pci_disable_sriov(struct pci_dev *dev);
@@ -1711,19 +1669,11 @@
 #else
 static inline int pci_iov_virtfn_bus(struct pci_dev *dev, int id)
 {
-<<<<<<< HEAD
-	return -ENXIO;
+	return -ENOSYS;
 }
 static inline int pci_iov_virtfn_devfn(struct pci_dev *dev, int id)
 {
-	return -ENXIO;
-=======
 	return -ENOSYS;
-}
-static inline int pci_iov_virtfn_devfn(struct pci_dev *dev, int id)
-{
-	return -ENOSYS;
->>>>>>> 078b8a5d
 }
 static inline int pci_enable_sriov(struct pci_dev *dev, int nr_virtfn)
 { return -ENODEV; }
