--- conflicted
+++ resolved
@@ -21,10 +21,6 @@
 struct ipc_ids {
 	int in_use;
 	unsigned short seq;
-<<<<<<< HEAD
-	unsigned short seq_max;
-=======
->>>>>>> fc14f9c1
 	struct rw_semaphore rwsem;
 	struct idr ipcs_idr;
 	int next_id;
