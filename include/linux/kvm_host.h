--- conflicted
+++ resolved
@@ -395,7 +395,6 @@
 	 * Update side is protected by irq_lock.
 	 */
 	struct kvm_irq_routing_table __rcu *irq_routing;
-	struct kvm_kernel_irq_routing_entry default_irq_route;
 	struct hlist_head mask_notifier_list;
 #endif
 #ifdef CONFIG_HAVE_KVM_IRQFD
@@ -513,10 +512,7 @@
 			   struct kvm_memory_slot *dont);
 int kvm_arch_create_memslot(struct kvm *kvm, struct kvm_memory_slot *slot,
 			    unsigned long npages);
-<<<<<<< HEAD
-=======
 void kvm_arch_memslots_updated(struct kvm *kvm);
->>>>>>> fc14f9c1
 int kvm_arch_prepare_memory_region(struct kvm *kvm,
 				struct kvm_memory_slot *memslot,
 				struct kvm_userspace_memory_region *mem,
@@ -1088,7 +1084,6 @@
 
 extern struct kvm_device_ops kvm_mpic_ops;
 extern struct kvm_device_ops kvm_xics_ops;
-extern struct kvm_device_ops kvm_vfio_ops;
 
 #ifdef CONFIG_HAVE_KVM_CPU_RELAX_INTERCEPT
 
