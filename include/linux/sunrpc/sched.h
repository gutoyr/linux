/*
 * linux/include/linux/sunrpc/sched.h
 *
 * Scheduling primitives for kernel Sun RPC.
 *
 * Copyright (C) 1996, Olaf Kirch <okir@monad.swb.de>
 */

#ifndef _LINUX_SUNRPC_SCHED_H_
#define _LINUX_SUNRPC_SCHED_H_

#include <linux/timer.h>
#include <linux/ktime.h>
#include <linux/sunrpc/types.h>
#include <linux/spinlock.h>
#include <linux/wait.h>
#include <linux/workqueue.h>
#include <linux/sunrpc/xdr.h>

/*
 * This is the actual RPC procedure call info.
 */
struct rpc_procinfo;
struct rpc_message {
	struct rpc_procinfo *	rpc_proc;	/* Procedure information */
	void *			rpc_argp;	/* Arguments */
	void *			rpc_resp;	/* Result */
	struct rpc_cred *	rpc_cred;	/* Credentials */
};

struct rpc_call_ops;
struct rpc_wait_queue;
struct rpc_wait {
	struct list_head	list;		/* wait queue links */
	struct list_head	links;		/* Links to related tasks */
	struct list_head	timer_list;	/* Timer list */
	unsigned long		expires;
};

/*
 * This is the RPC task struct
 */
struct rpc_task {
	atomic_t		tk_count;	/* Reference count */
	struct list_head	tk_task;	/* global list of tasks */
	struct rpc_clnt *	tk_client;	/* RPC client */
	struct rpc_rqst *	tk_rqstp;	/* RPC request */

	/*
	 * RPC call state
	 */
	struct rpc_message	tk_msg;		/* RPC call info */

	/*
	 * callback	to be executed after waking up
	 * action	next procedure for async tasks
	 * tk_ops	caller callbacks
	 */
	void			(*tk_callback)(struct rpc_task *);
	void			(*tk_action)(struct rpc_task *);
	const struct rpc_call_ops *tk_ops;
	void *			tk_calldata;

	unsigned long		tk_timeout;	/* timeout for rpc_sleep() */
	unsigned long		tk_runstate;	/* Task run status */
	struct workqueue_struct	*tk_workqueue;	/* Normally rpciod, but could
						 * be any workqueue
						 */
	struct rpc_wait_queue 	*tk_waitqueue;	/* RPC wait queue we're on */
	union {
		struct work_struct	tk_work;	/* Async task work queue */
		struct rpc_wait		tk_wait;	/* RPC wait */
	} u;

	ktime_t			tk_start;	/* RPC task init timestamp */

	pid_t			tk_owner;	/* Process id for batching tasks */
	int			tk_status;	/* result of last operation */
	unsigned short		tk_flags;	/* misc flags */
	unsigned short		tk_timeouts;	/* maj timeouts */

#if defined(RPC_DEBUG) || defined(RPC_TRACEPOINTS)
	unsigned short		tk_pid;		/* debugging aid */
#endif
	unsigned char		tk_priority : 2,/* Task priority */
				tk_garb_retry : 2,
				tk_cred_retry : 2,
				tk_rebind_retry : 2;
};

typedef void			(*rpc_action)(struct rpc_task *);

struct rpc_call_ops {
	void (*rpc_call_prepare)(struct rpc_task *, void *);
	void (*rpc_call_done)(struct rpc_task *, void *);
	void (*rpc_count_stats)(struct rpc_task *, void *);
	void (*rpc_release)(void *);
};

struct rpc_task_setup {
	struct rpc_task *task;
	struct rpc_clnt *rpc_client;
	const struct rpc_message *rpc_message;
	const struct rpc_call_ops *callback_ops;
	void *callback_data;
	struct workqueue_struct *workqueue;
	unsigned short flags;
	signed char priority;
};

/*
 * RPC task flags
 */
#define RPC_TASK_ASYNC		0x0001		/* is an async task */
#define RPC_TASK_SWAPPER	0x0002		/* is swapping in/out */
#define RPC_CALL_MAJORSEEN	0x0020		/* major timeout seen */
#define RPC_TASK_ROOTCREDS	0x0040		/* force root creds */
#define RPC_TASK_DYNAMIC	0x0080		/* task was kmalloc'ed */
#define RPC_TASK_KILLED		0x0100		/* task was killed */
#define RPC_TASK_SOFT		0x0200		/* Use soft timeouts */
#define RPC_TASK_SOFTCONN	0x0400		/* Fail if can't connect */
#define RPC_TASK_SENT		0x0800		/* message was sent */
#define RPC_TASK_TIMEOUT	0x1000		/* fail with ETIMEDOUT on timeout */
#define RPC_TASK_NOCONNECT	0x2000		/* return ENOTCONN if not connected */
<<<<<<< HEAD
=======
#define RPC_TASK_NO_RETRANS_TIMEOUT	0x4000		/* wait forever for a reply */
>>>>>>> fc14f9c1

#define RPC_IS_ASYNC(t)		((t)->tk_flags & RPC_TASK_ASYNC)
#define RPC_IS_SWAPPER(t)	((t)->tk_flags & RPC_TASK_SWAPPER)
#define RPC_DO_ROOTOVERRIDE(t)	((t)->tk_flags & RPC_TASK_ROOTCREDS)
#define RPC_ASSASSINATED(t)	((t)->tk_flags & RPC_TASK_KILLED)
#define RPC_IS_SOFT(t)		((t)->tk_flags & (RPC_TASK_SOFT|RPC_TASK_TIMEOUT))
#define RPC_IS_SOFTCONN(t)	((t)->tk_flags & RPC_TASK_SOFTCONN)
#define RPC_WAS_SENT(t)		((t)->tk_flags & RPC_TASK_SENT)

#define RPC_TASK_RUNNING	0
#define RPC_TASK_QUEUED		1
#define RPC_TASK_ACTIVE		2

#define RPC_IS_RUNNING(t)	test_bit(RPC_TASK_RUNNING, &(t)->tk_runstate)
#define rpc_set_running(t)	set_bit(RPC_TASK_RUNNING, &(t)->tk_runstate)
#define rpc_test_and_set_running(t) \
				test_and_set_bit(RPC_TASK_RUNNING, &(t)->tk_runstate)
#define rpc_clear_running(t)	\
	do { \
		smp_mb__before_atomic(); \
		clear_bit(RPC_TASK_RUNNING, &(t)->tk_runstate); \
		smp_mb__after_atomic(); \
	} while (0)

#define RPC_IS_QUEUED(t)	test_bit(RPC_TASK_QUEUED, &(t)->tk_runstate)
#define rpc_set_queued(t)	set_bit(RPC_TASK_QUEUED, &(t)->tk_runstate)
#define rpc_clear_queued(t)	\
	do { \
		smp_mb__before_atomic(); \
		clear_bit(RPC_TASK_QUEUED, &(t)->tk_runstate); \
		smp_mb__after_atomic(); \
	} while (0)

#define RPC_IS_ACTIVATED(t)	test_bit(RPC_TASK_ACTIVE, &(t)->tk_runstate)

/*
 * Task priorities.
 * Note: if you change these, you must also change
 * the task initialization definitions below.
 */
#define RPC_PRIORITY_LOW	(-1)
#define RPC_PRIORITY_NORMAL	(0)
#define RPC_PRIORITY_HIGH	(1)
#define RPC_PRIORITY_PRIVILEGED	(2)
#define RPC_NR_PRIORITY		(1 + RPC_PRIORITY_PRIVILEGED - RPC_PRIORITY_LOW)

struct rpc_timer {
	struct timer_list timer;
	struct list_head list;
	unsigned long expires;
};

/*
 * RPC synchronization objects
 */
struct rpc_wait_queue {
	spinlock_t		lock;
	struct list_head	tasks[RPC_NR_PRIORITY];	/* task queue for each priority level */
	pid_t			owner;			/* process id of last task serviced */
	unsigned char		maxpriority;		/* maximum priority (0 if queue is not a priority queue) */
	unsigned char		priority;		/* current priority */
	unsigned char		nr;			/* # tasks remaining for cookie */
	unsigned short		qlen;			/* total # tasks waiting in queue */
	struct rpc_timer	timer_list;
#if defined(RPC_DEBUG) || defined(RPC_TRACEPOINTS)
	const char *		name;
#endif
};

/*
 * This is the # requests to send consecutively
 * from a single cookie.  The aim is to improve
 * performance of NFS operations such as read/write.
 */
#define RPC_BATCH_COUNT			16
#define RPC_IS_PRIORITY(q)		((q)->maxpriority > 0)

/*
 * Function prototypes
 */
struct rpc_task *rpc_new_task(const struct rpc_task_setup *);
struct rpc_task *rpc_run_task(const struct rpc_task_setup *);
struct rpc_task *rpc_run_bc_task(struct rpc_rqst *req,
				const struct rpc_call_ops *ops);
void		rpc_put_task(struct rpc_task *);
void		rpc_put_task_async(struct rpc_task *);
void		rpc_exit_task(struct rpc_task *);
void		rpc_exit(struct rpc_task *, int);
void		rpc_release_calldata(const struct rpc_call_ops *, void *);
void		rpc_killall_tasks(struct rpc_clnt *);
void		rpc_execute(struct rpc_task *);
void		rpc_init_priority_wait_queue(struct rpc_wait_queue *, const char *);
void		rpc_init_wait_queue(struct rpc_wait_queue *, const char *);
void		rpc_destroy_wait_queue(struct rpc_wait_queue *);
void		rpc_sleep_on(struct rpc_wait_queue *, struct rpc_task *,
					rpc_action action);
void		rpc_sleep_on_priority(struct rpc_wait_queue *,
					struct rpc_task *,
					rpc_action action,
					int priority);
void		rpc_wake_up_queued_task(struct rpc_wait_queue *,
					struct rpc_task *);
void		rpc_wake_up(struct rpc_wait_queue *);
struct rpc_task *rpc_wake_up_next(struct rpc_wait_queue *);
struct rpc_task *rpc_wake_up_first(struct rpc_wait_queue *,
					bool (*)(struct rpc_task *, void *),
					void *);
void		rpc_wake_up_status(struct rpc_wait_queue *, int);
void		rpc_delay(struct rpc_task *, unsigned long);
void *		rpc_malloc(struct rpc_task *, size_t);
void		rpc_free(void *);
int		rpciod_up(void);
void		rpciod_down(void);
int		__rpc_wait_for_completion_task(struct rpc_task *task, wait_bit_action_f *);
#ifdef RPC_DEBUG
struct net;
void		rpc_show_tasks(struct net *);
#endif
int		rpc_init_mempool(void);
void		rpc_destroy_mempool(void);
extern struct workqueue_struct *rpciod_workqueue;
void		rpc_prepare_task(struct rpc_task *task);

static inline int rpc_wait_for_completion_task(struct rpc_task *task)
{
	return __rpc_wait_for_completion_task(task, NULL);
}

#if defined(RPC_DEBUG) || defined (RPC_TRACEPOINTS)
static inline const char * rpc_qname(const struct rpc_wait_queue *q)
{
	return ((q && q->name) ? q->name : "unknown");
}

static inline void rpc_assign_waitqueue_name(struct rpc_wait_queue *q,
		const char *name)
{
	q->name = name;
}
#else
static inline void rpc_assign_waitqueue_name(struct rpc_wait_queue *q,
		const char *name)
{
}
#endif

#endif /* _LINUX_SUNRPC_SCHED_H_ */<|MERGE_RESOLUTION|>--- conflicted
+++ resolved
@@ -122,10 +122,7 @@
 #define RPC_TASK_SENT		0x0800		/* message was sent */
 #define RPC_TASK_TIMEOUT	0x1000		/* fail with ETIMEDOUT on timeout */
 #define RPC_TASK_NOCONNECT	0x2000		/* return ENOTCONN if not connected */
-<<<<<<< HEAD
-=======
 #define RPC_TASK_NO_RETRANS_TIMEOUT	0x4000		/* wait forever for a reply */
->>>>>>> fc14f9c1
 
 #define RPC_IS_ASYNC(t)		((t)->tk_flags & RPC_TASK_ASYNC)
 #define RPC_IS_SWAPPER(t)	((t)->tk_flags & RPC_TASK_SWAPPER)
