/* Instantiate a public key crypto key from an X.509 Certificate
 *
 * Copyright (C) 2012 Red Hat, Inc. All Rights Reserved.
 * Written by David Howells (dhowells@redhat.com)
 *
 * This program is free software; you can redistribute it and/or
 * modify it under the terms of the GNU General Public Licence
 * as published by the Free Software Foundation; either version
 * 2 of the Licence, or (at your option) any later version.
 */

#define pr_fmt(fmt) "X.509: "fmt
#include <linux/module.h>
#include <linux/kernel.h>
#include <linux/slab.h>
#include <linux/err.h>
#include <linux/mpi.h>
#include <linux/asn1_decoder.h>
#include <keys/asymmetric-subtype.h>
#include <keys/asymmetric-parser.h>
#include <keys/system_keyring.h>
#include <crypto/hash.h>
#include "asymmetric_keys.h"
#include "public_key.h"
#include "x509_parser.h"

static bool use_builtin_keys;
static struct asymmetric_key_id *ca_keyid;

#ifndef MODULE
static int __init ca_keys_setup(char *str)
{
	if (!str)		/* default system keyring */
		return 1;

	if (strncmp(str, "id:", 3) == 0) {
		struct asymmetric_key_id *p;
		p = asymmetric_key_hex_to_key_id(str + 3);
		if (p == ERR_PTR(-EINVAL))
			pr_err("Unparsable hex string in ca_keys\n");
		else if (!IS_ERR(p))
			ca_keyid = p;	/* owner key 'id:xxxxxx' */
	} else if (strcmp(str, "builtin") == 0) {
		use_builtin_keys = true;
	}

	return 1;
}
__setup("ca_keys=", ca_keys_setup);
#endif

/**
 * x509_request_asymmetric_key - Request a key by X.509 certificate params.
 * @keyring: The keys to search.
 * @kid: The key ID.
 * @partial: Use partial match if true, exact if false.
 *
 * Find a key in the given keyring by subject name and key ID.  These might,
 * for instance, be the issuer name and the authority key ID of an X.509
 * certificate that needs to be verified.
 */
struct key *x509_request_asymmetric_key(struct key *keyring,
					const struct asymmetric_key_id *kid,
					bool partial)
{
	key_ref_t key;
	char *id, *p;

	/* Construct an identifier "id:<keyid>". */
	p = id = kmalloc(2 + 1 + kid->len * 2 + 1, GFP_KERNEL);
	if (!id)
		return ERR_PTR(-ENOMEM);

	if (partial) {
		*p++ = 'i';
		*p++ = 'd';
	} else {
		*p++ = 'e';
		*p++ = 'x';
	}
	*p++ = ':';
	p = bin2hex(p, kid->data, kid->len);
	*p = 0;

	pr_debug("Look up: \"%s\"\n", id);

	key = keyring_search(make_key_ref(keyring, 1),
			     &key_type_asymmetric, id);
	if (IS_ERR(key))
		pr_debug("Request for key '%s' err %ld\n", id, PTR_ERR(key));
	kfree(id);

	if (IS_ERR(key)) {
		switch (PTR_ERR(key)) {
			/* Hide some search errors */
		case -EACCES:
		case -ENOTDIR:
		case -EAGAIN:
			return ERR_PTR(-ENOKEY);
		default:
			return ERR_CAST(key);
		}
	}

	pr_devel("<==%s() = 0 [%x]\n", __func__,
		 key_serial(key_ref_to_ptr(key)));
	return key_ref_to_ptr(key);
}
EXPORT_SYMBOL_GPL(x509_request_asymmetric_key);

/*
 * Set up the signature parameters in an X.509 certificate.  This involves
 * digesting the signed data and extracting the signature.
 */
int x509_get_sig_params(struct x509_certificate *cert)
{
	struct crypto_shash *tfm;
	struct shash_desc *desc;
	size_t digest_size, desc_size;
	void *digest;
	int ret;

	pr_devel("==>%s()\n", __func__);

	if (cert->unsupported_crypto)
		return -ENOPKG;
	if (cert->sig.rsa.s)
		return 0;

	cert->sig.rsa.s = mpi_read_raw_data(cert->raw_sig, cert->raw_sig_size);
	if (!cert->sig.rsa.s)
		return -ENOMEM;
	cert->sig.nr_mpi = 1;

	/* Allocate the hashing algorithm we're going to need and find out how
	 * big the hash operational data will be.
	 */
	tfm = crypto_alloc_shash(hash_algo_name[cert->sig.pkey_hash_algo], 0, 0);
	if (IS_ERR(tfm)) {
		if (PTR_ERR(tfm) == -ENOENT) {
			cert->unsupported_crypto = true;
			return -ENOPKG;
		}
		return PTR_ERR(tfm);
	}

	desc_size = crypto_shash_descsize(tfm) + sizeof(*desc);
	digest_size = crypto_shash_digestsize(tfm);

	/* We allocate the hash operational data storage on the end of the
	 * digest storage space.
	 */
	ret = -ENOMEM;
	digest = kzalloc(digest_size + desc_size, GFP_KERNEL);
	if (!digest)
		goto error;

	cert->sig.digest = digest;
	cert->sig.digest_size = digest_size;

	desc = digest + digest_size;
	desc->tfm = tfm;
	desc->flags = CRYPTO_TFM_REQ_MAY_SLEEP;

	ret = crypto_shash_init(desc);
	if (ret < 0)
		goto error;
	might_sleep();
	ret = crypto_shash_finup(desc, cert->tbs, cert->tbs_size, digest);
error:
	crypto_free_shash(tfm);
	pr_devel("<==%s() = %d\n", __func__, ret);
	return ret;
}
EXPORT_SYMBOL_GPL(x509_get_sig_params);

/*
 * Check the signature on a certificate using the provided public key
 */
int x509_check_signature(const struct public_key *pub,
			 struct x509_certificate *cert)
{
	int ret;

	pr_devel("==>%s()\n", __func__);

	ret = x509_get_sig_params(cert);
	if (ret < 0)
		return ret;

	ret = public_key_verify_signature(pub, &cert->sig);
	if (ret == -ENOPKG)
		cert->unsupported_crypto = true;
	pr_debug("Cert Verification: %d\n", ret);
	return ret;
}
EXPORT_SYMBOL_GPL(x509_check_signature);

/*
 * Check the new certificate against the ones in the trust keyring.  If one of
 * those is the signing key and validates the new certificate, then mark the
 * new certificate as being trusted.
 *
 * Return 0 if the new certificate was successfully validated, 1 if we couldn't
 * find a matching parent certificate in the trusted list and an error if there
 * is a matching certificate but the signature check fails.
 */
static int x509_validate_trust(struct x509_certificate *cert,
			       struct key *trust_keyring)
{
	struct key *key;
	int ret = 1;

	if (!trust_keyring)
		return -EOPNOTSUPP;

	if (ca_keyid && !asymmetric_key_id_partial(cert->authority, ca_keyid))
		return -EPERM;

	key = x509_request_asymmetric_key(trust_keyring, cert->authority,
					  false);
	if (!IS_ERR(key))  {
		if (!use_builtin_keys
		    || test_bit(KEY_FLAG_BUILTIN, &key->flags))
			ret = x509_check_signature(key->payload.data, cert);
		key_put(key);
	}
	return ret;
}

/*
 * Attempt to parse a data blob for a key as an X509 certificate.
 */
static int x509_key_preparse(struct key_preparsed_payload *prep)
{
	struct asymmetric_key_ids *kids;
	struct x509_certificate *cert;
<<<<<<< HEAD
=======
	const char *q;
>>>>>>> fc14f9c1
	size_t srlen, sulen;
	char *desc = NULL, *p;
	int ret;

	cert = x509_cert_parse(prep->data, prep->datalen);
	if (IS_ERR(cert))
		return PTR_ERR(cert);

	pr_devel("Cert Issuer: %s\n", cert->issuer);
	pr_devel("Cert Subject: %s\n", cert->subject);

	if (cert->pub->pkey_algo >= PKEY_ALGO__LAST ||
	    cert->sig.pkey_algo >= PKEY_ALGO__LAST ||
	    cert->sig.pkey_hash_algo >= PKEY_HASH__LAST ||
	    !pkey_algo[cert->pub->pkey_algo] ||
	    !pkey_algo[cert->sig.pkey_algo] ||
	    !hash_algo_name[cert->sig.pkey_hash_algo]) {
		ret = -ENOPKG;
		goto error_free_cert;
	}

	pr_devel("Cert Key Algo: %s\n", pkey_algo_name[cert->pub->pkey_algo]);
	pr_devel("Cert Valid From: %04ld-%02d-%02d %02d:%02d:%02d\n",
		 cert->valid_from.tm_year + 1900, cert->valid_from.tm_mon + 1,
		 cert->valid_from.tm_mday, cert->valid_from.tm_hour,
		 cert->valid_from.tm_min,  cert->valid_from.tm_sec);
	pr_devel("Cert Valid To: %04ld-%02d-%02d %02d:%02d:%02d\n",
		 cert->valid_to.tm_year + 1900, cert->valid_to.tm_mon + 1,
		 cert->valid_to.tm_mday, cert->valid_to.tm_hour,
		 cert->valid_to.tm_min,  cert->valid_to.tm_sec);
	pr_devel("Cert Signature: %s + %s\n",
		 pkey_algo_name[cert->sig.pkey_algo],
		 hash_algo_name[cert->sig.pkey_hash_algo]);

<<<<<<< HEAD
	if (!cert->fingerprint || !cert->authority) {
		pr_warn("Cert for '%s' must have SubjKeyId and AuthKeyId extensions\n",
			cert->subject);
		ret = -EKEYREJECTED;
		goto error_free_cert;
	}

	cert->pub->algo = x509_public_key_algorithms[cert->pkey_algo];
=======
	cert->pub->algo = pkey_algo[cert->pub->pkey_algo];
>>>>>>> fc14f9c1
	cert->pub->id_type = PKEY_ID_X509;

	/* Check the signature on the key if it appears to be self-signed */
	if (!cert->authority ||
	    asymmetric_key_id_same(cert->skid, cert->authority)) {
		ret = x509_check_signature(cert->pub, cert); /* self-signed */
		if (ret < 0)
			goto error_free_cert;
	} else if (!prep->trusted) {
		ret = x509_validate_trust(cert, get_system_trusted_keyring());
		if (!ret)
			prep->trusted = 1;
	}

	/* Propose a description */
	sulen = strlen(cert->subject);
	if (cert->raw_skid) {
		srlen = cert->raw_skid_size;
		q = cert->raw_skid;
	} else {
		srlen = cert->raw_serial_size;
		q = cert->raw_serial;
	}
	if (srlen > 1 && *q == 0) {
		srlen--;
		q++;
	}

	ret = -ENOMEM;
	desc = kmalloc(sulen + 2 + srlen * 2 + 1, GFP_KERNEL);
	if (!desc)
		goto error_free_cert;
	p = memcpy(desc, cert->subject, sulen);
	p += sulen;
	*p++ = ':';
	*p++ = ' ';
	p = bin2hex(p, q, srlen);
	*p = 0;

	kids = kmalloc(sizeof(struct asymmetric_key_ids), GFP_KERNEL);
	if (!kids)
		goto error_free_desc;
	kids->id[0] = cert->id;
	kids->id[1] = cert->skid;

	/* We're pinning the module by being linked against it */
	__module_get(public_key_subtype.owner);
	prep->type_data[0] = &public_key_subtype;
	prep->type_data[1] = kids;
	prep->payload[0] = cert->pub;
	prep->description = desc;
	prep->quotalen = 100;

	/* We've finished with the certificate */
	cert->pub = NULL;
	cert->id = NULL;
	cert->skid = NULL;
	desc = NULL;
	ret = 0;

error_free_desc:
	kfree(desc);
error_free_cert:
	x509_free_certificate(cert);
	return ret;
}

static struct asymmetric_key_parser x509_key_parser = {
	.owner	= THIS_MODULE,
	.name	= "x509",
	.parse	= x509_key_preparse,
};

/*
 * Module stuff
 */
static int __init x509_key_init(void)
{
	return register_asymmetric_key_parser(&x509_key_parser);
}

static void __exit x509_key_exit(void)
{
	unregister_asymmetric_key_parser(&x509_key_parser);
}

module_init(x509_key_init);
module_exit(x509_key_exit);

MODULE_DESCRIPTION("X.509 certificate parser");
MODULE_LICENSE("GPL");<|MERGE_RESOLUTION|>--- conflicted
+++ resolved
@@ -235,10 +235,7 @@
 {
 	struct asymmetric_key_ids *kids;
 	struct x509_certificate *cert;
-<<<<<<< HEAD
-=======
 	const char *q;
->>>>>>> fc14f9c1
 	size_t srlen, sulen;
 	char *desc = NULL, *p;
 	int ret;
@@ -273,18 +270,7 @@
 		 pkey_algo_name[cert->sig.pkey_algo],
 		 hash_algo_name[cert->sig.pkey_hash_algo]);
 
-<<<<<<< HEAD
-	if (!cert->fingerprint || !cert->authority) {
-		pr_warn("Cert for '%s' must have SubjKeyId and AuthKeyId extensions\n",
-			cert->subject);
-		ret = -EKEYREJECTED;
-		goto error_free_cert;
-	}
-
-	cert->pub->algo = x509_public_key_algorithms[cert->pkey_algo];
-=======
 	cert->pub->algo = pkey_algo[cert->pub->pkey_algo];
->>>>>>> fc14f9c1
 	cert->pub->id_type = PKEY_ID_X509;
 
 	/* Check the signature on the key if it appears to be self-signed */
