# KVM common configuration items and defaults

config HAVE_KVM
       bool

config HAVE_KVM_IRQCHIP
       bool

config HAVE_KVM_IRQFD
       bool

config HAVE_KVM_IRQ_ROUTING
       bool

config HAVE_KVM_EVENTFD
       bool
       select EVENTFD

config KVM_APIC_ARCHITECTURE
       bool

config KVM_MMIO
       bool

config KVM_ASYNC_PF
       bool

# Toggle to switch between direct notification and batch job
config KVM_ASYNC_PF_SYNC
       bool

config HAVE_KVM_MSI
       bool

config HAVE_KVM_CPU_RELAX_INTERCEPT
       bool

config KVM_VFIO
       bool

<<<<<<< HEAD
=======
config HAVE_KVM_ARCH_TLB_FLUSH_ALL
       bool

config KVM_GENERIC_DIRTYLOG_READ_PROTECT
       bool

config KVM_COMPAT
       def_bool y
       depends on KVM && COMPAT && !S390

>>>>>>> afd2ff9b
config HAVE_KVM_IRQ_BYPASS
       bool<|MERGE_RESOLUTION|>--- conflicted
+++ resolved
@@ -38,8 +38,6 @@
 config KVM_VFIO
        bool
 
-<<<<<<< HEAD
-=======
 config HAVE_KVM_ARCH_TLB_FLUSH_ALL
        bool
 
@@ -50,6 +48,5 @@
        def_bool y
        depends on KVM && COMPAT && !S390
 
->>>>>>> afd2ff9b
 config HAVE_KVM_IRQ_BYPASS
        bool