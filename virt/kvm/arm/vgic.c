/*
 * Copyright (C) 2012 ARM Ltd.
 * Author: Marc Zyngier <marc.zyngier@arm.com>
 *
 * This program is free software; you can redistribute it and/or modify
 * it under the terms of the GNU General Public License version 2 as
 * published by the Free Software Foundation.
 *
 * This program is distributed in the hope that it will be useful,
 * but WITHOUT ANY WARRANTY; without even the implied warranty of
 * MERCHANTABILITY or FITNESS FOR A PARTICULAR PURPOSE.  See the
 * GNU General Public License for more details.
 *
 * You should have received a copy of the GNU General Public License
 * along with this program; if not, write to the Free Software
 * Foundation, Inc., 59 Temple Place, Suite 330, Boston, MA 02111-1307 USA
 */

#include <linux/cpu.h>
#include <linux/kvm.h>
#include <linux/kvm_host.h>
#include <linux/interrupt.h>
#include <linux/io.h>
#include <linux/of.h>
#include <linux/of_address.h>
#include <linux/of_irq.h>
#include <linux/rculist.h>
#include <linux/uaccess.h>

#include <asm/kvm_emulate.h>
#include <asm/kvm_arm.h>
#include <asm/kvm_mmu.h>
#include <trace/events/kvm.h>
#include <asm/kvm.h>
#include <kvm/iodev.h>

#define CREATE_TRACE_POINTS
#include "trace.h"

/*
 * How the whole thing works (courtesy of Christoffer Dall):
 *
 * - At any time, the dist->irq_pending_on_cpu is the oracle that knows if
 *   something is pending on the CPU interface.
 * - Interrupts that are pending on the distributor are stored on the
 *   vgic.irq_pending vgic bitmap (this bitmap is updated by both user land
 *   ioctls and guest mmio ops, and other in-kernel peripherals such as the
 *   arch. timers).
 * - Every time the bitmap changes, the irq_pending_on_cpu oracle is
 *   recalculated
 * - To calculate the oracle, we need info for each cpu from
 *   compute_pending_for_cpu, which considers:
 *   - PPI: dist->irq_pending & dist->irq_enable
 *   - SPI: dist->irq_pending & dist->irq_enable & dist->irq_spi_target
 *   - irq_spi_target is a 'formatted' version of the GICD_ITARGETSRn
 *     registers, stored on each vcpu. We only keep one bit of
 *     information per interrupt, making sure that only one vcpu can
 *     accept the interrupt.
 * - If any of the above state changes, we must recalculate the oracle.
 * - The same is true when injecting an interrupt, except that we only
 *   consider a single interrupt at a time. The irq_spi_cpu array
 *   contains the target CPU for each SPI.
 *
 * The handling of level interrupts adds some extra complexity. We
 * need to track when the interrupt has been EOIed, so we can sample
 * the 'line' again. This is achieved as such:
 *
 * - When a level interrupt is moved onto a vcpu, the corresponding
 *   bit in irq_queued is set. As long as this bit is set, the line
 *   will be ignored for further interrupts. The interrupt is injected
 *   into the vcpu with the GICH_LR_EOI bit set (generate a
 *   maintenance interrupt on EOI).
 * - When the interrupt is EOIed, the maintenance interrupt fires,
 *   and clears the corresponding bit in irq_queued. This allows the
 *   interrupt line to be sampled again.
 * - Note that level-triggered interrupts can also be set to pending from
 *   writes to GICD_ISPENDRn and lowering the external input line does not
 *   cause the interrupt to become inactive in such a situation.
 *   Conversely, writes to GICD_ICPENDRn do not cause the interrupt to become
 *   inactive as long as the external input line is held high.
 *
 *
 * Initialization rules: there are multiple stages to the vgic
 * initialization, both for the distributor and the CPU interfaces.
 *
 * Distributor:
 *
 * - kvm_vgic_early_init(): initialization of static data that doesn't
 *   depend on any sizing information or emulation type. No allocation
 *   is allowed there.
 *
 * - vgic_init(): allocation and initialization of the generic data
 *   structures that depend on sizing information (number of CPUs,
 *   number of interrupts). Also initializes the vcpu specific data
 *   structures. Can be executed lazily for GICv2.
 *   [to be renamed to kvm_vgic_init??]
 *
 * CPU Interface:
 *
 * - kvm_vgic_cpu_early_init(): initialization of static data that
 *   doesn't depend on any sizing information or emulation type. No
 *   allocation is allowed there.
 */

#include "vgic.h"

static int vgic_init(struct kvm *kvm);
static void vgic_retire_disabled_irqs(struct kvm_vcpu *vcpu);
static void vgic_retire_lr(int lr_nr, struct kvm_vcpu *vcpu);
static struct vgic_lr vgic_get_lr(const struct kvm_vcpu *vcpu, int lr);
static void vgic_set_lr(struct kvm_vcpu *vcpu, int lr, struct vgic_lr lr_desc);
static u64 vgic_get_elrsr(struct kvm_vcpu *vcpu);
static struct irq_phys_map *vgic_irq_map_search(struct kvm_vcpu *vcpu,
						int virt_irq);
static int compute_pending_for_cpu(struct kvm_vcpu *vcpu);

static const struct vgic_ops *vgic_ops;
static const struct vgic_params *vgic;

static void add_sgi_source(struct kvm_vcpu *vcpu, int irq, int source)
{
	vcpu->kvm->arch.vgic.vm_ops.add_sgi_source(vcpu, irq, source);
}

static bool queue_sgi(struct kvm_vcpu *vcpu, int irq)
{
	return vcpu->kvm->arch.vgic.vm_ops.queue_sgi(vcpu, irq);
}

int kvm_vgic_map_resources(struct kvm *kvm)
{
	return kvm->arch.vgic.vm_ops.map_resources(kvm, vgic);
}

/*
 * struct vgic_bitmap contains a bitmap made of unsigned longs, but
 * extracts u32s out of them.
 *
 * This does not work on 64-bit BE systems, because the bitmap access
 * will store two consecutive 32-bit words with the higher-addressed
 * register's bits at the lower index and the lower-addressed register's
 * bits at the higher index.
 *
 * Therefore, swizzle the register index when accessing the 32-bit word
 * registers to access the right register's value.
 */
#if defined(CONFIG_CPU_BIG_ENDIAN) && BITS_PER_LONG == 64
#define REG_OFFSET_SWIZZLE	1
#else
#define REG_OFFSET_SWIZZLE	0
#endif

static int vgic_init_bitmap(struct vgic_bitmap *b, int nr_cpus, int nr_irqs)
{
	int nr_longs;

	nr_longs = nr_cpus + BITS_TO_LONGS(nr_irqs - VGIC_NR_PRIVATE_IRQS);

	b->private = kzalloc(sizeof(unsigned long) * nr_longs, GFP_KERNEL);
	if (!b->private)
		return -ENOMEM;

	b->shared = b->private + nr_cpus;

	return 0;
}

static void vgic_free_bitmap(struct vgic_bitmap *b)
{
	kfree(b->private);
	b->private = NULL;
	b->shared = NULL;
}

/*
 * Call this function to convert a u64 value to an unsigned long * bitmask
 * in a way that works on both 32-bit and 64-bit LE and BE platforms.
 *
 * Warning: Calling this function may modify *val.
 */
static unsigned long *u64_to_bitmask(u64 *val)
{
#if defined(CONFIG_CPU_BIG_ENDIAN) && BITS_PER_LONG == 32
	*val = (*val >> 32) | (*val << 32);
#endif
	return (unsigned long *)val;
}

u32 *vgic_bitmap_get_reg(struct vgic_bitmap *x, int cpuid, u32 offset)
{
	offset >>= 2;
	if (!offset)
		return (u32 *)(x->private + cpuid) + REG_OFFSET_SWIZZLE;
	else
		return (u32 *)(x->shared) + ((offset - 1) ^ REG_OFFSET_SWIZZLE);
}

static int vgic_bitmap_get_irq_val(struct vgic_bitmap *x,
				   int cpuid, int irq)
{
	if (irq < VGIC_NR_PRIVATE_IRQS)
		return test_bit(irq, x->private + cpuid);

	return test_bit(irq - VGIC_NR_PRIVATE_IRQS, x->shared);
}

void vgic_bitmap_set_irq_val(struct vgic_bitmap *x, int cpuid,
			     int irq, int val)
{
	unsigned long *reg;

	if (irq < VGIC_NR_PRIVATE_IRQS) {
		reg = x->private + cpuid;
	} else {
		reg = x->shared;
		irq -= VGIC_NR_PRIVATE_IRQS;
	}

	if (val)
		set_bit(irq, reg);
	else
		clear_bit(irq, reg);
}

static unsigned long *vgic_bitmap_get_cpu_map(struct vgic_bitmap *x, int cpuid)
{
	return x->private + cpuid;
}

unsigned long *vgic_bitmap_get_shared_map(struct vgic_bitmap *x)
{
	return x->shared;
}

static int vgic_init_bytemap(struct vgic_bytemap *x, int nr_cpus, int nr_irqs)
{
	int size;

	size  = nr_cpus * VGIC_NR_PRIVATE_IRQS;
	size += nr_irqs - VGIC_NR_PRIVATE_IRQS;

	x->private = kzalloc(size, GFP_KERNEL);
	if (!x->private)
		return -ENOMEM;

	x->shared = x->private + nr_cpus * VGIC_NR_PRIVATE_IRQS / sizeof(u32);
	return 0;
}

static void vgic_free_bytemap(struct vgic_bytemap *b)
{
	kfree(b->private);
	b->private = NULL;
	b->shared = NULL;
}

u32 *vgic_bytemap_get_reg(struct vgic_bytemap *x, int cpuid, u32 offset)
{
	u32 *reg;

	if (offset < VGIC_NR_PRIVATE_IRQS) {
		reg = x->private;
		offset += cpuid * VGIC_NR_PRIVATE_IRQS;
	} else {
		reg = x->shared;
		offset -= VGIC_NR_PRIVATE_IRQS;
	}

	return reg + (offset / sizeof(u32));
}

#define VGIC_CFG_LEVEL	0
#define VGIC_CFG_EDGE	1

static bool vgic_irq_is_edge(struct kvm_vcpu *vcpu, int irq)
{
	struct vgic_dist *dist = &vcpu->kvm->arch.vgic;
	int irq_val;

	irq_val = vgic_bitmap_get_irq_val(&dist->irq_cfg, vcpu->vcpu_id, irq);
	return irq_val == VGIC_CFG_EDGE;
}

static int vgic_irq_is_enabled(struct kvm_vcpu *vcpu, int irq)
{
	struct vgic_dist *dist = &vcpu->kvm->arch.vgic;

	return vgic_bitmap_get_irq_val(&dist->irq_enabled, vcpu->vcpu_id, irq);
}

static int vgic_irq_is_queued(struct kvm_vcpu *vcpu, int irq)
{
	struct vgic_dist *dist = &vcpu->kvm->arch.vgic;

	return vgic_bitmap_get_irq_val(&dist->irq_queued, vcpu->vcpu_id, irq);
}

static int vgic_irq_is_active(struct kvm_vcpu *vcpu, int irq)
{
	struct vgic_dist *dist = &vcpu->kvm->arch.vgic;

	return vgic_bitmap_get_irq_val(&dist->irq_active, vcpu->vcpu_id, irq);
}

static void vgic_irq_set_queued(struct kvm_vcpu *vcpu, int irq)
{
	struct vgic_dist *dist = &vcpu->kvm->arch.vgic;

	vgic_bitmap_set_irq_val(&dist->irq_queued, vcpu->vcpu_id, irq, 1);
}

static void vgic_irq_clear_queued(struct kvm_vcpu *vcpu, int irq)
{
	struct vgic_dist *dist = &vcpu->kvm->arch.vgic;

	vgic_bitmap_set_irq_val(&dist->irq_queued, vcpu->vcpu_id, irq, 0);
}

static void vgic_irq_set_active(struct kvm_vcpu *vcpu, int irq)
{
	struct vgic_dist *dist = &vcpu->kvm->arch.vgic;

	vgic_bitmap_set_irq_val(&dist->irq_active, vcpu->vcpu_id, irq, 1);
}

static void vgic_irq_clear_active(struct kvm_vcpu *vcpu, int irq)
{
	struct vgic_dist *dist = &vcpu->kvm->arch.vgic;

	vgic_bitmap_set_irq_val(&dist->irq_active, vcpu->vcpu_id, irq, 0);
}

static int vgic_dist_irq_get_level(struct kvm_vcpu *vcpu, int irq)
{
	struct vgic_dist *dist = &vcpu->kvm->arch.vgic;

	return vgic_bitmap_get_irq_val(&dist->irq_level, vcpu->vcpu_id, irq);
}

static void vgic_dist_irq_set_level(struct kvm_vcpu *vcpu, int irq)
{
	struct vgic_dist *dist = &vcpu->kvm->arch.vgic;

	vgic_bitmap_set_irq_val(&dist->irq_level, vcpu->vcpu_id, irq, 1);
}

static void vgic_dist_irq_clear_level(struct kvm_vcpu *vcpu, int irq)
{
	struct vgic_dist *dist = &vcpu->kvm->arch.vgic;

	vgic_bitmap_set_irq_val(&dist->irq_level, vcpu->vcpu_id, irq, 0);
}

static int vgic_dist_irq_soft_pend(struct kvm_vcpu *vcpu, int irq)
{
	struct vgic_dist *dist = &vcpu->kvm->arch.vgic;

	return vgic_bitmap_get_irq_val(&dist->irq_soft_pend, vcpu->vcpu_id, irq);
}

static void vgic_dist_irq_clear_soft_pend(struct kvm_vcpu *vcpu, int irq)
{
	struct vgic_dist *dist = &vcpu->kvm->arch.vgic;

	vgic_bitmap_set_irq_val(&dist->irq_soft_pend, vcpu->vcpu_id, irq, 0);
	if (!vgic_dist_irq_get_level(vcpu, irq)) {
		vgic_dist_irq_clear_pending(vcpu, irq);
		if (!compute_pending_for_cpu(vcpu))
			clear_bit(vcpu->vcpu_id, dist->irq_pending_on_cpu);
	}
}

static int vgic_dist_irq_is_pending(struct kvm_vcpu *vcpu, int irq)
{
	struct vgic_dist *dist = &vcpu->kvm->arch.vgic;

	return vgic_bitmap_get_irq_val(&dist->irq_pending, vcpu->vcpu_id, irq);
}

void vgic_dist_irq_set_pending(struct kvm_vcpu *vcpu, int irq)
{
	struct vgic_dist *dist = &vcpu->kvm->arch.vgic;

	vgic_bitmap_set_irq_val(&dist->irq_pending, vcpu->vcpu_id, irq, 1);
}

void vgic_dist_irq_clear_pending(struct kvm_vcpu *vcpu, int irq)
{
	struct vgic_dist *dist = &vcpu->kvm->arch.vgic;

	vgic_bitmap_set_irq_val(&dist->irq_pending, vcpu->vcpu_id, irq, 0);
}

static void vgic_cpu_irq_set(struct kvm_vcpu *vcpu, int irq)
{
	if (irq < VGIC_NR_PRIVATE_IRQS)
		set_bit(irq, vcpu->arch.vgic_cpu.pending_percpu);
	else
		set_bit(irq - VGIC_NR_PRIVATE_IRQS,
			vcpu->arch.vgic_cpu.pending_shared);
}

void vgic_cpu_irq_clear(struct kvm_vcpu *vcpu, int irq)
{
	if (irq < VGIC_NR_PRIVATE_IRQS)
		clear_bit(irq, vcpu->arch.vgic_cpu.pending_percpu);
	else
		clear_bit(irq - VGIC_NR_PRIVATE_IRQS,
			  vcpu->arch.vgic_cpu.pending_shared);
}

static bool vgic_can_sample_irq(struct kvm_vcpu *vcpu, int irq)
{
	return !vgic_irq_is_queued(vcpu, irq);
}

/**
 * vgic_reg_access - access vgic register
 * @mmio:   pointer to the data describing the mmio access
 * @reg:    pointer to the virtual backing of vgic distributor data
 * @offset: least significant 2 bits used for word offset
 * @mode:   ACCESS_ mode (see defines above)
 *
 * Helper to make vgic register access easier using one of the access
 * modes defined for vgic register access
 * (read,raz,write-ignored,setbit,clearbit,write)
 */
void vgic_reg_access(struct kvm_exit_mmio *mmio, u32 *reg,
		     phys_addr_t offset, int mode)
{
	int word_offset = (offset & 3) * 8;
	u32 mask = (1UL << (mmio->len * 8)) - 1;
	u32 regval;

	/*
	 * Any alignment fault should have been delivered to the guest
	 * directly (ARM ARM B3.12.7 "Prioritization of aborts").
	 */

	if (reg) {
		regval = *reg;
	} else {
		BUG_ON(mode != (ACCESS_READ_RAZ | ACCESS_WRITE_IGNORED));
		regval = 0;
	}

	if (mmio->is_write) {
		u32 data = mmio_data_read(mmio, mask) << word_offset;
		switch (ACCESS_WRITE_MASK(mode)) {
		case ACCESS_WRITE_IGNORED:
			return;

		case ACCESS_WRITE_SETBIT:
			regval |= data;
			break;

		case ACCESS_WRITE_CLEARBIT:
			regval &= ~data;
			break;

		case ACCESS_WRITE_VALUE:
			regval = (regval & ~(mask << word_offset)) | data;
			break;
		}
		*reg = regval;
	} else {
		switch (ACCESS_READ_MASK(mode)) {
		case ACCESS_READ_RAZ:
			regval = 0;
			/* fall through */

		case ACCESS_READ_VALUE:
			mmio_data_write(mmio, mask, regval >> word_offset);
		}
	}
}

bool handle_mmio_raz_wi(struct kvm_vcpu *vcpu, struct kvm_exit_mmio *mmio,
			phys_addr_t offset)
{
	vgic_reg_access(mmio, NULL, offset,
			ACCESS_READ_RAZ | ACCESS_WRITE_IGNORED);
	return false;
}

bool vgic_handle_enable_reg(struct kvm *kvm, struct kvm_exit_mmio *mmio,
			    phys_addr_t offset, int vcpu_id, int access)
{
	u32 *reg;
	int mode = ACCESS_READ_VALUE | access;
	struct kvm_vcpu *target_vcpu = kvm_get_vcpu(kvm, vcpu_id);

	reg = vgic_bitmap_get_reg(&kvm->arch.vgic.irq_enabled, vcpu_id, offset);
	vgic_reg_access(mmio, reg, offset, mode);
	if (mmio->is_write) {
		if (access & ACCESS_WRITE_CLEARBIT) {
			if (offset < 4) /* Force SGI enabled */
				*reg |= 0xffff;
			vgic_retire_disabled_irqs(target_vcpu);
		}
		vgic_update_state(kvm);
		return true;
	}

	return false;
}

bool vgic_handle_set_pending_reg(struct kvm *kvm,
				 struct kvm_exit_mmio *mmio,
				 phys_addr_t offset, int vcpu_id)
{
	u32 *reg, orig;
	u32 level_mask;
	int mode = ACCESS_READ_VALUE | ACCESS_WRITE_SETBIT;
	struct vgic_dist *dist = &kvm->arch.vgic;

	reg = vgic_bitmap_get_reg(&dist->irq_cfg, vcpu_id, offset);
	level_mask = (~(*reg));

	/* Mark both level and edge triggered irqs as pending */
	reg = vgic_bitmap_get_reg(&dist->irq_pending, vcpu_id, offset);
	orig = *reg;
	vgic_reg_access(mmio, reg, offset, mode);

	if (mmio->is_write) {
		/* Set the soft-pending flag only for level-triggered irqs */
		reg = vgic_bitmap_get_reg(&dist->irq_soft_pend,
					  vcpu_id, offset);
		vgic_reg_access(mmio, reg, offset, mode);
		*reg &= level_mask;

		/* Ignore writes to SGIs */
		if (offset < 2) {
			*reg &= ~0xffff;
			*reg |= orig & 0xffff;
		}

		vgic_update_state(kvm);
		return true;
	}

	return false;
}

bool vgic_handle_clear_pending_reg(struct kvm *kvm,
				   struct kvm_exit_mmio *mmio,
				   phys_addr_t offset, int vcpu_id)
{
	u32 *level_active;
	u32 *reg, orig;
	int mode = ACCESS_READ_VALUE | ACCESS_WRITE_CLEARBIT;
	struct vgic_dist *dist = &kvm->arch.vgic;

	reg = vgic_bitmap_get_reg(&dist->irq_pending, vcpu_id, offset);
	orig = *reg;
	vgic_reg_access(mmio, reg, offset, mode);
	if (mmio->is_write) {
		/* Re-set level triggered level-active interrupts */
		level_active = vgic_bitmap_get_reg(&dist->irq_level,
					  vcpu_id, offset);
		reg = vgic_bitmap_get_reg(&dist->irq_pending, vcpu_id, offset);
		*reg |= *level_active;

		/* Ignore writes to SGIs */
		if (offset < 2) {
			*reg &= ~0xffff;
			*reg |= orig & 0xffff;
		}

		/* Clear soft-pending flags */
		reg = vgic_bitmap_get_reg(&dist->irq_soft_pend,
					  vcpu_id, offset);
		vgic_reg_access(mmio, reg, offset, mode);

		vgic_update_state(kvm);
		return true;
	}
	return false;
}

bool vgic_handle_set_active_reg(struct kvm *kvm,
				struct kvm_exit_mmio *mmio,
				phys_addr_t offset, int vcpu_id)
{
	u32 *reg;
	struct vgic_dist *dist = &kvm->arch.vgic;

	reg = vgic_bitmap_get_reg(&dist->irq_active, vcpu_id, offset);
	vgic_reg_access(mmio, reg, offset,
			ACCESS_READ_VALUE | ACCESS_WRITE_SETBIT);

	if (mmio->is_write) {
		vgic_update_state(kvm);
		return true;
	}

	return false;
}

bool vgic_handle_clear_active_reg(struct kvm *kvm,
				  struct kvm_exit_mmio *mmio,
				  phys_addr_t offset, int vcpu_id)
{
	u32 *reg;
	struct vgic_dist *dist = &kvm->arch.vgic;

	reg = vgic_bitmap_get_reg(&dist->irq_active, vcpu_id, offset);
	vgic_reg_access(mmio, reg, offset,
			ACCESS_READ_VALUE | ACCESS_WRITE_CLEARBIT);

	if (mmio->is_write) {
		vgic_update_state(kvm);
		return true;
	}

	return false;
}

static u32 vgic_cfg_expand(u16 val)
{
	u32 res = 0;
	int i;

	/*
	 * Turn a 16bit value like abcd...mnop into a 32bit word
	 * a0b0c0d0...m0n0o0p0, which is what the HW cfg register is.
	 */
	for (i = 0; i < 16; i++)
		res |= ((val >> i) & VGIC_CFG_EDGE) << (2 * i + 1);

	return res;
}

static u16 vgic_cfg_compress(u32 val)
{
	u16 res = 0;
	int i;

	/*
	 * Turn a 32bit word a0b0c0d0...m0n0o0p0 into 16bit value like
	 * abcd...mnop which is what we really care about.
	 */
	for (i = 0; i < 16; i++)
		res |= ((val >> (i * 2 + 1)) & VGIC_CFG_EDGE) << i;

	return res;
}

/*
 * The distributor uses 2 bits per IRQ for the CFG register, but the
 * LSB is always 0. As such, we only keep the upper bit, and use the
 * two above functions to compress/expand the bits
 */
bool vgic_handle_cfg_reg(u32 *reg, struct kvm_exit_mmio *mmio,
			 phys_addr_t offset)
{
	u32 val;

	if (offset & 4)
		val = *reg >> 16;
	else
		val = *reg & 0xffff;

	val = vgic_cfg_expand(val);
	vgic_reg_access(mmio, &val, offset,
			ACCESS_READ_VALUE | ACCESS_WRITE_VALUE);
	if (mmio->is_write) {
		/* Ignore writes to read-only SGI and PPI bits */
		if (offset < 8)
			return false;

		val = vgic_cfg_compress(val);
		if (offset & 4) {
			*reg &= 0xffff;
			*reg |= val << 16;
		} else {
			*reg &= 0xffff << 16;
			*reg |= val;
		}
	}

	return false;
}

/**
 * vgic_unqueue_irqs - move pending/active IRQs from LRs to the distributor
 * @vgic_cpu: Pointer to the vgic_cpu struct holding the LRs
 *
 * Move any IRQs that have already been assigned to LRs back to the
 * emulated distributor state so that the complete emulated state can be read
 * from the main emulation structures without investigating the LRs.
 */
void vgic_unqueue_irqs(struct kvm_vcpu *vcpu)
{
	struct vgic_cpu *vgic_cpu = &vcpu->arch.vgic_cpu;
	u64 elrsr = vgic_get_elrsr(vcpu);
	unsigned long *elrsr_ptr = u64_to_bitmask(&elrsr);
	int i;

	for_each_clear_bit(i, elrsr_ptr, vgic_cpu->nr_lr) {
		struct vgic_lr lr = vgic_get_lr(vcpu, i);

		/*
		 * There are three options for the state bits:
		 *
		 * 01: pending
		 * 10: active
		 * 11: pending and active
		 */
		BUG_ON(!(lr.state & LR_STATE_MASK));

		/* Reestablish SGI source for pending and active IRQs */
		if (lr.irq < VGIC_NR_SGIS)
			add_sgi_source(vcpu, lr.irq, lr.source);

		/*
		 * If the LR holds an active (10) or a pending and active (11)
		 * interrupt then move the active state to the
		 * distributor tracking bit.
		 */
		if (lr.state & LR_STATE_ACTIVE)
			vgic_irq_set_active(vcpu, lr.irq);

		/*
		 * Reestablish the pending state on the distributor and the
		 * CPU interface and mark the LR as free for other use.
		 */
		vgic_retire_lr(i, vcpu);

		/* Finally update the VGIC state. */
		vgic_update_state(vcpu->kvm);
	}
}

const
struct vgic_io_range *vgic_find_range(const struct vgic_io_range *ranges,
				      int len, gpa_t offset)
{
	while (ranges->len) {
		if (offset >= ranges->base &&
		    (offset + len) <= (ranges->base + ranges->len))
			return ranges;
		ranges++;
	}

	return NULL;
}

static bool vgic_validate_access(const struct vgic_dist *dist,
				 const struct vgic_io_range *range,
				 unsigned long offset)
{
	int irq;

	if (!range->bits_per_irq)
		return true;	/* Not an irq-based access */

	irq = offset * 8 / range->bits_per_irq;
	if (irq >= dist->nr_irqs)
		return false;

	return true;
}

/*
 * Call the respective handler function for the given range.
 * We split up any 64 bit accesses into two consecutive 32 bit
 * handler calls and merge the result afterwards.
 * We do this in a little endian fashion regardless of the host's
 * or guest's endianness, because the GIC is always LE and the rest of
 * the code (vgic_reg_access) also puts it in a LE fashion already.
 * At this point we have already identified the handle function, so
 * range points to that one entry and offset is relative to this.
 */
static bool call_range_handler(struct kvm_vcpu *vcpu,
			       struct kvm_exit_mmio *mmio,
			       unsigned long offset,
			       const struct vgic_io_range *range)
{
	struct kvm_exit_mmio mmio32;
	bool ret;

	if (likely(mmio->len <= 4))
		return range->handle_mmio(vcpu, mmio, offset);

	/*
	 * Any access bigger than 4 bytes (that we currently handle in KVM)
	 * is actually 8 bytes long, caused by a 64-bit access
	 */

	mmio32.len = 4;
	mmio32.is_write = mmio->is_write;
	mmio32.private = mmio->private;

	mmio32.phys_addr = mmio->phys_addr + 4;
	mmio32.data = &((u32 *)mmio->data)[1];
	ret = range->handle_mmio(vcpu, &mmio32, offset + 4);

	mmio32.phys_addr = mmio->phys_addr;
	mmio32.data = &((u32 *)mmio->data)[0];
	ret |= range->handle_mmio(vcpu, &mmio32, offset);

	return ret;
}

/**
 * vgic_handle_mmio_access - handle an in-kernel MMIO access
 * This is called by the read/write KVM IO device wrappers below.
 * @vcpu:	pointer to the vcpu performing the access
 * @this:	pointer to the KVM IO device in charge
 * @addr:	guest physical address of the access
 * @len:	size of the access
 * @val:	pointer to the data region
 * @is_write:	read or write access
 *
 * returns true if the MMIO access could be performed
 */
static int vgic_handle_mmio_access(struct kvm_vcpu *vcpu,
				   struct kvm_io_device *this, gpa_t addr,
				   int len, void *val, bool is_write)
{
	struct vgic_dist *dist = &vcpu->kvm->arch.vgic;
	struct vgic_io_device *iodev = container_of(this,
						    struct vgic_io_device, dev);
	struct kvm_run *run = vcpu->run;
	const struct vgic_io_range *range;
	struct kvm_exit_mmio mmio;
	bool updated_state;
	gpa_t offset;

	offset = addr - iodev->addr;
	range = vgic_find_range(iodev->reg_ranges, len, offset);
	if (unlikely(!range || !range->handle_mmio)) {
		pr_warn("Unhandled access %d %08llx %d\n", is_write, addr, len);
		return -ENXIO;
	}

	mmio.phys_addr = addr;
	mmio.len = len;
	mmio.is_write = is_write;
	mmio.data = val;
	mmio.private = iodev->redist_vcpu;

	spin_lock(&dist->lock);
	offset -= range->base;
	if (vgic_validate_access(dist, range, offset)) {
		updated_state = call_range_handler(vcpu, &mmio, offset, range);
	} else {
		if (!is_write)
			memset(val, 0, len);
		updated_state = false;
	}
	spin_unlock(&dist->lock);
	run->mmio.is_write	= is_write;
	run->mmio.len		= len;
	run->mmio.phys_addr	= addr;
	memcpy(run->mmio.data, val, len);

	kvm_handle_mmio_return(vcpu, run);

	if (updated_state)
		vgic_kick_vcpus(vcpu->kvm);

	return 0;
}

static int vgic_handle_mmio_read(struct kvm_vcpu *vcpu,
				 struct kvm_io_device *this,
				 gpa_t addr, int len, void *val)
{
	return vgic_handle_mmio_access(vcpu, this, addr, len, val, false);
}

static int vgic_handle_mmio_write(struct kvm_vcpu *vcpu,
				  struct kvm_io_device *this,
				  gpa_t addr, int len, const void *val)
{
	return vgic_handle_mmio_access(vcpu, this, addr, len, (void *)val,
				       true);
}

struct kvm_io_device_ops vgic_io_ops = {
	.read	= vgic_handle_mmio_read,
	.write	= vgic_handle_mmio_write,
};

/**
 * vgic_register_kvm_io_dev - register VGIC register frame on the KVM I/O bus
 * @kvm:            The VM structure pointer
 * @base:           The (guest) base address for the register frame
 * @len:            Length of the register frame window
 * @ranges:         Describing the handler functions for each register
 * @redist_vcpu_id: The VCPU ID to pass on to the handlers on call
 * @iodev:          Points to memory to be passed on to the handler
 *
 * @iodev stores the parameters of this function to be usable by the handler
 * respectively the dispatcher function (since the KVM I/O bus framework lacks
 * an opaque parameter). Initialization is done in this function, but the
 * reference should be valid and unique for the whole VGIC lifetime.
 * If the register frame is not mapped for a specific VCPU, pass -1 to
 * @redist_vcpu_id.
 */
int vgic_register_kvm_io_dev(struct kvm *kvm, gpa_t base, int len,
			     const struct vgic_io_range *ranges,
			     int redist_vcpu_id,
			     struct vgic_io_device *iodev)
{
	struct kvm_vcpu *vcpu = NULL;
	int ret;

	if (redist_vcpu_id >= 0)
		vcpu = kvm_get_vcpu(kvm, redist_vcpu_id);

	iodev->addr		= base;
	iodev->len		= len;
	iodev->reg_ranges	= ranges;
	iodev->redist_vcpu	= vcpu;

	kvm_iodevice_init(&iodev->dev, &vgic_io_ops);

	mutex_lock(&kvm->slots_lock);

	ret = kvm_io_bus_register_dev(kvm, KVM_MMIO_BUS, base, len,
				      &iodev->dev);
	mutex_unlock(&kvm->slots_lock);

	/* Mark the iodev as invalid if registration fails. */
	if (ret)
		iodev->dev.ops = NULL;

	return ret;
}

static int vgic_nr_shared_irqs(struct vgic_dist *dist)
{
	return dist->nr_irqs - VGIC_NR_PRIVATE_IRQS;
}

static int compute_active_for_cpu(struct kvm_vcpu *vcpu)
{
	struct vgic_dist *dist = &vcpu->kvm->arch.vgic;
	unsigned long *active, *enabled, *act_percpu, *act_shared;
	unsigned long active_private, active_shared;
	int nr_shared = vgic_nr_shared_irqs(dist);
	int vcpu_id;

	vcpu_id = vcpu->vcpu_id;
	act_percpu = vcpu->arch.vgic_cpu.active_percpu;
	act_shared = vcpu->arch.vgic_cpu.active_shared;

	active = vgic_bitmap_get_cpu_map(&dist->irq_active, vcpu_id);
	enabled = vgic_bitmap_get_cpu_map(&dist->irq_enabled, vcpu_id);
	bitmap_and(act_percpu, active, enabled, VGIC_NR_PRIVATE_IRQS);

	active = vgic_bitmap_get_shared_map(&dist->irq_active);
	enabled = vgic_bitmap_get_shared_map(&dist->irq_enabled);
	bitmap_and(act_shared, active, enabled, nr_shared);
	bitmap_and(act_shared, act_shared,
		   vgic_bitmap_get_shared_map(&dist->irq_spi_target[vcpu_id]),
		   nr_shared);

	active_private = find_first_bit(act_percpu, VGIC_NR_PRIVATE_IRQS);
	active_shared = find_first_bit(act_shared, nr_shared);

	return (active_private < VGIC_NR_PRIVATE_IRQS ||
		active_shared < nr_shared);
}

static int compute_pending_for_cpu(struct kvm_vcpu *vcpu)
{
	struct vgic_dist *dist = &vcpu->kvm->arch.vgic;
	unsigned long *pending, *enabled, *pend_percpu, *pend_shared;
	unsigned long pending_private, pending_shared;
	int nr_shared = vgic_nr_shared_irqs(dist);
	int vcpu_id;

	vcpu_id = vcpu->vcpu_id;
	pend_percpu = vcpu->arch.vgic_cpu.pending_percpu;
	pend_shared = vcpu->arch.vgic_cpu.pending_shared;

	if (!dist->enabled) {
		bitmap_zero(pend_percpu, VGIC_NR_PRIVATE_IRQS);
		bitmap_zero(pend_shared, nr_shared);
		return 0;
	}

	pending = vgic_bitmap_get_cpu_map(&dist->irq_pending, vcpu_id);
	enabled = vgic_bitmap_get_cpu_map(&dist->irq_enabled, vcpu_id);
	bitmap_and(pend_percpu, pending, enabled, VGIC_NR_PRIVATE_IRQS);

	pending = vgic_bitmap_get_shared_map(&dist->irq_pending);
	enabled = vgic_bitmap_get_shared_map(&dist->irq_enabled);
	bitmap_and(pend_shared, pending, enabled, nr_shared);
	bitmap_and(pend_shared, pend_shared,
		   vgic_bitmap_get_shared_map(&dist->irq_spi_target[vcpu_id]),
		   nr_shared);

	pending_private = find_first_bit(pend_percpu, VGIC_NR_PRIVATE_IRQS);
	pending_shared = find_first_bit(pend_shared, nr_shared);
	return (pending_private < VGIC_NR_PRIVATE_IRQS ||
		pending_shared < vgic_nr_shared_irqs(dist));
}

/*
 * Update the interrupt state and determine which CPUs have pending
 * or active interrupts. Must be called with distributor lock held.
 */
void vgic_update_state(struct kvm *kvm)
{
	struct vgic_dist *dist = &kvm->arch.vgic;
	struct kvm_vcpu *vcpu;
	int c;

	kvm_for_each_vcpu(c, vcpu, kvm) {
		if (compute_pending_for_cpu(vcpu))
			set_bit(c, dist->irq_pending_on_cpu);

		if (compute_active_for_cpu(vcpu))
			set_bit(c, dist->irq_active_on_cpu);
		else
			clear_bit(c, dist->irq_active_on_cpu);
	}
}

static struct vgic_lr vgic_get_lr(const struct kvm_vcpu *vcpu, int lr)
{
	return vgic_ops->get_lr(vcpu, lr);
}

static void vgic_set_lr(struct kvm_vcpu *vcpu, int lr,
			       struct vgic_lr vlr)
{
	vgic_ops->set_lr(vcpu, lr, vlr);
}

static inline u64 vgic_get_elrsr(struct kvm_vcpu *vcpu)
{
	return vgic_ops->get_elrsr(vcpu);
}

static inline u64 vgic_get_eisr(struct kvm_vcpu *vcpu)
{
	return vgic_ops->get_eisr(vcpu);
}

static inline void vgic_clear_eisr(struct kvm_vcpu *vcpu)
{
	vgic_ops->clear_eisr(vcpu);
}

static inline u32 vgic_get_interrupt_status(struct kvm_vcpu *vcpu)
{
	return vgic_ops->get_interrupt_status(vcpu);
}

static inline void vgic_enable_underflow(struct kvm_vcpu *vcpu)
{
	vgic_ops->enable_underflow(vcpu);
}

static inline void vgic_disable_underflow(struct kvm_vcpu *vcpu)
{
	vgic_ops->disable_underflow(vcpu);
}

void vgic_get_vmcr(struct kvm_vcpu *vcpu, struct vgic_vmcr *vmcr)
{
	vgic_ops->get_vmcr(vcpu, vmcr);
}

void vgic_set_vmcr(struct kvm_vcpu *vcpu, struct vgic_vmcr *vmcr)
{
	vgic_ops->set_vmcr(vcpu, vmcr);
}

static inline void vgic_enable(struct kvm_vcpu *vcpu)
{
	vgic_ops->enable(vcpu);
}

static void vgic_retire_lr(int lr_nr, struct kvm_vcpu *vcpu)
{
	struct vgic_lr vlr = vgic_get_lr(vcpu, lr_nr);

	vgic_irq_clear_queued(vcpu, vlr.irq);

	/*
	 * We must transfer the pending state back to the distributor before
	 * retiring the LR, otherwise we may loose edge-triggered interrupts.
	 */
	if (vlr.state & LR_STATE_PENDING) {
		vgic_dist_irq_set_pending(vcpu, vlr.irq);
		vlr.hwirq = 0;
	}

	vlr.state = 0;
	vgic_set_lr(vcpu, lr_nr, vlr);
}

static bool dist_active_irq(struct kvm_vcpu *vcpu)
{
	struct vgic_dist *dist = &vcpu->kvm->arch.vgic;

	return test_bit(vcpu->vcpu_id, dist->irq_active_on_cpu);
}

bool kvm_vgic_map_is_active(struct kvm_vcpu *vcpu, struct irq_phys_map *map)
{
	int i;

	for (i = 0; i < vcpu->arch.vgic_cpu.nr_lr; i++) {
		struct vgic_lr vlr = vgic_get_lr(vcpu, i);

		if (vlr.irq == map->virt_irq && vlr.state & LR_STATE_ACTIVE)
			return true;
	}

	return vgic_irq_is_active(vcpu, map->virt_irq);
}

/*
 * An interrupt may have been disabled after being made pending on the
 * CPU interface (the classic case is a timer running while we're
 * rebooting the guest - the interrupt would kick as soon as the CPU
 * interface gets enabled, with deadly consequences).
 *
 * The solution is to examine already active LRs, and check the
 * interrupt is still enabled. If not, just retire it.
 */
static void vgic_retire_disabled_irqs(struct kvm_vcpu *vcpu)
{
	u64 elrsr = vgic_get_elrsr(vcpu);
	unsigned long *elrsr_ptr = u64_to_bitmask(&elrsr);
	int lr;

	for_each_clear_bit(lr, elrsr_ptr, vgic->nr_lr) {
		struct vgic_lr vlr = vgic_get_lr(vcpu, lr);

		if (!vgic_irq_is_enabled(vcpu, vlr.irq))
			vgic_retire_lr(lr, vcpu);
	}
}

static void vgic_queue_irq_to_lr(struct kvm_vcpu *vcpu, int irq,
				 int lr_nr, struct vgic_lr vlr)
{
	if (vgic_irq_is_active(vcpu, irq)) {
		vlr.state |= LR_STATE_ACTIVE;
		kvm_debug("Set active, clear distributor: 0x%x\n", vlr.state);
		vgic_irq_clear_active(vcpu, irq);
		vgic_update_state(vcpu->kvm);
	} else {
		WARN_ON(!vgic_dist_irq_is_pending(vcpu, irq));
		vlr.state |= LR_STATE_PENDING;
		kvm_debug("Set pending: 0x%x\n", vlr.state);
	}

	if (!vgic_irq_is_edge(vcpu, irq))
		vlr.state |= LR_EOI_INT;

	if (vlr.irq >= VGIC_NR_SGIS) {
		struct irq_phys_map *map;
		map = vgic_irq_map_search(vcpu, irq);

		if (map) {
			vlr.hwirq = map->phys_irq;
			vlr.state |= LR_HW;
			vlr.state &= ~LR_EOI_INT;

			/*
			 * Make sure we're not going to sample this
			 * again, as a HW-backed interrupt cannot be
			 * in the PENDING_ACTIVE stage.
			 */
			vgic_irq_set_queued(vcpu, irq);
		}
	}

	vgic_set_lr(vcpu, lr_nr, vlr);
}

/*
 * Queue an interrupt to a CPU virtual interface. Return true on success,
 * or false if it wasn't possible to queue it.
 * sgi_source must be zero for any non-SGI interrupts.
 */
bool vgic_queue_irq(struct kvm_vcpu *vcpu, u8 sgi_source_id, int irq)
{
	struct vgic_dist *dist = &vcpu->kvm->arch.vgic;
	u64 elrsr = vgic_get_elrsr(vcpu);
	unsigned long *elrsr_ptr = u64_to_bitmask(&elrsr);
	struct vgic_lr vlr;
	int lr;

	/* Sanitize the input... */
	BUG_ON(sgi_source_id & ~7);
	BUG_ON(sgi_source_id && irq >= VGIC_NR_SGIS);
	BUG_ON(irq >= dist->nr_irqs);

	kvm_debug("Queue IRQ%d\n", irq);

	/* Do we have an active interrupt for the same CPUID? */
	for_each_clear_bit(lr, elrsr_ptr, vgic->nr_lr) {
		vlr = vgic_get_lr(vcpu, lr);
		if (vlr.irq == irq && vlr.source == sgi_source_id) {
			kvm_debug("LR%d piggyback for IRQ%d\n", lr, vlr.irq);
			vgic_queue_irq_to_lr(vcpu, irq, lr, vlr);
			return true;
		}
	}

	/* Try to use another LR for this interrupt */
	lr = find_first_bit(elrsr_ptr, vgic->nr_lr);
	if (lr >= vgic->nr_lr)
		return false;

	kvm_debug("LR%d allocated for IRQ%d %x\n", lr, irq, sgi_source_id);

	vlr.irq = irq;
	vlr.source = sgi_source_id;
	vlr.state = 0;
	vgic_queue_irq_to_lr(vcpu, irq, lr, vlr);

	return true;
}

static bool vgic_queue_hwirq(struct kvm_vcpu *vcpu, int irq)
{
	if (!vgic_can_sample_irq(vcpu, irq))
		return true; /* level interrupt, already queued */

	if (vgic_queue_irq(vcpu, 0, irq)) {
		if (vgic_irq_is_edge(vcpu, irq)) {
			vgic_dist_irq_clear_pending(vcpu, irq);
			vgic_cpu_irq_clear(vcpu, irq);
		} else {
			vgic_irq_set_queued(vcpu, irq);
		}

		return true;
	}

	return false;
}

/*
 * Fill the list registers with pending interrupts before running the
 * guest.
 */
static void __kvm_vgic_flush_hwstate(struct kvm_vcpu *vcpu)
{
	struct vgic_cpu *vgic_cpu = &vcpu->arch.vgic_cpu;
	struct vgic_dist *dist = &vcpu->kvm->arch.vgic;
	unsigned long *pa_percpu, *pa_shared;
	int i, vcpu_id;
	int overflow = 0;
	int nr_shared = vgic_nr_shared_irqs(dist);

	vcpu_id = vcpu->vcpu_id;

	pa_percpu = vcpu->arch.vgic_cpu.pend_act_percpu;
	pa_shared = vcpu->arch.vgic_cpu.pend_act_shared;

	bitmap_or(pa_percpu, vgic_cpu->pending_percpu, vgic_cpu->active_percpu,
		  VGIC_NR_PRIVATE_IRQS);
	bitmap_or(pa_shared, vgic_cpu->pending_shared, vgic_cpu->active_shared,
		  nr_shared);
	/*
	 * We may not have any pending interrupt, or the interrupts
	 * may have been serviced from another vcpu. In all cases,
	 * move along.
	 */
	if (!kvm_vgic_vcpu_pending_irq(vcpu) && !dist_active_irq(vcpu))
		goto epilog;

	/* SGIs */
	for_each_set_bit(i, pa_percpu, VGIC_NR_SGIS) {
		if (!queue_sgi(vcpu, i))
			overflow = 1;
	}

	/* PPIs */
	for_each_set_bit_from(i, pa_percpu, VGIC_NR_PRIVATE_IRQS) {
		if (!vgic_queue_hwirq(vcpu, i))
			overflow = 1;
	}

	/* SPIs */
	for_each_set_bit(i, pa_shared, nr_shared) {
		if (!vgic_queue_hwirq(vcpu, i + VGIC_NR_PRIVATE_IRQS))
			overflow = 1;
	}




epilog:
	if (overflow) {
		vgic_enable_underflow(vcpu);
	} else {
		vgic_disable_underflow(vcpu);
		/*
		 * We're about to run this VCPU, and we've consumed
		 * everything the distributor had in store for
		 * us. Claim we don't have anything pending. We'll
		 * adjust that if needed while exiting.
		 */
		clear_bit(vcpu_id, dist->irq_pending_on_cpu);
	}
}

static int process_queued_irq(struct kvm_vcpu *vcpu,
				   int lr, struct vgic_lr vlr)
{
	int pending = 0;

	/*
	 * If the IRQ was EOIed (called from vgic_process_maintenance) or it
	 * went from active to non-active (called from vgic_sync_hwirq) it was
	 * also ACKed and we we therefore assume we can clear the soft pending
	 * state (should it had been set) for this interrupt.
	 *
	 * Note: if the IRQ soft pending state was set after the IRQ was
	 * acked, it actually shouldn't be cleared, but we have no way of
	 * knowing that unless we start trapping ACKs when the soft-pending
	 * state is set.
	 */
	vgic_dist_irq_clear_soft_pend(vcpu, vlr.irq);

	/*
	 * Tell the gic to start sampling this interrupt again.
	 */
	vgic_irq_clear_queued(vcpu, vlr.irq);

	/* Any additional pending interrupt? */
	if (vgic_irq_is_edge(vcpu, vlr.irq)) {
		BUG_ON(!(vlr.state & LR_HW));
		pending = vgic_dist_irq_is_pending(vcpu, vlr.irq);
	} else {
		if (vgic_dist_irq_get_level(vcpu, vlr.irq)) {
			vgic_cpu_irq_set(vcpu, vlr.irq);
			pending = 1;
		} else {
			vgic_dist_irq_clear_pending(vcpu, vlr.irq);
			vgic_cpu_irq_clear(vcpu, vlr.irq);
		}
	}

	/*
	 * Despite being EOIed, the LR may not have
	 * been marked as empty.
	 */
	vlr.state = 0;
	vlr.hwirq = 0;
	vgic_set_lr(vcpu, lr, vlr);

	return pending;
}

static bool vgic_process_maintenance(struct kvm_vcpu *vcpu)
{
	u32 status = vgic_get_interrupt_status(vcpu);
	struct vgic_dist *dist = &vcpu->kvm->arch.vgic;
	struct kvm *kvm = vcpu->kvm;
	int level_pending = 0;

	kvm_debug("STATUS = %08x\n", status);

	if (status & INT_STATUS_EOI) {
		/*
		 * Some level interrupts have been EOIed. Clear their
		 * active bit.
		 */
		u64 eisr = vgic_get_eisr(vcpu);
		unsigned long *eisr_ptr = u64_to_bitmask(&eisr);
		int lr;

		for_each_set_bit(lr, eisr_ptr, vgic->nr_lr) {
			struct vgic_lr vlr = vgic_get_lr(vcpu, lr);

			WARN_ON(vgic_irq_is_edge(vcpu, vlr.irq));
			WARN_ON(vlr.state & LR_STATE_MASK);


			/*
			 * kvm_notify_acked_irq calls kvm_set_irq()
			 * to reset the IRQ level, which grabs the dist->lock
			 * so we call this before taking the dist->lock.
			 */
			kvm_notify_acked_irq(kvm, 0,
					     vlr.irq - VGIC_NR_PRIVATE_IRQS);

			spin_lock(&dist->lock);
			level_pending |= process_queued_irq(vcpu, lr, vlr);
			spin_unlock(&dist->lock);
		}
	}

	if (status & INT_STATUS_UNDERFLOW)
		vgic_disable_underflow(vcpu);

	/*
	 * In the next iterations of the vcpu loop, if we sync the vgic state
	 * after flushing it, but before entering the guest (this happens for
	 * pending signals and vmid rollovers), then make sure we don't pick
	 * up any old maintenance interrupts here.
	 */
	vgic_clear_eisr(vcpu);

	return level_pending;
}

/*
 * Save the physical active state, and reset it to inactive.
 *
 * Return true if there's a pending forwarded interrupt to queue.
 */
static bool vgic_sync_hwirq(struct kvm_vcpu *vcpu, int lr, struct vgic_lr vlr)
{
	struct vgic_dist *dist = &vcpu->kvm->arch.vgic;
	bool level_pending;

	if (!(vlr.state & LR_HW))
		return false;

	if (vlr.state & LR_STATE_ACTIVE)
		return false;

	spin_lock(&dist->lock);
	level_pending = process_queued_irq(vcpu, lr, vlr);
	spin_unlock(&dist->lock);
	return level_pending;
}

/* Sync back the VGIC state after a guest run */
static void __kvm_vgic_sync_hwstate(struct kvm_vcpu *vcpu)
{
	struct vgic_dist *dist = &vcpu->kvm->arch.vgic;
	u64 elrsr;
	unsigned long *elrsr_ptr;
	int lr, pending;
	bool level_pending;

	level_pending = vgic_process_maintenance(vcpu);

	/* Deal with HW interrupts, and clear mappings for empty LRs */
	for (lr = 0; lr < vgic->nr_lr; lr++) {
		struct vgic_lr vlr = vgic_get_lr(vcpu, lr);

		level_pending |= vgic_sync_hwirq(vcpu, lr, vlr);
		BUG_ON(vlr.irq >= dist->nr_irqs);
	}

	/* Check if we still have something up our sleeve... */
	elrsr = vgic_get_elrsr(vcpu);
	elrsr_ptr = u64_to_bitmask(&elrsr);
	pending = find_first_zero_bit(elrsr_ptr, vgic->nr_lr);
	if (level_pending || pending < vgic->nr_lr)
		set_bit(vcpu->vcpu_id, dist->irq_pending_on_cpu);
}

void kvm_vgic_flush_hwstate(struct kvm_vcpu *vcpu)
{
	struct vgic_dist *dist = &vcpu->kvm->arch.vgic;

	if (!irqchip_in_kernel(vcpu->kvm))
		return;

	spin_lock(&dist->lock);
	__kvm_vgic_flush_hwstate(vcpu);
	spin_unlock(&dist->lock);
}

void kvm_vgic_sync_hwstate(struct kvm_vcpu *vcpu)
{
	if (!irqchip_in_kernel(vcpu->kvm))
		return;

	__kvm_vgic_sync_hwstate(vcpu);
}

int kvm_vgic_vcpu_pending_irq(struct kvm_vcpu *vcpu)
{
	struct vgic_dist *dist = &vcpu->kvm->arch.vgic;

	if (!irqchip_in_kernel(vcpu->kvm))
		return 0;

	return test_bit(vcpu->vcpu_id, dist->irq_pending_on_cpu);
}

void vgic_kick_vcpus(struct kvm *kvm)
{
	struct kvm_vcpu *vcpu;
	int c;

	/*
	 * We've injected an interrupt, time to find out who deserves
	 * a good kick...
	 */
	kvm_for_each_vcpu(c, vcpu, kvm) {
		if (kvm_vgic_vcpu_pending_irq(vcpu))
			kvm_vcpu_kick(vcpu);
	}
}

static int vgic_validate_injection(struct kvm_vcpu *vcpu, int irq, int level)
{
	int edge_triggered = vgic_irq_is_edge(vcpu, irq);

	/*
	 * Only inject an interrupt if:
	 * - edge triggered and we have a rising edge
	 * - level triggered and we change level
	 */
	if (edge_triggered) {
		int state = vgic_dist_irq_is_pending(vcpu, irq);
		return level > state;
	} else {
		int state = vgic_dist_irq_get_level(vcpu, irq);
		return level != state;
	}
}

static int vgic_update_irq_pending(struct kvm *kvm, int cpuid,
<<<<<<< HEAD
				  unsigned int irq_num, bool level)
=======
				   struct irq_phys_map *map,
				   unsigned int irq_num, bool level)
>>>>>>> afd2ff9b
{
	struct vgic_dist *dist = &kvm->arch.vgic;
	struct kvm_vcpu *vcpu;
	int edge_triggered, level_triggered;
	int enabled;
	bool ret = true, can_inject = true;

	trace_vgic_update_irq_pending(cpuid, irq_num, level);

	if (irq_num >= min(kvm->arch.vgic.nr_irqs, 1020))
		return -EINVAL;

	spin_lock(&dist->lock);

	vcpu = kvm_get_vcpu(kvm, cpuid);
	edge_triggered = vgic_irq_is_edge(vcpu, irq_num);
	level_triggered = !edge_triggered;

	if (!vgic_validate_injection(vcpu, irq_num, level)) {
		ret = false;
		goto out;
	}

	if (irq_num >= VGIC_NR_PRIVATE_IRQS) {
		cpuid = dist->irq_spi_cpu[irq_num - VGIC_NR_PRIVATE_IRQS];
		if (cpuid == VCPU_NOT_ALLOCATED) {
			/* Pretend we use CPU0, and prevent injection */
			cpuid = 0;
			can_inject = false;
		}
		vcpu = kvm_get_vcpu(kvm, cpuid);
	}

	kvm_debug("Inject IRQ%d level %d CPU%d\n", irq_num, level, cpuid);

	if (level) {
		if (level_triggered)
			vgic_dist_irq_set_level(vcpu, irq_num);
		vgic_dist_irq_set_pending(vcpu, irq_num);
	} else {
		if (level_triggered) {
			vgic_dist_irq_clear_level(vcpu, irq_num);
			if (!vgic_dist_irq_soft_pend(vcpu, irq_num)) {
				vgic_dist_irq_clear_pending(vcpu, irq_num);
<<<<<<< HEAD
=======
				vgic_cpu_irq_clear(vcpu, irq_num);
				if (!compute_pending_for_cpu(vcpu))
					clear_bit(cpuid, dist->irq_pending_on_cpu);
			}
>>>>>>> afd2ff9b
		}

		ret = false;
		goto out;
	}

	enabled = vgic_irq_is_enabled(vcpu, irq_num);

	if (!enabled || !can_inject) {
		ret = false;
		goto out;
	}

	if (!vgic_can_sample_irq(vcpu, irq_num)) {
		/*
		 * Level interrupt in progress, will be picked up
		 * when EOId.
		 */
		ret = false;
		goto out;
	}

	if (level) {
		vgic_cpu_irq_set(vcpu, irq_num);
		set_bit(cpuid, dist->irq_pending_on_cpu);
	}

out:
	spin_unlock(&dist->lock);

<<<<<<< HEAD
	return ret ? cpuid : -EINVAL;
=======
	if (ret) {
		/* kick the specified vcpu */
		kvm_vcpu_kick(kvm_get_vcpu(kvm, cpuid));
	}

	return 0;
}

static int vgic_lazy_init(struct kvm *kvm)
{
	int ret = 0;

	if (unlikely(!vgic_initialized(kvm))) {
		/*
		 * We only provide the automatic initialization of the VGIC
		 * for the legacy case of a GICv2. Any other type must
		 * be explicitly initialized once setup with the respective
		 * KVM device call.
		 */
		if (kvm->arch.vgic.vgic_model != KVM_DEV_TYPE_ARM_VGIC_V2)
			return -EBUSY;

		mutex_lock(&kvm->lock);
		ret = vgic_init(kvm);
		mutex_unlock(&kvm->lock);
	}

	return ret;
>>>>>>> afd2ff9b
}

/**
 * kvm_vgic_inject_irq - Inject an IRQ from a device to the vgic
 * @kvm:     The VM structure pointer
 * @cpuid:   The CPU for PPIs
 * @irq_num: The IRQ number that is assigned to the device. This IRQ
 *           must not be mapped to a HW interrupt.
 * @level:   Edge-triggered:  true:  to trigger the interrupt
 *			      false: to ignore the call
 *	     Level-sensitive  true:  raise the input signal
 *			      false: lower the input signal
 *
 * The GIC is not concerned with devices being active-LOW or active-HIGH for
 * level-sensitive interrupts.  You can think of the level parameter as 1
 * being HIGH and 0 being LOW and all devices being active-HIGH.
 */
int kvm_vgic_inject_irq(struct kvm *kvm, int cpuid, unsigned int irq_num,
			bool level)
{
<<<<<<< HEAD
	int ret = 0;
	int vcpu_id;

	if (unlikely(!vgic_initialized(kvm))) {
		mutex_lock(&kvm->lock);
		ret = vgic_init(kvm);
		mutex_unlock(&kvm->lock);

		if (ret)
			goto out;
	}

	vcpu_id = vgic_update_irq_pending(kvm, cpuid, irq_num, level);
	if (vcpu_id >= 0) {
		/* kick the specified vcpu */
		kvm_vcpu_kick(kvm_get_vcpu(kvm, vcpu_id));
	}

out:
	return ret;
=======
	struct irq_phys_map *map;
	int ret;

	ret = vgic_lazy_init(kvm);
	if (ret)
		return ret;

	map = vgic_irq_map_search(kvm_get_vcpu(kvm, cpuid), irq_num);
	if (map)
		return -EINVAL;

	return vgic_update_irq_pending(kvm, cpuid, NULL, irq_num, level);
}

/**
 * kvm_vgic_inject_mapped_irq - Inject a physically mapped IRQ to the vgic
 * @kvm:     The VM structure pointer
 * @cpuid:   The CPU for PPIs
 * @map:     Pointer to a irq_phys_map structure describing the mapping
 * @level:   Edge-triggered:  true:  to trigger the interrupt
 *			      false: to ignore the call
 *	     Level-sensitive  true:  raise the input signal
 *			      false: lower the input signal
 *
 * The GIC is not concerned with devices being active-LOW or active-HIGH for
 * level-sensitive interrupts.  You can think of the level parameter as 1
 * being HIGH and 0 being LOW and all devices being active-HIGH.
 */
int kvm_vgic_inject_mapped_irq(struct kvm *kvm, int cpuid,
			       struct irq_phys_map *map, bool level)
{
	int ret;

	ret = vgic_lazy_init(kvm);
	if (ret)
		return ret;

	return vgic_update_irq_pending(kvm, cpuid, map, map->virt_irq, level);
>>>>>>> afd2ff9b
}

static irqreturn_t vgic_maintenance_handler(int irq, void *data)
{
	/*
	 * We cannot rely on the vgic maintenance interrupt to be
	 * delivered synchronously. This means we can only use it to
	 * exit the VM, and we perform the handling of EOIed
	 * interrupts on the exit path (see vgic_process_maintenance).
	 */
	return IRQ_HANDLED;
}

static struct list_head *vgic_get_irq_phys_map_list(struct kvm_vcpu *vcpu,
						    int virt_irq)
{
	if (virt_irq < VGIC_NR_PRIVATE_IRQS)
		return &vcpu->arch.vgic_cpu.irq_phys_map_list;
	else
		return &vcpu->kvm->arch.vgic.irq_phys_map_list;
}

/**
 * kvm_vgic_map_phys_irq - map a virtual IRQ to a physical IRQ
 * @vcpu: The VCPU pointer
 * @virt_irq: The virtual irq number
 * @irq: The Linux IRQ number
 *
 * Establish a mapping between a guest visible irq (@virt_irq) and a
 * Linux irq (@irq). On injection, @virt_irq will be associated with
 * the physical interrupt represented by @irq. This mapping can be
 * established multiple times as long as the parameters are the same.
 *
 * Returns a valid pointer on success, and an error pointer otherwise
 */
struct irq_phys_map *kvm_vgic_map_phys_irq(struct kvm_vcpu *vcpu,
					   int virt_irq, int irq)
{
	struct vgic_dist *dist = &vcpu->kvm->arch.vgic;
	struct list_head *root = vgic_get_irq_phys_map_list(vcpu, virt_irq);
	struct irq_phys_map *map;
	struct irq_phys_map_entry *entry;
	struct irq_desc *desc;
	struct irq_data *data;
	int phys_irq;

	desc = irq_to_desc(irq);
	if (!desc) {
		kvm_err("%s: no interrupt descriptor\n", __func__);
		return ERR_PTR(-EINVAL);
	}

	data = irq_desc_get_irq_data(desc);
	while (data->parent_data)
		data = data->parent_data;

	phys_irq = data->hwirq;

	/* Create a new mapping */
	entry = kzalloc(sizeof(*entry), GFP_KERNEL);
	if (!entry)
		return ERR_PTR(-ENOMEM);

	spin_lock(&dist->irq_phys_map_lock);

	/* Try to match an existing mapping */
	map = vgic_irq_map_search(vcpu, virt_irq);
	if (map) {
		/* Make sure this mapping matches */
		if (map->phys_irq != phys_irq	||
		    map->irq      != irq)
			map = ERR_PTR(-EINVAL);

		/* Found an existing, valid mapping */
		goto out;
	}

	map           = &entry->map;
	map->virt_irq = virt_irq;
	map->phys_irq = phys_irq;
	map->irq      = irq;

	list_add_tail_rcu(&entry->entry, root);

out:
	spin_unlock(&dist->irq_phys_map_lock);
	/* If we've found a hit in the existing list, free the useless
	 * entry */
	if (IS_ERR(map) || map != &entry->map)
		kfree(entry);
	return map;
}

static struct irq_phys_map *vgic_irq_map_search(struct kvm_vcpu *vcpu,
						int virt_irq)
{
	struct list_head *root = vgic_get_irq_phys_map_list(vcpu, virt_irq);
	struct irq_phys_map_entry *entry;
	struct irq_phys_map *map;

	rcu_read_lock();

	list_for_each_entry_rcu(entry, root, entry) {
		map = &entry->map;
		if (map->virt_irq == virt_irq) {
			rcu_read_unlock();
			return map;
		}
	}

	rcu_read_unlock();

	return NULL;
}

static void vgic_free_phys_irq_map_rcu(struct rcu_head *rcu)
{
	struct irq_phys_map_entry *entry;

	entry = container_of(rcu, struct irq_phys_map_entry, rcu);
	kfree(entry);
}

/**
 * kvm_vgic_unmap_phys_irq - Remove a virtual to physical IRQ mapping
 * @vcpu: The VCPU pointer
 * @map: The pointer to a mapping obtained through kvm_vgic_map_phys_irq
 *
 * Remove an existing mapping between virtual and physical interrupts.
 */
int kvm_vgic_unmap_phys_irq(struct kvm_vcpu *vcpu, struct irq_phys_map *map)
{
	struct vgic_dist *dist = &vcpu->kvm->arch.vgic;
	struct irq_phys_map_entry *entry;
	struct list_head *root;

	if (!map)
		return -EINVAL;

	root = vgic_get_irq_phys_map_list(vcpu, map->virt_irq);

	spin_lock(&dist->irq_phys_map_lock);

	list_for_each_entry(entry, root, entry) {
		if (&entry->map == map) {
			list_del_rcu(&entry->entry);
			call_rcu(&entry->rcu, vgic_free_phys_irq_map_rcu);
			break;
		}
	}

	spin_unlock(&dist->irq_phys_map_lock);

	return 0;
}

static void vgic_destroy_irq_phys_map(struct kvm *kvm, struct list_head *root)
{
	struct vgic_dist *dist = &kvm->arch.vgic;
	struct irq_phys_map_entry *entry;

	spin_lock(&dist->irq_phys_map_lock);

	list_for_each_entry(entry, root, entry) {
		list_del_rcu(&entry->entry);
		call_rcu(&entry->rcu, vgic_free_phys_irq_map_rcu);
	}

	spin_unlock(&dist->irq_phys_map_lock);
}

void kvm_vgic_vcpu_destroy(struct kvm_vcpu *vcpu)
{
	struct vgic_cpu *vgic_cpu = &vcpu->arch.vgic_cpu;

	kfree(vgic_cpu->pending_shared);
	kfree(vgic_cpu->active_shared);
	kfree(vgic_cpu->pend_act_shared);
	vgic_destroy_irq_phys_map(vcpu->kvm, &vgic_cpu->irq_phys_map_list);
	vgic_cpu->pending_shared = NULL;
	vgic_cpu->active_shared = NULL;
	vgic_cpu->pend_act_shared = NULL;
}

static int vgic_vcpu_init_maps(struct kvm_vcpu *vcpu, int nr_irqs)
{
	struct vgic_cpu *vgic_cpu = &vcpu->arch.vgic_cpu;

	int sz = (nr_irqs - VGIC_NR_PRIVATE_IRQS) / 8;
	vgic_cpu->pending_shared = kzalloc(sz, GFP_KERNEL);
<<<<<<< HEAD
	vgic_cpu->vgic_irq_lr_map = kmalloc(nr_irqs, GFP_KERNEL);
=======
	vgic_cpu->active_shared = kzalloc(sz, GFP_KERNEL);
	vgic_cpu->pend_act_shared = kzalloc(sz, GFP_KERNEL);
>>>>>>> afd2ff9b

	if (!vgic_cpu->pending_shared
		|| !vgic_cpu->active_shared
		|| !vgic_cpu->pend_act_shared) {
		kvm_vgic_vcpu_destroy(vcpu);
		return -ENOMEM;
	}

<<<<<<< HEAD
	memset(vgic_cpu->vgic_irq_lr_map, LR_EMPTY, nr_irqs);

=======
>>>>>>> afd2ff9b
	/*
	 * Store the number of LRs per vcpu, so we don't have to go
	 * all the way to the distributor structure to find out. Only
	 * assembly code should use this one.
	 */
	vgic_cpu->nr_lr = vgic->nr_lr;
<<<<<<< HEAD

	return 0;
=======

	return 0;
}

/**
 * kvm_vgic_vcpu_early_init - Earliest possible per-vcpu vgic init stage
 *
 * No memory allocation should be performed here, only static init.
 */
void kvm_vgic_vcpu_early_init(struct kvm_vcpu *vcpu)
{
	struct vgic_cpu *vgic_cpu = &vcpu->arch.vgic_cpu;
	INIT_LIST_HEAD(&vgic_cpu->irq_phys_map_list);
}

/**
 * kvm_vgic_get_max_vcpus - Get the maximum number of VCPUs allowed by HW
 *
 * The host's GIC naturally limits the maximum amount of VCPUs a guest
 * can use.
 */
int kvm_vgic_get_max_vcpus(void)
{
	return vgic->max_gic_vcpus;
>>>>>>> afd2ff9b
}

void kvm_vgic_destroy(struct kvm *kvm)
{
	struct vgic_dist *dist = &kvm->arch.vgic;
	struct kvm_vcpu *vcpu;
	int i;

	kvm_for_each_vcpu(i, vcpu, kvm)
		kvm_vgic_vcpu_destroy(vcpu);

	vgic_free_bitmap(&dist->irq_enabled);
	vgic_free_bitmap(&dist->irq_level);
	vgic_free_bitmap(&dist->irq_pending);
	vgic_free_bitmap(&dist->irq_soft_pend);
	vgic_free_bitmap(&dist->irq_queued);
	vgic_free_bitmap(&dist->irq_cfg);
	vgic_free_bytemap(&dist->irq_priority);
	if (dist->irq_spi_target) {
		for (i = 0; i < dist->nr_cpus; i++)
			vgic_free_bitmap(&dist->irq_spi_target[i]);
	}
	kfree(dist->irq_sgi_sources);
	kfree(dist->irq_spi_cpu);
	kfree(dist->irq_spi_mpidr);
	kfree(dist->irq_spi_target);
	kfree(dist->irq_pending_on_cpu);
	kfree(dist->irq_active_on_cpu);
	vgic_destroy_irq_phys_map(kvm, &dist->irq_phys_map_list);
	dist->irq_sgi_sources = NULL;
	dist->irq_spi_cpu = NULL;
	dist->irq_spi_target = NULL;
	dist->irq_pending_on_cpu = NULL;
<<<<<<< HEAD
=======
	dist->irq_active_on_cpu = NULL;
>>>>>>> afd2ff9b
	dist->nr_cpus = 0;
}

/*
 * Allocate and initialize the various data structures. Must be called
 * with kvm->lock held!
 */
<<<<<<< HEAD
static int vgic_init(struct kvm *kvm)
=======
int vgic_init(struct kvm *kvm)
>>>>>>> afd2ff9b
{
	struct vgic_dist *dist = &kvm->arch.vgic;
	struct kvm_vcpu *vcpu;
	int nr_cpus, nr_irqs;
	int ret, i, vcpu_id;

	if (vgic_initialized(kvm))
		return 0;

	nr_cpus = dist->nr_cpus = atomic_read(&kvm->online_vcpus);
	if (!nr_cpus)		/* No vcpus? Can't be good... */
		return -ENODEV;

	/*
	 * If nobody configured the number of interrupts, use the
	 * legacy one.
	 */
	if (!dist->nr_irqs)
		dist->nr_irqs = VGIC_NR_IRQS_LEGACY;

	nr_irqs = dist->nr_irqs;

	ret  = vgic_init_bitmap(&dist->irq_enabled, nr_cpus, nr_irqs);
	ret |= vgic_init_bitmap(&dist->irq_level, nr_cpus, nr_irqs);
	ret |= vgic_init_bitmap(&dist->irq_pending, nr_cpus, nr_irqs);
	ret |= vgic_init_bitmap(&dist->irq_soft_pend, nr_cpus, nr_irqs);
	ret |= vgic_init_bitmap(&dist->irq_queued, nr_cpus, nr_irqs);
	ret |= vgic_init_bitmap(&dist->irq_active, nr_cpus, nr_irqs);
	ret |= vgic_init_bitmap(&dist->irq_cfg, nr_cpus, nr_irqs);
	ret |= vgic_init_bytemap(&dist->irq_priority, nr_cpus, nr_irqs);

	if (ret)
		goto out;

	dist->irq_sgi_sources = kzalloc(nr_cpus * VGIC_NR_SGIS, GFP_KERNEL);
	dist->irq_spi_cpu = kzalloc(nr_irqs - VGIC_NR_PRIVATE_IRQS, GFP_KERNEL);
	dist->irq_spi_target = kzalloc(sizeof(*dist->irq_spi_target) * nr_cpus,
				       GFP_KERNEL);
	dist->irq_pending_on_cpu = kzalloc(BITS_TO_LONGS(nr_cpus) * sizeof(long),
					   GFP_KERNEL);
	dist->irq_active_on_cpu = kzalloc(BITS_TO_LONGS(nr_cpus) * sizeof(long),
					   GFP_KERNEL);
	if (!dist->irq_sgi_sources ||
	    !dist->irq_spi_cpu ||
	    !dist->irq_spi_target ||
	    !dist->irq_pending_on_cpu ||
	    !dist->irq_active_on_cpu) {
		ret = -ENOMEM;
		goto out;
	}

	for (i = 0; i < nr_cpus; i++)
		ret |= vgic_init_bitmap(&dist->irq_spi_target[i],
					nr_cpus, nr_irqs);

	if (ret)
		goto out;

<<<<<<< HEAD
	for (i = VGIC_NR_PRIVATE_IRQS; i < dist->nr_irqs; i += 4)
		vgic_set_target_reg(kvm, 0, i);
=======
	ret = kvm->arch.vgic.vm_ops.init_model(kvm);
	if (ret)
		goto out;
>>>>>>> afd2ff9b

	kvm_for_each_vcpu(vcpu_id, vcpu, kvm) {
		ret = vgic_vcpu_init_maps(vcpu, nr_irqs);
		if (ret) {
			kvm_err("VGIC: Failed to allocate vcpu memory\n");
			break;
		}

<<<<<<< HEAD
		for (i = 0; i < dist->nr_irqs; i++) {
			if (i < VGIC_NR_PPIS)
				vgic_bitmap_set_irq_val(&dist->irq_enabled,
							vcpu->vcpu_id, i, 1);
			if (i < VGIC_NR_PRIVATE_IRQS)
				vgic_bitmap_set_irq_val(&dist->irq_cfg,
							vcpu->vcpu_id, i,
							VGIC_CFG_EDGE);
=======
		/*
		 * Enable and configure all SGIs to be edge-triggere and
		 * configure all PPIs as level-triggered.
		 */
		for (i = 0; i < VGIC_NR_PRIVATE_IRQS; i++) {
			if (i < VGIC_NR_SGIS) {
				/* SGIs */
				vgic_bitmap_set_irq_val(&dist->irq_enabled,
							vcpu->vcpu_id, i, 1);
				vgic_bitmap_set_irq_val(&dist->irq_cfg,
							vcpu->vcpu_id, i,
							VGIC_CFG_EDGE);
			} else if (i < VGIC_NR_PRIVATE_IRQS) {
				/* PPIs */
				vgic_bitmap_set_irq_val(&dist->irq_cfg,
							vcpu->vcpu_id, i,
							VGIC_CFG_LEVEL);
			}
>>>>>>> afd2ff9b
		}

		vgic_enable(vcpu);
	}

out:
	if (ret)
		kvm_vgic_destroy(kvm);

	return ret;
}

<<<<<<< HEAD
/**
 * kvm_vgic_map_resources - Configure global VGIC state before running any VCPUs
 * @kvm: pointer to the kvm struct
 *
 * Map the virtual CPU interface into the VM before running any VCPUs.  We
 * can't do this at creation time, because user space must first set the
 * virtual CPU interface address in the guest physical address space.
 */
int kvm_vgic_map_resources(struct kvm *kvm)
{
	int ret = 0;

	if (!irqchip_in_kernel(kvm))
		return 0;

	mutex_lock(&kvm->lock);

	if (vgic_ready(kvm))
		goto out;

	if (IS_VGIC_ADDR_UNDEF(kvm->arch.vgic.vgic_dist_base) ||
	    IS_VGIC_ADDR_UNDEF(kvm->arch.vgic.vgic_cpu_base)) {
		kvm_err("Need to set vgic cpu and dist addresses first\n");
		ret = -ENXIO;
		goto out;
	}

	/*
	 * Initialize the vgic if this hasn't already been done on demand by
	 * accessing the vgic state from userspace.
	 */
	ret = vgic_init(kvm);
	if (ret) {
		kvm_err("Unable to allocate maps\n");
		goto out;
=======
static int init_vgic_model(struct kvm *kvm, int type)
{
	switch (type) {
	case KVM_DEV_TYPE_ARM_VGIC_V2:
		vgic_v2_init_emulation(kvm);
		break;
#ifdef CONFIG_KVM_ARM_VGIC_V3
	case KVM_DEV_TYPE_ARM_VGIC_V3:
		vgic_v3_init_emulation(kvm);
		break;
#endif
	default:
		return -ENODEV;
>>>>>>> afd2ff9b
	}

	if (atomic_read(&kvm->online_vcpus) > kvm->arch.max_vcpus)
		return -E2BIG;

<<<<<<< HEAD
	kvm->arch.vgic.ready = true;
out:
	if (ret)
		kvm_vgic_destroy(kvm);
	mutex_unlock(&kvm->lock);
	return ret;
=======
	return 0;
}

/**
 * kvm_vgic_early_init - Earliest possible vgic initialization stage
 *
 * No memory allocation should be performed here, only static init.
 */
void kvm_vgic_early_init(struct kvm *kvm)
{
	spin_lock_init(&kvm->arch.vgic.lock);
	spin_lock_init(&kvm->arch.vgic.irq_phys_map_lock);
	INIT_LIST_HEAD(&kvm->arch.vgic.irq_phys_map_list);
>>>>>>> afd2ff9b
}

int kvm_vgic_create(struct kvm *kvm, u32 type)
{
	int i, vcpu_lock_idx = -1, ret;
	struct kvm_vcpu *vcpu;

	mutex_lock(&kvm->lock);

	if (irqchip_in_kernel(kvm)) {
		ret = -EEXIST;
		goto out;
	}

	/*
	 * This function is also called by the KVM_CREATE_IRQCHIP handler,
	 * which had no chance yet to check the availability of the GICv2
	 * emulation. So check this here again. KVM_CREATE_DEVICE does
	 * the proper checks already.
	 */
	if (type == KVM_DEV_TYPE_ARM_VGIC_V2 && !vgic->can_emulate_gicv2) {
		ret = -ENODEV;
		goto out;
	}

	/*
	 * Any time a vcpu is run, vcpu_load is called which tries to grab the
	 * vcpu->mutex.  By grabbing the vcpu->mutex of all VCPUs we ensure
	 * that no other VCPUs are run while we create the vgic.
	 */
	ret = -EBUSY;
	kvm_for_each_vcpu(i, vcpu, kvm) {
		if (!mutex_trylock(&vcpu->mutex))
			goto out_unlock;
		vcpu_lock_idx = i;
	}

	kvm_for_each_vcpu(i, vcpu, kvm) {
		if (vcpu->arch.has_run_once)
			goto out_unlock;
	}
	ret = 0;
<<<<<<< HEAD
=======

	ret = init_vgic_model(kvm, type);
	if (ret)
		goto out_unlock;
>>>>>>> afd2ff9b

	kvm->arch.vgic.in_kernel = true;
	kvm->arch.vgic.vgic_model = type;
	kvm->arch.vgic.vctrl_base = vgic->vctrl_base;
	kvm->arch.vgic.vgic_dist_base = VGIC_ADDR_UNDEF;
	kvm->arch.vgic.vgic_cpu_base = VGIC_ADDR_UNDEF;
	kvm->arch.vgic.vgic_redist_base = VGIC_ADDR_UNDEF;

out_unlock:
	for (; vcpu_lock_idx >= 0; vcpu_lock_idx--) {
		vcpu = kvm_get_vcpu(kvm, vcpu_lock_idx);
		mutex_unlock(&vcpu->mutex);
	}

out:
	mutex_unlock(&kvm->lock);
	return ret;
}

static int vgic_ioaddr_overlap(struct kvm *kvm)
{
	phys_addr_t dist = kvm->arch.vgic.vgic_dist_base;
	phys_addr_t cpu = kvm->arch.vgic.vgic_cpu_base;

	if (IS_VGIC_ADDR_UNDEF(dist) || IS_VGIC_ADDR_UNDEF(cpu))
		return 0;
	if ((dist <= cpu && dist + KVM_VGIC_V2_DIST_SIZE > cpu) ||
	    (cpu <= dist && cpu + KVM_VGIC_V2_CPU_SIZE > dist))
		return -EBUSY;
	return 0;
}

static int vgic_ioaddr_assign(struct kvm *kvm, phys_addr_t *ioaddr,
			      phys_addr_t addr, phys_addr_t size)
{
	int ret;

	if (addr & ~KVM_PHYS_MASK)
		return -E2BIG;

	if (addr & (SZ_4K - 1))
		return -EINVAL;

	if (!IS_VGIC_ADDR_UNDEF(*ioaddr))
		return -EEXIST;
	if (addr + size < addr)
		return -EINVAL;

	*ioaddr = addr;
	ret = vgic_ioaddr_overlap(kvm);
	if (ret)
		*ioaddr = VGIC_ADDR_UNDEF;

	return ret;
}

/**
 * kvm_vgic_addr - set or get vgic VM base addresses
 * @kvm:   pointer to the vm struct
 * @type:  the VGIC addr type, one of KVM_VGIC_V[23]_ADDR_TYPE_XXX
 * @addr:  pointer to address value
 * @write: if true set the address in the VM address space, if false read the
 *          address
 *
 * Set or get the vgic base addresses for the distributor and the virtual CPU
 * interface in the VM physical address space.  These addresses are properties
 * of the emulated core/SoC and therefore user space initially knows this
 * information.
 */
int kvm_vgic_addr(struct kvm *kvm, unsigned long type, u64 *addr, bool write)
{
	int r = 0;
	struct vgic_dist *vgic = &kvm->arch.vgic;
	int type_needed;
	phys_addr_t *addr_ptr, block_size;
	phys_addr_t alignment;

	mutex_lock(&kvm->lock);
	switch (type) {
	case KVM_VGIC_V2_ADDR_TYPE_DIST:
		type_needed = KVM_DEV_TYPE_ARM_VGIC_V2;
		addr_ptr = &vgic->vgic_dist_base;
		block_size = KVM_VGIC_V2_DIST_SIZE;
		alignment = SZ_4K;
		break;
	case KVM_VGIC_V2_ADDR_TYPE_CPU:
		type_needed = KVM_DEV_TYPE_ARM_VGIC_V2;
		addr_ptr = &vgic->vgic_cpu_base;
		block_size = KVM_VGIC_V2_CPU_SIZE;
		alignment = SZ_4K;
		break;
#ifdef CONFIG_KVM_ARM_VGIC_V3
	case KVM_VGIC_V3_ADDR_TYPE_DIST:
		type_needed = KVM_DEV_TYPE_ARM_VGIC_V3;
		addr_ptr = &vgic->vgic_dist_base;
		block_size = KVM_VGIC_V3_DIST_SIZE;
		alignment = SZ_64K;
		break;
	case KVM_VGIC_V3_ADDR_TYPE_REDIST:
		type_needed = KVM_DEV_TYPE_ARM_VGIC_V3;
		addr_ptr = &vgic->vgic_redist_base;
		block_size = KVM_VGIC_V3_REDIST_SIZE;
		alignment = SZ_64K;
		break;
#endif
	default:
<<<<<<< HEAD
		BUG();
	}

	if (!mmio->is_write) {
		reg = *vmcr_field;
		mmio_data_write(mmio, ~0, reg);
	} else {
		reg = mmio_data_read(mmio, ~0);
		if (reg != *vmcr_field) {
			*vmcr_field = reg;
			vgic_set_vmcr(vcpu, &vmcr);
			updated = true;
		}
	}
	return updated;
}

static bool handle_mmio_abpr(struct kvm_vcpu *vcpu,
			     struct kvm_exit_mmio *mmio, phys_addr_t offset)
{
	return handle_cpu_mmio_misc(vcpu, mmio, GIC_CPU_ALIAS_BINPOINT);
}

static bool handle_cpu_mmio_ident(struct kvm_vcpu *vcpu,
				  struct kvm_exit_mmio *mmio,
				  phys_addr_t offset)
{
	u32 reg;

	if (mmio->is_write)
		return false;

	/* GICC_IIDR */
	reg = (PRODUCT_ID_KVM << 20) |
	      (GICC_ARCH_VERSION_V2 << 16) |
	      (IMPLEMENTER_ARM << 0);
	mmio_data_write(mmio, ~0, reg);
	return false;
}

/*
 * CPU Interface Register accesses - these are not accessed by the VM, but by
 * user space for saving and restoring VGIC state.
 */
static const struct mmio_range vgic_cpu_ranges[] = {
	{
		.base		= GIC_CPU_CTRL,
		.len		= 12,
		.handle_mmio	= handle_cpu_mmio_misc,
	},
	{
		.base		= GIC_CPU_ALIAS_BINPOINT,
		.len		= 4,
		.handle_mmio	= handle_mmio_abpr,
	},
	{
		.base		= GIC_CPU_ACTIVEPRIO,
		.len		= 16,
		.handle_mmio	= handle_mmio_raz_wi,
	},
	{
		.base		= GIC_CPU_IDENT,
		.len		= 4,
		.handle_mmio	= handle_cpu_mmio_ident,
	},
};

static int vgic_attr_regs_access(struct kvm_device *dev,
				 struct kvm_device_attr *attr,
				 u32 *reg, bool is_write)
{
	const struct mmio_range *r = NULL, *ranges;
	phys_addr_t offset;
	int ret, cpuid, c;
	struct kvm_vcpu *vcpu, *tmp_vcpu;
	struct vgic_dist *vgic;
	struct kvm_exit_mmio mmio;

	offset = attr->attr & KVM_DEV_ARM_VGIC_OFFSET_MASK;
	cpuid = (attr->attr & KVM_DEV_ARM_VGIC_CPUID_MASK) >>
		KVM_DEV_ARM_VGIC_CPUID_SHIFT;

	mutex_lock(&dev->kvm->lock);

	ret = vgic_init(dev->kvm);
	if (ret)
		goto out;

	if (cpuid >= atomic_read(&dev->kvm->online_vcpus)) {
		ret = -EINVAL;
=======
		r = -ENODEV;
>>>>>>> afd2ff9b
		goto out;
	}

	if (vgic->vgic_model != type_needed) {
		r = -ENODEV;
		goto out;
	}

	if (write) {
		if (!IS_ALIGNED(*addr, alignment))
			r = -EINVAL;
		else
			r = vgic_ioaddr_assign(kvm, addr_ptr, *addr,
					       block_size);
	} else {
		*addr = *addr_ptr;
	}

out:
	mutex_unlock(&kvm->lock);
	return r;
}

int vgic_set_common_attr(struct kvm_device *dev, struct kvm_device_attr *attr)
{
	int r;

	switch (attr->group) {
	case KVM_DEV_ARM_VGIC_GRP_ADDR: {
		u64 __user *uaddr = (u64 __user *)(long)attr->addr;
		u64 addr;
		unsigned long type = (unsigned long)attr->attr;

		if (copy_from_user(&addr, uaddr, sizeof(addr)))
			return -EFAULT;

		r = kvm_vgic_addr(dev->kvm, type, &addr, true);
		return (r == -ENODEV) ? -ENXIO : r;
	}
	case KVM_DEV_ARM_VGIC_GRP_NR_IRQS: {
		u32 __user *uaddr = (u32 __user *)(long)attr->addr;
		u32 val;
		int ret = 0;

		if (get_user(val, uaddr))
			return -EFAULT;

		/*
		 * We require:
		 * - at least 32 SPIs on top of the 16 SGIs and 16 PPIs
		 * - at most 1024 interrupts
		 * - a multiple of 32 interrupts
		 */
		if (val < (VGIC_NR_PRIVATE_IRQS + 32) ||
		    val > VGIC_MAX_IRQS ||
		    (val & 31))
			return -EINVAL;

		mutex_lock(&dev->kvm->lock);

		if (vgic_ready(dev->kvm) || dev->kvm->arch.vgic.nr_irqs)
			ret = -EBUSY;
		else
			dev->kvm->arch.vgic.nr_irqs = val;

		mutex_unlock(&dev->kvm->lock);

		return ret;
	}
	case KVM_DEV_ARM_VGIC_GRP_CTRL: {
		switch (attr->attr) {
		case KVM_DEV_ARM_VGIC_CTRL_INIT:
			r = vgic_init(dev->kvm);
			return r;
		}
		break;
	}
	}

	return -ENXIO;
}

int vgic_get_common_attr(struct kvm_device *dev, struct kvm_device_attr *attr)
{
	int r = -ENXIO;

	switch (attr->group) {
	case KVM_DEV_ARM_VGIC_GRP_ADDR: {
		u64 __user *uaddr = (u64 __user *)(long)attr->addr;
		u64 addr;
		unsigned long type = (unsigned long)attr->attr;

		r = kvm_vgic_addr(dev->kvm, type, &addr, false);
		if (r)
			return (r == -ENODEV) ? -ENXIO : r;

		if (copy_to_user(uaddr, &addr, sizeof(addr)))
			return -EFAULT;
		break;
	}
	case KVM_DEV_ARM_VGIC_GRP_NR_IRQS: {
		u32 __user *uaddr = (u32 __user *)(long)attr->addr;

		r = put_user(dev->kvm->arch.vgic.nr_irqs, uaddr);
		break;
	}

	}

	return r;
}

int vgic_has_attr_regs(const struct vgic_io_range *ranges, phys_addr_t offset)
{
	if (vgic_find_range(ranges, 4, offset))
		return 0;
	else
		return -ENXIO;
}

static void vgic_init_maintenance_interrupt(void *info)
{
	enable_percpu_irq(vgic->maint_irq, 0);
}

static int vgic_cpu_notify(struct notifier_block *self,
			   unsigned long action, void *cpu)
{
	switch (action) {
	case CPU_STARTING:
	case CPU_STARTING_FROZEN:
		vgic_init_maintenance_interrupt(NULL);
		break;
	case CPU_DYING:
	case CPU_DYING_FROZEN:
		disable_percpu_irq(vgic->maint_irq);
		break;
	}

	return NOTIFY_OK;
}

static struct notifier_block vgic_cpu_nb = {
	.notifier_call = vgic_cpu_notify,
};

static const struct of_device_id vgic_ids[] = {
	{ .compatible = "arm,cortex-a15-gic",	.data = vgic_v2_probe, },
	{ .compatible = "arm,cortex-a7-gic",	.data = vgic_v2_probe, },
	{ .compatible = "arm,gic-400",		.data = vgic_v2_probe, },
	{ .compatible = "arm,gic-v3",		.data = vgic_v3_probe, },
	{},
};

int kvm_vgic_hyp_init(void)
{
	const struct of_device_id *matched_id;
	const int (*vgic_probe)(struct device_node *,const struct vgic_ops **,
				const struct vgic_params **);
	struct device_node *vgic_node;
	int ret;

	vgic_node = of_find_matching_node_and_match(NULL,
						    vgic_ids, &matched_id);
	if (!vgic_node) {
		kvm_err("error: no compatible GIC node found\n");
		return -ENODEV;
	}

	vgic_probe = matched_id->data;
	ret = vgic_probe(vgic_node, &vgic_ops, &vgic);
	if (ret)
		return ret;

	ret = request_percpu_irq(vgic->maint_irq, vgic_maintenance_handler,
				 "vgic", kvm_get_running_vcpus());
	if (ret) {
		kvm_err("Cannot register interrupt %d\n", vgic->maint_irq);
		return ret;
	}

	ret = __register_cpu_notifier(&vgic_cpu_nb);
	if (ret) {
		kvm_err("Cannot register vgic CPU notifier\n");
		goto out_free_irq;
	}

	on_each_cpu(vgic_init_maintenance_interrupt, NULL, 1);

	return 0;

out_free_irq:
	free_percpu_irq(vgic->maint_irq, kvm_get_running_vcpus());
	return ret;
}

int kvm_irq_map_gsi(struct kvm *kvm,
		    struct kvm_kernel_irq_routing_entry *entries,
		    int gsi)
{
	return 0;
}

int kvm_irq_map_chip_pin(struct kvm *kvm, unsigned irqchip, unsigned pin)
{
	return pin;
}

int kvm_set_irq(struct kvm *kvm, int irq_source_id,
		u32 irq, int level, bool line_status)
{
	unsigned int spi = irq + VGIC_NR_PRIVATE_IRQS;

	trace_kvm_set_irq(irq, level, irq_source_id);

	BUG_ON(!vgic_initialized(kvm));

	return kvm_vgic_inject_irq(kvm, 0, spi, level);
}

/* MSI not implemented yet */
int kvm_set_msi(struct kvm_kernel_irq_routing_entry *e,
		struct kvm *kvm, int irq_source_id,
		int level, bool line_status)
{
	return 0;
}<|MERGE_RESOLUTION|>--- conflicted
+++ resolved
@@ -104,7 +104,6 @@
 
 #include "vgic.h"
 
-static int vgic_init(struct kvm *kvm);
 static void vgic_retire_disabled_irqs(struct kvm_vcpu *vcpu);
 static void vgic_retire_lr(int lr_nr, struct kvm_vcpu *vcpu);
 static struct vgic_lr vgic_get_lr(const struct kvm_vcpu *vcpu, int lr);
@@ -1523,12 +1522,8 @@
 }
 
 static int vgic_update_irq_pending(struct kvm *kvm, int cpuid,
-<<<<<<< HEAD
-				  unsigned int irq_num, bool level)
-=======
 				   struct irq_phys_map *map,
 				   unsigned int irq_num, bool level)
->>>>>>> afd2ff9b
 {
 	struct vgic_dist *dist = &kvm->arch.vgic;
 	struct kvm_vcpu *vcpu;
@@ -1573,13 +1568,10 @@
 			vgic_dist_irq_clear_level(vcpu, irq_num);
 			if (!vgic_dist_irq_soft_pend(vcpu, irq_num)) {
 				vgic_dist_irq_clear_pending(vcpu, irq_num);
-<<<<<<< HEAD
-=======
 				vgic_cpu_irq_clear(vcpu, irq_num);
 				if (!compute_pending_for_cpu(vcpu))
 					clear_bit(cpuid, dist->irq_pending_on_cpu);
 			}
->>>>>>> afd2ff9b
 		}
 
 		ret = false;
@@ -1610,9 +1602,6 @@
 out:
 	spin_unlock(&dist->lock);
 
-<<<<<<< HEAD
-	return ret ? cpuid : -EINVAL;
-=======
 	if (ret) {
 		/* kick the specified vcpu */
 		kvm_vcpu_kick(kvm_get_vcpu(kvm, cpuid));
@@ -1641,7 +1630,6 @@
 	}
 
 	return ret;
->>>>>>> afd2ff9b
 }
 
 /**
@@ -1662,28 +1650,6 @@
 int kvm_vgic_inject_irq(struct kvm *kvm, int cpuid, unsigned int irq_num,
 			bool level)
 {
-<<<<<<< HEAD
-	int ret = 0;
-	int vcpu_id;
-
-	if (unlikely(!vgic_initialized(kvm))) {
-		mutex_lock(&kvm->lock);
-		ret = vgic_init(kvm);
-		mutex_unlock(&kvm->lock);
-
-		if (ret)
-			goto out;
-	}
-
-	vcpu_id = vgic_update_irq_pending(kvm, cpuid, irq_num, level);
-	if (vcpu_id >= 0) {
-		/* kick the specified vcpu */
-		kvm_vcpu_kick(kvm_get_vcpu(kvm, vcpu_id));
-	}
-
-out:
-	return ret;
-=======
 	struct irq_phys_map *map;
 	int ret;
 
@@ -1722,7 +1688,6 @@
 		return ret;
 
 	return vgic_update_irq_pending(kvm, cpuid, map, map->virt_irq, level);
->>>>>>> afd2ff9b
 }
 
 static irqreturn_t vgic_maintenance_handler(int irq, void *data)
@@ -1913,12 +1878,8 @@
 
 	int sz = (nr_irqs - VGIC_NR_PRIVATE_IRQS) / 8;
 	vgic_cpu->pending_shared = kzalloc(sz, GFP_KERNEL);
-<<<<<<< HEAD
-	vgic_cpu->vgic_irq_lr_map = kmalloc(nr_irqs, GFP_KERNEL);
-=======
 	vgic_cpu->active_shared = kzalloc(sz, GFP_KERNEL);
 	vgic_cpu->pend_act_shared = kzalloc(sz, GFP_KERNEL);
->>>>>>> afd2ff9b
 
 	if (!vgic_cpu->pending_shared
 		|| !vgic_cpu->active_shared
@@ -1927,21 +1888,12 @@
 		return -ENOMEM;
 	}
 
-<<<<<<< HEAD
-	memset(vgic_cpu->vgic_irq_lr_map, LR_EMPTY, nr_irqs);
-
-=======
->>>>>>> afd2ff9b
 	/*
 	 * Store the number of LRs per vcpu, so we don't have to go
 	 * all the way to the distributor structure to find out. Only
 	 * assembly code should use this one.
 	 */
 	vgic_cpu->nr_lr = vgic->nr_lr;
-<<<<<<< HEAD
-
-	return 0;
-=======
 
 	return 0;
 }
@@ -1966,7 +1918,6 @@
 int kvm_vgic_get_max_vcpus(void)
 {
 	return vgic->max_gic_vcpus;
->>>>>>> afd2ff9b
 }
 
 void kvm_vgic_destroy(struct kvm *kvm)
@@ -2000,10 +1951,7 @@
 	dist->irq_spi_cpu = NULL;
 	dist->irq_spi_target = NULL;
 	dist->irq_pending_on_cpu = NULL;
-<<<<<<< HEAD
-=======
 	dist->irq_active_on_cpu = NULL;
->>>>>>> afd2ff9b
 	dist->nr_cpus = 0;
 }
 
@@ -2011,11 +1959,7 @@
  * Allocate and initialize the various data structures. Must be called
  * with kvm->lock held!
  */
-<<<<<<< HEAD
-static int vgic_init(struct kvm *kvm)
-=======
 int vgic_init(struct kvm *kvm)
->>>>>>> afd2ff9b
 {
 	struct vgic_dist *dist = &kvm->arch.vgic;
 	struct kvm_vcpu *vcpu;
@@ -2074,14 +2018,9 @@
 	if (ret)
 		goto out;
 
-<<<<<<< HEAD
-	for (i = VGIC_NR_PRIVATE_IRQS; i < dist->nr_irqs; i += 4)
-		vgic_set_target_reg(kvm, 0, i);
-=======
 	ret = kvm->arch.vgic.vm_ops.init_model(kvm);
 	if (ret)
 		goto out;
->>>>>>> afd2ff9b
 
 	kvm_for_each_vcpu(vcpu_id, vcpu, kvm) {
 		ret = vgic_vcpu_init_maps(vcpu, nr_irqs);
@@ -2090,16 +2029,6 @@
 			break;
 		}
 
-<<<<<<< HEAD
-		for (i = 0; i < dist->nr_irqs; i++) {
-			if (i < VGIC_NR_PPIS)
-				vgic_bitmap_set_irq_val(&dist->irq_enabled,
-							vcpu->vcpu_id, i, 1);
-			if (i < VGIC_NR_PRIVATE_IRQS)
-				vgic_bitmap_set_irq_val(&dist->irq_cfg,
-							vcpu->vcpu_id, i,
-							VGIC_CFG_EDGE);
-=======
 		/*
 		 * Enable and configure all SGIs to be edge-triggere and
 		 * configure all PPIs as level-triggered.
@@ -2118,7 +2047,6 @@
 							vcpu->vcpu_id, i,
 							VGIC_CFG_LEVEL);
 			}
->>>>>>> afd2ff9b
 		}
 
 		vgic_enable(vcpu);
@@ -2131,43 +2059,6 @@
 	return ret;
 }
 
-<<<<<<< HEAD
-/**
- * kvm_vgic_map_resources - Configure global VGIC state before running any VCPUs
- * @kvm: pointer to the kvm struct
- *
- * Map the virtual CPU interface into the VM before running any VCPUs.  We
- * can't do this at creation time, because user space must first set the
- * virtual CPU interface address in the guest physical address space.
- */
-int kvm_vgic_map_resources(struct kvm *kvm)
-{
-	int ret = 0;
-
-	if (!irqchip_in_kernel(kvm))
-		return 0;
-
-	mutex_lock(&kvm->lock);
-
-	if (vgic_ready(kvm))
-		goto out;
-
-	if (IS_VGIC_ADDR_UNDEF(kvm->arch.vgic.vgic_dist_base) ||
-	    IS_VGIC_ADDR_UNDEF(kvm->arch.vgic.vgic_cpu_base)) {
-		kvm_err("Need to set vgic cpu and dist addresses first\n");
-		ret = -ENXIO;
-		goto out;
-	}
-
-	/*
-	 * Initialize the vgic if this hasn't already been done on demand by
-	 * accessing the vgic state from userspace.
-	 */
-	ret = vgic_init(kvm);
-	if (ret) {
-		kvm_err("Unable to allocate maps\n");
-		goto out;
-=======
 static int init_vgic_model(struct kvm *kvm, int type)
 {
 	switch (type) {
@@ -2181,20 +2072,11 @@
 #endif
 	default:
 		return -ENODEV;
->>>>>>> afd2ff9b
 	}
 
 	if (atomic_read(&kvm->online_vcpus) > kvm->arch.max_vcpus)
 		return -E2BIG;
 
-<<<<<<< HEAD
-	kvm->arch.vgic.ready = true;
-out:
-	if (ret)
-		kvm_vgic_destroy(kvm);
-	mutex_unlock(&kvm->lock);
-	return ret;
-=======
 	return 0;
 }
 
@@ -2208,7 +2090,6 @@
 	spin_lock_init(&kvm->arch.vgic.lock);
 	spin_lock_init(&kvm->arch.vgic.irq_phys_map_lock);
 	INIT_LIST_HEAD(&kvm->arch.vgic.irq_phys_map_list);
->>>>>>> afd2ff9b
 }
 
 int kvm_vgic_create(struct kvm *kvm, u32 type)
@@ -2251,13 +2132,10 @@
 			goto out_unlock;
 	}
 	ret = 0;
-<<<<<<< HEAD
-=======
 
 	ret = init_vgic_model(kvm, type);
 	if (ret)
 		goto out_unlock;
->>>>>>> afd2ff9b
 
 	kvm->arch.vgic.in_kernel = true;
 	kvm->arch.vgic.vgic_model = type;
@@ -2364,100 +2242,7 @@
 		break;
 #endif
 	default:
-<<<<<<< HEAD
-		BUG();
-	}
-
-	if (!mmio->is_write) {
-		reg = *vmcr_field;
-		mmio_data_write(mmio, ~0, reg);
-	} else {
-		reg = mmio_data_read(mmio, ~0);
-		if (reg != *vmcr_field) {
-			*vmcr_field = reg;
-			vgic_set_vmcr(vcpu, &vmcr);
-			updated = true;
-		}
-	}
-	return updated;
-}
-
-static bool handle_mmio_abpr(struct kvm_vcpu *vcpu,
-			     struct kvm_exit_mmio *mmio, phys_addr_t offset)
-{
-	return handle_cpu_mmio_misc(vcpu, mmio, GIC_CPU_ALIAS_BINPOINT);
-}
-
-static bool handle_cpu_mmio_ident(struct kvm_vcpu *vcpu,
-				  struct kvm_exit_mmio *mmio,
-				  phys_addr_t offset)
-{
-	u32 reg;
-
-	if (mmio->is_write)
-		return false;
-
-	/* GICC_IIDR */
-	reg = (PRODUCT_ID_KVM << 20) |
-	      (GICC_ARCH_VERSION_V2 << 16) |
-	      (IMPLEMENTER_ARM << 0);
-	mmio_data_write(mmio, ~0, reg);
-	return false;
-}
-
-/*
- * CPU Interface Register accesses - these are not accessed by the VM, but by
- * user space for saving and restoring VGIC state.
- */
-static const struct mmio_range vgic_cpu_ranges[] = {
-	{
-		.base		= GIC_CPU_CTRL,
-		.len		= 12,
-		.handle_mmio	= handle_cpu_mmio_misc,
-	},
-	{
-		.base		= GIC_CPU_ALIAS_BINPOINT,
-		.len		= 4,
-		.handle_mmio	= handle_mmio_abpr,
-	},
-	{
-		.base		= GIC_CPU_ACTIVEPRIO,
-		.len		= 16,
-		.handle_mmio	= handle_mmio_raz_wi,
-	},
-	{
-		.base		= GIC_CPU_IDENT,
-		.len		= 4,
-		.handle_mmio	= handle_cpu_mmio_ident,
-	},
-};
-
-static int vgic_attr_regs_access(struct kvm_device *dev,
-				 struct kvm_device_attr *attr,
-				 u32 *reg, bool is_write)
-{
-	const struct mmio_range *r = NULL, *ranges;
-	phys_addr_t offset;
-	int ret, cpuid, c;
-	struct kvm_vcpu *vcpu, *tmp_vcpu;
-	struct vgic_dist *vgic;
-	struct kvm_exit_mmio mmio;
-
-	offset = attr->attr & KVM_DEV_ARM_VGIC_OFFSET_MASK;
-	cpuid = (attr->attr & KVM_DEV_ARM_VGIC_CPUID_MASK) >>
-		KVM_DEV_ARM_VGIC_CPUID_SHIFT;
-
-	mutex_lock(&dev->kvm->lock);
-
-	ret = vgic_init(dev->kvm);
-	if (ret)
-		goto out;
-
-	if (cpuid >= atomic_read(&dev->kvm->online_vcpus)) {
-		ret = -EINVAL;
-=======
 		r = -ENODEV;
->>>>>>> afd2ff9b
 		goto out;
 	}
 
