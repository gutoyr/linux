--- conflicted
+++ resolved
@@ -1722,12 +1722,9 @@
 			goto out;
 	}
 
-<<<<<<< HEAD
-=======
 	if (irq_num >= kvm->arch.vgic.nr_irqs)
 		return -EINVAL;
 
->>>>>>> ea5dd38e
 	vcpu_id = vgic_update_irq_pending(kvm, cpuid, irq_num, level);
 	if (vcpu_id >= 0) {
 		/* kick the specified vcpu */
