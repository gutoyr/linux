--- conflicted
+++ resolved
@@ -61,21 +61,6 @@
 	}
 }
 
-<<<<<<< HEAD
-static void kvm_timer_inject_irq(struct kvm_vcpu *vcpu)
-{
-	int ret;
-	struct arch_timer_cpu *timer = &vcpu->arch.timer_cpu;
-
-	timer->cntv_ctl |= ARCH_TIMER_CTRL_IT_MASK;
-	ret = kvm_vgic_inject_irq(vcpu->kvm, vcpu->vcpu_id,
-				  timer->irq->irq,
-				  timer->irq->level);
-	WARN_ON(ret);
-}
-
-=======
->>>>>>> afd2ff9b
 static irqreturn_t kvm_arch_timer_handler(int irq, void *dev_id)
 {
 	struct kvm_vcpu *vcpu = *(struct kvm_vcpu **)dev_id;
