--- conflicted
+++ resolved
@@ -131,11 +131,7 @@
 		if (r) {
 			printk(KERN_ERR "kvm_iommu_map_address:"
 			       "iommu failed to map pfn=%llx\n", pfn);
-<<<<<<< HEAD
-			kvm_unpin_pages(kvm, pfn, page_size);
-=======
 			kvm_unpin_pages(kvm, pfn, page_size >> PAGE_SHIFT);
->>>>>>> fc14f9c1
 			goto unmap_pages;
 		}
 
@@ -195,12 +191,7 @@
 		return r;
 	}
 
-<<<<<<< HEAD
-	noncoherent = !iommu_domain_has_cap(kvm->arch.iommu_domain,
-					    IOMMU_CAP_CACHE_COHERENCY);
-=======
 	noncoherent = !iommu_capable(&pci_bus_type, IOMMU_CAP_CACHE_COHERENCY);
->>>>>>> fc14f9c1
 
 	/* Check if need to update IOMMU page table for guest memory */
 	if (noncoherent != kvm->arch.iommu_noncoherent) {
