--- conflicted
+++ resolved
@@ -725,34 +725,12 @@
 
 	WARN_ON(mslots[i].id != id);
 	if (!new->npages) {
-<<<<<<< HEAD
-		new->base_gfn = 0;
-=======
 		WARN_ON(!mslots[i].npages);
->>>>>>> afd2ff9b
 		if (mslots[i].npages)
 			slots->used_slots--;
 	} else {
 		if (!mslots[i].npages)
 			slots->used_slots++;
-<<<<<<< HEAD
-	}
-
-	while (i < KVM_MEM_SLOTS_NUM - 1 &&
-	       new->base_gfn <= mslots[i + 1].base_gfn) {
-		if (!mslots[i + 1].npages)
-			break;
-		mslots[i] = mslots[i + 1];
-		slots->id_to_index[mslots[i].id] = i;
-		i++;
-	}
-	while (i > 0 &&
-	       new->base_gfn > mslots[i - 1].base_gfn) {
-		mslots[i] = mslots[i - 1];
-		slots->id_to_index[mslots[i].id] = i;
-		i--;
-	}
-=======
 	}
 
 	while (i < KVM_MEM_SLOTS_NUM - 1 &&
@@ -782,7 +760,6 @@
 		}
 	} else
 		WARN_ON_ONCE(i != slots->used_slots);
->>>>>>> afd2ff9b
 
 	mslots[i] = *new;
 	slots->id_to_index[mslots[i].id] = i;
@@ -803,11 +780,7 @@
 }
 
 static struct kvm_memslots *install_new_memslots(struct kvm *kvm,
-<<<<<<< HEAD
-		struct kvm_memslots *slots)
-=======
 		int as_id, struct kvm_memslots *slots)
->>>>>>> afd2ff9b
 {
 	struct kvm_memslots *old_memslots = __kvm_memslots(kvm, as_id);
 
@@ -818,11 +791,7 @@
 	WARN_ON(old_memslots->generation & 1);
 	slots->generation = old_memslots->generation + 1;
 
-<<<<<<< HEAD
-	rcu_assign_pointer(kvm->memslots, slots);
-=======
 	rcu_assign_pointer(kvm->memslots[as_id], slots);
->>>>>>> afd2ff9b
 	synchronize_srcu_expedited(&kvm->srcu);
 
 	/*
@@ -954,18 +923,6 @@
 			goto out_free;
 	}
 
-<<<<<<< HEAD
-	slots = kmemdup(kvm->memslots, sizeof(struct kvm_memslots),
-			GFP_KERNEL);
-	if (!slots)
-		goto out_free;
-
-	if ((change == KVM_MR_DELETE) || (change == KVM_MR_MOVE)) {
-		slot = id_to_memslot(slots, mem->slot);
-		slot->flags |= KVM_MEMSLOT_INVALID;
-
-		old_memslots = install_new_memslots(kvm, slots);
-=======
 	slots = kvm_kvzalloc(sizeof(struct kvm_memslots));
 	if (!slots)
 		goto out_free;
@@ -976,7 +933,6 @@
 		slot->flags |= KVM_MEMSLOT_INVALID;
 
 		old_memslots = install_new_memslots(kvm, as_id, slots);
->>>>>>> afd2ff9b
 
 		/* slot was deleted or moved, clear iommu mapping */
 		kvm_iommu_unmap_pages(kvm, &old);
@@ -1001,22 +957,14 @@
 	if (r)
 		goto out_slots;
 
-<<<<<<< HEAD
-	/* actual memory is freed via old in kvm_free_physmem_slot below */
-=======
 	/* actual memory is freed via old in kvm_free_memslot below */
->>>>>>> afd2ff9b
 	if (change == KVM_MR_DELETE) {
 		new.dirty_bitmap = NULL;
 		memset(&new.arch, 0, sizeof(new.arch));
 	}
 
 	update_memslots(slots, &new);
-<<<<<<< HEAD
-	old_memslots = install_new_memslots(kvm, slots);
-=======
 	old_memslots = install_new_memslots(kvm, as_id, slots);
->>>>>>> afd2ff9b
 
 	kvm_arch_commit_memory_region(kvm, mem, &old, &new, change);
 
@@ -2418,10 +2366,7 @@
 			/* The thread running this VCPU changed. */
 			struct pid *oldpid = vcpu->pid;
 			struct pid *newpid = get_task_pid(current, PIDTYPE_PID);
-<<<<<<< HEAD
-=======
-
->>>>>>> afd2ff9b
+
 			rcu_assign_pointer(vcpu->pid, newpid);
 			if (oldpid)
 				synchronize_rcu();
