--- conflicted
+++ resolved
@@ -755,12 +755,8 @@
 	/* If PMTU discovery was enabled, use the MTU that was discovered */
 	dst = sk_dst_get(tunnel->sock);
 	if (dst != NULL) {
-<<<<<<< HEAD
-		u32 pmtu = dst_mtu(__sk_dst_get(tunnel->sock));
-=======
 		u32 pmtu = dst_mtu(dst);
 
->>>>>>> fc14f9c1
 		if (pmtu != 0)
 			session->mtu = session->mru = pmtu -
 				PPPOL2TP_HEADER_OVERHEAD;
