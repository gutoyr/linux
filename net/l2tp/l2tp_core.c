--- conflicted
+++ resolved
@@ -505,13 +505,6 @@
 	else
 		nws = (session->nr_max + 1) - (session->nr - nr);
 
-<<<<<<< HEAD
-#if IS_ENABLED(CONFIG_IPV6)
-	if (sk->sk_family == PF_INET6 && !l2tp_tunnel(sk)->v4mapped) {
-		if (!uh->check) {
-			LIMIT_NETDEBUG(KERN_INFO "L2TP: IPv6: checksum is 0\n");
-			return 1;
-=======
 	return nws < session->nr_window_size;
 }
 
@@ -561,7 +554,6 @@
 			l2tp_dbg(session, L2TP_MSG_SEQ,
 				 "%s: %d oos packets received. Resetting sequence numbers\n",
 				 session->name, session->nr_oos_count);
->>>>>>> fc14f9c1
 		}
 		if (!session->reorder_skip) {
 			atomic_long_inc(&session->stats.rx_seq_discards);
@@ -1084,13 +1076,8 @@
 	/* Queue the packet to IP for output */
 	skb->ignore_df = 1;
 #if IS_ENABLED(CONFIG_IPV6)
-<<<<<<< HEAD
-	if (skb->sk->sk_family == PF_INET6 && !tunnel->v4mapped)
-		error = inet6_csk_xmit(skb, NULL);
-=======
 	if (tunnel->sock->sk_family == PF_INET6 && !tunnel->v4mapped)
 		error = inet6_csk_xmit(tunnel->sock, skb, NULL);
->>>>>>> fc14f9c1
 	else
 #endif
 		error = ip_queue_xmit(tunnel->sock, skb, fl);
@@ -1172,13 +1159,9 @@
 		/* Calculate UDP checksum if configured to do so */
 #if IS_ENABLED(CONFIG_IPV6)
 		if (sk->sk_family == PF_INET6 && !tunnel->v4mapped)
-<<<<<<< HEAD
-			l2tp_xmit_ipv6_csum(sk, skb, udp_len);
-=======
 			udp6_set_csum(udp_get_no_check6_tx(sk),
 				      skb, &inet6_sk(sk)->saddr,
 				      &sk->sk_v6_daddr, udp_len);
->>>>>>> fc14f9c1
 		else
 #endif
 		udp_set_csum(sk->sk_no_check_tx, skb, inet->inet_saddr,
@@ -1583,22 +1566,13 @@
 		struct ipv6_pinfo *np = inet6_sk(sk);
 
 		if (ipv6_addr_v4mapped(&np->saddr) &&
-<<<<<<< HEAD
-		    ipv6_addr_v4mapped(&np->daddr)) {
-=======
 		    ipv6_addr_v4mapped(&sk->sk_v6_daddr)) {
->>>>>>> fc14f9c1
 			struct inet_sock *inet = inet_sk(sk);
 
 			tunnel->v4mapped = true;
 			inet->inet_saddr = np->saddr.s6_addr32[3];
-<<<<<<< HEAD
-			inet->inet_rcv_saddr = np->rcv_saddr.s6_addr32[3];
-			inet->inet_daddr = np->daddr.s6_addr32[3];
-=======
 			inet->inet_rcv_saddr = sk->sk_v6_rcv_saddr.s6_addr32[3];
 			inet->inet_daddr = sk->sk_v6_daddr.s6_addr32[3];
->>>>>>> fc14f9c1
 		} else {
 			tunnel->v4mapped = false;
 		}
@@ -1608,21 +1582,7 @@
 	/* Mark socket as an encapsulation socket. See net/ipv4/udp.c */
 	tunnel->encap = encap;
 	if (encap == L2TP_ENCAPTYPE_UDP) {
-<<<<<<< HEAD
-		/* Mark socket as an encapsulation socket. See net/ipv4/udp.c */
-		udp_sk(sk)->encap_type = UDP_ENCAP_L2TPINUDP;
-		udp_sk(sk)->encap_rcv = l2tp_udp_encap_recv;
-		udp_sk(sk)->encap_destroy = l2tp_udp_encap_destroy;
-#if IS_ENABLED(CONFIG_IPV6)
-		if (sk->sk_family == PF_INET6 && !tunnel->v4mapped)
-			udpv6_encap_enable();
-		else
-#endif
-		udp_encap_enable();
-	}
-=======
 		struct udp_tunnel_sock_cfg udp_cfg;
->>>>>>> fc14f9c1
 
 		udp_cfg.sk_user_data = tunnel;
 		udp_cfg.encap_type = UDP_ENCAP_L2TPINUDP;
