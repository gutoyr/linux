--- conflicted
+++ resolved
@@ -159,10 +159,7 @@
 	rval = (flags & MSG_TRUNC) ? skb->len : copylen;
 
 	if (msg->msg_name != NULL) {
-<<<<<<< HEAD
-=======
 		__sockaddr_check_size(sizeof(sa));
->>>>>>> fc14f9c1
 		memcpy(msg->msg_name, &sa, sizeof(sa));
 		*addr_len = sizeof(sa);
 	}
