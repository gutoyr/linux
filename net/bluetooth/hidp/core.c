/*
   HIDP implementation for Linux Bluetooth stack (BlueZ).
   Copyright (C) 2003-2004 Marcel Holtmann <marcel@holtmann.org>
   Copyright (C) 2013 David Herrmann <dh.herrmann@gmail.com>

   This program is free software; you can redistribute it and/or modify
   it under the terms of the GNU General Public License version 2 as
   published by the Free Software Foundation;

   THE SOFTWARE IS PROVIDED "AS IS", WITHOUT WARRANTY OF ANY KIND, EXPRESS
   OR IMPLIED, INCLUDING BUT NOT LIMITED TO THE WARRANTIES OF MERCHANTABILITY,
   FITNESS FOR A PARTICULAR PURPOSE AND NONINFRINGEMENT OF THIRD PARTY RIGHTS.
   IN NO EVENT SHALL THE COPYRIGHT HOLDER(S) AND AUTHOR(S) BE LIABLE FOR ANY
   CLAIM, OR ANY SPECIAL INDIRECT OR CONSEQUENTIAL DAMAGES, OR ANY DAMAGES
   WHATSOEVER RESULTING FROM LOSS OF USE, DATA OR PROFITS, WHETHER IN AN
   ACTION OF CONTRACT, NEGLIGENCE OR OTHER TORTIOUS ACTION, ARISING OUT OF
   OR IN CONNECTION WITH THE USE OR PERFORMANCE OF THIS SOFTWARE.

   ALL LIABILITY, INCLUDING LIABILITY FOR INFRINGEMENT OF ANY PATENTS,
   COPYRIGHTS, TRADEMARKS OR OTHER RIGHTS, RELATING TO USE OF THIS
   SOFTWARE IS DISCLAIMED.
*/

#include <linux/kref.h>
#include <linux/module.h>
#include <linux/file.h>
#include <linux/kthread.h>
#include <linux/hidraw.h>

#include <net/bluetooth/bluetooth.h>
#include <net/bluetooth/hci_core.h>
#include <net/bluetooth/l2cap.h>

#include "hidp.h"

#define VERSION "1.2"

static DECLARE_RWSEM(hidp_session_sem);
static LIST_HEAD(hidp_session_list);

static unsigned char hidp_keycode[256] = {
	  0,   0,   0,   0,  30,  48,  46,  32,  18,  33,  34,  35,  23,  36,
	 37,  38,  50,  49,  24,  25,  16,  19,  31,  20,  22,  47,  17,  45,
	 21,  44,   2,   3,   4,   5,   6,   7,   8,   9,  10,  11,  28,   1,
	 14,  15,  57,  12,  13,  26,  27,  43,  43,  39,  40,  41,  51,  52,
	 53,  58,  59,  60,  61,  62,  63,  64,  65,  66,  67,  68,  87,  88,
	 99,  70, 119, 110, 102, 104, 111, 107, 109, 106, 105, 108, 103,  69,
	 98,  55,  74,  78,  96,  79,  80,  81,  75,  76,  77,  71,  72,  73,
	 82,  83,  86, 127, 116, 117, 183, 184, 185, 186, 187, 188, 189, 190,
	191, 192, 193, 194, 134, 138, 130, 132, 128, 129, 131, 137, 133, 135,
	136, 113, 115, 114,   0,   0,   0, 121,   0,  89,  93, 124,  92,  94,
	 95,   0,   0,   0, 122, 123,  90,  91,  85,   0,   0,   0,   0,   0,
	  0,   0,   0,   0,   0,   0,   0,   0,   0,   0,   0,   0,   0,   0,
	  0,   0,   0,   0,   0,   0,   0,   0,   0,   0,   0,   0,   0,   0,
	  0,   0,   0,   0,   0,   0,   0,   0,   0,   0,   0,   0,   0,   0,
	  0,   0,   0,   0,   0,   0,   0,   0,   0,   0,   0,   0,   0,   0,
	  0,   0,   0,   0,   0,   0,   0,   0,   0,   0,   0,   0,   0,   0,
	 29,  42,  56, 125,  97,  54, 100, 126, 164, 166, 165, 163, 161, 115,
	114, 113, 150, 158, 159, 128, 136, 177, 178, 176, 142, 152, 173, 140
};

static unsigned char hidp_mkeyspat[] = { 0x01, 0x01, 0x01, 0x01, 0x01, 0x01 };

static int hidp_session_probe(struct l2cap_conn *conn,
			      struct l2cap_user *user);
static void hidp_session_remove(struct l2cap_conn *conn,
				struct l2cap_user *user);
static int hidp_session_thread(void *arg);
static void hidp_session_terminate(struct hidp_session *s);

static void hidp_copy_session(struct hidp_session *session, struct hidp_conninfo *ci)
{
	memset(ci, 0, sizeof(*ci));
	bacpy(&ci->bdaddr, &session->bdaddr);

	ci->flags = session->flags;
	ci->state = BT_CONNECTED;

	if (session->input) {
		ci->vendor  = session->input->id.vendor;
		ci->product = session->input->id.product;
		ci->version = session->input->id.version;
		if (session->input->name)
			strlcpy(ci->name, session->input->name, 128);
		else
			strlcpy(ci->name, "HID Boot Device", 128);
	} else if (session->hid) {
		ci->vendor  = session->hid->vendor;
		ci->product = session->hid->product;
		ci->version = session->hid->version;
		strlcpy(ci->name, session->hid->name, 128);
	}
}

/* assemble skb, queue message on @transmit and wake up the session thread */
static int hidp_send_message(struct hidp_session *session, struct socket *sock,
			     struct sk_buff_head *transmit, unsigned char hdr,
			     const unsigned char *data, int size)
{
	struct sk_buff *skb;
	struct sock *sk = sock->sk;

	BT_DBG("session %p data %p size %d", session, data, size);

	if (atomic_read(&session->terminate))
		return -EIO;

	skb = alloc_skb(size + 1, GFP_ATOMIC);
	if (!skb) {
		BT_ERR("Can't allocate memory for new frame");
		return -ENOMEM;
	}

	*skb_put(skb, 1) = hdr;
	if (data && size > 0)
		memcpy(skb_put(skb, size), data, size);

	skb_queue_tail(transmit, skb);
	wake_up_interruptible(sk_sleep(sk));

	return 0;
}

static int hidp_send_ctrl_message(struct hidp_session *session,
				  unsigned char hdr, const unsigned char *data,
				  int size)
{
	return hidp_send_message(session, session->ctrl_sock,
				 &session->ctrl_transmit, hdr, data, size);
}

static int hidp_send_intr_message(struct hidp_session *session,
				  unsigned char hdr, const unsigned char *data,
				  int size)
{
	return hidp_send_message(session, session->intr_sock,
				 &session->intr_transmit, hdr, data, size);
}

static int hidp_input_event(struct input_dev *dev, unsigned int type,
			    unsigned int code, int value)
{
	struct hidp_session *session = input_get_drvdata(dev);
	unsigned char newleds;
	unsigned char hdr, data[2];

	BT_DBG("session %p type %d code %d value %d",
	       session, type, code, value);

	if (type != EV_LED)
		return -1;

	newleds = (!!test_bit(LED_KANA,    dev->led) << 3) |
		  (!!test_bit(LED_COMPOSE, dev->led) << 3) |
		  (!!test_bit(LED_SCROLLL, dev->led) << 2) |
		  (!!test_bit(LED_CAPSL,   dev->led) << 1) |
		  (!!test_bit(LED_NUML,    dev->led) << 0);

	if (session->leds == newleds)
		return 0;

	session->leds = newleds;

	hdr = HIDP_TRANS_DATA | HIDP_DATA_RTYPE_OUPUT;
	data[0] = 0x01;
	data[1] = newleds;

	return hidp_send_intr_message(session, hdr, data, 2);
}

static void hidp_input_report(struct hidp_session *session, struct sk_buff *skb)
{
	struct input_dev *dev = session->input;
	unsigned char *keys = session->keys;
	unsigned char *udata = skb->data + 1;
	signed char *sdata = skb->data + 1;
	int i, size = skb->len - 1;

	switch (skb->data[0]) {
	case 0x01:	/* Keyboard report */
		for (i = 0; i < 8; i++)
			input_report_key(dev, hidp_keycode[i + 224], (udata[0] >> i) & 1);

		/* If all the key codes have been set to 0x01, it means
		 * too many keys were pressed at the same time. */
		if (!memcmp(udata + 2, hidp_mkeyspat, 6))
			break;

		for (i = 2; i < 8; i++) {
			if (keys[i] > 3 && memscan(udata + 2, keys[i], 6) == udata + 8) {
				if (hidp_keycode[keys[i]])
					input_report_key(dev, hidp_keycode[keys[i]], 0);
				else
					BT_ERR("Unknown key (scancode %#x) released.", keys[i]);
			}

			if (udata[i] > 3 && memscan(keys + 2, udata[i], 6) == keys + 8) {
				if (hidp_keycode[udata[i]])
					input_report_key(dev, hidp_keycode[udata[i]], 1);
				else
					BT_ERR("Unknown key (scancode %#x) pressed.", udata[i]);
			}
		}

		memcpy(keys, udata, 8);
		break;

	case 0x02:	/* Mouse report */
		input_report_key(dev, BTN_LEFT,   sdata[0] & 0x01);
		input_report_key(dev, BTN_RIGHT,  sdata[0] & 0x02);
		input_report_key(dev, BTN_MIDDLE, sdata[0] & 0x04);
		input_report_key(dev, BTN_SIDE,   sdata[0] & 0x08);
		input_report_key(dev, BTN_EXTRA,  sdata[0] & 0x10);

		input_report_rel(dev, REL_X, sdata[1]);
		input_report_rel(dev, REL_Y, sdata[2]);

		if (size > 3)
			input_report_rel(dev, REL_WHEEL, sdata[3]);
		break;
	}

	input_sync(dev);
}

<<<<<<< HEAD
static int hidp_send_report(struct hidp_session *session, struct hid_report *report)
{
	unsigned char hdr;
	u8 *buf;
	int rsize, ret;

	buf = hid_alloc_report_buf(report, GFP_ATOMIC);
	if (!buf)
		return -EIO;

	hid_output_report(report, buf);
	hdr = HIDP_TRANS_DATA | HIDP_DATA_RTYPE_OUPUT;

	rsize = ((report->size - 1) >> 3) + 1 + (report->id > 0);
	ret = hidp_send_intr_message(session, hdr, buf, rsize);

	kfree(buf);
	return ret;
}

=======
>>>>>>> fc14f9c1
static int hidp_get_raw_report(struct hid_device *hid,
		unsigned char report_number,
		unsigned char *data, size_t count,
		unsigned char report_type)
{
	struct hidp_session *session = hid->driver_data;
	struct sk_buff *skb;
	size_t len;
	int numbered_reports = hid->report_enum[report_type].numbered;
	int ret;

	if (atomic_read(&session->terminate))
		return -EIO;

	switch (report_type) {
	case HID_FEATURE_REPORT:
		report_type = HIDP_TRANS_GET_REPORT | HIDP_DATA_RTYPE_FEATURE;
		break;
	case HID_INPUT_REPORT:
		report_type = HIDP_TRANS_GET_REPORT | HIDP_DATA_RTYPE_INPUT;
		break;
	case HID_OUTPUT_REPORT:
		report_type = HIDP_TRANS_GET_REPORT | HIDP_DATA_RTYPE_OUPUT;
		break;
	default:
		return -EINVAL;
	}

	if (mutex_lock_interruptible(&session->report_mutex))
		return -ERESTARTSYS;

	/* Set up our wait, and send the report request to the device. */
	session->waiting_report_type = report_type & HIDP_DATA_RTYPE_MASK;
	session->waiting_report_number = numbered_reports ? report_number : -1;
	set_bit(HIDP_WAITING_FOR_RETURN, &session->flags);
	data[0] = report_number;
	ret = hidp_send_ctrl_message(session, report_type, data, 1);
	if (ret)
		goto err;

	/* Wait for the return of the report. The returned report
	   gets put in session->report_return.  */
	while (test_bit(HIDP_WAITING_FOR_RETURN, &session->flags) &&
	       !atomic_read(&session->terminate)) {
		int res;

		res = wait_event_interruptible_timeout(session->report_queue,
			!test_bit(HIDP_WAITING_FOR_RETURN, &session->flags)
				|| atomic_read(&session->terminate),
			5*HZ);
		if (res == 0) {
			/* timeout */
			ret = -EIO;
			goto err;
		}
		if (res < 0) {
			/* signal */
			ret = -ERESTARTSYS;
			goto err;
		}
	}

	skb = session->report_return;
	if (skb) {
		len = skb->len < count ? skb->len : count;
		memcpy(data, skb->data, len);

		kfree_skb(skb);
		session->report_return = NULL;
	} else {
		/* Device returned a HANDSHAKE, indicating  protocol error. */
		len = -EIO;
	}

	clear_bit(HIDP_WAITING_FOR_RETURN, &session->flags);
	mutex_unlock(&session->report_mutex);

	return len;

err:
	clear_bit(HIDP_WAITING_FOR_RETURN, &session->flags);
	mutex_unlock(&session->report_mutex);
	return ret;
}

static int hidp_set_raw_report(struct hid_device *hid, unsigned char reportnum,
			       unsigned char *data, size_t count,
			       unsigned char report_type)
{
	struct hidp_session *session = hid->driver_data;
	int ret;

	switch (report_type) {
	case HID_FEATURE_REPORT:
		report_type = HIDP_TRANS_SET_REPORT | HIDP_DATA_RTYPE_FEATURE;
		break;
	case HID_INPUT_REPORT:
		report_type = HIDP_TRANS_SET_REPORT | HIDP_DATA_RTYPE_INPUT;
		break;
	case HID_OUTPUT_REPORT:
		report_type = HIDP_TRANS_SET_REPORT | HIDP_DATA_RTYPE_OUPUT;
		break;
	default:
		return -EINVAL;
	}

	if (mutex_lock_interruptible(&session->report_mutex))
		return -ERESTARTSYS;

	/* Set up our wait, and send the report request to the device. */
	data[0] = reportnum;
	set_bit(HIDP_WAITING_FOR_SEND_ACK, &session->flags);
	ret = hidp_send_ctrl_message(session, report_type, data, count);
	if (ret)
		goto err;

	/* Wait for the ACK from the device. */
	while (test_bit(HIDP_WAITING_FOR_SEND_ACK, &session->flags) &&
	       !atomic_read(&session->terminate)) {
		int res;

		res = wait_event_interruptible_timeout(session->report_queue,
			!test_bit(HIDP_WAITING_FOR_SEND_ACK, &session->flags)
				|| atomic_read(&session->terminate),
			10*HZ);
		if (res == 0) {
			/* timeout */
			ret = -EIO;
			goto err;
		}
		if (res < 0) {
			/* signal */
			ret = -ERESTARTSYS;
			goto err;
		}
	}

	if (!session->output_report_success) {
		ret = -EIO;
		goto err;
	}

	ret = count;

err:
	clear_bit(HIDP_WAITING_FOR_SEND_ACK, &session->flags);
	mutex_unlock(&session->report_mutex);
	return ret;
}

static int hidp_output_report(struct hid_device *hid, __u8 *data, size_t count)
{
	struct hidp_session *session = hid->driver_data;

	return hidp_send_intr_message(session,
				      HIDP_TRANS_DATA | HIDP_DATA_RTYPE_OUPUT,
				      data, count);
}

static int hidp_raw_request(struct hid_device *hid, unsigned char reportnum,
			    __u8 *buf, size_t len, unsigned char rtype,
			    int reqtype)
{
	switch (reqtype) {
	case HID_REQ_GET_REPORT:
		return hidp_get_raw_report(hid, reportnum, buf, len, rtype);
	case HID_REQ_SET_REPORT:
		return hidp_set_raw_report(hid, reportnum, buf, len, rtype);
	default:
		return -EIO;
	}
}

static void hidp_idle_timeout(unsigned long arg)
{
	struct hidp_session *session = (struct hidp_session *) arg;

	hidp_session_terminate(session);
}

static void hidp_set_timer(struct hidp_session *session)
{
	if (session->idle_to > 0)
		mod_timer(&session->timer, jiffies + HZ * session->idle_to);
}

static void hidp_del_timer(struct hidp_session *session)
{
	if (session->idle_to > 0)
		del_timer(&session->timer);
}

static void hidp_process_report(struct hidp_session *session,
				int type, const u8 *data, int len, int intr)
{
	if (len > HID_MAX_BUFFER_SIZE)
		len = HID_MAX_BUFFER_SIZE;

	memcpy(session->input_buf, data, len);
	hid_input_report(session->hid, type, session->input_buf, len, intr);
}

static void hidp_process_handshake(struct hidp_session *session,
					unsigned char param)
{
	BT_DBG("session %p param 0x%02x", session, param);
	session->output_report_success = 0; /* default condition */

	switch (param) {
	case HIDP_HSHK_SUCCESSFUL:
		/* FIXME: Call into SET_ GET_ handlers here */
		session->output_report_success = 1;
		break;

	case HIDP_HSHK_NOT_READY:
	case HIDP_HSHK_ERR_INVALID_REPORT_ID:
	case HIDP_HSHK_ERR_UNSUPPORTED_REQUEST:
	case HIDP_HSHK_ERR_INVALID_PARAMETER:
		if (test_and_clear_bit(HIDP_WAITING_FOR_RETURN, &session->flags))
			wake_up_interruptible(&session->report_queue);

		/* FIXME: Call into SET_ GET_ handlers here */
		break;

	case HIDP_HSHK_ERR_UNKNOWN:
		break;

	case HIDP_HSHK_ERR_FATAL:
		/* Device requests a reboot, as this is the only way this error
		 * can be recovered. */
		hidp_send_ctrl_message(session,
			HIDP_TRANS_HID_CONTROL | HIDP_CTRL_SOFT_RESET, NULL, 0);
		break;

	default:
		hidp_send_ctrl_message(session,
			HIDP_TRANS_HANDSHAKE | HIDP_HSHK_ERR_INVALID_PARAMETER, NULL, 0);
		break;
	}

	/* Wake up the waiting thread. */
	if (test_and_clear_bit(HIDP_WAITING_FOR_SEND_ACK, &session->flags))
		wake_up_interruptible(&session->report_queue);
}

static void hidp_process_hid_control(struct hidp_session *session,
					unsigned char param)
{
	BT_DBG("session %p param 0x%02x", session, param);

	if (param == HIDP_CTRL_VIRTUAL_CABLE_UNPLUG) {
		/* Flush the transmit queues */
		skb_queue_purge(&session->ctrl_transmit);
		skb_queue_purge(&session->intr_transmit);

		hidp_session_terminate(session);
	}
}

/* Returns true if the passed-in skb should be freed by the caller. */
static int hidp_process_data(struct hidp_session *session, struct sk_buff *skb,
				unsigned char param)
{
	int done_with_skb = 1;
	BT_DBG("session %p skb %p len %d param 0x%02x", session, skb, skb->len, param);

	switch (param) {
	case HIDP_DATA_RTYPE_INPUT:
		hidp_set_timer(session);

		if (session->input)
			hidp_input_report(session, skb);

		if (session->hid)
			hidp_process_report(session, HID_INPUT_REPORT,
					    skb->data, skb->len, 0);
		break;

	case HIDP_DATA_RTYPE_OTHER:
	case HIDP_DATA_RTYPE_OUPUT:
	case HIDP_DATA_RTYPE_FEATURE:
		break;

	default:
		hidp_send_ctrl_message(session,
			HIDP_TRANS_HANDSHAKE | HIDP_HSHK_ERR_INVALID_PARAMETER, NULL, 0);
	}

	if (test_bit(HIDP_WAITING_FOR_RETURN, &session->flags) &&
				param == session->waiting_report_type) {
		if (session->waiting_report_number < 0 ||
		    session->waiting_report_number == skb->data[0]) {
			/* hidp_get_raw_report() is waiting on this report. */
			session->report_return = skb;
			done_with_skb = 0;
			clear_bit(HIDP_WAITING_FOR_RETURN, &session->flags);
			wake_up_interruptible(&session->report_queue);
		}
	}

	return done_with_skb;
}

static void hidp_recv_ctrl_frame(struct hidp_session *session,
					struct sk_buff *skb)
{
	unsigned char hdr, type, param;
	int free_skb = 1;

	BT_DBG("session %p skb %p len %d", session, skb, skb->len);

	hdr = skb->data[0];
	skb_pull(skb, 1);

	type = hdr & HIDP_HEADER_TRANS_MASK;
	param = hdr & HIDP_HEADER_PARAM_MASK;

	switch (type) {
	case HIDP_TRANS_HANDSHAKE:
		hidp_process_handshake(session, param);
		break;

	case HIDP_TRANS_HID_CONTROL:
		hidp_process_hid_control(session, param);
		break;

	case HIDP_TRANS_DATA:
		free_skb = hidp_process_data(session, skb, param);
		break;

	default:
		hidp_send_ctrl_message(session,
			HIDP_TRANS_HANDSHAKE | HIDP_HSHK_ERR_UNSUPPORTED_REQUEST, NULL, 0);
		break;
	}

	if (free_skb)
		kfree_skb(skb);
}

static void hidp_recv_intr_frame(struct hidp_session *session,
				struct sk_buff *skb)
{
	unsigned char hdr;

	BT_DBG("session %p skb %p len %d", session, skb, skb->len);

	hdr = skb->data[0];
	skb_pull(skb, 1);

	if (hdr == (HIDP_TRANS_DATA | HIDP_DATA_RTYPE_INPUT)) {
		hidp_set_timer(session);

		if (session->input)
			hidp_input_report(session, skb);

		if (session->hid) {
			hidp_process_report(session, HID_INPUT_REPORT,
					    skb->data, skb->len, 1);
			BT_DBG("report len %d", skb->len);
		}
	} else {
		BT_DBG("Unsupported protocol header 0x%02x", hdr);
	}

	kfree_skb(skb);
}

static int hidp_send_frame(struct socket *sock, unsigned char *data, int len)
{
	struct kvec iv = { data, len };
	struct msghdr msg;

	BT_DBG("sock %p data %p len %d", sock, data, len);

	if (!len)
		return 0;

	memset(&msg, 0, sizeof(msg));

	return kernel_sendmsg(sock, &msg, &iv, 1, len);
}

/* dequeue message from @transmit and send via @sock */
static void hidp_process_transmit(struct hidp_session *session,
				  struct sk_buff_head *transmit,
				  struct socket *sock)
{
	struct sk_buff *skb;
	int ret;

	BT_DBG("session %p", session);

	while ((skb = skb_dequeue(transmit))) {
		ret = hidp_send_frame(sock, skb->data, skb->len);
		if (ret == -EAGAIN) {
			skb_queue_head(transmit, skb);
			break;
		} else if (ret < 0) {
			hidp_session_terminate(session);
			kfree_skb(skb);
			break;
		}

		hidp_set_timer(session);
		kfree_skb(skb);
	}
}

static int hidp_setup_input(struct hidp_session *session,
				struct hidp_connadd_req *req)
{
	struct input_dev *input;
	int i;

	input = input_allocate_device();
	if (!input)
		return -ENOMEM;

	session->input = input;

	input_set_drvdata(input, session);

	input->name = "Bluetooth HID Boot Protocol Device";

	input->id.bustype = BUS_BLUETOOTH;
	input->id.vendor  = req->vendor;
	input->id.product = req->product;
	input->id.version = req->version;

	if (req->subclass & 0x40) {
		set_bit(EV_KEY, input->evbit);
		set_bit(EV_LED, input->evbit);
		set_bit(EV_REP, input->evbit);

		set_bit(LED_NUML,    input->ledbit);
		set_bit(LED_CAPSL,   input->ledbit);
		set_bit(LED_SCROLLL, input->ledbit);
		set_bit(LED_COMPOSE, input->ledbit);
		set_bit(LED_KANA,    input->ledbit);

		for (i = 0; i < sizeof(hidp_keycode); i++)
			set_bit(hidp_keycode[i], input->keybit);
		clear_bit(0, input->keybit);
	}

	if (req->subclass & 0x80) {
		input->evbit[0] = BIT_MASK(EV_KEY) | BIT_MASK(EV_REL);
		input->keybit[BIT_WORD(BTN_MOUSE)] = BIT_MASK(BTN_LEFT) |
			BIT_MASK(BTN_RIGHT) | BIT_MASK(BTN_MIDDLE);
		input->relbit[0] = BIT_MASK(REL_X) | BIT_MASK(REL_Y);
		input->keybit[BIT_WORD(BTN_MOUSE)] |= BIT_MASK(BTN_SIDE) |
			BIT_MASK(BTN_EXTRA);
		input->relbit[0] |= BIT_MASK(REL_WHEEL);
	}

	input->dev.parent = &session->conn->hcon->dev;

	input->event = hidp_input_event;

	return 0;
}

static int hidp_open(struct hid_device *hid)
{
	return 0;
}

static void hidp_close(struct hid_device *hid)
{
}

static int hidp_parse(struct hid_device *hid)
{
	struct hidp_session *session = hid->driver_data;

	return hid_parse_report(session->hid, session->rd_data,
			session->rd_size);
}

static int hidp_start(struct hid_device *hid)
{
	return 0;
}

static void hidp_stop(struct hid_device *hid)
{
	struct hidp_session *session = hid->driver_data;

	skb_queue_purge(&session->ctrl_transmit);
	skb_queue_purge(&session->intr_transmit);

	hid->claimed = 0;
}

static struct hid_ll_driver hidp_hid_driver = {
	.parse = hidp_parse,
	.start = hidp_start,
	.stop = hidp_stop,
	.open  = hidp_open,
	.close = hidp_close,
	.raw_request = hidp_raw_request,
	.output_report = hidp_output_report,
};

/* This function sets up the hid device. It does not add it
   to the HID system. That is done in hidp_add_connection(). */
static int hidp_setup_hid(struct hidp_session *session,
				struct hidp_connadd_req *req)
{
	struct hid_device *hid;
	int err;

	session->rd_data = kzalloc(req->rd_size, GFP_KERNEL);
	if (!session->rd_data)
		return -ENOMEM;

	if (copy_from_user(session->rd_data, req->rd_data, req->rd_size)) {
		err = -EFAULT;
		goto fault;
	}
	session->rd_size = req->rd_size;

	hid = hid_allocate_device();
	if (IS_ERR(hid)) {
		err = PTR_ERR(hid);
		goto fault;
	}

	session->hid = hid;

	hid->driver_data = session;

	hid->bus     = BUS_BLUETOOTH;
	hid->vendor  = req->vendor;
	hid->product = req->product;
	hid->version = req->version;
	hid->country = req->country;

	strncpy(hid->name, req->name, sizeof(req->name) - 1);

	snprintf(hid->phys, sizeof(hid->phys), "%pMR",
		 &l2cap_pi(session->ctrl_sock->sk)->chan->src);

	/* NOTE: Some device modules depend on the dst address being stored in
	 * uniq. Please be aware of this before making changes to this behavior.
	 */
	snprintf(hid->uniq, sizeof(hid->uniq), "%pMR",
		 &l2cap_pi(session->ctrl_sock->sk)->chan->dst);

	hid->dev.parent = &session->conn->hcon->dev;
	hid->ll_driver = &hidp_hid_driver;

	/* True if device is blacklisted in drivers/hid/hid-core.c */
	if (hid_ignore(hid)) {
		hid_destroy_device(session->hid);
		session->hid = NULL;
		return -ENODEV;
	}

	return 0;

fault:
	kfree(session->rd_data);
	session->rd_data = NULL;

	return err;
}

/* initialize session devices */
static int hidp_session_dev_init(struct hidp_session *session,
				 struct hidp_connadd_req *req)
{
	int ret;

	if (req->rd_size > 0) {
		ret = hidp_setup_hid(session, req);
		if (ret && ret != -ENODEV)
			return ret;
	}

	if (!session->hid) {
		ret = hidp_setup_input(session, req);
		if (ret < 0)
			return ret;
	}

	return 0;
}

/* destroy session devices */
static void hidp_session_dev_destroy(struct hidp_session *session)
{
	if (session->hid)
		put_device(&session->hid->dev);
	else if (session->input)
		input_put_device(session->input);

	kfree(session->rd_data);
	session->rd_data = NULL;
}

/* add HID/input devices to their underlying bus systems */
static int hidp_session_dev_add(struct hidp_session *session)
{
	int ret;

	/* Both HID and input systems drop a ref-count when unregistering the
	 * device but they don't take a ref-count when registering them. Work
	 * around this by explicitly taking a refcount during registration
	 * which is dropped automatically by unregistering the devices. */

	if (session->hid) {
		ret = hid_add_device(session->hid);
		if (ret)
			return ret;
		get_device(&session->hid->dev);
	} else if (session->input) {
		ret = input_register_device(session->input);
		if (ret)
			return ret;
		input_get_device(session->input);
	}

	return 0;
}

/* remove HID/input devices from their bus systems */
static void hidp_session_dev_del(struct hidp_session *session)
{
	if (session->hid)
		hid_destroy_device(session->hid);
	else if (session->input)
		input_unregister_device(session->input);
}

/*
 * Asynchronous device registration
 * HID device drivers might want to perform I/O during initialization to
 * detect device types. Therefore, call device registration in a separate
 * worker so the HIDP thread can schedule I/O operations.
 * Note that this must be called after the worker thread was initialized
 * successfully. This will then add the devices and increase session state
 * on success, otherwise it will terminate the session thread.
 */
static void hidp_session_dev_work(struct work_struct *work)
{
	struct hidp_session *session = container_of(work,
						    struct hidp_session,
						    dev_init);
	int ret;

	ret = hidp_session_dev_add(session);
	if (!ret)
		atomic_inc(&session->state);
	else
		hidp_session_terminate(session);
}

/*
 * Create new session object
 * Allocate session object, initialize static fields, copy input data into the
 * object and take a reference to all sub-objects.
 * This returns 0 on success and puts a pointer to the new session object in
 * \out. Otherwise, an error code is returned.
 * The new session object has an initial ref-count of 1.
 */
static int hidp_session_new(struct hidp_session **out, const bdaddr_t *bdaddr,
			    struct socket *ctrl_sock,
			    struct socket *intr_sock,
			    struct hidp_connadd_req *req,
			    struct l2cap_conn *conn)
{
	struct hidp_session *session;
	int ret;
	struct bt_sock *ctrl, *intr;

	ctrl = bt_sk(ctrl_sock->sk);
	intr = bt_sk(intr_sock->sk);

	session = kzalloc(sizeof(*session), GFP_KERNEL);
	if (!session)
		return -ENOMEM;

	/* object and runtime management */
	kref_init(&session->ref);
	atomic_set(&session->state, HIDP_SESSION_IDLING);
	init_waitqueue_head(&session->state_queue);
	session->flags = req->flags & (1 << HIDP_BLUETOOTH_VENDOR_ID);

	/* connection management */
	bacpy(&session->bdaddr, bdaddr);
	session->conn = l2cap_conn_get(conn);
	session->user.probe = hidp_session_probe;
	session->user.remove = hidp_session_remove;
	session->ctrl_sock = ctrl_sock;
	session->intr_sock = intr_sock;
	skb_queue_head_init(&session->ctrl_transmit);
	skb_queue_head_init(&session->intr_transmit);
	session->ctrl_mtu = min_t(uint, l2cap_pi(ctrl)->chan->omtu,
					l2cap_pi(ctrl)->chan->imtu);
	session->intr_mtu = min_t(uint, l2cap_pi(intr)->chan->omtu,
					l2cap_pi(intr)->chan->imtu);
	session->idle_to = req->idle_to;

	/* device management */
	INIT_WORK(&session->dev_init, hidp_session_dev_work);
	setup_timer(&session->timer, hidp_idle_timeout,
		    (unsigned long)session);

	/* session data */
	mutex_init(&session->report_mutex);
	init_waitqueue_head(&session->report_queue);

	ret = hidp_session_dev_init(session, req);
	if (ret)
		goto err_free;

	get_file(session->intr_sock->file);
	get_file(session->ctrl_sock->file);
	*out = session;
	return 0;

err_free:
	l2cap_conn_put(session->conn);
	kfree(session);
	return ret;
}

/* increase ref-count of the given session by one */
static void hidp_session_get(struct hidp_session *session)
{
	kref_get(&session->ref);
}

/* release callback */
static void session_free(struct kref *ref)
{
	struct hidp_session *session = container_of(ref, struct hidp_session,
						    ref);

	hidp_session_dev_destroy(session);
	skb_queue_purge(&session->ctrl_transmit);
	skb_queue_purge(&session->intr_transmit);
	fput(session->intr_sock->file);
	fput(session->ctrl_sock->file);
	l2cap_conn_put(session->conn);
	kfree(session);
}

/* decrease ref-count of the given session by one */
static void hidp_session_put(struct hidp_session *session)
{
	kref_put(&session->ref, session_free);
}

/*
 * Search the list of active sessions for a session with target address
 * \bdaddr. You must hold at least a read-lock on \hidp_session_sem. As long as
 * you do not release this lock, the session objects cannot vanish and you can
 * safely take a reference to the session yourself.
 */
static struct hidp_session *__hidp_session_find(const bdaddr_t *bdaddr)
{
	struct hidp_session *session;

	list_for_each_entry(session, &hidp_session_list, list) {
		if (!bacmp(bdaddr, &session->bdaddr))
			return session;
	}

	return NULL;
}

/*
 * Same as __hidp_session_find() but no locks must be held. This also takes a
 * reference of the returned session (if non-NULL) so you must drop this
 * reference if you no longer use the object.
 */
static struct hidp_session *hidp_session_find(const bdaddr_t *bdaddr)
{
	struct hidp_session *session;

	down_read(&hidp_session_sem);

	session = __hidp_session_find(bdaddr);
	if (session)
		hidp_session_get(session);

	up_read(&hidp_session_sem);

	return session;
}

/*
 * Start session synchronously
 * This starts a session thread and waits until initialization
 * is done or returns an error if it couldn't be started.
 * If this returns 0 the session thread is up and running. You must call
 * hipd_session_stop_sync() before deleting any runtime resources.
 */
static int hidp_session_start_sync(struct hidp_session *session)
{
	unsigned int vendor, product;

	if (session->hid) {
		vendor  = session->hid->vendor;
		product = session->hid->product;
	} else if (session->input) {
		vendor  = session->input->id.vendor;
		product = session->input->id.product;
	} else {
		vendor = 0x0000;
		product = 0x0000;
	}

	session->task = kthread_run(hidp_session_thread, session,
				    "khidpd_%04x%04x", vendor, product);
	if (IS_ERR(session->task))
		return PTR_ERR(session->task);

	while (atomic_read(&session->state) <= HIDP_SESSION_IDLING)
		wait_event(session->state_queue,
			   atomic_read(&session->state) > HIDP_SESSION_IDLING);

	return 0;
}

/*
 * Terminate session thread
 * Wake up session thread and notify it to stop. This is asynchronous and
 * returns immediately. Call this whenever a runtime error occurs and you want
 * the session to stop.
 * Note: wake_up_process() performs any necessary memory-barriers for us.
 */
static void hidp_session_terminate(struct hidp_session *session)
{
	atomic_inc(&session->terminate);
	wake_up_process(session->task);
}

/*
 * Probe HIDP session
 * This is called from the l2cap_conn core when our l2cap_user object is bound
 * to the hci-connection. We get the session via the \user object and can now
 * start the session thread, link it into the global session list and
 * schedule HID/input device registration.
 * The global session-list owns its own reference to the session object so you
 * can drop your own reference after registering the l2cap_user object.
 */
static int hidp_session_probe(struct l2cap_conn *conn,
			      struct l2cap_user *user)
{
	struct hidp_session *session = container_of(user,
						    struct hidp_session,
						    user);
	struct hidp_session *s;
	int ret;

	down_write(&hidp_session_sem);

	/* check that no other session for this device exists */
	s = __hidp_session_find(&session->bdaddr);
	if (s) {
		ret = -EEXIST;
		goto out_unlock;
	}

	if (session->input) {
		ret = hidp_session_dev_add(session);
		if (ret)
			goto out_unlock;
	}

	ret = hidp_session_start_sync(session);
	if (ret)
		goto out_del;

	/* HID device registration is async to allow I/O during probe */
	if (session->input)
		atomic_inc(&session->state);
	else
		schedule_work(&session->dev_init);

	hidp_session_get(session);
	list_add(&session->list, &hidp_session_list);
	ret = 0;
	goto out_unlock;

out_del:
	if (session->input)
		hidp_session_dev_del(session);
out_unlock:
	up_write(&hidp_session_sem);
	return ret;
}

/*
 * Remove HIDP session
 * Called from the l2cap_conn core when either we explicitly unregistered
 * the l2cap_user object or if the underlying connection is shut down.
 * We signal the hidp-session thread to shut down, unregister the HID/input
 * devices and unlink the session from the global list.
 * This drops the reference to the session that is owned by the global
 * session-list.
 * Note: We _must_ not synchronosly wait for the session-thread to shut down.
 * This is, because the session-thread might be waiting for an HCI lock that is
 * held while we are called. Therefore, we only unregister the devices and
 * notify the session-thread to terminate. The thread itself owns a reference
 * to the session object so it can safely shut down.
 */
static void hidp_session_remove(struct l2cap_conn *conn,
				struct l2cap_user *user)
{
	struct hidp_session *session = container_of(user,
						    struct hidp_session,
						    user);

	down_write(&hidp_session_sem);

	hidp_session_terminate(session);

	cancel_work_sync(&session->dev_init);
	if (session->input ||
	    atomic_read(&session->state) > HIDP_SESSION_PREPARING)
		hidp_session_dev_del(session);

	list_del(&session->list);

	up_write(&hidp_session_sem);

	hidp_session_put(session);
}

/*
 * Session Worker
 * This performs the actual main-loop of the HIDP worker. We first check
 * whether the underlying connection is still alive, then parse all pending
 * messages and finally send all outstanding messages.
 */
static void hidp_session_run(struct hidp_session *session)
{
	struct sock *ctrl_sk = session->ctrl_sock->sk;
	struct sock *intr_sk = session->intr_sock->sk;
	struct sk_buff *skb;

	for (;;) {
		/*
		 * This thread can be woken up two ways:
		 *  - You call hidp_session_terminate() which sets the
		 *    session->terminate flag and wakes this thread up.
		 *  - Via modifying the socket state of ctrl/intr_sock. This
		 *    thread is woken up by ->sk_state_changed().
		 *
		 * Note: set_current_state() performs any necessary
		 * memory-barriers for us.
		 */
		set_current_state(TASK_INTERRUPTIBLE);

		if (atomic_read(&session->terminate))
			break;

		if (ctrl_sk->sk_state != BT_CONNECTED ||
		    intr_sk->sk_state != BT_CONNECTED)
			break;

		/* parse incoming intr-skbs */
		while ((skb = skb_dequeue(&intr_sk->sk_receive_queue))) {
			skb_orphan(skb);
			if (!skb_linearize(skb))
				hidp_recv_intr_frame(session, skb);
			else
				kfree_skb(skb);
		}

		/* send pending intr-skbs */
		hidp_process_transmit(session, &session->intr_transmit,
				      session->intr_sock);

		/* parse incoming ctrl-skbs */
		while ((skb = skb_dequeue(&ctrl_sk->sk_receive_queue))) {
			skb_orphan(skb);
			if (!skb_linearize(skb))
				hidp_recv_ctrl_frame(session, skb);
			else
				kfree_skb(skb);
		}

		/* send pending ctrl-skbs */
		hidp_process_transmit(session, &session->ctrl_transmit,
				      session->ctrl_sock);

		schedule();
	}

	atomic_inc(&session->terminate);
	set_current_state(TASK_RUNNING);
}

/*
 * HIDP session thread
 * This thread runs the I/O for a single HIDP session. Startup is synchronous
 * which allows us to take references to ourself here instead of doing that in
 * the caller.
 * When we are ready to run we notify the caller and call hidp_session_run().
 */
static int hidp_session_thread(void *arg)
{
	struct hidp_session *session = arg;
	wait_queue_t ctrl_wait, intr_wait;

	BT_DBG("session %p", session);

	/* initialize runtime environment */
	hidp_session_get(session);
	__module_get(THIS_MODULE);
	set_user_nice(current, -15);
	hidp_set_timer(session);

	init_waitqueue_entry(&ctrl_wait, current);
	init_waitqueue_entry(&intr_wait, current);
	add_wait_queue(sk_sleep(session->ctrl_sock->sk), &ctrl_wait);
	add_wait_queue(sk_sleep(session->intr_sock->sk), &intr_wait);
	/* This memory barrier is paired with wq_has_sleeper(). See
	 * sock_poll_wait() for more information why this is needed. */
	smp_mb();

	/* notify synchronous startup that we're ready */
	atomic_inc(&session->state);
	wake_up(&session->state_queue);

	/* run session */
	hidp_session_run(session);

	/* cleanup runtime environment */
	remove_wait_queue(sk_sleep(session->intr_sock->sk), &intr_wait);
	remove_wait_queue(sk_sleep(session->intr_sock->sk), &ctrl_wait);
	wake_up_interruptible(&session->report_queue);
	hidp_del_timer(session);

	/*
	 * If we stopped ourself due to any internal signal, we should try to
	 * unregister our own session here to avoid having it linger until the
	 * parent l2cap_conn dies or user-space cleans it up.
	 * This does not deadlock as we don't do any synchronous shutdown.
	 * Instead, this call has the same semantics as if user-space tried to
	 * delete the session.
	 */
	l2cap_unregister_user(session->conn, &session->user);
	hidp_session_put(session);

	module_put_and_exit(0);
	return 0;
}

static int hidp_verify_sockets(struct socket *ctrl_sock,
			       struct socket *intr_sock)
{
	struct l2cap_chan *ctrl_chan, *intr_chan;
	struct bt_sock *ctrl, *intr;
	struct hidp_session *session;

	if (!l2cap_is_socket(ctrl_sock) || !l2cap_is_socket(intr_sock))
		return -EINVAL;

	ctrl_chan = l2cap_pi(ctrl_sock->sk)->chan;
	intr_chan = l2cap_pi(intr_sock->sk)->chan;

	if (bacmp(&ctrl_chan->src, &intr_chan->src) ||
	    bacmp(&ctrl_chan->dst, &intr_chan->dst))
		return -ENOTUNIQ;

	ctrl = bt_sk(ctrl_sock->sk);
	intr = bt_sk(intr_sock->sk);

	if (ctrl->sk.sk_state != BT_CONNECTED ||
	    intr->sk.sk_state != BT_CONNECTED)
		return -EBADFD;

	/* early session check, we check again during session registration */
	session = hidp_session_find(&ctrl_chan->dst);
	if (session) {
		hidp_session_put(session);
		return -EEXIST;
	}

	return 0;
}

int hidp_connection_add(struct hidp_connadd_req *req,
			struct socket *ctrl_sock,
			struct socket *intr_sock)
{
	struct hidp_session *session;
	struct l2cap_conn *conn;
	struct l2cap_chan *chan = l2cap_pi(ctrl_sock->sk)->chan;
	int ret;

	ret = hidp_verify_sockets(ctrl_sock, intr_sock);
	if (ret)
		return ret;

	conn = NULL;
	l2cap_chan_lock(chan);
	if (chan->conn)
		conn = l2cap_conn_get(chan->conn);
	l2cap_chan_unlock(chan);

	if (!conn)
		return -EBADFD;

	ret = hidp_session_new(&session, &chan->dst, ctrl_sock,
			       intr_sock, req, conn);
	if (ret)
		goto out_conn;

	ret = l2cap_register_user(conn, &session->user);
	if (ret)
		goto out_session;

	ret = 0;

out_session:
	hidp_session_put(session);
out_conn:
	l2cap_conn_put(conn);
	return ret;
}

int hidp_connection_del(struct hidp_conndel_req *req)
{
	struct hidp_session *session;

	session = hidp_session_find(&req->bdaddr);
	if (!session)
		return -ENOENT;

	if (req->flags & (1 << HIDP_VIRTUAL_CABLE_UNPLUG))
		hidp_send_ctrl_message(session,
				       HIDP_TRANS_HID_CONTROL |
				         HIDP_CTRL_VIRTUAL_CABLE_UNPLUG,
				       NULL, 0);
	else
		l2cap_unregister_user(session->conn, &session->user);

	hidp_session_put(session);

	return 0;
}

int hidp_get_connlist(struct hidp_connlist_req *req)
{
	struct hidp_session *session;
	int err = 0, n = 0;

	BT_DBG("");

	down_read(&hidp_session_sem);

	list_for_each_entry(session, &hidp_session_list, list) {
		struct hidp_conninfo ci;

		hidp_copy_session(session, &ci);

		if (copy_to_user(req->ci, &ci, sizeof(ci))) {
			err = -EFAULT;
			break;
		}

		if (++n >= req->cnum)
			break;

		req->ci++;
	}
	req->cnum = n;

	up_read(&hidp_session_sem);
	return err;
}

int hidp_get_conninfo(struct hidp_conninfo *ci)
{
	struct hidp_session *session;

	session = hidp_session_find(&ci->bdaddr);
	if (session) {
		hidp_copy_session(session, ci);
		hidp_session_put(session);
	}

	return session ? 0 : -ENOENT;
}

static int __init hidp_init(void)
{
	BT_INFO("HIDP (Human Interface Emulation) ver %s", VERSION);

	return hidp_init_sockets();
}

static void __exit hidp_exit(void)
{
	hidp_cleanup_sockets();
}

module_init(hidp_init);
module_exit(hidp_exit);

MODULE_AUTHOR("Marcel Holtmann <marcel@holtmann.org>");
MODULE_AUTHOR("David Herrmann <dh.herrmann@gmail.com>");
MODULE_DESCRIPTION("Bluetooth HIDP ver " VERSION);
MODULE_VERSION(VERSION);
MODULE_LICENSE("GPL");
MODULE_ALIAS("bt-proto-6");<|MERGE_RESOLUTION|>--- conflicted
+++ resolved
@@ -223,29 +223,6 @@
 	input_sync(dev);
 }
 
-<<<<<<< HEAD
-static int hidp_send_report(struct hidp_session *session, struct hid_report *report)
-{
-	unsigned char hdr;
-	u8 *buf;
-	int rsize, ret;
-
-	buf = hid_alloc_report_buf(report, GFP_ATOMIC);
-	if (!buf)
-		return -EIO;
-
-	hid_output_report(report, buf);
-	hdr = HIDP_TRANS_DATA | HIDP_DATA_RTYPE_OUPUT;
-
-	rsize = ((report->size - 1) >> 3) + 1 + (report->id > 0);
-	ret = hidp_send_intr_message(session, hdr, buf, rsize);
-
-	kfree(buf);
-	return ret;
-}
-
-=======
->>>>>>> fc14f9c1
 static int hidp_get_raw_report(struct hid_device *hid,
 		unsigned char report_number,
 		unsigned char *data, size_t count,
