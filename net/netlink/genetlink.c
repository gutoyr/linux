--- conflicted
+++ resolved
@@ -420,55 +420,6 @@
 	return err;
 }
 EXPORT_SYMBOL(__genl_register_family);
-<<<<<<< HEAD
-
-/**
- * __genl_register_family_with_ops - register a generic netlink family
- * @family: generic netlink family
- * @ops: operations to be registered
- * @n_ops: number of elements to register
- *
- * Registers the specified family and operations from the specified table.
- * Only one family may be registered with the same family name or identifier.
- *
- * The family id may equal GENL_ID_GENERATE causing an unique id to
- * be automatically generated and assigned.
- *
- * Either a doit or dumpit callback must be specified for every registered
- * operation or the function will fail. Only one operation structure per
- * command identifier may be registered.
- *
- * See include/net/genetlink.h for more documenation on the operations
- * structure.
- *
- * This is equivalent to calling genl_register_family() followed by
- * genl_register_ops() for every operation entry in the table taking
- * care to unregister the family on error path.
- *
- * Return 0 on success or a negative error code.
- */
-int __genl_register_family_with_ops(struct genl_family *family,
-	struct genl_ops *ops, size_t n_ops)
-{
-	int err, i;
-
-	err = __genl_register_family(family);
-	if (err)
-		return err;
-
-	for (i = 0; i < n_ops; ++i, ++ops) {
-		err = genl_register_ops(family, ops);
-		if (err)
-			goto err_out;
-	}
-	return 0;
-err_out:
-	genl_unregister_family(family);
-	return err;
-}
-EXPORT_SYMBOL(__genl_register_family_with_ops);
-=======
->>>>>>> fc14f9c1
 
 /**
  * genl_unregister_family - unregister generic netlink family
@@ -558,12 +509,8 @@
 
 static int genl_lock_dumpit(struct sk_buff *skb, struct netlink_callback *cb)
 {
-<<<<<<< HEAD
-	struct genl_ops *ops = cb->data;
-=======
 	/* our ops are always const - netlink API doesn't propagate that */
 	const struct genl_ops *ops = cb->data;
->>>>>>> fc14f9c1
 	int rc;
 
 	genl_lock();
@@ -574,12 +521,8 @@
 
 static int genl_lock_done(struct netlink_callback *cb)
 {
-<<<<<<< HEAD
-	struct genl_ops *ops = cb->data;
-=======
 	/* our ops are always const - netlink API doesn't propagate that */
 	const struct genl_ops *ops = cb->data;
->>>>>>> fc14f9c1
 	int rc = 0;
 
 	if (ops->done) {
@@ -617,11 +560,7 @@
 	    !netlink_capable(skb, CAP_NET_ADMIN))
 		return -EPERM;
 
-<<<<<<< HEAD
-	if (nlh->nlmsg_flags & NLM_F_DUMP) {
-=======
 	if ((nlh->nlmsg_flags & NLM_F_DUMP) == NLM_F_DUMP) {
->>>>>>> fc14f9c1
 		int rc;
 
 		if (ops->dumpit == NULL)
@@ -630,12 +569,8 @@
 		if (!family->parallel_ops) {
 			struct netlink_dump_control c = {
 				.module = family->module,
-<<<<<<< HEAD
-				.data = ops,
-=======
 				/* we have const, but the netlink API doesn't */
 				.data = (void *)ops,
->>>>>>> fc14f9c1
 				.dump = genl_lock_dumpit,
 				.done = genl_lock_done,
 			};
