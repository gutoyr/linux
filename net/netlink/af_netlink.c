--- conflicted
+++ resolved
@@ -1511,11 +1511,7 @@
 
 	for (undo = 0; undo < group; undo++)
 		if (test_bit(undo, &groups))
-<<<<<<< HEAD
-			nlk->netlink_unbind(undo);
-=======
 			nlk->netlink_unbind(sock_net(sk), undo + 1);
->>>>>>> afd2ff9b
 }
 
 static int netlink_bind(struct socket *sock, struct sockaddr *addr,
@@ -1575,11 +1571,7 @@
 			netlink_insert(sk, nladdr->nl_pid) :
 			netlink_autobind(sock);
 		if (err) {
-<<<<<<< HEAD
-			netlink_unbind(nlk->ngroups, groups, nlk);
-=======
 			netlink_undo_bind(nlk->ngroups, groups, sk);
->>>>>>> afd2ff9b
 			return err;
 		}
 	}
