
#include <linux/ceph/ceph_debug.h>

#include <linux/module.h>
#include <linux/slab.h>
#include <asm/div64.h>

#include <linux/ceph/libceph.h>
#include <linux/ceph/osdmap.h>
#include <linux/ceph/decode.h>
#include <linux/crush/hash.h>
#include <linux/crush/mapper.h>

char *ceph_osdmap_state_str(char *str, int len, int state)
{
	if (!len)
		return str;

	if ((state & CEPH_OSD_EXISTS) && (state & CEPH_OSD_UP))
		snprintf(str, len, "exists, up");
	else if (state & CEPH_OSD_EXISTS)
		snprintf(str, len, "exists");
	else if (state & CEPH_OSD_UP)
		snprintf(str, len, "up");
	else
		snprintf(str, len, "doesn't exist");

	return str;
}

/* maps */

static int calc_bits_of(unsigned int t)
{
	int b = 0;
	while (t) {
		t = t >> 1;
		b++;
	}
	return b;
}

/*
 * the foo_mask is the smallest value 2^n-1 that is >= foo.
 */
static void calc_pg_masks(struct ceph_pg_pool_info *pi)
{
	pi->pg_num_mask = (1 << calc_bits_of(pi->pg_num-1)) - 1;
	pi->pgp_num_mask = (1 << calc_bits_of(pi->pgp_num-1)) - 1;
}

/*
 * decode crush map
 */
static int crush_decode_uniform_bucket(void **p, void *end,
				       struct crush_bucket_uniform *b)
{
	dout("crush_decode_uniform_bucket %p to %p\n", *p, end);
	ceph_decode_need(p, end, (1+b->h.size) * sizeof(u32), bad);
	b->item_weight = ceph_decode_32(p);
	return 0;
bad:
	return -EINVAL;
}

static int crush_decode_list_bucket(void **p, void *end,
				    struct crush_bucket_list *b)
{
	int j;
	dout("crush_decode_list_bucket %p to %p\n", *p, end);
	b->item_weights = kcalloc(b->h.size, sizeof(u32), GFP_NOFS);
	if (b->item_weights == NULL)
		return -ENOMEM;
	b->sum_weights = kcalloc(b->h.size, sizeof(u32), GFP_NOFS);
	if (b->sum_weights == NULL)
		return -ENOMEM;
	ceph_decode_need(p, end, 2 * b->h.size * sizeof(u32), bad);
	for (j = 0; j < b->h.size; j++) {
		b->item_weights[j] = ceph_decode_32(p);
		b->sum_weights[j] = ceph_decode_32(p);
	}
	return 0;
bad:
	return -EINVAL;
}

static int crush_decode_tree_bucket(void **p, void *end,
				    struct crush_bucket_tree *b)
{
	int j;
	dout("crush_decode_tree_bucket %p to %p\n", *p, end);
	ceph_decode_32_safe(p, end, b->num_nodes, bad);
	b->node_weights = kcalloc(b->num_nodes, sizeof(u32), GFP_NOFS);
	if (b->node_weights == NULL)
		return -ENOMEM;
	ceph_decode_need(p, end, b->num_nodes * sizeof(u32), bad);
	for (j = 0; j < b->num_nodes; j++)
		b->node_weights[j] = ceph_decode_32(p);
	return 0;
bad:
	return -EINVAL;
}

static int crush_decode_straw_bucket(void **p, void *end,
				     struct crush_bucket_straw *b)
{
	int j;
	dout("crush_decode_straw_bucket %p to %p\n", *p, end);
	b->item_weights = kcalloc(b->h.size, sizeof(u32), GFP_NOFS);
	if (b->item_weights == NULL)
		return -ENOMEM;
	b->straws = kcalloc(b->h.size, sizeof(u32), GFP_NOFS);
	if (b->straws == NULL)
		return -ENOMEM;
	ceph_decode_need(p, end, 2 * b->h.size * sizeof(u32), bad);
	for (j = 0; j < b->h.size; j++) {
		b->item_weights[j] = ceph_decode_32(p);
		b->straws[j] = ceph_decode_32(p);
	}
	return 0;
bad:
	return -EINVAL;
}

static int skip_name_map(void **p, void *end)
{
        int len;
        ceph_decode_32_safe(p, end, len ,bad);
        while (len--) {
                int strlen;
                *p += sizeof(u32);
                ceph_decode_32_safe(p, end, strlen, bad);
                *p += strlen;
}
        return 0;
bad:
        return -EINVAL;
}

static struct crush_map *crush_decode(void *pbyval, void *end)
{
	struct crush_map *c;
	int err = -EINVAL;
	int i, j;
	void **p = &pbyval;
	void *start = pbyval;
	u32 magic;
	u32 num_name_maps;

	dout("crush_decode %p to %p len %d\n", *p, end, (int)(end - *p));

	c = kzalloc(sizeof(*c), GFP_NOFS);
	if (c == NULL)
		return ERR_PTR(-ENOMEM);

        /* set tunables to default values */
        c->choose_local_tries = 2;
        c->choose_local_fallback_tries = 5;
        c->choose_total_tries = 19;
	c->chooseleaf_descend_once = 0;

	ceph_decode_need(p, end, 4*sizeof(u32), bad);
	magic = ceph_decode_32(p);
	if (magic != CRUSH_MAGIC) {
		pr_err("crush_decode magic %x != current %x\n",
		       (unsigned int)magic, (unsigned int)CRUSH_MAGIC);
		goto bad;
	}
	c->max_buckets = ceph_decode_32(p);
	c->max_rules = ceph_decode_32(p);
	c->max_devices = ceph_decode_32(p);

	c->buckets = kcalloc(c->max_buckets, sizeof(*c->buckets), GFP_NOFS);
	if (c->buckets == NULL)
		goto badmem;
	c->rules = kcalloc(c->max_rules, sizeof(*c->rules), GFP_NOFS);
	if (c->rules == NULL)
		goto badmem;

	/* buckets */
	for (i = 0; i < c->max_buckets; i++) {
		int size = 0;
		u32 alg;
		struct crush_bucket *b;

		ceph_decode_32_safe(p, end, alg, bad);
		if (alg == 0) {
			c->buckets[i] = NULL;
			continue;
		}
		dout("crush_decode bucket %d off %x %p to %p\n",
		     i, (int)(*p-start), *p, end);

		switch (alg) {
		case CRUSH_BUCKET_UNIFORM:
			size = sizeof(struct crush_bucket_uniform);
			break;
		case CRUSH_BUCKET_LIST:
			size = sizeof(struct crush_bucket_list);
			break;
		case CRUSH_BUCKET_TREE:
			size = sizeof(struct crush_bucket_tree);
			break;
		case CRUSH_BUCKET_STRAW:
			size = sizeof(struct crush_bucket_straw);
			break;
		default:
			err = -EINVAL;
			goto bad;
		}
		BUG_ON(size == 0);
		b = c->buckets[i] = kzalloc(size, GFP_NOFS);
		if (b == NULL)
			goto badmem;

		ceph_decode_need(p, end, 4*sizeof(u32), bad);
		b->id = ceph_decode_32(p);
		b->type = ceph_decode_16(p);
		b->alg = ceph_decode_8(p);
		b->hash = ceph_decode_8(p);
		b->weight = ceph_decode_32(p);
		b->size = ceph_decode_32(p);

		dout("crush_decode bucket size %d off %x %p to %p\n",
		     b->size, (int)(*p-start), *p, end);

		b->items = kcalloc(b->size, sizeof(__s32), GFP_NOFS);
		if (b->items == NULL)
			goto badmem;
		b->perm = kcalloc(b->size, sizeof(u32), GFP_NOFS);
		if (b->perm == NULL)
			goto badmem;
		b->perm_n = 0;

		ceph_decode_need(p, end, b->size*sizeof(u32), bad);
		for (j = 0; j < b->size; j++)
			b->items[j] = ceph_decode_32(p);

		switch (b->alg) {
		case CRUSH_BUCKET_UNIFORM:
			err = crush_decode_uniform_bucket(p, end,
				  (struct crush_bucket_uniform *)b);
			if (err < 0)
				goto bad;
			break;
		case CRUSH_BUCKET_LIST:
			err = crush_decode_list_bucket(p, end,
			       (struct crush_bucket_list *)b);
			if (err < 0)
				goto bad;
			break;
		case CRUSH_BUCKET_TREE:
			err = crush_decode_tree_bucket(p, end,
				(struct crush_bucket_tree *)b);
			if (err < 0)
				goto bad;
			break;
		case CRUSH_BUCKET_STRAW:
			err = crush_decode_straw_bucket(p, end,
				(struct crush_bucket_straw *)b);
			if (err < 0)
				goto bad;
			break;
		}
	}

	/* rules */
	dout("rule vec is %p\n", c->rules);
	for (i = 0; i < c->max_rules; i++) {
		u32 yes;
		struct crush_rule *r;

		ceph_decode_32_safe(p, end, yes, bad);
		if (!yes) {
			dout("crush_decode NO rule %d off %x %p to %p\n",
			     i, (int)(*p-start), *p, end);
			c->rules[i] = NULL;
			continue;
		}

		dout("crush_decode rule %d off %x %p to %p\n",
		     i, (int)(*p-start), *p, end);

		/* len */
		ceph_decode_32_safe(p, end, yes, bad);
#if BITS_PER_LONG == 32
		err = -EINVAL;
		if (yes > (ULONG_MAX - sizeof(*r))
			  / sizeof(struct crush_rule_step))
			goto bad;
#endif
		r = c->rules[i] = kmalloc(sizeof(*r) +
					  yes*sizeof(struct crush_rule_step),
					  GFP_NOFS);
		if (r == NULL)
			goto badmem;
		dout(" rule %d is at %p\n", i, r);
		r->len = yes;
		ceph_decode_copy_safe(p, end, &r->mask, 4, bad); /* 4 u8's */
		ceph_decode_need(p, end, r->len*3*sizeof(u32), bad);
		for (j = 0; j < r->len; j++) {
			r->steps[j].op = ceph_decode_32(p);
			r->steps[j].arg1 = ceph_decode_32(p);
			r->steps[j].arg2 = ceph_decode_32(p);
		}
	}

	/* ignore trailing name maps. */
        for (num_name_maps = 0; num_name_maps < 3; num_name_maps++) {
                err = skip_name_map(p, end);
                if (err < 0)
                        goto done;
        }

        /* tunables */
        ceph_decode_need(p, end, 3*sizeof(u32), done);
        c->choose_local_tries = ceph_decode_32(p);
        c->choose_local_fallback_tries =  ceph_decode_32(p);
        c->choose_total_tries = ceph_decode_32(p);
        dout("crush decode tunable choose_local_tries = %d",
             c->choose_local_tries);
        dout("crush decode tunable choose_local_fallback_tries = %d",
             c->choose_local_fallback_tries);
        dout("crush decode tunable choose_total_tries = %d",
             c->choose_total_tries);

	ceph_decode_need(p, end, sizeof(u32), done);
	c->chooseleaf_descend_once = ceph_decode_32(p);
	dout("crush decode tunable chooseleaf_descend_once = %d",
	     c->chooseleaf_descend_once);

	ceph_decode_need(p, end, sizeof(u8), done);
	c->chooseleaf_vary_r = ceph_decode_8(p);
	dout("crush decode tunable chooseleaf_vary_r = %d",
	     c->chooseleaf_vary_r);

done:
	dout("crush_decode success\n");
	return c;

badmem:
	err = -ENOMEM;
bad:
	dout("crush_decode fail %d\n", err);
	crush_destroy(c);
	return ERR_PTR(err);
}

/*
 * rbtree of pg_mapping for handling pg_temp (explicit mapping of pgid
 * to a set of osds) and primary_temp (explicit primary setting)
 */
static int pgid_cmp(struct ceph_pg l, struct ceph_pg r)
{
	if (l.pool < r.pool)
		return -1;
	if (l.pool > r.pool)
		return 1;
	if (l.seed < r.seed)
		return -1;
	if (l.seed > r.seed)
		return 1;
	return 0;
}

static int __insert_pg_mapping(struct ceph_pg_mapping *new,
			       struct rb_root *root)
{
	struct rb_node **p = &root->rb_node;
	struct rb_node *parent = NULL;
	struct ceph_pg_mapping *pg = NULL;
	int c;

	dout("__insert_pg_mapping %llx %p\n", *(u64 *)&new->pgid, new);
	while (*p) {
		parent = *p;
		pg = rb_entry(parent, struct ceph_pg_mapping, node);
		c = pgid_cmp(new->pgid, pg->pgid);
		if (c < 0)
			p = &(*p)->rb_left;
		else if (c > 0)
			p = &(*p)->rb_right;
		else
			return -EEXIST;
	}

	rb_link_node(&new->node, parent, p);
	rb_insert_color(&new->node, root);
	return 0;
}

static struct ceph_pg_mapping *__lookup_pg_mapping(struct rb_root *root,
						   struct ceph_pg pgid)
{
	struct rb_node *n = root->rb_node;
	struct ceph_pg_mapping *pg;
	int c;

	while (n) {
		pg = rb_entry(n, struct ceph_pg_mapping, node);
		c = pgid_cmp(pgid, pg->pgid);
		if (c < 0) {
			n = n->rb_left;
		} else if (c > 0) {
			n = n->rb_right;
		} else {
			dout("__lookup_pg_mapping %lld.%x got %p\n",
			     pgid.pool, pgid.seed, pg);
			return pg;
		}
	}
	return NULL;
}

static int __remove_pg_mapping(struct rb_root *root, struct ceph_pg pgid)
{
	struct ceph_pg_mapping *pg = __lookup_pg_mapping(root, pgid);

	if (pg) {
		dout("__remove_pg_mapping %lld.%x %p\n", pgid.pool, pgid.seed,
		     pg);
		rb_erase(&pg->node, root);
		kfree(pg);
		return 0;
	}
	dout("__remove_pg_mapping %lld.%x dne\n", pgid.pool, pgid.seed);
	return -ENOENT;
}

/*
 * rbtree of pg pool info
 */
static int __insert_pg_pool(struct rb_root *root, struct ceph_pg_pool_info *new)
{
	struct rb_node **p = &root->rb_node;
	struct rb_node *parent = NULL;
	struct ceph_pg_pool_info *pi = NULL;

	while (*p) {
		parent = *p;
		pi = rb_entry(parent, struct ceph_pg_pool_info, node);
		if (new->id < pi->id)
			p = &(*p)->rb_left;
		else if (new->id > pi->id)
			p = &(*p)->rb_right;
		else
			return -EEXIST;
	}

	rb_link_node(&new->node, parent, p);
	rb_insert_color(&new->node, root);
	return 0;
}

static struct ceph_pg_pool_info *__lookup_pg_pool(struct rb_root *root, u64 id)
{
	struct ceph_pg_pool_info *pi;
	struct rb_node *n = root->rb_node;

	while (n) {
		pi = rb_entry(n, struct ceph_pg_pool_info, node);
		if (id < pi->id)
			n = n->rb_left;
		else if (id > pi->id)
			n = n->rb_right;
		else
			return pi;
	}
	return NULL;
}

struct ceph_pg_pool_info *ceph_pg_pool_by_id(struct ceph_osdmap *map, u64 id)
{
	return __lookup_pg_pool(&map->pg_pools, id);
}

const char *ceph_pg_pool_name_by_id(struct ceph_osdmap *map, u64 id)
{
	struct ceph_pg_pool_info *pi;

	if (id == CEPH_NOPOOL)
		return NULL;

	if (WARN_ON_ONCE(id > (u64) INT_MAX))
		return NULL;

	pi = __lookup_pg_pool(&map->pg_pools, (int) id);

	return pi ? pi->name : NULL;
}
EXPORT_SYMBOL(ceph_pg_pool_name_by_id);

int ceph_pg_poolid_by_name(struct ceph_osdmap *map, const char *name)
{
	struct rb_node *rbp;

	for (rbp = rb_first(&map->pg_pools); rbp; rbp = rb_next(rbp)) {
		struct ceph_pg_pool_info *pi =
			rb_entry(rbp, struct ceph_pg_pool_info, node);
		if (pi->name && strcmp(pi->name, name) == 0)
			return pi->id;
	}
	return -ENOENT;
}
EXPORT_SYMBOL(ceph_pg_poolid_by_name);

static void __remove_pg_pool(struct rb_root *root, struct ceph_pg_pool_info *pi)
{
	rb_erase(&pi->node, root);
	kfree(pi->name);
	kfree(pi);
}

static int decode_pool(void **p, void *end, struct ceph_pg_pool_info *pi)
{
	u8 ev, cv;
	unsigned len, num;
	void *pool_end;

	ceph_decode_need(p, end, 2 + 4, bad);
	ev = ceph_decode_8(p);  /* encoding version */
	cv = ceph_decode_8(p); /* compat version */
	if (ev < 5) {
		pr_warn("got v %d < 5 cv %d of ceph_pg_pool\n", ev, cv);
		return -EINVAL;
	}
	if (cv > 9) {
		pr_warn("got v %d cv %d > 9 of ceph_pg_pool\n", ev, cv);
		return -EINVAL;
	}
	len = ceph_decode_32(p);
	ceph_decode_need(p, end, len, bad);
	pool_end = *p + len;

	pi->type = ceph_decode_8(p);
	pi->size = ceph_decode_8(p);
	pi->crush_ruleset = ceph_decode_8(p);
	pi->object_hash = ceph_decode_8(p);

	pi->pg_num = ceph_decode_32(p);
	pi->pgp_num = ceph_decode_32(p);

	*p += 4 + 4;  /* skip lpg* */
	*p += 4;      /* skip last_change */
	*p += 8 + 4;  /* skip snap_seq, snap_epoch */

	/* skip snaps */
	num = ceph_decode_32(p);
	while (num--) {
		*p += 8;  /* snapid key */
		*p += 1 + 1; /* versions */
		len = ceph_decode_32(p);
		*p += len;
	}

	/* skip removed_snaps */
	num = ceph_decode_32(p);
	*p += num * (8 + 8);

	*p += 8;  /* skip auid */
	pi->flags = ceph_decode_64(p);
	*p += 4;  /* skip crash_replay_interval */

	if (ev >= 7)
		*p += 1;  /* skip min_size */

	if (ev >= 8)
		*p += 8 + 8;  /* skip quota_max_* */

	if (ev >= 9) {
		/* skip tiers */
		num = ceph_decode_32(p);
		*p += num * 8;

		*p += 8;  /* skip tier_of */
		*p += 1;  /* skip cache_mode */

		pi->read_tier = ceph_decode_64(p);
		pi->write_tier = ceph_decode_64(p);
	} else {
		pi->read_tier = -1;
		pi->write_tier = -1;
	}

	/* ignore the rest */

	*p = pool_end;
	calc_pg_masks(pi);
	return 0;

bad:
	return -EINVAL;
}

static int decode_pool_names(void **p, void *end, struct ceph_osdmap *map)
{
	struct ceph_pg_pool_info *pi;
	u32 num, len;
	u64 pool;

	ceph_decode_32_safe(p, end, num, bad);
	dout(" %d pool names\n", num);
	while (num--) {
		ceph_decode_64_safe(p, end, pool, bad);
		ceph_decode_32_safe(p, end, len, bad);
		dout("  pool %llu len %d\n", pool, len);
		ceph_decode_need(p, end, len, bad);
		pi = __lookup_pg_pool(&map->pg_pools, pool);
		if (pi) {
			char *name = kstrndup(*p, len, GFP_NOFS);

			if (!name)
				return -ENOMEM;
			kfree(pi->name);
			pi->name = name;
			dout("  name is %s\n", pi->name);
		}
		*p += len;
	}
	return 0;

bad:
	return -EINVAL;
}

/*
 * osd map
 */
void ceph_osdmap_destroy(struct ceph_osdmap *map)
{
	dout("osdmap_destroy %p\n", map);
	if (map->crush)
		crush_destroy(map->crush);
	while (!RB_EMPTY_ROOT(&map->pg_temp)) {
		struct ceph_pg_mapping *pg =
			rb_entry(rb_first(&map->pg_temp),
				 struct ceph_pg_mapping, node);
		rb_erase(&pg->node, &map->pg_temp);
		kfree(pg);
	}
	while (!RB_EMPTY_ROOT(&map->primary_temp)) {
		struct ceph_pg_mapping *pg =
			rb_entry(rb_first(&map->primary_temp),
				 struct ceph_pg_mapping, node);
		rb_erase(&pg->node, &map->primary_temp);
		kfree(pg);
	}
	while (!RB_EMPTY_ROOT(&map->pg_pools)) {
		struct ceph_pg_pool_info *pi =
			rb_entry(rb_first(&map->pg_pools),
				 struct ceph_pg_pool_info, node);
		__remove_pg_pool(&map->pg_pools, pi);
	}
	kfree(map->osd_state);
	kfree(map->osd_weight);
	kfree(map->osd_addr);
	kfree(map->osd_primary_affinity);
	kfree(map);
}

/*
 * Adjust max_osd value, (re)allocate arrays.
 *
 * The new elements are properly initialized.
 */
static int osdmap_set_max_osd(struct ceph_osdmap *map, int max)
{
	u8 *state;
	u32 *weight;
	struct ceph_entity_addr *addr;
	int i;

	state = krealloc(map->osd_state, max*sizeof(*state), GFP_NOFS);
	if (!state)
		return -ENOMEM;
	map->osd_state = state;

	weight = krealloc(map->osd_weight, max*sizeof(*weight), GFP_NOFS);
	if (!weight)
		return -ENOMEM;
	map->osd_weight = weight;

	addr = krealloc(map->osd_addr, max*sizeof(*addr), GFP_NOFS);
	if (!addr)
		return -ENOMEM;
	map->osd_addr = addr;

	for (i = map->max_osd; i < max; i++) {
		map->osd_state[i] = 0;
		map->osd_weight[i] = CEPH_OSD_OUT;
		memset(map->osd_addr + i, 0, sizeof(*map->osd_addr));
	}

	if (map->osd_primary_affinity) {
		u32 *affinity;

		affinity = krealloc(map->osd_primary_affinity,
				    max*sizeof(*affinity), GFP_NOFS);
		if (!affinity)
			return -ENOMEM;
		map->osd_primary_affinity = affinity;

		for (i = map->max_osd; i < max; i++)
			map->osd_primary_affinity[i] =
			    CEPH_OSD_DEFAULT_PRIMARY_AFFINITY;
	}

	map->max_osd = max;

	return 0;
}

#define OSDMAP_WRAPPER_COMPAT_VER	7
#define OSDMAP_CLIENT_DATA_COMPAT_VER	1

/*
 * Return 0 or error.  On success, *v is set to 0 for old (v6) osdmaps,
 * to struct_v of the client_data section for new (v7 and above)
 * osdmaps.
 */
static int get_osdmap_client_data_v(void **p, void *end,
				    const char *prefix, u8 *v)
{
	u8 struct_v;

	ceph_decode_8_safe(p, end, struct_v, e_inval);
	if (struct_v >= 7) {
		u8 struct_compat;

		ceph_decode_8_safe(p, end, struct_compat, e_inval);
		if (struct_compat > OSDMAP_WRAPPER_COMPAT_VER) {
			pr_warn("got v %d cv %d > %d of %s ceph_osdmap\n",
				struct_v, struct_compat,
				OSDMAP_WRAPPER_COMPAT_VER, prefix);
			return -EINVAL;
		}
		*p += 4; /* ignore wrapper struct_len */

		ceph_decode_8_safe(p, end, struct_v, e_inval);
		ceph_decode_8_safe(p, end, struct_compat, e_inval);
		if (struct_compat > OSDMAP_CLIENT_DATA_COMPAT_VER) {
			pr_warn("got v %d cv %d > %d of %s ceph_osdmap client data\n",
				struct_v, struct_compat,
				OSDMAP_CLIENT_DATA_COMPAT_VER, prefix);
			return -EINVAL;
		}
		*p += 4; /* ignore client data struct_len */
	} else {
		u16 version;

		*p -= 1;
		ceph_decode_16_safe(p, end, version, e_inval);
		if (version < 6) {
			pr_warn("got v %d < 6 of %s ceph_osdmap\n",
				version, prefix);
			return -EINVAL;
		}

		/* old osdmap enconding */
		struct_v = 0;
	}

	*v = struct_v;
	return 0;

e_inval:
	return -EINVAL;
}

static int __decode_pools(void **p, void *end, struct ceph_osdmap *map,
			  bool incremental)
{
	u32 n;

	ceph_decode_32_safe(p, end, n, e_inval);
	while (n--) {
		struct ceph_pg_pool_info *pi;
		u64 pool;
		int ret;

		ceph_decode_64_safe(p, end, pool, e_inval);

		pi = __lookup_pg_pool(&map->pg_pools, pool);
		if (!incremental || !pi) {
			pi = kzalloc(sizeof(*pi), GFP_NOFS);
			if (!pi)
				return -ENOMEM;

			pi->id = pool;

			ret = __insert_pg_pool(&map->pg_pools, pi);
			if (ret) {
				kfree(pi);
				return ret;
			}
		}

		ret = decode_pool(p, end, pi);
		if (ret)
			return ret;
	}

	return 0;

e_inval:
	return -EINVAL;
}

static int decode_pools(void **p, void *end, struct ceph_osdmap *map)
{
	return __decode_pools(p, end, map, false);
}

static int decode_new_pools(void **p, void *end, struct ceph_osdmap *map)
{
	return __decode_pools(p, end, map, true);
}

static int __decode_pg_temp(void **p, void *end, struct ceph_osdmap *map,
			    bool incremental)
{
	u32 n;

	ceph_decode_32_safe(p, end, n, e_inval);
	while (n--) {
		struct ceph_pg pgid;
		u32 len, i;
		int ret;

		ret = ceph_decode_pgid(p, end, &pgid);
		if (ret)
			return ret;

		ceph_decode_32_safe(p, end, len, e_inval);

		ret = __remove_pg_mapping(&map->pg_temp, pgid);
		BUG_ON(!incremental && ret != -ENOENT);

		if (!incremental || len > 0) {
			struct ceph_pg_mapping *pg;

			ceph_decode_need(p, end, len*sizeof(u32), e_inval);

			if (len > (UINT_MAX - sizeof(*pg)) / sizeof(u32))
				return -EINVAL;

			pg = kzalloc(sizeof(*pg) + len*sizeof(u32), GFP_NOFS);
			if (!pg)
				return -ENOMEM;

			pg->pgid = pgid;
			pg->pg_temp.len = len;
			for (i = 0; i < len; i++)
				pg->pg_temp.osds[i] = ceph_decode_32(p);

			ret = __insert_pg_mapping(pg, &map->pg_temp);
			if (ret) {
				kfree(pg);
				return ret;
			}
		}
	}

	return 0;

e_inval:
	return -EINVAL;
}

static int decode_pg_temp(void **p, void *end, struct ceph_osdmap *map)
{
	return __decode_pg_temp(p, end, map, false);
}

static int decode_new_pg_temp(void **p, void *end, struct ceph_osdmap *map)
{
	return __decode_pg_temp(p, end, map, true);
}

static int __decode_primary_temp(void **p, void *end, struct ceph_osdmap *map,
				 bool incremental)
{
	u32 n;

	ceph_decode_32_safe(p, end, n, e_inval);
	while (n--) {
		struct ceph_pg pgid;
		u32 osd;
		int ret;

		ret = ceph_decode_pgid(p, end, &pgid);
		if (ret)
			return ret;

		ceph_decode_32_safe(p, end, osd, e_inval);

		ret = __remove_pg_mapping(&map->primary_temp, pgid);
		BUG_ON(!incremental && ret != -ENOENT);

		if (!incremental || osd != (u32)-1) {
			struct ceph_pg_mapping *pg;

			pg = kzalloc(sizeof(*pg), GFP_NOFS);
			if (!pg)
				return -ENOMEM;

			pg->pgid = pgid;
			pg->primary_temp.osd = osd;

			ret = __insert_pg_mapping(pg, &map->primary_temp);
			if (ret) {
				kfree(pg);
				return ret;
			}
		}
	}

	return 0;

e_inval:
	return -EINVAL;
}

static int decode_primary_temp(void **p, void *end, struct ceph_osdmap *map)
{
	return __decode_primary_temp(p, end, map, false);
}

static int decode_new_primary_temp(void **p, void *end,
				   struct ceph_osdmap *map)
{
	return __decode_primary_temp(p, end, map, true);
}

u32 ceph_get_primary_affinity(struct ceph_osdmap *map, int osd)
{
	BUG_ON(osd >= map->max_osd);

	if (!map->osd_primary_affinity)
		return CEPH_OSD_DEFAULT_PRIMARY_AFFINITY;

	return map->osd_primary_affinity[osd];
}

static int set_primary_affinity(struct ceph_osdmap *map, int osd, u32 aff)
{
	BUG_ON(osd >= map->max_osd);

	if (!map->osd_primary_affinity) {
		int i;

		map->osd_primary_affinity = kmalloc(map->max_osd*sizeof(u32),
						    GFP_NOFS);
		if (!map->osd_primary_affinity)
			return -ENOMEM;

		for (i = 0; i < map->max_osd; i++)
			map->osd_primary_affinity[i] =
			    CEPH_OSD_DEFAULT_PRIMARY_AFFINITY;
	}

	map->osd_primary_affinity[osd] = aff;

	return 0;
}

static int decode_primary_affinity(void **p, void *end,
				   struct ceph_osdmap *map)
{
	u32 len, i;

	ceph_decode_32_safe(p, end, len, e_inval);
	if (len == 0) {
		kfree(map->osd_primary_affinity);
		map->osd_primary_affinity = NULL;
		return 0;
	}
	if (len != map->max_osd)
		goto e_inval;

	ceph_decode_need(p, end, map->max_osd*sizeof(u32), e_inval);

	for (i = 0; i < map->max_osd; i++) {
		int ret;

		ret = set_primary_affinity(map, i, ceph_decode_32(p));
		if (ret)
			return ret;
	}

	return 0;

e_inval:
	return -EINVAL;
}

static int decode_new_primary_affinity(void **p, void *end,
				       struct ceph_osdmap *map)
{
	u32 n;

	ceph_decode_32_safe(p, end, n, e_inval);
	while (n--) {
		u32 osd, aff;
		int ret;

		ceph_decode_32_safe(p, end, osd, e_inval);
		ceph_decode_32_safe(p, end, aff, e_inval);

		ret = set_primary_affinity(map, osd, aff);
		if (ret)
			return ret;

		pr_info("osd%d primary-affinity 0x%x\n", osd, aff);
	}

	return 0;

e_inval:
	return -EINVAL;
}

/*
 * decode a full map.
 */
static int osdmap_decode(void **p, void *end, struct ceph_osdmap *map)
{
	u8 struct_v;
	u32 epoch = 0;
	void *start = *p;
	u32 max;
	u32 len, i;
	int err;

	dout("%s %p to %p len %d\n", __func__, *p, end, (int)(end - *p));

	err = get_osdmap_client_data_v(p, end, "full", &struct_v);
	if (err)
		goto bad;

	/* fsid, epoch, created, modified */
	ceph_decode_need(p, end, sizeof(map->fsid) + sizeof(u32) +
			 sizeof(map->created) + sizeof(map->modified), e_inval);
	ceph_decode_copy(p, &map->fsid, sizeof(map->fsid));
	epoch = map->epoch = ceph_decode_32(p);
	ceph_decode_copy(p, &map->created, sizeof(map->created));
	ceph_decode_copy(p, &map->modified, sizeof(map->modified));

	/* pools */
	err = decode_pools(p, end, map);
	if (err)
		goto bad;

	/* pool_name */
	err = decode_pool_names(p, end, map);
	if (err)
		goto bad;

	ceph_decode_32_safe(p, end, map->pool_max, e_inval);

	ceph_decode_32_safe(p, end, map->flags, e_inval);

	/* max_osd */
	ceph_decode_32_safe(p, end, max, e_inval);

	/* (re)alloc osd arrays */
	err = osdmap_set_max_osd(map, max);
	if (err)
		goto bad;

	/* osd_state, osd_weight, osd_addrs->client_addr */
	ceph_decode_need(p, end, 3*sizeof(u32) +
			 map->max_osd*(1 + sizeof(*map->osd_weight) +
				       sizeof(*map->osd_addr)), e_inval);

	if (ceph_decode_32(p) != map->max_osd)
		goto e_inval;

	ceph_decode_copy(p, map->osd_state, map->max_osd);

	if (ceph_decode_32(p) != map->max_osd)
		goto e_inval;

	for (i = 0; i < map->max_osd; i++)
		map->osd_weight[i] = ceph_decode_32(p);

	if (ceph_decode_32(p) != map->max_osd)
		goto e_inval;

	ceph_decode_copy(p, map->osd_addr, map->max_osd*sizeof(*map->osd_addr));
	for (i = 0; i < map->max_osd; i++)
		ceph_decode_addr(&map->osd_addr[i]);

	/* pg_temp */
	err = decode_pg_temp(p, end, map);
	if (err)
		goto bad;

	/* primary_temp */
	if (struct_v >= 1) {
		err = decode_primary_temp(p, end, map);
		if (err)
			goto bad;
	}

	/* primary_affinity */
	if (struct_v >= 2) {
		err = decode_primary_affinity(p, end, map);
		if (err)
			goto bad;
	} else {
		/* XXX can this happen? */
		kfree(map->osd_primary_affinity);
		map->osd_primary_affinity = NULL;
	}

	/* crush */
	ceph_decode_32_safe(p, end, len, e_inval);
	map->crush = crush_decode(*p, min(*p + len, end));
	if (IS_ERR(map->crush)) {
		err = PTR_ERR(map->crush);
		map->crush = NULL;
		goto bad;
	}
	*p += len;

	/* ignore the rest */
	*p = end;

	dout("full osdmap epoch %d max_osd %d\n", map->epoch, map->max_osd);
	return 0;

e_inval:
	err = -EINVAL;
bad:
	pr_err("corrupt full osdmap (%d) epoch %d off %d (%p of %p-%p)\n",
	       err, epoch, (int)(*p - start), *p, start, end);
	print_hex_dump(KERN_DEBUG, "osdmap: ",
		       DUMP_PREFIX_OFFSET, 16, 1,
		       start, end - start, true);
	return err;
}

/*
 * Allocate and decode a full map.
 */
struct ceph_osdmap *ceph_osdmap_decode(void **p, void *end)
{
	struct ceph_osdmap *map;
	int ret;

	map = kzalloc(sizeof(*map), GFP_NOFS);
	if (!map)
		return ERR_PTR(-ENOMEM);

	map->pg_temp = RB_ROOT;
	map->primary_temp = RB_ROOT;
	mutex_init(&map->crush_scratch_mutex);

	ret = osdmap_decode(p, end, map);
	if (ret) {
		ceph_osdmap_destroy(map);
		return ERR_PTR(ret);
	}

	return map;
}

/*
 * decode and apply an incremental map update.
 */
struct ceph_osdmap *osdmap_apply_incremental(void **p, void *end,
					     struct ceph_osdmap *map,
					     struct ceph_messenger *msgr)
{
	struct crush_map *newcrush = NULL;
	struct ceph_fsid fsid;
	u32 epoch = 0;
	struct ceph_timespec modified;
	s32 len;
	u64 pool;
	__s64 new_pool_max;
	__s32 new_flags, max;
	void *start = *p;
	int err;
	u8 struct_v;

	dout("%s %p to %p len %d\n", __func__, *p, end, (int)(end - *p));

	err = get_osdmap_client_data_v(p, end, "inc", &struct_v);
	if (err)
		goto bad;

	/* fsid, epoch, modified, new_pool_max, new_flags */
	ceph_decode_need(p, end, sizeof(fsid) + sizeof(u32) + sizeof(modified) +
			 sizeof(u64) + sizeof(u32), e_inval);
	ceph_decode_copy(p, &fsid, sizeof(fsid));
	epoch = ceph_decode_32(p);
	BUG_ON(epoch != map->epoch+1);
	ceph_decode_copy(p, &modified, sizeof(modified));
	new_pool_max = ceph_decode_64(p);
	new_flags = ceph_decode_32(p);

	/* full map? */
	ceph_decode_32_safe(p, end, len, e_inval);
	if (len > 0) {
		dout("apply_incremental full map len %d, %p to %p\n",
		     len, *p, end);
		return ceph_osdmap_decode(p, min(*p+len, end));
	}

	/* new crush? */
	ceph_decode_32_safe(p, end, len, e_inval);
	if (len > 0) {
		newcrush = crush_decode(*p, min(*p+len, end));
		if (IS_ERR(newcrush)) {
			err = PTR_ERR(newcrush);
			newcrush = NULL;
			goto bad;
		}
		*p += len;
	}

	/* new flags? */
	if (new_flags >= 0)
		map->flags = new_flags;
	if (new_pool_max >= 0)
		map->pool_max = new_pool_max;

	/* new max? */
	ceph_decode_32_safe(p, end, max, e_inval);
	if (max >= 0) {
		err = osdmap_set_max_osd(map, max);
		if (err)
			goto bad;
	}

	map->epoch++;
	map->modified = modified;
	if (newcrush) {
		if (map->crush)
			crush_destroy(map->crush);
		map->crush = newcrush;
		newcrush = NULL;
	}

	/* new_pools */
	err = decode_new_pools(p, end, map);
	if (err)
		goto bad;

	/* new_pool_names */
	err = decode_pool_names(p, end, map);
	if (err)
		goto bad;

	/* old_pool */
	ceph_decode_32_safe(p, end, len, e_inval);
	while (len--) {
		struct ceph_pg_pool_info *pi;

		ceph_decode_64_safe(p, end, pool, e_inval);
		pi = __lookup_pg_pool(&map->pg_pools, pool);
		if (pi)
			__remove_pg_pool(&map->pg_pools, pi);
	}

	/* new_up */
	ceph_decode_32_safe(p, end, len, e_inval);
	while (len--) {
		u32 osd;
		struct ceph_entity_addr addr;
		ceph_decode_32_safe(p, end, osd, e_inval);
		ceph_decode_copy_safe(p, end, &addr, sizeof(addr), e_inval);
		ceph_decode_addr(&addr);
		pr_info("osd%d up\n", osd);
		BUG_ON(osd >= map->max_osd);
		map->osd_state[osd] |= CEPH_OSD_UP;
		map->osd_addr[osd] = addr;
	}

	/* new_state */
	ceph_decode_32_safe(p, end, len, e_inval);
	while (len--) {
		u32 osd;
		u8 xorstate;
		ceph_decode_32_safe(p, end, osd, e_inval);
		xorstate = **(u8 **)p;
		(*p)++;  /* clean flag */
		if (xorstate == 0)
			xorstate = CEPH_OSD_UP;
		if (xorstate & CEPH_OSD_UP)
			pr_info("osd%d down\n", osd);
		if (osd < map->max_osd)
			map->osd_state[osd] ^= xorstate;
	}

	/* new_weight */
	ceph_decode_32_safe(p, end, len, e_inval);
	while (len--) {
		u32 osd, off;
		ceph_decode_need(p, end, sizeof(u32)*2, e_inval);
		osd = ceph_decode_32(p);
		off = ceph_decode_32(p);
		pr_info("osd%d weight 0x%x %s\n", osd, off,
		     off == CEPH_OSD_IN ? "(in)" :
		     (off == CEPH_OSD_OUT ? "(out)" : ""));
		if (osd < map->max_osd)
			map->osd_weight[osd] = off;
	}

	/* new_pg_temp */
	err = decode_new_pg_temp(p, end, map);
	if (err)
		goto bad;

	/* new_primary_temp */
	if (struct_v >= 1) {
		err = decode_new_primary_temp(p, end, map);
		if (err)
			goto bad;
	}

	/* new_primary_affinity */
	if (struct_v >= 2) {
		err = decode_new_primary_affinity(p, end, map);
		if (err)
			goto bad;
	}

	/* ignore the rest */
	*p = end;

	dout("inc osdmap epoch %d max_osd %d\n", map->epoch, map->max_osd);
	return map;

e_inval:
	err = -EINVAL;
bad:
	pr_err("corrupt inc osdmap (%d) epoch %d off %d (%p of %p-%p)\n",
	       err, epoch, (int)(*p - start), *p, start, end);
	print_hex_dump(KERN_DEBUG, "osdmap: ",
		       DUMP_PREFIX_OFFSET, 16, 1,
		       start, end - start, true);
	if (newcrush)
		crush_destroy(newcrush);
	return ERR_PTR(err);
}




/*
 * calculate file layout from given offset, length.
 * fill in correct oid, logical length, and object extent
 * offset, length.
 *
 * for now, we write only a single su, until we can
 * pass a stride back to the caller.
 */
int ceph_calc_file_object_mapping(struct ceph_file_layout *layout,
				   u64 off, u64 len,
				   u64 *ono,
				   u64 *oxoff, u64 *oxlen)
{
	u32 osize = le32_to_cpu(layout->fl_object_size);
	u32 su = le32_to_cpu(layout->fl_stripe_unit);
	u32 sc = le32_to_cpu(layout->fl_stripe_count);
	u32 bl, stripeno, stripepos, objsetno;
	u32 su_per_object;
	u64 t, su_offset;

	dout("mapping %llu~%llu  osize %u fl_su %u\n", off, len,
	     osize, su);
	if (su == 0 || sc == 0)
		goto invalid;
	su_per_object = osize / su;
	if (su_per_object == 0)
		goto invalid;
	dout("osize %u / su %u = su_per_object %u\n", osize, su,
	     su_per_object);

	if ((su & ~PAGE_MASK) != 0)
		goto invalid;

	/* bl = *off / su; */
	t = off;
	do_div(t, su);
	bl = t;
	dout("off %llu / su %u = bl %u\n", off, su, bl);

	stripeno = bl / sc;
	stripepos = bl % sc;
	objsetno = stripeno / su_per_object;

	*ono = objsetno * sc + stripepos;
	dout("objset %u * sc %u = ono %u\n", objsetno, sc, (unsigned int)*ono);

	/* *oxoff = *off % layout->fl_stripe_unit;  # offset in su */
	t = off;
	su_offset = do_div(t, su);
	*oxoff = su_offset + (stripeno % su_per_object) * su;

	/*
	 * Calculate the length of the extent being written to the selected
	 * object. This is the minimum of the full length requested (len) or
	 * the remainder of the current stripe being written to.
	 */
	*oxlen = min_t(u64, len, su - su_offset);

	dout(" obj extent %llu~%llu\n", *oxoff, *oxlen);
	return 0;

invalid:
	dout(" invalid layout\n");
	*ono = 0;
	*oxoff = 0;
	*oxlen = 0;
	return -EINVAL;
}
EXPORT_SYMBOL(ceph_calc_file_object_mapping);

/*
 * Calculate mapping of a (oloc, oid) pair to a PG.  Should only be
 * called with target's (oloc, oid), since tiering isn't taken into
 * account.
 */
int ceph_oloc_oid_to_pg(struct ceph_osdmap *osdmap,
			struct ceph_object_locator *oloc,
			struct ceph_object_id *oid,
			struct ceph_pg *pg_out)
{
	struct ceph_pg_pool_info *pi;

	pi = __lookup_pg_pool(&osdmap->pg_pools, oloc->pool);
	if (!pi)
		return -EIO;

	pg_out->pool = oloc->pool;
	pg_out->seed = ceph_str_hash(pi->object_hash, oid->name,
				     oid->name_len);

	dout("%s '%.*s' pgid %llu.%x\n", __func__, oid->name_len, oid->name,
	     pg_out->pool, pg_out->seed);
	return 0;
}
EXPORT_SYMBOL(ceph_oloc_oid_to_pg);

static int do_crush(struct ceph_osdmap *map, int ruleno, int x,
		    int *result, int result_max,
		    const __u32 *weight, int weight_max)
{
	int r;

	BUG_ON(result_max > CEPH_PG_MAX_SIZE);

<<<<<<< HEAD
	/* pg_temp? */
	pgid.seed = ceph_stable_mod(pgid.seed, pool->pg_num,
				    pool->pg_num_mask);
	pg = __lookup_pg_mapping(&osdmap->pg_temp, pgid);
	if (pg) {
		*num = pg->len;
		return pg->osds;
	}
=======
	mutex_lock(&map->crush_scratch_mutex);
	r = crush_do_rule(map->crush, ruleno, x, result, result_max,
			  weight, weight_max, map->crush_scratch_ary);
	mutex_unlock(&map->crush_scratch_mutex);

	return r;
}

/*
 * Calculate raw (crush) set for given pgid.
 *
 * Return raw set length, or error.
 */
static int pg_to_raw_osds(struct ceph_osdmap *osdmap,
			  struct ceph_pg_pool_info *pool,
			  struct ceph_pg pgid, u32 pps, int *osds)
{
	int ruleno;
	int len;
>>>>>>> fc14f9c1

	/* crush */
	ruleno = crush_find_rule(osdmap->crush, pool->crush_ruleset,
				 pool->type, pool->size);
	if (ruleno < 0) {
		pr_err("no crush rule: pool %lld ruleset %d type %d size %d\n",
		       pgid.pool, pool->crush_ruleset, pool->type,
		       pool->size);
		return -ENOENT;
	}

	len = do_crush(osdmap, ruleno, pps, osds,
		       min_t(int, pool->size, CEPH_PG_MAX_SIZE),
		       osdmap->osd_weight, osdmap->max_osd);
	if (len < 0) {
		pr_err("error %d from crush rule %d: pool %lld ruleset %d type %d size %d\n",
		       len, ruleno, pgid.pool, pool->crush_ruleset,
		       pool->type, pool->size);
		return len;
	}

	return len;
}

/*
 * Given raw set, calculate up set and up primary.
 *
 * Return up set length.  *primary is set to up primary osd id, or -1
 * if up set is empty.
 */
static int raw_to_up_osds(struct ceph_osdmap *osdmap,
			  struct ceph_pg_pool_info *pool,
			  int *osds, int len, int *primary)
{
	int up_primary = -1;
	int i;

	if (ceph_can_shift_osds(pool)) {
		int removed = 0;

		for (i = 0; i < len; i++) {
			if (ceph_osd_is_down(osdmap, osds[i])) {
				removed++;
				continue;
			}
			if (removed)
				osds[i - removed] = osds[i];
		}

		len -= removed;
		if (len > 0)
			up_primary = osds[0];
	} else {
		for (i = len - 1; i >= 0; i--) {
			if (ceph_osd_is_down(osdmap, osds[i]))
				osds[i] = CRUSH_ITEM_NONE;
			else
				up_primary = osds[i];
		}
	}

	*primary = up_primary;
	return len;
}

static void apply_primary_affinity(struct ceph_osdmap *osdmap, u32 pps,
				   struct ceph_pg_pool_info *pool,
				   int *osds, int len, int *primary)
{
	int i;
	int pos = -1;

	/*
	 * Do we have any non-default primary_affinity values for these
	 * osds?
	 */
	if (!osdmap->osd_primary_affinity)
		return;

	for (i = 0; i < len; i++) {
		int osd = osds[i];

		if (osd != CRUSH_ITEM_NONE &&
		    osdmap->osd_primary_affinity[osd] !=
					CEPH_OSD_DEFAULT_PRIMARY_AFFINITY) {
			break;
		}
	}
	if (i == len)
		return;

	/*
	 * Pick the primary.  Feed both the seed (for the pg) and the
	 * osd into the hash/rng so that a proportional fraction of an
	 * osd's pgs get rejected as primary.
	 */
	for (i = 0; i < len; i++) {
		int osd = osds[i];
		u32 aff;

		if (osd == CRUSH_ITEM_NONE)
			continue;

		aff = osdmap->osd_primary_affinity[osd];
		if (aff < CEPH_OSD_MAX_PRIMARY_AFFINITY &&
		    (crush_hash32_2(CRUSH_HASH_RJENKINS1,
				    pps, osd) >> 16) >= aff) {
			/*
			 * We chose not to use this primary.  Note it
			 * anyway as a fallback in case we don't pick
			 * anyone else, but keep looking.
			 */
			if (pos < 0)
				pos = i;
		} else {
			pos = i;
			break;
		}
	}
	if (pos < 0)
		return;

	*primary = osds[pos];

	if (ceph_can_shift_osds(pool) && pos > 0) {
		/* move the new primary to the front */
		for (i = pos; i > 0; i--)
			osds[i] = osds[i - 1];
		osds[0] = *primary;
	}
}

/*
 * Given up set, apply pg_temp and primary_temp mappings.
 *
 * Return acting set length.  *primary is set to acting primary osd id,
 * or -1 if acting set is empty.
 */
static int apply_temps(struct ceph_osdmap *osdmap,
		       struct ceph_pg_pool_info *pool, struct ceph_pg pgid,
		       int *osds, int len, int *primary)
{
	struct ceph_pg_mapping *pg;
	int temp_len;
	int temp_primary;
	int i;

	/* raw_pg -> pg */
	pgid.seed = ceph_stable_mod(pgid.seed, pool->pg_num,
				    pool->pg_num_mask);

	/* pg_temp? */
	pg = __lookup_pg_mapping(&osdmap->pg_temp, pgid);
	if (pg) {
		temp_len = 0;
		temp_primary = -1;

		for (i = 0; i < pg->pg_temp.len; i++) {
			if (ceph_osd_is_down(osdmap, pg->pg_temp.osds[i])) {
				if (ceph_can_shift_osds(pool))
					continue;
				else
					osds[temp_len++] = CRUSH_ITEM_NONE;
			} else {
				osds[temp_len++] = pg->pg_temp.osds[i];
			}
		}

		/* apply pg_temp's primary */
		for (i = 0; i < temp_len; i++) {
			if (osds[i] != CRUSH_ITEM_NONE) {
				temp_primary = osds[i];
				break;
			}
		}
	} else {
		temp_len = len;
		temp_primary = *primary;
	}

	/* primary_temp? */
	pg = __lookup_pg_mapping(&osdmap->primary_temp, pgid);
	if (pg)
		temp_primary = pg->primary_temp.osd;

	*primary = temp_primary;
	return temp_len;
}

/*
 * Calculate acting set for given pgid.
 *
 * Return acting set length, or error.  *primary is set to acting
 * primary osd id, or -1 if acting set is empty or on error.
 */
int ceph_calc_pg_acting(struct ceph_osdmap *osdmap, struct ceph_pg pgid,
			int *osds, int *primary)
{
	struct ceph_pg_pool_info *pool;
	u32 pps;
	int len;

	pool = __lookup_pg_pool(&osdmap->pg_pools, pgid.pool);
	if (!pool) {
		*primary = -1;
		return -ENOENT;
	}

	if (pool->flags & CEPH_POOL_FLAG_HASHPSPOOL) {
		/* hash pool id and seed so that pool PGs do not overlap */
		pps = crush_hash32_2(CRUSH_HASH_RJENKINS1,
				     ceph_stable_mod(pgid.seed, pool->pgp_num,
						     pool->pgp_num_mask),
				     pgid.pool);
	} else {
		/*
		 * legacy behavior: add ps and pool together.  this is
		 * not a great approach because the PGs from each pool
		 * will overlap on top of each other: 0.5 == 1.4 ==
		 * 2.3 == ...
		 */
		pps = ceph_stable_mod(pgid.seed, pool->pgp_num,
				      pool->pgp_num_mask) +
			(unsigned)pgid.pool;
	}

	len = pg_to_raw_osds(osdmap, pool, pgid, pps, osds);
	if (len < 0) {
		*primary = -1;
		return len;
	}

	len = raw_to_up_osds(osdmap, pool, osds, len, primary);

	apply_primary_affinity(osdmap, pps, pool, osds, len, primary);

	len = apply_temps(osdmap, pool, pgid, osds, len, primary);

	return len;
}

/*
 * Return primary osd for given pgid, or -1 if none.
 */
int ceph_calc_pg_primary(struct ceph_osdmap *osdmap, struct ceph_pg pgid)
{
	int osds[CEPH_PG_MAX_SIZE];
	int primary;

	ceph_calc_pg_acting(osdmap, pgid, osds, &primary);

	return primary;
}
EXPORT_SYMBOL(ceph_calc_pg_primary);<|MERGE_RESOLUTION|>--- conflicted
+++ resolved
@@ -1454,16 +1454,6 @@
 
 	BUG_ON(result_max > CEPH_PG_MAX_SIZE);
 
-<<<<<<< HEAD
-	/* pg_temp? */
-	pgid.seed = ceph_stable_mod(pgid.seed, pool->pg_num,
-				    pool->pg_num_mask);
-	pg = __lookup_pg_mapping(&osdmap->pg_temp, pgid);
-	if (pg) {
-		*num = pg->len;
-		return pg->osds;
-	}
-=======
 	mutex_lock(&map->crush_scratch_mutex);
 	r = crush_do_rule(map->crush, ruleno, x, result, result_max,
 			  weight, weight_max, map->crush_scratch_ary);
@@ -1483,7 +1473,6 @@
 {
 	int ruleno;
 	int len;
->>>>>>> fc14f9c1
 
 	/* crush */
 	ruleno = crush_find_rule(osdmap->crush, pool->crush_ruleset,
