--- conflicted
+++ resolved
@@ -475,19 +475,9 @@
 	u32 old = ACCESS_ONCE(bucket->stamp32);
 	u32 now = (u32)jiffies;
 	u32 delta = 0;
-<<<<<<< HEAD
-
-	if (old != now && cmpxchg(&bucket->stamp32, old, now) == old) {
-		u64 x = prandom_u32();
-
-		x *= (now - old);
-		delta = (u32)(x >> 32);
-	}
-=======
 
 	if (old != now && cmpxchg(&bucket->stamp32, old, now) == old)
 		delta = prandom_u32_max(now - old);
->>>>>>> fc14f9c1
 
 	return atomic_add_return(segs + delta, &bucket->id) - segs;
 }
@@ -496,19 +486,9 @@
 void __ip_select_ident(struct iphdr *iph, int segs)
 {
 	static u32 ip_idents_hashrnd __read_mostly;
-<<<<<<< HEAD
-	static bool hashrnd_initialized = false;
 	u32 hash, id;
 
-	if (unlikely(!hashrnd_initialized)) {
-		hashrnd_initialized = true;
-		get_random_bytes(&ip_idents_hashrnd, sizeof(ip_idents_hashrnd));
-	}
-=======
-	u32 hash, id;
-
 	net_get_random_once(&ip_idents_hashrnd, sizeof(ip_idents_hashrnd));
->>>>>>> fc14f9c1
 
 	hash = jhash_3words((__force u32)iph->daddr,
 			    (__force u32)iph->saddr,
@@ -1060,17 +1040,12 @@
 	bool new = false;
 
 	bh_lock_sock(sk);
-<<<<<<< HEAD
-	odst = sk_dst_get(sk);
-
-=======
 
 	if (!ip_sk_accept_pmtu(sk))
 		goto out;
 
 	odst = sk_dst_get(sk);
 
->>>>>>> fc14f9c1
 	if (sock_owned_by_user(sk) || !odst) {
 		__ipv4_sk_update_pmtu(skb, sk, mtu);
 		goto out;
@@ -1733,10 +1708,7 @@
 		if (!IN_DEV_FORWARD(in_dev))
 			err = -EHOSTUNREACH;
 		goto no_route;
-<<<<<<< HEAD
-=======
-	}
->>>>>>> fc14f9c1
+	}
 
 	if (res.type == RTN_BROADCAST)
 		goto brd_input;
