/*
 *	NET3:	Implementation of the ICMP protocol layer.
 *
 *		Alan Cox, <alan@lxorguk.ukuu.org.uk>
 *
 *	This program is free software; you can redistribute it and/or
 *	modify it under the terms of the GNU General Public License
 *	as published by the Free Software Foundation; either version
 *	2 of the License, or (at your option) any later version.
 *
 *	Some of the function names and the icmp unreach table for this
 *	module were derived from [icmp.c 1.0.11 06/02/93] by
 *	Ross Biro, Fred N. van Kempen, Mark Evans, Alan Cox, Gerhard Koerting.
 *	Other than that this module is a complete rewrite.
 *
 *	Fixes:
 *	Clemens Fruhwirth	:	introduce global icmp rate limiting
 *					with icmp type masking ability instead
 *					of broken per type icmp timeouts.
 *		Mike Shaver	:	RFC1122 checks.
 *		Alan Cox	:	Multicast ping reply as self.
 *		Alan Cox	:	Fix atomicity lockup in ip_build_xmit
 *					call.
 *		Alan Cox	:	Added 216,128 byte paths to the MTU
 *					code.
 *		Martin Mares	:	RFC1812 checks.
 *		Martin Mares	:	Can be configured to follow redirects
 *					if acting as a router _without_ a
 *					routing protocol (RFC 1812).
 *		Martin Mares	:	Echo requests may be configured to
 *					be ignored (RFC 1812).
 *		Martin Mares	:	Limitation of ICMP error message
 *					transmit rate (RFC 1812).
 *		Martin Mares	:	TOS and Precedence set correctly
 *					(RFC 1812).
 *		Martin Mares	:	Now copying as much data from the
 *					original packet as we can without
 *					exceeding 576 bytes (RFC 1812).
 *	Willy Konynenberg	:	Transparent proxying support.
 *		Keith Owens	:	RFC1191 correction for 4.2BSD based
 *					path MTU bug.
 *		Thomas Quinot	:	ICMP Dest Unreach codes up to 15 are
 *					valid (RFC 1812).
 *		Andi Kleen	:	Check all packet lengths properly
 *					and moved all kfree_skb() up to
 *					icmp_rcv.
 *		Andi Kleen	:	Move the rate limit bookkeeping
 *					into the dest entry and use a token
 *					bucket filter (thanks to ANK). Make
 *					the rates sysctl configurable.
 *		Yu Tianli	:	Fixed two ugly bugs in icmp_send
 *					- IP option length was accounted wrongly
 *					- ICMP header length was not accounted
 *					  at all.
 *              Tristan Greaves :       Added sysctl option to ignore bogus
 *              			broadcast responses from broken routers.
 *
 * To Fix:
 *
 *	- Should use skb_pull() instead of all the manual checking.
 *	  This would also greatly simply some upper layer error handlers. --AK
 *
 */

#define pr_fmt(fmt) KBUILD_MODNAME ": " fmt

#include <linux/module.h>
#include <linux/types.h>
#include <linux/jiffies.h>
#include <linux/kernel.h>
#include <linux/fcntl.h>
#include <linux/socket.h>
#include <linux/in.h>
#include <linux/inet.h>
#include <linux/inetdevice.h>
#include <linux/netdevice.h>
#include <linux/string.h>
#include <linux/netfilter_ipv4.h>
#include <linux/slab.h>
#include <net/snmp.h>
#include <net/ip.h>
#include <net/route.h>
#include <net/protocol.h>
#include <net/icmp.h>
#include <net/tcp.h>
#include <net/udp.h>
#include <net/raw.h>
#include <net/ping.h>
#include <linux/skbuff.h>
#include <net/sock.h>
#include <linux/errno.h>
#include <linux/timer.h>
#include <linux/init.h>
#include <asm/uaccess.h>
#include <net/checksum.h>
#include <net/xfrm.h>
#include <net/inet_common.h>
#include <net/ip_fib.h>

/*
 *	Build xmit assembly blocks
 */

struct icmp_bxm {
	struct sk_buff *skb;
	int offset;
	int data_len;

	struct {
		struct icmphdr icmph;
		__be32	       times[3];
	} data;
	int head_len;
	struct ip_options_data replyopts;
};

/* An array of errno for error messages from dest unreach. */
/* RFC 1122: 3.2.2.1 States that NET_UNREACH, HOST_UNREACH and SR_FAILED MUST be considered 'transient errs'. */

const struct icmp_err icmp_err_convert[] = {
	{
		.errno = ENETUNREACH,	/* ICMP_NET_UNREACH */
		.fatal = 0,
	},
	{
		.errno = EHOSTUNREACH,	/* ICMP_HOST_UNREACH */
		.fatal = 0,
	},
	{
		.errno = ENOPROTOOPT	/* ICMP_PROT_UNREACH */,
		.fatal = 1,
	},
	{
		.errno = ECONNREFUSED,	/* ICMP_PORT_UNREACH */
		.fatal = 1,
	},
	{
		.errno = EMSGSIZE,	/* ICMP_FRAG_NEEDED */
		.fatal = 0,
	},
	{
		.errno = EOPNOTSUPP,	/* ICMP_SR_FAILED */
		.fatal = 0,
	},
	{
		.errno = ENETUNREACH,	/* ICMP_NET_UNKNOWN */
		.fatal = 1,
	},
	{
		.errno = EHOSTDOWN,	/* ICMP_HOST_UNKNOWN */
		.fatal = 1,
	},
	{
		.errno = ENONET,	/* ICMP_HOST_ISOLATED */
		.fatal = 1,
	},
	{
		.errno = ENETUNREACH,	/* ICMP_NET_ANO	*/
		.fatal = 1,
	},
	{
		.errno = EHOSTUNREACH,	/* ICMP_HOST_ANO */
		.fatal = 1,
	},
	{
		.errno = ENETUNREACH,	/* ICMP_NET_UNR_TOS */
		.fatal = 0,
	},
	{
		.errno = EHOSTUNREACH,	/* ICMP_HOST_UNR_TOS */
		.fatal = 0,
	},
	{
		.errno = EHOSTUNREACH,	/* ICMP_PKT_FILTERED */
		.fatal = 1,
	},
	{
		.errno = EHOSTUNREACH,	/* ICMP_PREC_VIOLATION */
		.fatal = 1,
	},
	{
		.errno = EHOSTUNREACH,	/* ICMP_PREC_CUTOFF */
		.fatal = 1,
	},
};
EXPORT_SYMBOL(icmp_err_convert);

/*
 *	ICMP control array. This specifies what to do with each ICMP.
 */

struct icmp_control {
	void (*handler)(struct sk_buff *skb);
	short   error;		/* This ICMP is classed as an error message */
};

static const struct icmp_control icmp_pointers[NR_ICMP_TYPES+1];

/*
 *	The ICMP socket(s). This is the most convenient way to flow control
 *	our ICMP output as well as maintain a clean interface throughout
 *	all layers. All Socketless IP sends will soon be gone.
 *
 *	On SMP we have one ICMP socket per-cpu.
 */
static struct sock *icmp_sk(struct net *net)
{
	return net->ipv4.icmp_sk[smp_processor_id()];
}

static inline struct sock *icmp_xmit_lock(struct net *net)
{
	struct sock *sk;

	local_bh_disable();

	sk = icmp_sk(net);

	if (unlikely(!spin_trylock(&sk->sk_lock.slock))) {
		/* This can happen if the output path signals a
		 * dst_link_failure() for an outgoing ICMP packet.
		 */
		local_bh_enable();
		return NULL;
	}
	return sk;
}

static inline void icmp_xmit_unlock(struct sock *sk)
{
	spin_unlock_bh(&sk->sk_lock.slock);
}

int sysctl_icmp_msgs_per_sec __read_mostly = 1000;
int sysctl_icmp_msgs_burst __read_mostly = 50;

static struct {
	spinlock_t	lock;
	u32		credit;
	u32		stamp;
} icmp_global = {
	.lock		= __SPIN_LOCK_UNLOCKED(icmp_global.lock),
};

/**
 * icmp_global_allow - Are we allowed to send one more ICMP message ?
 *
 * Uses a token bucket to limit our ICMP messages to sysctl_icmp_msgs_per_sec.
 * Returns false if we reached the limit and can not send another packet.
 * Note: called with BH disabled
 */
bool icmp_global_allow(void)
{
	u32 credit, delta, incr = 0, now = (u32)jiffies;
	bool rc = false;

	/* Check if token bucket is empty and cannot be refilled
	 * without taking the spinlock.
	 */
	if (!icmp_global.credit) {
		delta = min_t(u32, now - icmp_global.stamp, HZ);
		if (delta < HZ / 50)
			return false;
	}

	spin_lock(&icmp_global.lock);
	delta = min_t(u32, now - icmp_global.stamp, HZ);
	if (delta >= HZ / 50) {
		incr = sysctl_icmp_msgs_per_sec * delta / HZ ;
		if (incr)
			icmp_global.stamp = now;
	}
	credit = min_t(u32, icmp_global.credit + incr, sysctl_icmp_msgs_burst);
	if (credit) {
		credit--;
		rc = true;
	}
	icmp_global.credit = credit;
	spin_unlock(&icmp_global.lock);
	return rc;
}
EXPORT_SYMBOL(icmp_global_allow);

/*
 *	Send an ICMP frame.
 */

static bool icmpv4_xrlim_allow(struct net *net, struct rtable *rt,
			       struct flowi4 *fl4, int type, int code)
{
	struct dst_entry *dst = &rt->dst;
	bool rc = true;

	if (type > NR_ICMP_TYPES)
		goto out;

	/* Don't limit PMTU discovery. */
	if (type == ICMP_DEST_UNREACH && code == ICMP_FRAG_NEEDED)
		goto out;

	/* No rate limit on loopback */
	if (dst->dev && (dst->dev->flags&IFF_LOOPBACK))
		goto out;

	/* Limit if icmp type is enabled in ratemask. */
	if (!((1 << type) & net->ipv4.sysctl_icmp_ratemask))
		goto out;

	rc = false;
	if (icmp_global_allow()) {
		struct inet_peer *peer;

		peer = inet_getpeer_v4(net->ipv4.peers, fl4->daddr, 1);
		rc = inet_peer_xrlim_allow(peer,
					   net->ipv4.sysctl_icmp_ratelimit);
		if (peer)
			inet_putpeer(peer);
	}
out:
	return rc;
}

/*
 *	Maintain the counters used in the SNMP statistics for outgoing ICMP
 */
void icmp_out_count(struct net *net, unsigned char type)
{
	ICMPMSGOUT_INC_STATS(net, type);
	ICMP_INC_STATS(net, ICMP_MIB_OUTMSGS);
}

/*
 *	Checksum each fragment, and on the first include the headers and final
 *	checksum.
 */
static int icmp_glue_bits(void *from, char *to, int offset, int len, int odd,
			  struct sk_buff *skb)
{
	struct icmp_bxm *icmp_param = (struct icmp_bxm *)from;
	__wsum csum;

	csum = skb_copy_and_csum_bits(icmp_param->skb,
				      icmp_param->offset + offset,
				      to, len, 0);

	skb->csum = csum_block_add(skb->csum, csum, odd);
	if (icmp_pointers[icmp_param->data.icmph.type].error)
		nf_ct_attach(skb, icmp_param->skb);
	return 0;
}

static void icmp_push_reply(struct icmp_bxm *icmp_param,
			    struct flowi4 *fl4,
			    struct ipcm_cookie *ipc, struct rtable **rt)
{
	struct sock *sk;
	struct sk_buff *skb;

	sk = icmp_sk(dev_net((*rt)->dst.dev));
	if (ip_append_data(sk, fl4, icmp_glue_bits, icmp_param,
			   icmp_param->data_len+icmp_param->head_len,
			   icmp_param->head_len,
			   ipc, rt, MSG_DONTWAIT) < 0) {
		ICMP_INC_STATS_BH(sock_net(sk), ICMP_MIB_OUTERRORS);
		ip_flush_pending_frames(sk);
	} else if ((skb = skb_peek(&sk->sk_write_queue)) != NULL) {
		struct icmphdr *icmph = icmp_hdr(skb);
		__wsum csum = 0;
		struct sk_buff *skb1;

		skb_queue_walk(&sk->sk_write_queue, skb1) {
			csum = csum_add(csum, skb1->csum);
		}
		csum = csum_partial_copy_nocheck((void *)&icmp_param->data,
						 (char *)icmph,
						 icmp_param->head_len, csum);
		icmph->checksum = csum_fold(csum);
		skb->ip_summed = CHECKSUM_NONE;
		ip_push_pending_frames(sk, fl4);
	}
}

/*
 *	Driving logic for building and sending ICMP messages.
 */

static void icmp_reply(struct icmp_bxm *icmp_param, struct sk_buff *skb)
{
	struct ipcm_cookie ipc;
	struct rtable *rt = skb_rtable(skb);
	struct net *net = dev_net(rt->dst.dev);
	struct flowi4 fl4;
	struct sock *sk;
	struct inet_sock *inet;
	__be32 daddr, saddr;
	u32 mark = IP4_REPLY_MARK(net, skb->mark);

	if (ip_options_echo(&icmp_param->replyopts.opt.opt, skb))
		return;

	sk = icmp_xmit_lock(net);
	if (sk == NULL)
		return;
	inet = inet_sk(sk);

	icmp_param->data.icmph.checksum = 0;

	inet->tos = ip_hdr(skb)->tos;
	sk->sk_mark = mark;
	daddr = ipc.addr = ip_hdr(skb)->saddr;
	saddr = fib_compute_spec_dst(skb);
	ipc.opt = NULL;
	ipc.tx_flags = 0;
	ipc.ttl = 0;
	ipc.tos = -1;

	if (icmp_param->replyopts.opt.opt.optlen) {
		ipc.opt = &icmp_param->replyopts.opt;
		if (ipc.opt->opt.srr)
			daddr = icmp_param->replyopts.opt.opt.faddr;
	}
	memset(&fl4, 0, sizeof(fl4));
	fl4.daddr = daddr;
	fl4.saddr = saddr;
	fl4.flowi4_mark = mark;
	fl4.flowi4_tos = RT_TOS(ip_hdr(skb)->tos);
	fl4.flowi4_proto = IPPROTO_ICMP;
	security_skb_classify_flow(skb, flowi4_to_flowi(&fl4));
	rt = ip_route_output_key(net, &fl4);
	if (IS_ERR(rt))
		goto out_unlock;
	if (icmpv4_xrlim_allow(net, rt, &fl4, icmp_param->data.icmph.type,
			       icmp_param->data.icmph.code))
		icmp_push_reply(icmp_param, &fl4, &ipc, &rt);
	ip_rt_put(rt);
out_unlock:
	icmp_xmit_unlock(sk);
}

static struct rtable *icmp_route_lookup(struct net *net,
					struct flowi4 *fl4,
					struct sk_buff *skb_in,
					const struct iphdr *iph,
					__be32 saddr, u8 tos, u32 mark,
					int type, int code,
					struct icmp_bxm *param)
{
	struct rtable *rt, *rt2;
	struct flowi4 fl4_dec;
	int err;

	memset(fl4, 0, sizeof(*fl4));
	fl4->daddr = (param->replyopts.opt.opt.srr ?
		      param->replyopts.opt.opt.faddr : iph->saddr);
	fl4->saddr = saddr;
	fl4->flowi4_mark = mark;
	fl4->flowi4_tos = RT_TOS(tos);
	fl4->flowi4_proto = IPPROTO_ICMP;
	fl4->fl4_icmp_type = type;
	fl4->fl4_icmp_code = code;
	security_skb_classify_flow(skb_in, flowi4_to_flowi(fl4));
	rt = __ip_route_output_key(net, fl4);
	if (IS_ERR(rt))
		return rt;

	/* No need to clone since we're just using its address. */
	rt2 = rt;

	rt = (struct rtable *) xfrm_lookup(net, &rt->dst,
					   flowi4_to_flowi(fl4), NULL, 0);
	if (!IS_ERR(rt)) {
		if (rt != rt2)
			return rt;
	} else if (PTR_ERR(rt) == -EPERM) {
		rt = NULL;
	} else
		return rt;

	err = xfrm_decode_session_reverse(skb_in, flowi4_to_flowi(&fl4_dec), AF_INET);
	if (err)
		goto relookup_failed;

	if (inet_addr_type(net, fl4_dec.saddr) == RTN_LOCAL) {
		rt2 = __ip_route_output_key(net, &fl4_dec);
		if (IS_ERR(rt2))
			err = PTR_ERR(rt2);
	} else {
		struct flowi4 fl4_2 = {};
		unsigned long orefdst;

		fl4_2.daddr = fl4_dec.saddr;
		rt2 = ip_route_output_key(net, &fl4_2);
		if (IS_ERR(rt2)) {
			err = PTR_ERR(rt2);
			goto relookup_failed;
		}
		/* Ugh! */
		orefdst = skb_in->_skb_refdst; /* save old refdst */
		err = ip_route_input(skb_in, fl4_dec.daddr, fl4_dec.saddr,
				     RT_TOS(tos), rt2->dst.dev);

		dst_release(&rt2->dst);
		rt2 = skb_rtable(skb_in);
		skb_in->_skb_refdst = orefdst; /* restore old refdst */
	}

	if (err)
		goto relookup_failed;

	rt2 = (struct rtable *) xfrm_lookup(net, &rt2->dst,
					    flowi4_to_flowi(&fl4_dec), NULL,
					    XFRM_LOOKUP_ICMP);
	if (!IS_ERR(rt2)) {
		dst_release(&rt->dst);
		memcpy(fl4, &fl4_dec, sizeof(*fl4));
		rt = rt2;
	} else if (PTR_ERR(rt2) == -EPERM) {
		if (rt)
			dst_release(&rt->dst);
		return rt2;
	} else {
		err = PTR_ERR(rt2);
		goto relookup_failed;
	}
	return rt;

relookup_failed:
	if (rt)
		return rt;
	return ERR_PTR(err);
}

/*
 *	Send an ICMP message in response to a situation
 *
 *	RFC 1122: 3.2.2	MUST send at least the IP header and 8 bytes of header.
 *		  MAY send more (we do).
 *			MUST NOT change this header information.
 *			MUST NOT reply to a multicast/broadcast IP address.
 *			MUST NOT reply to a multicast/broadcast MAC address.
 *			MUST reply to only the first fragment.
 */

void icmp_send(struct sk_buff *skb_in, int type, int code, __be32 info)
{
	struct iphdr *iph;
	int room;
	struct icmp_bxm *icmp_param;
	struct rtable *rt = skb_rtable(skb_in);
	struct ipcm_cookie ipc;
	struct flowi4 fl4;
	__be32 saddr;
	u8  tos;
	u32 mark;
	struct net *net;
	struct sock *sk;

	if (!rt)
		goto out;
	net = dev_net(rt->dst.dev);

	/*
	 *	Find the original header. It is expected to be valid, of course.
	 *	Check this, icmp_send is called from the most obscure devices
	 *	sometimes.
	 */
	iph = ip_hdr(skb_in);

	if ((u8 *)iph < skb_in->head ||
	    (skb_network_header(skb_in) + sizeof(*iph)) >
	    skb_tail_pointer(skb_in))
		goto out;

	/*
	 *	No replies to physical multicast/broadcast
	 */
	if (skb_in->pkt_type != PACKET_HOST)
		goto out;

	/*
	 *	Now check at the protocol level
	 */
	if (rt->rt_flags & (RTCF_BROADCAST | RTCF_MULTICAST))
		goto out;

	/*
	 *	Only reply to fragment 0. We byte re-order the constant
	 *	mask for efficiency.
	 */
	if (iph->frag_off & htons(IP_OFFSET))
		goto out;

	/*
	 *	If we send an ICMP error to an ICMP error a mess would result..
	 */
	if (icmp_pointers[type].error) {
		/*
		 *	We are an error, check if we are replying to an
		 *	ICMP error
		 */
		if (iph->protocol == IPPROTO_ICMP) {
			u8 _inner_type, *itp;

			itp = skb_header_pointer(skb_in,
						 skb_network_header(skb_in) +
						 (iph->ihl << 2) +
						 offsetof(struct icmphdr,
							  type) -
						 skb_in->data,
						 sizeof(_inner_type),
						 &_inner_type);
			if (itp == NULL)
				goto out;

			/*
			 *	Assume any unknown ICMP type is an error. This
			 *	isn't specified by the RFC, but think about it..
			 */
			if (*itp > NR_ICMP_TYPES ||
			    icmp_pointers[*itp].error)
				goto out;
		}
	}

	icmp_param = kmalloc(sizeof(*icmp_param), GFP_ATOMIC);
	if (!icmp_param)
		return;

	sk = icmp_xmit_lock(net);
	if (sk == NULL)
		goto out_free;

	/*
	 *	Construct source address and options.
	 */

	saddr = iph->daddr;
	if (!(rt->rt_flags & RTCF_LOCAL)) {
		struct net_device *dev = NULL;

		rcu_read_lock();
		if (rt_is_input_route(rt) &&
		    net->ipv4.sysctl_icmp_errors_use_inbound_ifaddr)
			dev = dev_get_by_index_rcu(net, inet_iif(skb_in));

		if (dev)
			saddr = inet_select_addr(dev, 0, RT_SCOPE_LINK);
		else
			saddr = 0;
		rcu_read_unlock();
	}

	tos = icmp_pointers[type].error ? ((iph->tos & IPTOS_TOS_MASK) |
					   IPTOS_PREC_INTERNETCONTROL) :
					  iph->tos;
	mark = IP4_REPLY_MARK(net, skb_in->mark);

	if (ip_options_echo(&icmp_param->replyopts.opt.opt, skb_in))
		goto out_unlock;


	/*
	 *	Prepare data for ICMP header.
	 */

	icmp_param->data.icmph.type	 = type;
	icmp_param->data.icmph.code	 = code;
	icmp_param->data.icmph.un.gateway = info;
	icmp_param->data.icmph.checksum	 = 0;
	icmp_param->skb	  = skb_in;
	icmp_param->offset = skb_network_offset(skb_in);
	inet_sk(sk)->tos = tos;
	sk->sk_mark = mark;
	ipc.addr = iph->saddr;
	ipc.opt = &icmp_param->replyopts.opt;
	ipc.tx_flags = 0;
	ipc.ttl = 0;
	ipc.tos = -1;

	rt = icmp_route_lookup(net, &fl4, skb_in, iph, saddr, tos, mark,
			       type, code, icmp_param);
	if (IS_ERR(rt))
		goto out_unlock;

	if (!icmpv4_xrlim_allow(net, rt, &fl4, type, code))
		goto ende;

	/* RFC says return as much as we can without exceeding 576 bytes. */

	room = dst_mtu(&rt->dst);
	if (room > 576)
		room = 576;
	room -= sizeof(struct iphdr) + icmp_param->replyopts.opt.opt.optlen;
	room -= sizeof(struct icmphdr);

	icmp_param->data_len = skb_in->len - icmp_param->offset;
	if (icmp_param->data_len > room)
		icmp_param->data_len = room;
	icmp_param->head_len = sizeof(struct icmphdr);

	icmp_push_reply(icmp_param, &fl4, &ipc, &rt);
ende:
	ip_rt_put(rt);
out_unlock:
	icmp_xmit_unlock(sk);
out_free:
	kfree(icmp_param);
out:;
}
EXPORT_SYMBOL(icmp_send);


static void icmp_socket_deliver(struct sk_buff *skb, u32 info)
{
	const struct iphdr *iph = (const struct iphdr *) skb->data;
	const struct net_protocol *ipprot;
	int protocol = iph->protocol;

	/* Checkin full IP header plus 8 bytes of protocol to
	 * avoid additional coding at protocol handlers.
	 */
	if (!pskb_may_pull(skb, iph->ihl * 4 + 8)) {
		ICMP_INC_STATS_BH(dev_net(skb->dev), ICMP_MIB_INERRORS);
		return;
	}

	raw_icmp_error(skb, protocol, info);

	ipprot = rcu_dereference(inet_protos[protocol]);
	if (ipprot && ipprot->err_handler)
		ipprot->err_handler(skb, info);
}

static bool icmp_tag_validation(int proto)
{
	bool ok;

	rcu_read_lock();
	ok = rcu_dereference(inet_protos[proto])->icmp_strict_tag_validation;
	rcu_read_unlock();
	return ok;
}

/*
 *	Handle ICMP_DEST_UNREACH, ICMP_TIME_EXCEED, ICMP_QUENCH, and
 *	ICMP_PARAMETERPROB.
 */

static void icmp_unreach(struct sk_buff *skb)
{
	const struct iphdr *iph;
	struct icmphdr *icmph;
	struct net *net;
	u32 info = 0;

	net = dev_net(skb_dst(skb)->dev);

	/*
	 *	Incomplete header ?
	 * 	Only checks for the IP header, there should be an
	 *	additional check for longer headers in upper levels.
	 */

	if (!pskb_may_pull(skb, sizeof(struct iphdr)))
		goto out_err;

	icmph = icmp_hdr(skb);
	iph   = (const struct iphdr *)skb->data;

	if (iph->ihl < 5) /* Mangled header, drop. */
		goto out_err;

	if (icmph->type == ICMP_DEST_UNREACH) {
		switch (icmph->code & 15) {
		case ICMP_NET_UNREACH:
		case ICMP_HOST_UNREACH:
		case ICMP_PROT_UNREACH:
		case ICMP_PORT_UNREACH:
			break;
		case ICMP_FRAG_NEEDED:
			/* for documentation of the ip_no_pmtu_disc
			 * values please see
			 * Documentation/networking/ip-sysctl.txt
			 */
			switch (net->ipv4.sysctl_ip_no_pmtu_disc) {
			default:
				LIMIT_NETDEBUG(KERN_INFO pr_fmt("%pI4: fragmentation needed and DF set\n"),
					       &iph->daddr);
<<<<<<< HEAD
			} else {
=======
				break;
			case 2:
				goto out;
			case 3:
				if (!icmp_tag_validation(iph->protocol))
					goto out;
				/* fall through */
			case 0:
>>>>>>> fc14f9c1
				info = ntohs(icmph->un.frag.mtu);
			}
			break;
		case ICMP_SR_FAILED:
			LIMIT_NETDEBUG(KERN_INFO pr_fmt("%pI4: Source Route Failed\n"),
				       &iph->daddr);
			break;
		default:
			break;
		}
		if (icmph->code > NR_ICMP_UNREACH)
			goto out;
	} else if (icmph->type == ICMP_PARAMETERPROB)
		info = ntohl(icmph->un.gateway) >> 24;

	/*
	 *	Throw it at our lower layers
	 *
	 *	RFC 1122: 3.2.2 MUST extract the protocol ID from the passed
	 *		  header.
	 *	RFC 1122: 3.2.2.1 MUST pass ICMP unreach messages to the
	 *		  transport layer.
	 *	RFC 1122: 3.2.2.2 MUST pass ICMP time expired messages to
	 *		  transport layer.
	 */

	/*
	 *	Check the other end isn't violating RFC 1122. Some routers send
	 *	bogus responses to broadcast frames. If you see this message
	 *	first check your netmask matches at both ends, if it does then
	 *	get the other vendor to fix their kit.
	 */

	if (!net->ipv4.sysctl_icmp_ignore_bogus_error_responses &&
	    inet_addr_type(net, iph->daddr) == RTN_BROADCAST) {
		net_warn_ratelimited("%pI4 sent an invalid ICMP type %u, code %u error to a broadcast: %pI4 on %s\n",
				     &ip_hdr(skb)->saddr,
				     icmph->type, icmph->code,
				     &iph->daddr, skb->dev->name);
		goto out;
	}

	icmp_socket_deliver(skb, info);

out:
	return;
out_err:
	ICMP_INC_STATS_BH(net, ICMP_MIB_INERRORS);
	goto out;
}


/*
 *	Handle ICMP_REDIRECT.
 */

static void icmp_redirect(struct sk_buff *skb)
{
	if (skb->len < sizeof(struct iphdr)) {
		ICMP_INC_STATS_BH(dev_net(skb->dev), ICMP_MIB_INERRORS);
		return;
	}

	if (!pskb_may_pull(skb, sizeof(struct iphdr)))
		return;

	icmp_socket_deliver(skb, icmp_hdr(skb)->un.gateway);
}

/*
 *	Handle ICMP_ECHO ("ping") requests.
 *
 *	RFC 1122: 3.2.2.6 MUST have an echo server that answers ICMP echo
 *		  requests.
 *	RFC 1122: 3.2.2.6 Data received in the ICMP_ECHO request MUST be
 *		  included in the reply.
 *	RFC 1812: 4.3.3.6 SHOULD have a config option for silently ignoring
 *		  echo requests, MUST have default=NOT.
 *	See also WRT handling of options once they are done and working.
 */

static void icmp_echo(struct sk_buff *skb)
{
	struct net *net;

	net = dev_net(skb_dst(skb)->dev);
	if (!net->ipv4.sysctl_icmp_echo_ignore_all) {
		struct icmp_bxm icmp_param;

		icmp_param.data.icmph	   = *icmp_hdr(skb);
		icmp_param.data.icmph.type = ICMP_ECHOREPLY;
		icmp_param.skb		   = skb;
		icmp_param.offset	   = 0;
		icmp_param.data_len	   = skb->len;
		icmp_param.head_len	   = sizeof(struct icmphdr);
		icmp_reply(&icmp_param, skb);
	}
}

/*
 *	Handle ICMP Timestamp requests.
 *	RFC 1122: 3.2.2.8 MAY implement ICMP timestamp requests.
 *		  SHOULD be in the kernel for minimum random latency.
 *		  MUST be accurate to a few minutes.
 *		  MUST be updated at least at 15Hz.
 */
static void icmp_timestamp(struct sk_buff *skb)
{
	struct timespec tv;
	struct icmp_bxm icmp_param;
	/*
	 *	Too short.
	 */
	if (skb->len < 4)
		goto out_err;

	/*
	 *	Fill in the current time as ms since midnight UT:
	 */
	getnstimeofday(&tv);
	icmp_param.data.times[1] = htonl((tv.tv_sec % 86400) * MSEC_PER_SEC +
					 tv.tv_nsec / NSEC_PER_MSEC);
	icmp_param.data.times[2] = icmp_param.data.times[1];
	if (skb_copy_bits(skb, 0, &icmp_param.data.times[0], 4))
		BUG();
	icmp_param.data.icmph	   = *icmp_hdr(skb);
	icmp_param.data.icmph.type = ICMP_TIMESTAMPREPLY;
	icmp_param.data.icmph.code = 0;
	icmp_param.skb		   = skb;
	icmp_param.offset	   = 0;
	icmp_param.data_len	   = 0;
	icmp_param.head_len	   = sizeof(struct icmphdr) + 12;
	icmp_reply(&icmp_param, skb);
out:
	return;
out_err:
	ICMP_INC_STATS_BH(dev_net(skb_dst(skb)->dev), ICMP_MIB_INERRORS);
	goto out;
}

static void icmp_discard(struct sk_buff *skb)
{
}

/*
 *	Deal with incoming ICMP packets.
 */
int icmp_rcv(struct sk_buff *skb)
{
	struct icmphdr *icmph;
	struct rtable *rt = skb_rtable(skb);
	struct net *net = dev_net(rt->dst.dev);

	if (!xfrm4_policy_check(NULL, XFRM_POLICY_IN, skb)) {
		struct sec_path *sp = skb_sec_path(skb);
		int nh;

		if (!(sp && sp->xvec[sp->len - 1]->props.flags &
				 XFRM_STATE_ICMP))
			goto drop;

		if (!pskb_may_pull(skb, sizeof(*icmph) + sizeof(struct iphdr)))
			goto drop;

		nh = skb_network_offset(skb);
		skb_set_network_header(skb, sizeof(*icmph));

		if (!xfrm4_policy_check_reverse(NULL, XFRM_POLICY_IN, skb))
			goto drop;

		skb_set_network_header(skb, nh);
	}

	ICMP_INC_STATS_BH(net, ICMP_MIB_INMSGS);

	if (skb_checksum_simple_validate(skb))
		goto csum_error;

	if (!pskb_pull(skb, sizeof(*icmph)))
		goto error;

	icmph = icmp_hdr(skb);

	ICMPMSGIN_INC_STATS_BH(net, icmph->type);
	/*
	 *	18 is the highest 'known' ICMP type. Anything else is a mystery
	 *
	 *	RFC 1122: 3.2.2  Unknown ICMP messages types MUST be silently
	 *		  discarded.
	 */
	if (icmph->type > NR_ICMP_TYPES)
		goto error;


	/*
	 *	Parse the ICMP message
	 */

	if (rt->rt_flags & (RTCF_BROADCAST | RTCF_MULTICAST)) {
		/*
		 *	RFC 1122: 3.2.2.6 An ICMP_ECHO to broadcast MAY be
		 *	  silently ignored (we let user decide with a sysctl).
		 *	RFC 1122: 3.2.2.8 An ICMP_TIMESTAMP MAY be silently
		 *	  discarded if to broadcast/multicast.
		 */
		if ((icmph->type == ICMP_ECHO ||
		     icmph->type == ICMP_TIMESTAMP) &&
		    net->ipv4.sysctl_icmp_echo_ignore_broadcasts) {
			goto error;
		}
		if (icmph->type != ICMP_ECHO &&
		    icmph->type != ICMP_TIMESTAMP &&
		    icmph->type != ICMP_ADDRESS &&
		    icmph->type != ICMP_ADDRESSREPLY) {
			goto error;
		}
	}

	icmp_pointers[icmph->type].handler(skb);

drop:
	kfree_skb(skb);
	return 0;
csum_error:
	ICMP_INC_STATS_BH(net, ICMP_MIB_CSUMERRORS);
error:
	ICMP_INC_STATS_BH(net, ICMP_MIB_INERRORS);
	goto drop;
}

void icmp_err(struct sk_buff *skb, u32 info)
{
	struct iphdr *iph = (struct iphdr *)skb->data;
	int offset = iph->ihl<<2;
	struct icmphdr *icmph = (struct icmphdr *)(skb->data + offset);
	int type = icmp_hdr(skb)->type;
	int code = icmp_hdr(skb)->code;
	struct net *net = dev_net(skb->dev);

	/*
	 * Use ping_err to handle all icmp errors except those
	 * triggered by ICMP_ECHOREPLY which sent from kernel.
	 */
	if (icmph->type != ICMP_ECHOREPLY) {
		ping_err(skb, offset, info);
		return;
	}

	if (type == ICMP_DEST_UNREACH && code == ICMP_FRAG_NEEDED)
		ipv4_update_pmtu(skb, net, info, 0, 0, IPPROTO_ICMP, 0);
	else if (type == ICMP_REDIRECT)
		ipv4_redirect(skb, net, 0, 0, IPPROTO_ICMP, 0);
}

/*
 *	This table is the definition of how we handle ICMP.
 */
static const struct icmp_control icmp_pointers[NR_ICMP_TYPES + 1] = {
	[ICMP_ECHOREPLY] = {
		.handler = ping_rcv,
	},
	[1] = {
		.handler = icmp_discard,
		.error = 1,
	},
	[2] = {
		.handler = icmp_discard,
		.error = 1,
	},
	[ICMP_DEST_UNREACH] = {
		.handler = icmp_unreach,
		.error = 1,
	},
	[ICMP_SOURCE_QUENCH] = {
		.handler = icmp_unreach,
		.error = 1,
	},
	[ICMP_REDIRECT] = {
		.handler = icmp_redirect,
		.error = 1,
	},
	[6] = {
		.handler = icmp_discard,
		.error = 1,
	},
	[7] = {
		.handler = icmp_discard,
		.error = 1,
	},
	[ICMP_ECHO] = {
		.handler = icmp_echo,
	},
	[9] = {
		.handler = icmp_discard,
		.error = 1,
	},
	[10] = {
		.handler = icmp_discard,
		.error = 1,
	},
	[ICMP_TIME_EXCEEDED] = {
		.handler = icmp_unreach,
		.error = 1,
	},
	[ICMP_PARAMETERPROB] = {
		.handler = icmp_unreach,
		.error = 1,
	},
	[ICMP_TIMESTAMP] = {
		.handler = icmp_timestamp,
	},
	[ICMP_TIMESTAMPREPLY] = {
		.handler = icmp_discard,
	},
	[ICMP_INFO_REQUEST] = {
		.handler = icmp_discard,
	},
	[ICMP_INFO_REPLY] = {
		.handler = icmp_discard,
	},
	[ICMP_ADDRESS] = {
		.handler = icmp_discard,
	},
	[ICMP_ADDRESSREPLY] = {
		.handler = icmp_discard,
	},
};

static void __net_exit icmp_sk_exit(struct net *net)
{
	int i;

	for_each_possible_cpu(i)
		inet_ctl_sock_destroy(net->ipv4.icmp_sk[i]);
	kfree(net->ipv4.icmp_sk);
	net->ipv4.icmp_sk = NULL;
}

static int __net_init icmp_sk_init(struct net *net)
{
	int i, err;

	net->ipv4.icmp_sk =
		kzalloc(nr_cpu_ids * sizeof(struct sock *), GFP_KERNEL);
	if (net->ipv4.icmp_sk == NULL)
		return -ENOMEM;

	for_each_possible_cpu(i) {
		struct sock *sk;

		err = inet_ctl_sock_create(&sk, PF_INET,
					   SOCK_RAW, IPPROTO_ICMP, net);
		if (err < 0)
			goto fail;

		net->ipv4.icmp_sk[i] = sk;

		/* Enough space for 2 64K ICMP packets, including
		 * sk_buff/skb_shared_info struct overhead.
		 */
		sk->sk_sndbuf =	2 * SKB_TRUESIZE(64 * 1024);

		/*
		 * Speedup sock_wfree()
		 */
		sock_set_flag(sk, SOCK_USE_WRITE_QUEUE);
		inet_sk(sk)->pmtudisc = IP_PMTUDISC_DONT;
	}

	/* Control parameters for ECHO replies. */
	net->ipv4.sysctl_icmp_echo_ignore_all = 0;
	net->ipv4.sysctl_icmp_echo_ignore_broadcasts = 1;

	/* Control parameter - ignore bogus broadcast responses? */
	net->ipv4.sysctl_icmp_ignore_bogus_error_responses = 1;

	/*
	 * 	Configurable global rate limit.
	 *
	 *	ratelimit defines tokens/packet consumed for dst->rate_token
	 *	bucket ratemask defines which icmp types are ratelimited by
	 *	setting	it's bit position.
	 *
	 *	default:
	 *	dest unreachable (3), source quench (4),
	 *	time exceeded (11), parameter problem (12)
	 */

	net->ipv4.sysctl_icmp_ratelimit = 1 * HZ;
	net->ipv4.sysctl_icmp_ratemask = 0x1818;
	net->ipv4.sysctl_icmp_errors_use_inbound_ifaddr = 0;

	return 0;

fail:
	for_each_possible_cpu(i)
		inet_ctl_sock_destroy(net->ipv4.icmp_sk[i]);
	kfree(net->ipv4.icmp_sk);
	return err;
}

static struct pernet_operations __net_initdata icmp_sk_ops = {
       .init = icmp_sk_init,
       .exit = icmp_sk_exit,
};

int __init icmp_init(void)
{
	return register_pernet_subsys(&icmp_sk_ops);
}<|MERGE_RESOLUTION|>--- conflicted
+++ resolved
@@ -786,9 +786,6 @@
 			default:
 				LIMIT_NETDEBUG(KERN_INFO pr_fmt("%pI4: fragmentation needed and DF set\n"),
 					       &iph->daddr);
-<<<<<<< HEAD
-			} else {
-=======
 				break;
 			case 2:
 				goto out;
@@ -797,7 +794,6 @@
 					goto out;
 				/* fall through */
 			case 0:
->>>>>>> fc14f9c1
 				info = ntohs(icmph->un.frag.mtu);
 			}
 			break;
