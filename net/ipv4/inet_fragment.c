/*
 * inet fragments management
 *
 *		This program is free software; you can redistribute it and/or
 *		modify it under the terms of the GNU General Public License
 *		as published by the Free Software Foundation; either version
 *		2 of the License, or (at your option) any later version.
 *
 * 		Authors:	Pavel Emelyanov <xemul@openvz.org>
 *				Started as consolidation of ipv4/ip_fragment.c,
 *				ipv6/reassembly. and ipv6 nf conntrack reassembly
 */

#include <linux/list.h>
#include <linux/spinlock.h>
#include <linux/module.h>
#include <linux/timer.h>
#include <linux/mm.h>
#include <linux/random.h>
#include <linux/skbuff.h>
#include <linux/rtnetlink.h>
#include <linux/slab.h>

#include <net/sock.h>
#include <net/inet_frag.h>
#include <net/inet_ecn.h>

#define INETFRAGS_EVICT_BUCKETS   128
#define INETFRAGS_EVICT_MAX	  512

/* don't rebuild inetfrag table with new secret more often than this */
#define INETFRAGS_MIN_REBUILD_INTERVAL (5 * HZ)

/* Given the OR values of all fragments, apply RFC 3168 5.3 requirements
 * Value : 0xff if frame should be dropped.
 *         0 or INET_ECN_CE value, to be ORed in to final iph->tos field
 */
const u8 ip_frag_ecn_table[16] = {
	/* at least one fragment had CE, and others ECT_0 or ECT_1 */
	[IPFRAG_ECN_CE | IPFRAG_ECN_ECT_0]			= INET_ECN_CE,
	[IPFRAG_ECN_CE | IPFRAG_ECN_ECT_1]			= INET_ECN_CE,
	[IPFRAG_ECN_CE | IPFRAG_ECN_ECT_0 | IPFRAG_ECN_ECT_1]	= INET_ECN_CE,

	/* invalid combinations : drop frame */
	[IPFRAG_ECN_NOT_ECT | IPFRAG_ECN_CE] = 0xff,
	[IPFRAG_ECN_NOT_ECT | IPFRAG_ECN_ECT_0] = 0xff,
	[IPFRAG_ECN_NOT_ECT | IPFRAG_ECN_ECT_1] = 0xff,
	[IPFRAG_ECN_NOT_ECT | IPFRAG_ECN_ECT_0 | IPFRAG_ECN_ECT_1] = 0xff,
	[IPFRAG_ECN_NOT_ECT | IPFRAG_ECN_CE | IPFRAG_ECN_ECT_0] = 0xff,
	[IPFRAG_ECN_NOT_ECT | IPFRAG_ECN_CE | IPFRAG_ECN_ECT_1] = 0xff,
	[IPFRAG_ECN_NOT_ECT | IPFRAG_ECN_CE | IPFRAG_ECN_ECT_0 | IPFRAG_ECN_ECT_1] = 0xff,
};
EXPORT_SYMBOL(ip_frag_ecn_table);

static unsigned int
inet_frag_hashfn(const struct inet_frags *f, const struct inet_frag_queue *q)
{
	return f->hashfn(q) & (INETFRAGS_HASHSZ - 1);
}

static bool inet_frag_may_rebuild(struct inet_frags *f)
{
	return time_after(jiffies,
	       f->last_rebuild_jiffies + INETFRAGS_MIN_REBUILD_INTERVAL);
}

static void inet_frag_secret_rebuild(struct inet_frags *f)
{
	int i;

	write_seqlock_bh(&f->rnd_seqlock);

	if (!inet_frag_may_rebuild(f))
		goto out;

	get_random_bytes(&f->rnd, sizeof(u32));

	for (i = 0; i < INETFRAGS_HASHSZ; i++) {
		struct inet_frag_bucket *hb;
		struct inet_frag_queue *q;
		struct hlist_node *n;

		hb = &f->hash[i];
		spin_lock(&hb->chain_lock);

		hlist_for_each_entry_safe(q, n, &hb->chain, list) {
			unsigned int hval = inet_frag_hashfn(f, q);

			if (hval != i) {
				struct inet_frag_bucket *hb_dest;

				hlist_del(&q->list);

				/* Relink to new hash chain. */
				hb_dest = &f->hash[hval];

				/* This is the only place where we take
				 * another chain_lock while already holding
				 * one.  As this will not run concurrently,
				 * we cannot deadlock on hb_dest lock below, if its
				 * already locked it will be released soon since
				 * other caller cannot be waiting for hb lock
				 * that we've taken above.
				 */
				spin_lock_nested(&hb_dest->chain_lock,
						 SINGLE_DEPTH_NESTING);
				hlist_add_head(&q->list, &hb_dest->chain);
				spin_unlock(&hb_dest->chain_lock);
			}
		}
		spin_unlock(&hb->chain_lock);
	}

	f->rebuild = false;
	f->last_rebuild_jiffies = jiffies;
out:
	write_sequnlock_bh(&f->rnd_seqlock);
}

static bool inet_fragq_should_evict(const struct inet_frag_queue *q)
{
	return q->net->low_thresh == 0 ||
	       frag_mem_limit(q->net) >= q->net->low_thresh;
}

static unsigned int
inet_evict_bucket(struct inet_frags *f, struct inet_frag_bucket *hb)
{
	struct inet_frag_queue *fq;
	struct hlist_node *n;
	unsigned int evicted = 0;
	HLIST_HEAD(expired);

evict_again:
	spin_lock(&hb->chain_lock);

	hlist_for_each_entry_safe(fq, n, &hb->chain, list) {
		if (!inet_fragq_should_evict(fq))
			continue;

		if (!del_timer(&fq->timer)) {
			/* q expiring right now thus increment its refcount so
			 * it won't be freed under us and wait until the timer
			 * has finished executing then destroy it
			 */
			atomic_inc(&fq->refcnt);
			spin_unlock(&hb->chain_lock);
			del_timer_sync(&fq->timer);
			inet_frag_put(fq, f);
			goto evict_again;
		}

		fq->flags |= INET_FRAG_EVICTED;
		hlist_del(&fq->list);
		hlist_add_head(&fq->list, &expired);
		++evicted;
	}

	spin_unlock(&hb->chain_lock);

	hlist_for_each_entry_safe(fq, n, &expired, list)
		f->frag_expire((unsigned long) fq);

	return evicted;
}

static void inet_frag_worker(struct work_struct *work)
{
	unsigned int budget = INETFRAGS_EVICT_BUCKETS;
	unsigned int i, evicted = 0;
	struct inet_frags *f;

	f = container_of(work, struct inet_frags, frags_work);

	BUILD_BUG_ON(INETFRAGS_EVICT_BUCKETS >= INETFRAGS_HASHSZ);

	local_bh_disable();

	for (i = ACCESS_ONCE(f->next_bucket); budget; --budget) {
		evicted += inet_evict_bucket(f, &f->hash[i]);
		i = (i + 1) & (INETFRAGS_HASHSZ - 1);
		if (evicted > INETFRAGS_EVICT_MAX)
			break;
	}

	f->next_bucket = i;

	local_bh_enable();

	if (f->rebuild && inet_frag_may_rebuild(f))
		inet_frag_secret_rebuild(f);
}

static void inet_frag_schedule_worker(struct inet_frags *f)
{
	if (unlikely(!work_pending(&f->frags_work)))
		schedule_work(&f->frags_work);
}

int inet_frags_init(struct inet_frags *f)
{
	int i;

	INIT_WORK(&f->frags_work, inet_frag_worker);

	for (i = 0; i < INETFRAGS_HASHSZ; i++) {
		struct inet_frag_bucket *hb = &f->hash[i];

		spin_lock_init(&hb->chain_lock);
		INIT_HLIST_HEAD(&hb->chain);
	}

	seqlock_init(&f->rnd_seqlock);
	f->last_rebuild_jiffies = 0;
	f->frags_cachep = kmem_cache_create(f->frags_cache_name, f->qsize, 0, 0,
					    NULL);
	if (!f->frags_cachep)
		return -ENOMEM;

	return 0;
}
EXPORT_SYMBOL(inet_frags_init);

void inet_frags_init_net(struct netns_frags *nf)
{
	init_frag_mem_limit(nf);
}
EXPORT_SYMBOL(inet_frags_init_net);

void inet_frags_fini(struct inet_frags *f)
{
	cancel_work_sync(&f->frags_work);
	kmem_cache_destroy(f->frags_cachep);
}
EXPORT_SYMBOL(inet_frags_fini);

void inet_frags_exit_net(struct netns_frags *nf, struct inet_frags *f)
{
	unsigned int seq;
	int i;

	nf->low_thresh = 0;
	local_bh_disable();

evict_again:
	seq = read_seqbegin(&f->rnd_seqlock);

	for (i = 0; i < INETFRAGS_HASHSZ ; i++)
		inet_evict_bucket(f, &f->hash[i]);

	if (read_seqretry(&f->rnd_seqlock, seq))
		goto evict_again;

	local_bh_enable();

	percpu_counter_destroy(&nf->mem);
}
EXPORT_SYMBOL(inet_frags_exit_net);

static struct inet_frag_bucket *
get_frag_bucket_locked(struct inet_frag_queue *fq, struct inet_frags *f)
__acquires(hb->chain_lock)
{
	struct inet_frag_bucket *hb;
	unsigned int seq, hash;

 restart:
	seq = read_seqbegin(&f->rnd_seqlock);

	hash = inet_frag_hashfn(f, fq);
	hb = &f->hash[hash];

	spin_lock(&hb->chain_lock);
	if (read_seqretry(&f->rnd_seqlock, seq)) {
		spin_unlock(&hb->chain_lock);
		goto restart;
	}

	return hb;
}

static inline void fq_unlink(struct inet_frag_queue *fq, struct inet_frags *f)
{
	struct inet_frag_bucket *hb;

	hb = get_frag_bucket_locked(fq, f);
	if (!(fq->flags & INET_FRAG_EVICTED))
		hlist_del(&fq->list);
	spin_unlock(&hb->chain_lock);
}

void inet_frag_kill(struct inet_frag_queue *fq, struct inet_frags *f)
{
	if (del_timer(&fq->timer))
		atomic_dec(&fq->refcnt);

	if (!(fq->flags & INET_FRAG_COMPLETE)) {
		fq_unlink(fq, f);
		atomic_dec(&fq->refcnt);
		fq->flags |= INET_FRAG_COMPLETE;
	}
}
EXPORT_SYMBOL(inet_frag_kill);

static inline void frag_kfree_skb(struct netns_frags *nf, struct inet_frags *f,
				  struct sk_buff *skb)
{
	if (f->skb_free)
		f->skb_free(skb);
	kfree_skb(skb);
}

void inet_frag_destroy(struct inet_frag_queue *q, struct inet_frags *f)
{
	struct sk_buff *fp;
	struct netns_frags *nf;
	unsigned int sum, sum_truesize = 0;

	WARN_ON(!(q->flags & INET_FRAG_COMPLETE));
	WARN_ON(del_timer(&q->timer) != 0);

	/* Release all fragment data. */
	fp = q->fragments;
	nf = q->net;
	while (fp) {
		struct sk_buff *xp = fp->next;

		sum_truesize += fp->truesize;
		frag_kfree_skb(nf, f, fp);
		fp = xp;
	}
	sum = sum_truesize + f->qsize;
	sub_frag_mem_limit(q, sum);

	if (f->destructor)
		f->destructor(q);
	kmem_cache_free(f->frags_cachep, q);
}
EXPORT_SYMBOL(inet_frag_destroy);

<<<<<<< HEAD
int inet_frag_evictor(struct netns_frags *nf, struct inet_frags *f, bool force)
{
	struct inet_frag_queue *q;
	int work, evicted = 0;

	if (!force) {
		if (frag_mem_limit(nf) <= nf->high_thresh)
			return 0;
	}

	work = frag_mem_limit(nf) - nf->low_thresh;
	while (work > 0 || force) {
		spin_lock(&nf->lru_lock);

		if (list_empty(&nf->lru_list)) {
			spin_unlock(&nf->lru_lock);
			break;
		}

		q = list_first_entry(&nf->lru_list,
				struct inet_frag_queue, lru_list);
		atomic_inc(&q->refcnt);
		/* Remove q from list to avoid several CPUs grabbing it */
		list_del_init(&q->lru_list);

		spin_unlock(&nf->lru_lock);

		spin_lock(&q->lock);
		if (!(q->last_in & INET_FRAG_COMPLETE))
			inet_frag_kill(q, f);
		spin_unlock(&q->lock);

		if (atomic_dec_and_test(&q->refcnt))
			inet_frag_destroy(q, f, &work);
		evicted++;
	}

	return evicted;
}
EXPORT_SYMBOL(inet_frag_evictor);

=======
>>>>>>> fc14f9c1
static struct inet_frag_queue *inet_frag_intern(struct netns_frags *nf,
						struct inet_frag_queue *qp_in,
						struct inet_frags *f,
						void *arg)
{
	struct inet_frag_bucket *hb = get_frag_bucket_locked(qp_in, f);
	struct inet_frag_queue *qp;

#ifdef CONFIG_SMP
	/* With SMP race we have to recheck hash table, because
	 * such entry could have been created on other cpu before
	 * we acquired hash bucket lock.
	 */
	hlist_for_each_entry(qp, &hb->chain, list) {
		if (qp->net == nf && f->match(qp, arg)) {
			atomic_inc(&qp->refcnt);
			spin_unlock(&hb->chain_lock);
			qp_in->flags |= INET_FRAG_COMPLETE;
			inet_frag_put(qp_in, f);
			return qp;
		}
	}
#endif
	qp = qp_in;
	if (!mod_timer(&qp->timer, jiffies + nf->timeout))
		atomic_inc(&qp->refcnt);

	atomic_inc(&qp->refcnt);
	hlist_add_head(&qp->list, &hb->chain);
<<<<<<< HEAD
	inet_frag_lru_add(nf, qp);
	spin_unlock(&hb->chain_lock);
	read_unlock(&f->lock);
=======

	spin_unlock(&hb->chain_lock);
>>>>>>> fc14f9c1

	return qp;
}

static struct inet_frag_queue *inet_frag_alloc(struct netns_frags *nf,
					       struct inet_frags *f,
					       void *arg)
{
	struct inet_frag_queue *q;

	if (frag_mem_limit(nf) > nf->high_thresh) {
		inet_frag_schedule_worker(f);
		return NULL;
	}

	q = kmem_cache_zalloc(f->frags_cachep, GFP_ATOMIC);
	if (q == NULL)
		return NULL;

	q->net = nf;
	f->constructor(q, arg);
	add_frag_mem_limit(q, f->qsize);

	setup_timer(&q->timer, f->frag_expire, (unsigned long)q);
	spin_lock_init(&q->lock);
	atomic_set(&q->refcnt, 1);

	return q;
}

static struct inet_frag_queue *inet_frag_create(struct netns_frags *nf,
						struct inet_frags *f,
						void *arg)
{
	struct inet_frag_queue *q;

	q = inet_frag_alloc(nf, f, arg);
	if (q == NULL)
		return NULL;

	return inet_frag_intern(nf, q, f, arg);
}

struct inet_frag_queue *inet_frag_find(struct netns_frags *nf,
				       struct inet_frags *f, void *key,
				       unsigned int hash)
{
	struct inet_frag_bucket *hb;
	struct inet_frag_queue *q;
	int depth = 0;

	if (frag_mem_limit(nf) > nf->low_thresh)
		inet_frag_schedule_worker(f);

	hash &= (INETFRAGS_HASHSZ - 1);
	hb = &f->hash[hash];

	spin_lock(&hb->chain_lock);
	hlist_for_each_entry(q, &hb->chain, list) {
		if (q->net == nf && f->match(q, key)) {
			atomic_inc(&q->refcnt);
			spin_unlock(&hb->chain_lock);
			return q;
		}
		depth++;
	}
	spin_unlock(&hb->chain_lock);

	if (depth <= INETFRAGS_MAXDEPTH)
		return inet_frag_create(nf, f, key);

	if (inet_frag_may_rebuild(f)) {
		if (!f->rebuild)
			f->rebuild = true;
		inet_frag_schedule_worker(f);
	}

	return ERR_PTR(-ENOBUFS);
}
EXPORT_SYMBOL(inet_frag_find);

void inet_frag_maybe_warn_overflow(struct inet_frag_queue *q,
				   const char *prefix)
{
	static const char msg[] = "inet_frag_find: Fragment hash bucket"
		" list length grew over limit " __stringify(INETFRAGS_MAXDEPTH)
		". Dropping fragment.\n";

	if (PTR_ERR(q) == -ENOBUFS)
		LIMIT_NETDEBUG(KERN_WARNING "%s%s", prefix, msg);
}
EXPORT_SYMBOL(inet_frag_maybe_warn_overflow);<|MERGE_RESOLUTION|>--- conflicted
+++ resolved
@@ -338,50 +338,6 @@
 }
 EXPORT_SYMBOL(inet_frag_destroy);
 
-<<<<<<< HEAD
-int inet_frag_evictor(struct netns_frags *nf, struct inet_frags *f, bool force)
-{
-	struct inet_frag_queue *q;
-	int work, evicted = 0;
-
-	if (!force) {
-		if (frag_mem_limit(nf) <= nf->high_thresh)
-			return 0;
-	}
-
-	work = frag_mem_limit(nf) - nf->low_thresh;
-	while (work > 0 || force) {
-		spin_lock(&nf->lru_lock);
-
-		if (list_empty(&nf->lru_list)) {
-			spin_unlock(&nf->lru_lock);
-			break;
-		}
-
-		q = list_first_entry(&nf->lru_list,
-				struct inet_frag_queue, lru_list);
-		atomic_inc(&q->refcnt);
-		/* Remove q from list to avoid several CPUs grabbing it */
-		list_del_init(&q->lru_list);
-
-		spin_unlock(&nf->lru_lock);
-
-		spin_lock(&q->lock);
-		if (!(q->last_in & INET_FRAG_COMPLETE))
-			inet_frag_kill(q, f);
-		spin_unlock(&q->lock);
-
-		if (atomic_dec_and_test(&q->refcnt))
-			inet_frag_destroy(q, f, &work);
-		evicted++;
-	}
-
-	return evicted;
-}
-EXPORT_SYMBOL(inet_frag_evictor);
-
-=======
->>>>>>> fc14f9c1
 static struct inet_frag_queue *inet_frag_intern(struct netns_frags *nf,
 						struct inet_frag_queue *qp_in,
 						struct inet_frags *f,
@@ -411,14 +367,8 @@
 
 	atomic_inc(&qp->refcnt);
 	hlist_add_head(&qp->list, &hb->chain);
-<<<<<<< HEAD
-	inet_frag_lru_add(nf, qp);
+
 	spin_unlock(&hb->chain_lock);
-	read_unlock(&f->lock);
-=======
-
-	spin_unlock(&hb->chain_lock);
->>>>>>> fc14f9c1
 
 	return qp;
 }
