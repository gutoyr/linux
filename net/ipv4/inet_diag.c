/*
 * inet_diag.c	Module for monitoring INET transport protocols sockets.
 *
 * Authors:	Alexey Kuznetsov, <kuznet@ms2.inr.ac.ru>
 *
 *	This program is free software; you can redistribute it and/or
 *      modify it under the terms of the GNU General Public License
 *      as published by the Free Software Foundation; either version
 *      2 of the License, or (at your option) any later version.
 */

#include <linux/kernel.h>
#include <linux/module.h>
#include <linux/types.h>
#include <linux/fcntl.h>
#include <linux/random.h>
#include <linux/slab.h>
#include <linux/cache.h>
#include <linux/init.h>
#include <linux/time.h>

#include <net/icmp.h>
#include <net/tcp.h>
#include <net/ipv6.h>
#include <net/inet_common.h>
#include <net/inet_connection_sock.h>
#include <net/inet_hashtables.h>
#include <net/inet_timewait_sock.h>
#include <net/inet6_hashtables.h>
#include <net/netlink.h>

#include <linux/inet.h>
#include <linux/stddef.h>

#include <linux/inet_diag.h>
#include <linux/sock_diag.h>

static const struct inet_diag_handler **inet_diag_table;

struct inet_diag_entry {
	__be32 *saddr;
	__be32 *daddr;
	u16 sport;
	u16 dport;
	u16 family;
	u16 userlocks;
#if IS_ENABLED(CONFIG_IPV6)
	struct in6_addr saddr_storage;	/* for IPv4-mapped-IPv6 addresses */
	struct in6_addr daddr_storage;	/* for IPv4-mapped-IPv6 addresses */
#endif
};

static DEFINE_MUTEX(inet_diag_table_mutex);

static const struct inet_diag_handler *inet_diag_lock_handler(int proto)
{
	if (!inet_diag_table[proto])
		request_module("net-pf-%d-proto-%d-type-%d-%d", PF_NETLINK,
			       NETLINK_SOCK_DIAG, AF_INET, proto);

	mutex_lock(&inet_diag_table_mutex);
	if (!inet_diag_table[proto])
		return ERR_PTR(-ENOENT);

	return inet_diag_table[proto];
}

static inline void inet_diag_unlock_handler(
	const struct inet_diag_handler *handler)
{
	mutex_unlock(&inet_diag_table_mutex);
}

int inet_sk_diag_fill(struct sock *sk, struct inet_connection_sock *icsk,
			      struct sk_buff *skb, struct inet_diag_req_v2 *req,
			      struct user_namespace *user_ns,		      	
			      u32 portid, u32 seq, u16 nlmsg_flags,
			      const struct nlmsghdr *unlh)
{
	const struct inet_sock *inet = inet_sk(sk);
	struct inet_diag_msg *r;
	struct nlmsghdr  *nlh;
	struct nlattr *attr;
	void *info = NULL;
	const struct inet_diag_handler *handler;
	int ext = req->idiag_ext;

	handler = inet_diag_table[req->sdiag_protocol];
	BUG_ON(handler == NULL);

	nlh = nlmsg_put(skb, portid, seq, unlh->nlmsg_type, sizeof(*r),
			nlmsg_flags);
	if (!nlh)
		return -EMSGSIZE;

	r = nlmsg_data(nlh);
	BUG_ON(sk->sk_state == TCP_TIME_WAIT);

	r->idiag_family = sk->sk_family;
	r->idiag_state = sk->sk_state;
	r->idiag_timer = 0;
	r->idiag_retrans = 0;

	r->id.idiag_if = sk->sk_bound_dev_if;
	sock_diag_save_cookie(sk, r->id.idiag_cookie);

	r->id.idiag_sport = inet->inet_sport;
	r->id.idiag_dport = inet->inet_dport;

	memset(&r->id.idiag_src, 0, sizeof(r->id.idiag_src));
	memset(&r->id.idiag_dst, 0, sizeof(r->id.idiag_dst));

	r->id.idiag_src[0] = inet->inet_rcv_saddr;
	r->id.idiag_dst[0] = inet->inet_daddr;

	if (nla_put_u8(skb, INET_DIAG_SHUTDOWN, sk->sk_shutdown))
		goto errout;

	/* IPv6 dual-stack sockets use inet->tos for IPv4 connections,
	 * hence this needs to be included regardless of socket family.
	 */
	if (ext & (1 << (INET_DIAG_TOS - 1)))
		if (nla_put_u8(skb, INET_DIAG_TOS, inet->tos) < 0)
			goto errout;

#if IS_ENABLED(CONFIG_IPV6)
	if (r->idiag_family == AF_INET6) {

		*(struct in6_addr *)r->id.idiag_src = sk->sk_v6_rcv_saddr;
		*(struct in6_addr *)r->id.idiag_dst = sk->sk_v6_daddr;

		if (ext & (1 << (INET_DIAG_TCLASS - 1)))
			if (nla_put_u8(skb, INET_DIAG_TCLASS,
				       inet6_sk(sk)->tclass) < 0)
				goto errout;
	}
#endif

	r->idiag_uid = from_kuid_munged(user_ns, sock_i_uid(sk));
	r->idiag_inode = sock_i_ino(sk);

	if (ext & (1 << (INET_DIAG_MEMINFO - 1))) {
		struct inet_diag_meminfo minfo = {
			.idiag_rmem = sk_rmem_alloc_get(sk),
			.idiag_wmem = sk->sk_wmem_queued,
			.idiag_fmem = sk->sk_forward_alloc,
			.idiag_tmem = sk_wmem_alloc_get(sk),
		};

		if (nla_put(skb, INET_DIAG_MEMINFO, sizeof(minfo), &minfo) < 0)
			goto errout;
	}

	if (ext & (1 << (INET_DIAG_SKMEMINFO - 1)))
		if (sock_diag_put_meminfo(sk, skb, INET_DIAG_SKMEMINFO))
			goto errout;

	if (icsk == NULL) {
		handler->idiag_get_info(sk, r, NULL);
		goto out;
	}

#define EXPIRES_IN_MS(tmo)  DIV_ROUND_UP((tmo - jiffies) * 1000, HZ)

	if (icsk->icsk_pending == ICSK_TIME_RETRANS ||
	    icsk->icsk_pending == ICSK_TIME_EARLY_RETRANS ||
	    icsk->icsk_pending == ICSK_TIME_LOSS_PROBE) {
		r->idiag_timer = 1;
		r->idiag_retrans = icsk->icsk_retransmits;
		r->idiag_expires = EXPIRES_IN_MS(icsk->icsk_timeout);
	} else if (icsk->icsk_pending == ICSK_TIME_PROBE0) {
		r->idiag_timer = 4;
		r->idiag_retrans = icsk->icsk_probes_out;
		r->idiag_expires = EXPIRES_IN_MS(icsk->icsk_timeout);
	} else if (timer_pending(&sk->sk_timer)) {
		r->idiag_timer = 2;
		r->idiag_retrans = icsk->icsk_probes_out;
		r->idiag_expires = EXPIRES_IN_MS(sk->sk_timer.expires);
	} else {
		r->idiag_timer = 0;
		r->idiag_expires = 0;
	}
#undef EXPIRES_IN_MS

	if (ext & (1 << (INET_DIAG_INFO - 1))) {
		attr = nla_reserve(skb, INET_DIAG_INFO,
				   sizeof(struct tcp_info));
		if (!attr)
			goto errout;

		info = nla_data(attr);
	}

	if ((ext & (1 << (INET_DIAG_CONG - 1))) && icsk->icsk_ca_ops)
		if (nla_put_string(skb, INET_DIAG_CONG,
				   icsk->icsk_ca_ops->name) < 0)
			goto errout;

	handler->idiag_get_info(sk, r, info);

	if (sk->sk_state < TCP_TIME_WAIT &&
	    icsk->icsk_ca_ops && icsk->icsk_ca_ops->get_info)
		icsk->icsk_ca_ops->get_info(sk, ext, skb);

out:
	return nlmsg_end(skb, nlh);

errout:
	nlmsg_cancel(skb, nlh);
	return -EMSGSIZE;
}
EXPORT_SYMBOL_GPL(inet_sk_diag_fill);

static int inet_csk_diag_fill(struct sock *sk,
			      struct sk_buff *skb, struct inet_diag_req_v2 *req,
			      struct user_namespace *user_ns,
			      u32 portid, u32 seq, u16 nlmsg_flags,
			      const struct nlmsghdr *unlh)
{
	return inet_sk_diag_fill(sk, inet_csk(sk),
			skb, req, user_ns, portid, seq, nlmsg_flags, unlh);
}

static int inet_twsk_diag_fill(struct inet_timewait_sock *tw,
			       struct sk_buff *skb, struct inet_diag_req_v2 *req,
			       u32 portid, u32 seq, u16 nlmsg_flags,
			       const struct nlmsghdr *unlh)
{
	s32 tmo;
	struct inet_diag_msg *r;
	struct nlmsghdr *nlh;

	nlh = nlmsg_put(skb, portid, seq, unlh->nlmsg_type, sizeof(*r),
			nlmsg_flags);
	if (!nlh)
		return -EMSGSIZE;

	r = nlmsg_data(nlh);
	BUG_ON(tw->tw_state != TCP_TIME_WAIT);

	tmo = tw->tw_ttd - inet_tw_time_stamp();
	if (tmo < 0)
		tmo = 0;

	r->idiag_family	      = tw->tw_family;
	r->idiag_retrans      = 0;

	r->id.idiag_if	      = tw->tw_bound_dev_if;
	sock_diag_save_cookie(tw, r->id.idiag_cookie);

	r->id.idiag_sport     = tw->tw_sport;
	r->id.idiag_dport     = tw->tw_dport;

	memset(&r->id.idiag_src, 0, sizeof(r->id.idiag_src));
	memset(&r->id.idiag_dst, 0, sizeof(r->id.idiag_dst));

	r->id.idiag_src[0]    = tw->tw_rcv_saddr;
	r->id.idiag_dst[0]    = tw->tw_daddr;

	r->idiag_state	      = tw->tw_substate;
	r->idiag_timer	      = 3;
	r->idiag_expires      = jiffies_to_msecs(tmo);
	r->idiag_rqueue	      = 0;
	r->idiag_wqueue	      = 0;
	r->idiag_uid	      = 0;
	r->idiag_inode	      = 0;
#if IS_ENABLED(CONFIG_IPV6)
	if (tw->tw_family == AF_INET6) {
		*(struct in6_addr *)r->id.idiag_src = tw->tw_v6_rcv_saddr;
		*(struct in6_addr *)r->id.idiag_dst = tw->tw_v6_daddr;
	}
#endif

	return nlmsg_end(skb, nlh);
}

static int sk_diag_fill(struct sock *sk, struct sk_buff *skb,
			struct inet_diag_req_v2 *r,
			struct user_namespace *user_ns,
			u32 portid, u32 seq, u16 nlmsg_flags,
			const struct nlmsghdr *unlh)
{
	if (sk->sk_state == TCP_TIME_WAIT)
		return inet_twsk_diag_fill(inet_twsk(sk), skb, r, portid, seq,
					   nlmsg_flags, unlh);

	return inet_csk_diag_fill(sk, skb, r, user_ns, portid, seq,
				  nlmsg_flags, unlh);
}

int inet_diag_dump_one_icsk(struct inet_hashinfo *hashinfo, struct sk_buff *in_skb,
		const struct nlmsghdr *nlh, struct inet_diag_req_v2 *req)
{
	int err;
	struct sock *sk;
	struct sk_buff *rep;
	struct net *net = sock_net(in_skb->sk);

	err = -EINVAL;
	if (req->sdiag_family == AF_INET) {
		sk = inet_lookup(net, hashinfo, req->id.idiag_dst[0],
				 req->id.idiag_dport, req->id.idiag_src[0],
				 req->id.idiag_sport, req->id.idiag_if);
	}
#if IS_ENABLED(CONFIG_IPV6)
	else if (req->sdiag_family == AF_INET6) {
		sk = inet6_lookup(net, hashinfo,
				  (struct in6_addr *)req->id.idiag_dst,
				  req->id.idiag_dport,
				  (struct in6_addr *)req->id.idiag_src,
				  req->id.idiag_sport,
				  req->id.idiag_if);
	}
#endif
	else {
		goto out_nosk;
	}

	err = -ENOENT;
	if (sk == NULL)
		goto out_nosk;

	err = sock_diag_check_cookie(sk, req->id.idiag_cookie);
	if (err)
		goto out;

	rep = nlmsg_new(sizeof(struct inet_diag_msg) +
			sizeof(struct inet_diag_meminfo) +
			sizeof(struct tcp_info) + 64, GFP_KERNEL);
	if (!rep) {
		err = -ENOMEM;
		goto out;
	}

	err = sk_diag_fill(sk, rep, req,
			   sk_user_ns(NETLINK_CB(in_skb).sk),
			   NETLINK_CB(in_skb).portid,
			   nlh->nlmsg_seq, 0, nlh);
	if (err < 0) {
		WARN_ON(err == -EMSGSIZE);
		nlmsg_free(rep);
		goto out;
	}
	err = netlink_unicast(net->diag_nlsk, rep, NETLINK_CB(in_skb).portid,
			      MSG_DONTWAIT);
	if (err > 0)
		err = 0;

out:
	if (sk)
		sock_gen_put(sk);

out_nosk:
	return err;
}
EXPORT_SYMBOL_GPL(inet_diag_dump_one_icsk);

static int inet_diag_get_exact(struct sk_buff *in_skb,
			       const struct nlmsghdr *nlh,
			       struct inet_diag_req_v2 *req)
{
	const struct inet_diag_handler *handler;
	int err;

	handler = inet_diag_lock_handler(req->sdiag_protocol);
	if (IS_ERR(handler))
		err = PTR_ERR(handler);
	else
		err = handler->dump_one(in_skb, nlh, req);
	inet_diag_unlock_handler(handler);

	return err;
}

static int bitstring_match(const __be32 *a1, const __be32 *a2, int bits)
{
	int words = bits >> 5;

	bits &= 0x1f;

	if (words) {
		if (memcmp(a1, a2, words << 2))
			return 0;
	}
	if (bits) {
		__be32 w1, w2;
		__be32 mask;

		w1 = a1[words];
		w2 = a2[words];

		mask = htonl((0xffffffff) << (32 - bits));

		if ((w1 ^ w2) & mask)
			return 0;
	}

	return 1;
}


static int inet_diag_bc_run(const struct nlattr *_bc,
		const struct inet_diag_entry *entry)
{
	const void *bc = nla_data(_bc);
	int len = nla_len(_bc);

	while (len > 0) {
		int yes = 1;
		const struct inet_diag_bc_op *op = bc;

		switch (op->code) {
		case INET_DIAG_BC_NOP:
			break;
		case INET_DIAG_BC_JMP:
			yes = 0;
			break;
		case INET_DIAG_BC_S_GE:
			yes = entry->sport >= op[1].no;
			break;
		case INET_DIAG_BC_S_LE:
			yes = entry->sport <= op[1].no;
			break;
		case INET_DIAG_BC_D_GE:
			yes = entry->dport >= op[1].no;
			break;
		case INET_DIAG_BC_D_LE:
			yes = entry->dport <= op[1].no;
			break;
		case INET_DIAG_BC_AUTO:
			yes = !(entry->userlocks & SOCK_BINDPORT_LOCK);
			break;
		case INET_DIAG_BC_S_COND:
		case INET_DIAG_BC_D_COND: {
			struct inet_diag_hostcond *cond;
			__be32 *addr;

			cond = (struct inet_diag_hostcond *)(op + 1);
			if (cond->port != -1 &&
			    cond->port != (op->code == INET_DIAG_BC_S_COND ?
					     entry->sport : entry->dport)) {
				yes = 0;
				break;
			}

			if (op->code == INET_DIAG_BC_S_COND)
				addr = entry->saddr;
			else
				addr = entry->daddr;

			if (cond->family != AF_UNSPEC &&
			    cond->family != entry->family) {
				if (entry->family == AF_INET6 &&
				    cond->family == AF_INET) {
					if (addr[0] == 0 && addr[1] == 0 &&
					    addr[2] == htonl(0xffff) &&
					    bitstring_match(addr + 3,
							    cond->addr,
							    cond->prefix_len))
						break;
				}
				yes = 0;
				break;
			}

			if (cond->prefix_len == 0)
				break;
			if (bitstring_match(addr, cond->addr,
					    cond->prefix_len))
				break;
			yes = 0;
			break;
		}
		}

		if (yes) {
			len -= op->yes;
			bc += op->yes;
		} else {
			len -= op->no;
			bc += op->no;
		}
	}
	return len == 0;
}

int inet_diag_bc_sk(const struct nlattr *bc, struct sock *sk)
{
	struct inet_diag_entry entry;
	struct inet_sock *inet = inet_sk(sk);

	if (bc == NULL)
		return 1;

	entry.family = sk->sk_family;
#if IS_ENABLED(CONFIG_IPV6)
	if (entry.family == AF_INET6) {

		entry.saddr = sk->sk_v6_rcv_saddr.s6_addr32;
		entry.daddr = sk->sk_v6_daddr.s6_addr32;
	} else
#endif
	{
		entry.saddr = &inet->inet_rcv_saddr;
		entry.daddr = &inet->inet_daddr;
	}
	entry.sport = inet->inet_num;
	entry.dport = ntohs(inet->inet_dport);
	entry.userlocks = sk->sk_userlocks;

	return inet_diag_bc_run(bc, &entry);
}
EXPORT_SYMBOL_GPL(inet_diag_bc_sk);

static int valid_cc(const void *bc, int len, int cc)
{
	while (len >= 0) {
		const struct inet_diag_bc_op *op = bc;

		if (cc > len)
			return 0;
		if (cc == len)
			return 1;
		if (op->yes < 4 || op->yes & 3)
			return 0;
		len -= op->yes;
		bc  += op->yes;
	}
	return 0;
}

/* Validate an inet_diag_hostcond. */
static bool valid_hostcond(const struct inet_diag_bc_op *op, int len,
			   int *min_len)
{
	int addr_len;
	struct inet_diag_hostcond *cond;

	/* Check hostcond space. */
	*min_len += sizeof(struct inet_diag_hostcond);
	if (len < *min_len)
		return false;
	cond = (struct inet_diag_hostcond *)(op + 1);

	/* Check address family and address length. */
	switch (cond->family) {
	case AF_UNSPEC:
		addr_len = 0;
		break;
	case AF_INET:
		addr_len = sizeof(struct in_addr);
		break;
	case AF_INET6:
		addr_len = sizeof(struct in6_addr);
		break;
	default:
		return false;
	}
	*min_len += addr_len;
	if (len < *min_len)
		return false;

	/* Check prefix length (in bits) vs address length (in bytes). */
	if (cond->prefix_len > 8 * addr_len)
		return false;

	return true;
}

/* Validate a port comparison operator. */
static inline bool valid_port_comparison(const struct inet_diag_bc_op *op,
					 int len, int *min_len)
{
	/* Port comparisons put the port in a follow-on inet_diag_bc_op. */
	*min_len += sizeof(struct inet_diag_bc_op);
	if (len < *min_len)
		return false;
	return true;
}

static int inet_diag_bc_audit(const void *bytecode, int bytecode_len)
{
	const void *bc = bytecode;
	int  len = bytecode_len;

	while (len > 0) {
		const struct inet_diag_bc_op *op = bc;
		int min_len = sizeof(struct inet_diag_bc_op);

//printk("BC: %d %d %d {%d} / %d\n", op->code, op->yes, op->no, op[1].no, len);
		switch (op->code) {
		case INET_DIAG_BC_S_COND:
		case INET_DIAG_BC_D_COND:
			if (!valid_hostcond(bc, len, &min_len))
				return -EINVAL;
			break;
		case INET_DIAG_BC_S_GE:
		case INET_DIAG_BC_S_LE:
		case INET_DIAG_BC_D_GE:
		case INET_DIAG_BC_D_LE:
			if (!valid_port_comparison(bc, len, &min_len))
				return -EINVAL;
			break;
		case INET_DIAG_BC_AUTO:
		case INET_DIAG_BC_JMP:
		case INET_DIAG_BC_NOP:
			break;
		default:
			return -EINVAL;
		}

		if (op->code != INET_DIAG_BC_NOP) {
			if (op->no < min_len || op->no > len + 4 || op->no & 3)
				return -EINVAL;
			if (op->no < len &&
			    !valid_cc(bytecode, bytecode_len, len - op->no))
				return -EINVAL;
		}

		if (op->yes < min_len || op->yes > len + 4 || op->yes & 3)
			return -EINVAL;
		bc  += op->yes;
		len -= op->yes;
	}
	return len == 0 ? 0 : -EINVAL;
}

static int inet_csk_diag_dump(struct sock *sk,
			      struct sk_buff *skb,
			      struct netlink_callback *cb,
			      struct inet_diag_req_v2 *r,
			      const struct nlattr *bc)
{
	if (!inet_diag_bc_sk(bc, sk))
		return 0;

	return inet_csk_diag_fill(sk, skb, r,
				  sk_user_ns(NETLINK_CB(cb->skb).sk),
				  NETLINK_CB(cb->skb).portid,
				  cb->nlh->nlmsg_seq, NLM_F_MULTI, cb->nlh);
}

static int inet_twsk_diag_dump(struct sock *sk,
			       struct sk_buff *skb,
			       struct netlink_callback *cb,
			       struct inet_diag_req_v2 *r,
			       const struct nlattr *bc)
{
	struct inet_timewait_sock *tw = inet_twsk(sk);

	if (bc != NULL) {
		struct inet_diag_entry entry;

		entry.family = tw->tw_family;
#if IS_ENABLED(CONFIG_IPV6)
		if (tw->tw_family == AF_INET6) {
			entry.saddr = tw->tw_v6_rcv_saddr.s6_addr32;
			entry.daddr = tw->tw_v6_daddr.s6_addr32;
		} else
#endif
		{
			entry.saddr = &tw->tw_rcv_saddr;
			entry.daddr = &tw->tw_daddr;
		}
		entry.sport = tw->tw_num;
		entry.dport = ntohs(tw->tw_dport);
		entry.userlocks = 0;

		if (!inet_diag_bc_run(bc, &entry))
			return 0;
	}

	return inet_twsk_diag_fill(tw, skb, r,
				   NETLINK_CB(cb->skb).portid,
				   cb->nlh->nlmsg_seq, NLM_F_MULTI, cb->nlh);
}

/* Get the IPv4, IPv6, or IPv4-mapped-IPv6 local and remote addresses
 * from a request_sock. For IPv4-mapped-IPv6 we must map IPv4 to IPv6.
 */
static inline void inet_diag_req_addrs(const struct sock *sk,
				       const struct request_sock *req,
				       struct inet_diag_entry *entry)
{
	struct inet_request_sock *ireq = inet_rsk(req);

#if IS_ENABLED(CONFIG_IPV6)
	if (sk->sk_family == AF_INET6) {
		if (req->rsk_ops->family == AF_INET6) {
			entry->saddr = ireq->ir_v6_loc_addr.s6_addr32;
			entry->daddr = ireq->ir_v6_rmt_addr.s6_addr32;
		} else if (req->rsk_ops->family == AF_INET) {
			ipv6_addr_set_v4mapped(ireq->ir_loc_addr,
					       &entry->saddr_storage);
			ipv6_addr_set_v4mapped(ireq->ir_rmt_addr,
					       &entry->daddr_storage);
			entry->saddr = entry->saddr_storage.s6_addr32;
			entry->daddr = entry->daddr_storage.s6_addr32;
		}
	} else
#endif
	{
		entry->saddr = &ireq->ir_loc_addr;
		entry->daddr = &ireq->ir_rmt_addr;
	}
}

static int inet_diag_fill_req(struct sk_buff *skb, struct sock *sk,
			      struct request_sock *req,
			      struct user_namespace *user_ns,
			      u32 portid, u32 seq,
			      const struct nlmsghdr *unlh)
{
	const struct inet_request_sock *ireq = inet_rsk(req);
	struct inet_sock *inet = inet_sk(sk);
	struct inet_diag_msg *r;
	struct nlmsghdr *nlh;
	long tmo;

	nlh = nlmsg_put(skb, portid, seq, unlh->nlmsg_type, sizeof(*r),
			NLM_F_MULTI);
	if (!nlh)
		return -EMSGSIZE;

	r = nlmsg_data(nlh);
	r->idiag_family = sk->sk_family;
	r->idiag_state = TCP_SYN_RECV;
	r->idiag_timer = 1;
	r->idiag_retrans = req->num_retrans;

	r->id.idiag_if = sk->sk_bound_dev_if;
	sock_diag_save_cookie(req, r->id.idiag_cookie);

	tmo = req->expires - jiffies;
	if (tmo < 0)
		tmo = 0;

	r->id.idiag_sport = inet->inet_sport;
<<<<<<< HEAD
	r->id.idiag_dport = ireq->rmt_port;
=======
	r->id.idiag_dport = ireq->ir_rmt_port;
>>>>>>> fc14f9c1

	memset(&r->id.idiag_src, 0, sizeof(r->id.idiag_src));
	memset(&r->id.idiag_dst, 0, sizeof(r->id.idiag_dst));

<<<<<<< HEAD
	r->id.idiag_src[0] = ireq->loc_addr;
	r->id.idiag_dst[0] = ireq->rmt_addr;
=======
	r->id.idiag_src[0] = ireq->ir_loc_addr;
	r->id.idiag_dst[0] = ireq->ir_rmt_addr;
>>>>>>> fc14f9c1

	r->idiag_expires = jiffies_to_msecs(tmo);
	r->idiag_rqueue = 0;
	r->idiag_wqueue = 0;
	r->idiag_uid = from_kuid_munged(user_ns, sock_i_uid(sk));
	r->idiag_inode = 0;
#if IS_ENABLED(CONFIG_IPV6)
	if (r->idiag_family == AF_INET6) {
		struct inet_diag_entry entry;
		inet_diag_req_addrs(sk, req, &entry);
		memcpy(r->id.idiag_src, entry.saddr, sizeof(struct in6_addr));
		memcpy(r->id.idiag_dst, entry.daddr, sizeof(struct in6_addr));
	}
#endif

	return nlmsg_end(skb, nlh);
}

static int inet_diag_dump_reqs(struct sk_buff *skb, struct sock *sk,
			       struct netlink_callback *cb,
			       struct inet_diag_req_v2 *r,
			       const struct nlattr *bc)
{
	struct inet_diag_entry entry;
	struct inet_connection_sock *icsk = inet_csk(sk);
	struct listen_sock *lopt;
	struct inet_sock *inet = inet_sk(sk);
	int j, s_j;
	int reqnum, s_reqnum;
	int err = 0;

	s_j = cb->args[3];
	s_reqnum = cb->args[4];

	if (s_j > 0)
		s_j--;

	entry.family = sk->sk_family;

	read_lock_bh(&icsk->icsk_accept_queue.syn_wait_lock);

	lopt = icsk->icsk_accept_queue.listen_opt;
	if (!lopt || !lopt->qlen)
		goto out;

	if (bc != NULL) {
		entry.sport = inet->inet_num;
		entry.userlocks = sk->sk_userlocks;
	}

	for (j = s_j; j < lopt->nr_table_entries; j++) {
		struct request_sock *req, *head = lopt->syn_table[j];

		reqnum = 0;
		for (req = head; req; reqnum++, req = req->dl_next) {
			struct inet_request_sock *ireq = inet_rsk(req);

			if (reqnum < s_reqnum)
				continue;
			if (r->id.idiag_dport != ireq->ir_rmt_port &&
			    r->id.idiag_dport)
				continue;

			if (bc) {
				inet_diag_req_addrs(sk, req, &entry);
				entry.dport = ntohs(ireq->ir_rmt_port);

				if (!inet_diag_bc_run(bc, &entry))
					continue;
			}

			err = inet_diag_fill_req(skb, sk, req,
					       sk_user_ns(NETLINK_CB(cb->skb).sk),
					       NETLINK_CB(cb->skb).portid,
					       cb->nlh->nlmsg_seq, cb->nlh);
			if (err < 0) {
				cb->args[3] = j + 1;
				cb->args[4] = reqnum;
				goto out;
			}
		}

		s_reqnum = 0;
	}

out:
	read_unlock_bh(&icsk->icsk_accept_queue.syn_wait_lock);

	return err;
}

void inet_diag_dump_icsk(struct inet_hashinfo *hashinfo, struct sk_buff *skb,
		struct netlink_callback *cb, struct inet_diag_req_v2 *r, struct nlattr *bc)
{
	int i, num;
	int s_i, s_num;
	struct net *net = sock_net(skb->sk);

	s_i = cb->args[1];
	s_num = num = cb->args[2];

	if (cb->args[0] == 0) {
		if (!(r->idiag_states & (TCPF_LISTEN | TCPF_SYN_RECV)))
			goto skip_listen_ht;

		for (i = s_i; i < INET_LHTABLE_SIZE; i++) {
			struct sock *sk;
			struct hlist_nulls_node *node;
			struct inet_listen_hashbucket *ilb;

			num = 0;
			ilb = &hashinfo->listening_hash[i];
			spin_lock_bh(&ilb->lock);
			sk_nulls_for_each(sk, node, &ilb->head) {
				struct inet_sock *inet = inet_sk(sk);

				if (!net_eq(sock_net(sk), net))
					continue;

				if (num < s_num) {
					num++;
					continue;
				}

				if (r->sdiag_family != AF_UNSPEC &&
						sk->sk_family != r->sdiag_family)
					goto next_listen;

				if (r->id.idiag_sport != inet->inet_sport &&
				    r->id.idiag_sport)
					goto next_listen;

				if (!(r->idiag_states & TCPF_LISTEN) ||
				    r->id.idiag_dport ||
				    cb->args[3] > 0)
					goto syn_recv;

				if (inet_csk_diag_dump(sk, skb, cb, r, bc) < 0) {
					spin_unlock_bh(&ilb->lock);
					goto done;
				}

syn_recv:
				if (!(r->idiag_states & TCPF_SYN_RECV))
					goto next_listen;

				if (inet_diag_dump_reqs(skb, sk, cb, r, bc) < 0) {
					spin_unlock_bh(&ilb->lock);
					goto done;
				}

next_listen:
				cb->args[3] = 0;
				cb->args[4] = 0;
				++num;
			}
			spin_unlock_bh(&ilb->lock);

			s_num = 0;
			cb->args[3] = 0;
			cb->args[4] = 0;
		}
skip_listen_ht:
		cb->args[0] = 1;
		s_i = num = s_num = 0;
	}

	if (!(r->idiag_states & ~(TCPF_LISTEN | TCPF_SYN_RECV)))
		goto out;

	for (i = s_i; i <= hashinfo->ehash_mask; i++) {
		struct inet_ehash_bucket *head = &hashinfo->ehash[i];
		spinlock_t *lock = inet_ehash_lockp(hashinfo, i);
		struct sock *sk;
		struct hlist_nulls_node *node;

		num = 0;

		if (hlist_nulls_empty(&head->chain))
			continue;

		if (i > s_i)
			s_num = 0;

		spin_lock_bh(lock);
		sk_nulls_for_each(sk, node, &head->chain) {
			int res;
			int state;

			if (!net_eq(sock_net(sk), net))
				continue;
			if (num < s_num)
				goto next_normal;
			state = (sk->sk_state == TCP_TIME_WAIT) ?
				inet_twsk(sk)->tw_substate : sk->sk_state;
			if (!(r->idiag_states & (1 << state)))
				goto next_normal;
			if (r->sdiag_family != AF_UNSPEC &&
			    sk->sk_family != r->sdiag_family)
				goto next_normal;
			if (r->id.idiag_sport != htons(sk->sk_num) &&
			    r->id.idiag_sport)
				goto next_normal;
			if (r->id.idiag_dport != sk->sk_dport &&
			    r->id.idiag_dport)
				goto next_normal;
			if (sk->sk_state == TCP_TIME_WAIT)
				res = inet_twsk_diag_dump(sk, skb, cb, r, bc);
			else
				res = inet_csk_diag_dump(sk, skb, cb, r, bc);
			if (res < 0) {
				spin_unlock_bh(lock);
				goto done;
			}
next_normal:
			++num;
		}

<<<<<<< HEAD
		if (r->idiag_states & (TCPF_TIME_WAIT | TCPF_FIN_WAIT2)) {
			struct inet_timewait_sock *tw;

			inet_twsk_for_each(tw, node,
				    &head->twchain) {
				if (!net_eq(twsk_net(tw), net))
					continue;

				if (num < s_num)
					goto next_dying;
				if (!(r->idiag_states & (1 << tw->tw_substate)))
					goto next_dying;
				if (r->sdiag_family != AF_UNSPEC &&
						tw->tw_family != r->sdiag_family)
					goto next_dying;
				if (r->id.idiag_sport != tw->tw_sport &&
				    r->id.idiag_sport)
					goto next_dying;
				if (r->id.idiag_dport != tw->tw_dport &&
				    r->id.idiag_dport)
					goto next_dying;
				if (inet_twsk_diag_dump(tw, skb, cb, r, bc) < 0) {
					spin_unlock_bh(lock);
					goto done;
				}
next_dying:
				++num;
			}
		}
=======
>>>>>>> fc14f9c1
		spin_unlock_bh(lock);
	}

done:
	cb->args[1] = i;
	cb->args[2] = num;
out:
	;
}
EXPORT_SYMBOL_GPL(inet_diag_dump_icsk);

static int __inet_diag_dump(struct sk_buff *skb, struct netlink_callback *cb,
		struct inet_diag_req_v2 *r, struct nlattr *bc)
{
	const struct inet_diag_handler *handler;
	int err = 0;

	handler = inet_diag_lock_handler(r->sdiag_protocol);
	if (!IS_ERR(handler))
		handler->dump(skb, cb, r, bc);
	else
		err = PTR_ERR(handler);
	inet_diag_unlock_handler(handler);

	return err ? : skb->len;
}

static int inet_diag_dump(struct sk_buff *skb, struct netlink_callback *cb)
{
	struct nlattr *bc = NULL;
	int hdrlen = sizeof(struct inet_diag_req_v2);

	if (nlmsg_attrlen(cb->nlh, hdrlen))
		bc = nlmsg_find_attr(cb->nlh, hdrlen, INET_DIAG_REQ_BYTECODE);

	return __inet_diag_dump(skb, cb, nlmsg_data(cb->nlh), bc);
}

static inline int inet_diag_type2proto(int type)
{
	switch (type) {
	case TCPDIAG_GETSOCK:
		return IPPROTO_TCP;
	case DCCPDIAG_GETSOCK:
		return IPPROTO_DCCP;
	default:
		return 0;
	}
}

static int inet_diag_dump_compat(struct sk_buff *skb, struct netlink_callback *cb)
{
	struct inet_diag_req *rc = nlmsg_data(cb->nlh);
	struct inet_diag_req_v2 req;
	struct nlattr *bc = NULL;
	int hdrlen = sizeof(struct inet_diag_req);

	req.sdiag_family = AF_UNSPEC; /* compatibility */
	req.sdiag_protocol = inet_diag_type2proto(cb->nlh->nlmsg_type);
	req.idiag_ext = rc->idiag_ext;
	req.idiag_states = rc->idiag_states;
	req.id = rc->id;

	if (nlmsg_attrlen(cb->nlh, hdrlen))
		bc = nlmsg_find_attr(cb->nlh, hdrlen, INET_DIAG_REQ_BYTECODE);

	return __inet_diag_dump(skb, cb, &req, bc);
}

static int inet_diag_get_exact_compat(struct sk_buff *in_skb,
			       const struct nlmsghdr *nlh)
{
	struct inet_diag_req *rc = nlmsg_data(nlh);
	struct inet_diag_req_v2 req;

	req.sdiag_family = rc->idiag_family;
	req.sdiag_protocol = inet_diag_type2proto(nlh->nlmsg_type);
	req.idiag_ext = rc->idiag_ext;
	req.idiag_states = rc->idiag_states;
	req.id = rc->id;

	return inet_diag_get_exact(in_skb, nlh, &req);
}

static int inet_diag_rcv_msg_compat(struct sk_buff *skb, struct nlmsghdr *nlh)
{
	int hdrlen = sizeof(struct inet_diag_req);
	struct net *net = sock_net(skb->sk);

	if (nlh->nlmsg_type >= INET_DIAG_GETSOCK_MAX ||
	    nlmsg_len(nlh) < hdrlen)
		return -EINVAL;

	if (nlh->nlmsg_flags & NLM_F_DUMP) {
		if (nlmsg_attrlen(nlh, hdrlen)) {
			struct nlattr *attr;

			attr = nlmsg_find_attr(nlh, hdrlen,
					       INET_DIAG_REQ_BYTECODE);
			if (attr == NULL ||
			    nla_len(attr) < sizeof(struct inet_diag_bc_op) ||
			    inet_diag_bc_audit(nla_data(attr), nla_len(attr)))
				return -EINVAL;
		}
		{
			struct netlink_dump_control c = {
				.dump = inet_diag_dump_compat,
			};
			return netlink_dump_start(net->diag_nlsk, skb, nlh, &c);
		}
	}

	return inet_diag_get_exact_compat(skb, nlh);
}

static int inet_diag_handler_dump(struct sk_buff *skb, struct nlmsghdr *h)
{
	int hdrlen = sizeof(struct inet_diag_req_v2);
	struct net *net = sock_net(skb->sk);

	if (nlmsg_len(h) < hdrlen)
		return -EINVAL;

	if (h->nlmsg_flags & NLM_F_DUMP) {
		if (nlmsg_attrlen(h, hdrlen)) {
			struct nlattr *attr;
			attr = nlmsg_find_attr(h, hdrlen,
					       INET_DIAG_REQ_BYTECODE);
			if (attr == NULL ||
			    nla_len(attr) < sizeof(struct inet_diag_bc_op) ||
			    inet_diag_bc_audit(nla_data(attr), nla_len(attr)))
				return -EINVAL;
		}
		{
			struct netlink_dump_control c = {
				.dump = inet_diag_dump,
			};
			return netlink_dump_start(net->diag_nlsk, skb, h, &c);
		}
	}

	return inet_diag_get_exact(skb, h, nlmsg_data(h));
}

static const struct sock_diag_handler inet_diag_handler = {
	.family = AF_INET,
	.dump = inet_diag_handler_dump,
};

static const struct sock_diag_handler inet6_diag_handler = {
	.family = AF_INET6,
	.dump = inet_diag_handler_dump,
};

int inet_diag_register(const struct inet_diag_handler *h)
{
	const __u16 type = h->idiag_type;
	int err = -EINVAL;

	if (type >= IPPROTO_MAX)
		goto out;

	mutex_lock(&inet_diag_table_mutex);
	err = -EEXIST;
	if (inet_diag_table[type] == NULL) {
		inet_diag_table[type] = h;
		err = 0;
	}
	mutex_unlock(&inet_diag_table_mutex);
out:
	return err;
}
EXPORT_SYMBOL_GPL(inet_diag_register);

void inet_diag_unregister(const struct inet_diag_handler *h)
{
	const __u16 type = h->idiag_type;

	if (type >= IPPROTO_MAX)
		return;

	mutex_lock(&inet_diag_table_mutex);
	inet_diag_table[type] = NULL;
	mutex_unlock(&inet_diag_table_mutex);
}
EXPORT_SYMBOL_GPL(inet_diag_unregister);

static int __init inet_diag_init(void)
{
	const int inet_diag_table_size = (IPPROTO_MAX *
					  sizeof(struct inet_diag_handler *));
	int err = -ENOMEM;

	inet_diag_table = kzalloc(inet_diag_table_size, GFP_KERNEL);
	if (!inet_diag_table)
		goto out;

	err = sock_diag_register(&inet_diag_handler);
	if (err)
		goto out_free_nl;

	err = sock_diag_register(&inet6_diag_handler);
	if (err)
		goto out_free_inet;

	sock_diag_register_inet_compat(inet_diag_rcv_msg_compat);
out:
	return err;

out_free_inet:
	sock_diag_unregister(&inet_diag_handler);
out_free_nl:
	kfree(inet_diag_table);
	goto out;
}

static void __exit inet_diag_exit(void)
{
	sock_diag_unregister(&inet6_diag_handler);
	sock_diag_unregister(&inet_diag_handler);
	sock_diag_unregister_inet_compat(inet_diag_rcv_msg_compat);
	kfree(inet_diag_table);
}

module_init(inet_diag_init);
module_exit(inet_diag_exit);
MODULE_LICENSE("GPL");
MODULE_ALIAS_NET_PF_PROTO_TYPE(PF_NETLINK, NETLINK_SOCK_DIAG, 2 /* AF_INET */);
MODULE_ALIAS_NET_PF_PROTO_TYPE(PF_NETLINK, NETLINK_SOCK_DIAG, 10 /* AF_INET6 */);<|MERGE_RESOLUTION|>--- conflicted
+++ resolved
@@ -736,22 +736,13 @@
 		tmo = 0;
 
 	r->id.idiag_sport = inet->inet_sport;
-<<<<<<< HEAD
-	r->id.idiag_dport = ireq->rmt_port;
-=======
 	r->id.idiag_dport = ireq->ir_rmt_port;
->>>>>>> fc14f9c1
 
 	memset(&r->id.idiag_src, 0, sizeof(r->id.idiag_src));
 	memset(&r->id.idiag_dst, 0, sizeof(r->id.idiag_dst));
 
-<<<<<<< HEAD
-	r->id.idiag_src[0] = ireq->loc_addr;
-	r->id.idiag_dst[0] = ireq->rmt_addr;
-=======
 	r->id.idiag_src[0] = ireq->ir_loc_addr;
 	r->id.idiag_dst[0] = ireq->ir_rmt_addr;
->>>>>>> fc14f9c1
 
 	r->idiag_expires = jiffies_to_msecs(tmo);
 	r->idiag_rqueue = 0;
@@ -970,38 +961,6 @@
 			++num;
 		}
 
-<<<<<<< HEAD
-		if (r->idiag_states & (TCPF_TIME_WAIT | TCPF_FIN_WAIT2)) {
-			struct inet_timewait_sock *tw;
-
-			inet_twsk_for_each(tw, node,
-				    &head->twchain) {
-				if (!net_eq(twsk_net(tw), net))
-					continue;
-
-				if (num < s_num)
-					goto next_dying;
-				if (!(r->idiag_states & (1 << tw->tw_substate)))
-					goto next_dying;
-				if (r->sdiag_family != AF_UNSPEC &&
-						tw->tw_family != r->sdiag_family)
-					goto next_dying;
-				if (r->id.idiag_sport != tw->tw_sport &&
-				    r->id.idiag_sport)
-					goto next_dying;
-				if (r->id.idiag_dport != tw->tw_dport &&
-				    r->id.idiag_dport)
-					goto next_dying;
-				if (inet_twsk_diag_dump(tw, skb, cb, r, bc) < 0) {
-					spin_unlock_bh(lock);
-					goto done;
-				}
-next_dying:
-				++num;
-			}
-		}
-=======
->>>>>>> fc14f9c1
 		spin_unlock_bh(lock);
 	}
 
