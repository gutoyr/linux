--- conflicted
+++ resolved
@@ -42,11 +42,7 @@
 static bool ip_may_fragment(const struct sk_buff *skb)
 {
 	return unlikely((ip_hdr(skb)->frag_off & htons(IP_DF)) == 0) ||
-<<<<<<< HEAD
-		skb->local_df;
-=======
 		skb->ignore_df;
->>>>>>> fc14f9c1
 }
 
 static bool ip_exceeds_mtu(const struct sk_buff *skb, unsigned int mtu)
@@ -60,56 +56,6 @@
 	return true;
 }
 
-<<<<<<< HEAD
-static bool ip_gso_exceeds_dst_mtu(const struct sk_buff *skb)
-{
-	unsigned int mtu;
-
-	if (skb->local_df || !skb_is_gso(skb))
-		return false;
-
-	mtu = dst_mtu(skb_dst(skb));
-
-	/* if seglen > mtu, do software segmentation for IP fragmentation on
-	 * output.  DF bit cannot be set since ip_forward would have sent
-	 * icmp error.
-	 */
-	return skb_gso_network_seglen(skb) > mtu;
-}
-
-/* called if GSO skb needs to be fragmented on forward */
-static int ip_forward_finish_gso(struct sk_buff *skb)
-{
-	struct dst_entry *dst = skb_dst(skb);
-	netdev_features_t features;
-	struct sk_buff *segs;
-	int ret = 0;
-
-	features = netif_skb_dev_features(skb, dst->dev);
-	segs = skb_gso_segment(skb, features & ~NETIF_F_GSO_MASK);
-	if (IS_ERR(segs)) {
-		kfree_skb(skb);
-		return -ENOMEM;
-	}
-
-	consume_skb(skb);
-
-	do {
-		struct sk_buff *nskb = segs->next;
-		int err;
-
-		segs->next = NULL;
-		err = dst_output(segs);
-
-		if (err && ret == 0)
-			ret = err;
-		segs = nskb;
-	} while (segs);
-
-	return ret;
-}
-=======
->>>>>>> fc14f9c1
 
 static int ip_forward_finish(struct sk_buff *skb)
 {
@@ -120,9 +66,6 @@
 
 	if (unlikely(opt->optlen))
 		ip_forward_options(skb);
-
-	if (ip_gso_exceeds_dst_mtu(skb))
-		return ip_forward_finish_gso(skb);
 
 	return dst_output(skb);
 }
@@ -165,13 +108,9 @@
 	if (opt->is_strictroute && rt->rt_uses_gateway)
 		goto sr_failed;
 
-<<<<<<< HEAD
-	if (!ip_may_fragment(skb) && ip_exceeds_mtu(skb, dst_mtu(&rt->dst))) {
-=======
 	IPCB(skb)->flags |= IPSKB_FORWARDED;
 	mtu = ip_dst_mtu_maybe_forward(&rt->dst, true);
 	if (!ip_may_fragment(skb) && ip_exceeds_mtu(skb, mtu)) {
->>>>>>> fc14f9c1
 		IP_INC_STATS(dev_net(rt->dst.dev), IPSTATS_MIB_FRAGFAILS);
 		icmp_send(skb, ICMP_DEST_UNREACH, ICMP_FRAG_NEEDED,
 			  htonl(mtu));
