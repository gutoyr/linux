--- conflicted
+++ resolved
@@ -22,12 +22,8 @@
 
 int sysctl_tcp_nometrics_save __read_mostly;
 
-<<<<<<< HEAD
-static struct tcp_metrics_block *__tcp_get_metrics(const struct inetpeer_addr *addr,
-=======
 static struct tcp_metrics_block *__tcp_get_metrics(const struct inetpeer_addr *saddr,
 						   const struct inetpeer_addr *daddr,
->>>>>>> fc14f9c1
 						   struct net *net, unsigned int hash);
 
 struct tcp_fastopen_metrics {
@@ -148,12 +144,8 @@
 #define TCP_METRICS_RECLAIM_PTR		(struct tcp_metrics_block *) 0x1UL
 
 static struct tcp_metrics_block *tcpm_new(struct dst_entry *dst,
-<<<<<<< HEAD
-					  struct inetpeer_addr *addr,
-=======
 					  struct inetpeer_addr *saddr,
 					  struct inetpeer_addr *daddr,
->>>>>>> fc14f9c1
 					  unsigned int hash)
 {
 	struct tcp_metrics_block *tm;
@@ -166,11 +158,7 @@
 	/* While waiting for the spin-lock the cache might have been populated
 	 * with this entry and so we have to check again.
 	 */
-<<<<<<< HEAD
-	tm = __tcp_get_metrics(addr, net, hash);
-=======
 	tm = __tcp_get_metrics(saddr, daddr, net, hash);
->>>>>>> fc14f9c1
 	if (tm == TCP_METRICS_RECLAIM_PTR) {
 		reclaim = true;
 		tm = NULL;
@@ -361,19 +349,11 @@
 	net = dev_net(dst->dev);
 	hash = hash_32(hash, net->ipv4.tcp_metrics_hash_log);
 
-<<<<<<< HEAD
-	tm = __tcp_get_metrics(&addr, net, hash);
-	if (tm == TCP_METRICS_RECLAIM_PTR)
-		tm = NULL;
-	if (!tm && create)
-		tm = tcpm_new(dst, &addr, hash);
-=======
 	tm = __tcp_get_metrics(&saddr, &daddr, net, hash);
 	if (tm == TCP_METRICS_RECLAIM_PTR)
 		tm = NULL;
 	if (!tm && create)
 		tm = tcpm_new(dst, &saddr, &daddr, hash);
->>>>>>> fc14f9c1
 	else
 		tcpm_check_stamp(tm, dst);
 
