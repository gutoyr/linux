--- conflicted
+++ resolved
@@ -843,10 +843,7 @@
 		 size_t len, int noblock, int flags, int *addr_len)
 {
 	struct inet_sock *isk = inet_sk(sk);
-<<<<<<< HEAD
-=======
 	int family = sk->sk_family;
->>>>>>> fc14f9c1
 	struct sk_buff *skb;
 	int copied, err;
 
@@ -856,10 +853,6 @@
 	if (flags & MSG_OOB)
 		goto out;
 
-<<<<<<< HEAD
-	if (flags & MSG_ERRQUEUE)
-		return ip_recv_error(sk, msg, len, addr_len);
-=======
 	if (flags & MSG_ERRQUEUE) {
 		if (family == AF_INET) {
 			return ip_recv_error(sk, msg, len, addr_len);
@@ -870,7 +863,6 @@
 #endif
 		}
 	}
->>>>>>> fc14f9c1
 
 	skb = skb_recv_datagram(sk, flags, noblock, &err);
 	if (!skb)
@@ -889,17 +881,6 @@
 
 	sock_recv_timestamp(msg, sk, skb);
 
-<<<<<<< HEAD
-	/* Copy the address. */
-	if (msg->msg_name) {
-		struct sockaddr_in *sin = (struct sockaddr_in *)msg->msg_name;
-
-		sin->sin_family = AF_INET;
-		sin->sin_port = 0 /* skb->h.uh->source */;
-		sin->sin_addr.s_addr = ip_hdr(skb)->saddr;
-		memset(sin->sin_zero, 0, sizeof(sin->sin_zero));
-		*addr_len = sizeof(*sin);
-=======
 	/* Copy the address and add cmsg data. */
 	if (family == AF_INET) {
 		DECLARE_SOCKADDR(struct sockaddr_in *, sin, msg->msg_name);
@@ -944,7 +925,6 @@
 #endif
 	} else {
 		BUG();
->>>>>>> fc14f9c1
 	}
 
 	err = copied;
