/*
 *	NET3	IP device support routines.
 *
 *		This program is free software; you can redistribute it and/or
 *		modify it under the terms of the GNU General Public License
 *		as published by the Free Software Foundation; either version
 *		2 of the License, or (at your option) any later version.
 *
 *	Derived from the IP parts of dev.c 1.0.19
 * 		Authors:	Ross Biro
 *				Fred N. van Kempen, <waltje@uWalt.NL.Mugnet.ORG>
 *				Mark Evans, <evansmp@uhura.aston.ac.uk>
 *
 *	Additional Authors:
 *		Alan Cox, <gw4pts@gw4pts.ampr.org>
 *		Alexey Kuznetsov, <kuznet@ms2.inr.ac.ru>
 *
 *	Changes:
 *		Alexey Kuznetsov:	pa_* fields are replaced with ifaddr
 *					lists.
 *		Cyrus Durgin:		updated for kmod
 *		Matthias Andree:	in devinet_ioctl, compare label and
 *					address (4.4BSD alias style support),
 *					fall back to comparing just the label
 *					if no match found.
 */


#include <asm/uaccess.h>
#include <linux/bitops.h>
#include <linux/capability.h>
#include <linux/module.h>
#include <linux/types.h>
#include <linux/kernel.h>
#include <linux/string.h>
#include <linux/mm.h>
#include <linux/socket.h>
#include <linux/sockios.h>
#include <linux/in.h>
#include <linux/errno.h>
#include <linux/interrupt.h>
#include <linux/if_addr.h>
#include <linux/if_ether.h>
#include <linux/inet.h>
#include <linux/netdevice.h>
#include <linux/etherdevice.h>
#include <linux/skbuff.h>
#include <linux/init.h>
#include <linux/notifier.h>
#include <linux/inetdevice.h>
#include <linux/igmp.h>
#include <linux/slab.h>
#include <linux/hash.h>
#ifdef CONFIG_SYSCTL
#include <linux/sysctl.h>
#endif
#include <linux/kmod.h>
#include <linux/netconf.h>

#include <net/arp.h>
#include <net/ip.h>
#include <net/route.h>
#include <net/ip_fib.h>
#include <net/rtnetlink.h>
#include <net/net_namespace.h>
#include <net/addrconf.h>

#include "fib_lookup.h"

static struct ipv4_devconf ipv4_devconf = {
	.data = {
		[IPV4_DEVCONF_ACCEPT_REDIRECTS - 1] = 1,
		[IPV4_DEVCONF_SEND_REDIRECTS - 1] = 1,
		[IPV4_DEVCONF_SECURE_REDIRECTS - 1] = 1,
		[IPV4_DEVCONF_SHARED_MEDIA - 1] = 1,
		[IPV4_DEVCONF_IGMPV2_UNSOLICITED_REPORT_INTERVAL - 1] = 10000 /*ms*/,
		[IPV4_DEVCONF_IGMPV3_UNSOLICITED_REPORT_INTERVAL - 1] =  1000 /*ms*/,
	},
};

static struct ipv4_devconf ipv4_devconf_dflt = {
	.data = {
		[IPV4_DEVCONF_ACCEPT_REDIRECTS - 1] = 1,
		[IPV4_DEVCONF_SEND_REDIRECTS - 1] = 1,
		[IPV4_DEVCONF_SECURE_REDIRECTS - 1] = 1,
		[IPV4_DEVCONF_SHARED_MEDIA - 1] = 1,
		[IPV4_DEVCONF_ACCEPT_SOURCE_ROUTE - 1] = 1,
		[IPV4_DEVCONF_IGMPV2_UNSOLICITED_REPORT_INTERVAL - 1] = 10000 /*ms*/,
		[IPV4_DEVCONF_IGMPV3_UNSOLICITED_REPORT_INTERVAL - 1] =  1000 /*ms*/,
	},
};

#define IPV4_DEVCONF_DFLT(net, attr) \
	IPV4_DEVCONF((*net->ipv4.devconf_dflt), attr)

static const struct nla_policy ifa_ipv4_policy[IFA_MAX+1] = {
	[IFA_LOCAL]     	= { .type = NLA_U32 },
	[IFA_ADDRESS]   	= { .type = NLA_U32 },
	[IFA_BROADCAST] 	= { .type = NLA_U32 },
	[IFA_LABEL]     	= { .type = NLA_STRING, .len = IFNAMSIZ - 1 },
	[IFA_CACHEINFO]		= { .len = sizeof(struct ifa_cacheinfo) },
	[IFA_FLAGS]		= { .type = NLA_U32 },
};

#define IN4_ADDR_HSIZE_SHIFT	8
#define IN4_ADDR_HSIZE		(1U << IN4_ADDR_HSIZE_SHIFT)

static struct hlist_head inet_addr_lst[IN4_ADDR_HSIZE];

static u32 inet_addr_hash(struct net *net, __be32 addr)
{
	u32 val = (__force u32) addr ^ net_hash_mix(net);

	return hash_32(val, IN4_ADDR_HSIZE_SHIFT);
}

static void inet_hash_insert(struct net *net, struct in_ifaddr *ifa)
{
	u32 hash = inet_addr_hash(net, ifa->ifa_local);

	ASSERT_RTNL();
	hlist_add_head_rcu(&ifa->hash, &inet_addr_lst[hash]);
}

static void inet_hash_remove(struct in_ifaddr *ifa)
{
	ASSERT_RTNL();
	hlist_del_init_rcu(&ifa->hash);
}

/**
 * __ip_dev_find - find the first device with a given source address.
 * @net: the net namespace
 * @addr: the source address
 * @devref: if true, take a reference on the found device
 *
 * If a caller uses devref=false, it should be protected by RCU, or RTNL
 */
struct net_device *__ip_dev_find(struct net *net, __be32 addr, bool devref)
{
	u32 hash = inet_addr_hash(net, addr);
	struct net_device *result = NULL;
	struct in_ifaddr *ifa;

	rcu_read_lock();
	hlist_for_each_entry_rcu(ifa, &inet_addr_lst[hash], hash) {
		if (ifa->ifa_local == addr) {
			struct net_device *dev = ifa->ifa_dev->dev;

			if (!net_eq(dev_net(dev), net))
				continue;
			result = dev;
			break;
		}
	}
	if (!result) {
		struct flowi4 fl4 = { .daddr = addr };
		struct fib_result res = { 0 };
		struct fib_table *local;

		/* Fallback to FIB local table so that communication
		 * over loopback subnets work.
		 */
		local = fib_get_table(net, RT_TABLE_LOCAL);
		if (local &&
		    !fib_table_lookup(local, &fl4, &res, FIB_LOOKUP_NOREF) &&
		    res.type == RTN_LOCAL)
			result = FIB_RES_DEV(res);
	}
	if (result && devref)
		dev_hold(result);
	rcu_read_unlock();
	return result;
}
EXPORT_SYMBOL(__ip_dev_find);

static void rtmsg_ifa(int event, struct in_ifaddr *, struct nlmsghdr *, u32);

static BLOCKING_NOTIFIER_HEAD(inetaddr_chain);
static void inet_del_ifa(struct in_device *in_dev, struct in_ifaddr **ifap,
			 int destroy);
#ifdef CONFIG_SYSCTL
static int devinet_sysctl_register(struct in_device *idev);
static void devinet_sysctl_unregister(struct in_device *idev);
#else
static int devinet_sysctl_register(struct in_device *idev)
{
	return 0;
}
static void devinet_sysctl_unregister(struct in_device *idev)
{
}
#endif

/* Locks all the inet devices. */

static struct in_ifaddr *inet_alloc_ifa(void)
{
	return kzalloc(sizeof(struct in_ifaddr), GFP_KERNEL);
}

static void inet_rcu_free_ifa(struct rcu_head *head)
{
	struct in_ifaddr *ifa = container_of(head, struct in_ifaddr, rcu_head);
	if (ifa->ifa_dev)
		in_dev_put(ifa->ifa_dev);
	kfree(ifa);
}

static void inet_free_ifa(struct in_ifaddr *ifa)
{
	call_rcu(&ifa->rcu_head, inet_rcu_free_ifa);
}

void in_dev_finish_destroy(struct in_device *idev)
{
	struct net_device *dev = idev->dev;

	WARN_ON(idev->ifa_list);
	WARN_ON(idev->mc_list);
	kfree(rcu_dereference_protected(idev->mc_hash, 1));
#ifdef NET_REFCNT_DEBUG
	pr_debug("%s: %p=%s\n", __func__, idev, dev ? dev->name : "NIL");
#endif
	dev_put(dev);
	if (!idev->dead)
		pr_err("Freeing alive in_device %p\n", idev);
	else
		kfree(idev);
}
EXPORT_SYMBOL(in_dev_finish_destroy);

static struct in_device *inetdev_init(struct net_device *dev)
{
	struct in_device *in_dev;
	int err = -ENOMEM;

	ASSERT_RTNL();

	in_dev = kzalloc(sizeof(*in_dev), GFP_KERNEL);
	if (!in_dev)
		goto out;
	memcpy(&in_dev->cnf, dev_net(dev)->ipv4.devconf_dflt,
			sizeof(in_dev->cnf));
	in_dev->cnf.sysctl = NULL;
	in_dev->dev = dev;
	in_dev->arp_parms = neigh_parms_alloc(dev, &arp_tbl);
	if (!in_dev->arp_parms)
		goto out_kfree;
	if (IPV4_DEVCONF(in_dev->cnf, FORWARDING))
		dev_disable_lro(dev);
	/* Reference in_dev->dev */
	dev_hold(dev);
	/* Account for reference dev->ip_ptr (below) */
	in_dev_hold(in_dev);

	err = devinet_sysctl_register(in_dev);
	if (err) {
		in_dev->dead = 1;
		in_dev_put(in_dev);
		in_dev = NULL;
		goto out;
	}
	ip_mc_init_dev(in_dev);
	if (dev->flags & IFF_UP)
		ip_mc_up(in_dev);

	/* we can receive as soon as ip_ptr is set -- do this last */
	rcu_assign_pointer(dev->ip_ptr, in_dev);
out:
	return in_dev ?: ERR_PTR(err);
out_kfree:
	kfree(in_dev);
	in_dev = NULL;
	goto out;
}

static void in_dev_rcu_put(struct rcu_head *head)
{
	struct in_device *idev = container_of(head, struct in_device, rcu_head);
	in_dev_put(idev);
}

static void inetdev_destroy(struct in_device *in_dev)
{
	struct in_ifaddr *ifa;
	struct net_device *dev;

	ASSERT_RTNL();

	dev = in_dev->dev;

	in_dev->dead = 1;

	ip_mc_destroy_dev(in_dev);

	while ((ifa = in_dev->ifa_list) != NULL) {
		inet_del_ifa(in_dev, &in_dev->ifa_list, 0);
		inet_free_ifa(ifa);
	}

	RCU_INIT_POINTER(dev->ip_ptr, NULL);

	devinet_sysctl_unregister(in_dev);
	neigh_parms_release(&arp_tbl, in_dev->arp_parms);
	arp_ifdown(dev);

	call_rcu(&in_dev->rcu_head, in_dev_rcu_put);
}

int inet_addr_onlink(struct in_device *in_dev, __be32 a, __be32 b)
{
	rcu_read_lock();
	for_primary_ifa(in_dev) {
		if (inet_ifa_match(a, ifa)) {
			if (!b || inet_ifa_match(b, ifa)) {
				rcu_read_unlock();
				return 1;
			}
		}
	} endfor_ifa(in_dev);
	rcu_read_unlock();
	return 0;
}

static void __inet_del_ifa(struct in_device *in_dev, struct in_ifaddr **ifap,
			 int destroy, struct nlmsghdr *nlh, u32 portid)
{
	struct in_ifaddr *promote = NULL;
	struct in_ifaddr *ifa, *ifa1 = *ifap;
	struct in_ifaddr *last_prim = in_dev->ifa_list;
	struct in_ifaddr *prev_prom = NULL;
	int do_promote = IN_DEV_PROMOTE_SECONDARIES(in_dev);

	ASSERT_RTNL();

	/* 1. Deleting primary ifaddr forces deletion all secondaries
	 * unless alias promotion is set
	 **/

	if (!(ifa1->ifa_flags & IFA_F_SECONDARY)) {
		struct in_ifaddr **ifap1 = &ifa1->ifa_next;

		while ((ifa = *ifap1) != NULL) {
			if (!(ifa->ifa_flags & IFA_F_SECONDARY) &&
			    ifa1->ifa_scope <= ifa->ifa_scope)
				last_prim = ifa;

			if (!(ifa->ifa_flags & IFA_F_SECONDARY) ||
			    ifa1->ifa_mask != ifa->ifa_mask ||
			    !inet_ifa_match(ifa1->ifa_address, ifa)) {
				ifap1 = &ifa->ifa_next;
				prev_prom = ifa;
				continue;
			}

			if (!do_promote) {
				inet_hash_remove(ifa);
				*ifap1 = ifa->ifa_next;

				rtmsg_ifa(RTM_DELADDR, ifa, nlh, portid);
				blocking_notifier_call_chain(&inetaddr_chain,
						NETDEV_DOWN, ifa);
				inet_free_ifa(ifa);
			} else {
				promote = ifa;
				break;
			}
		}
	}

	/* On promotion all secondaries from subnet are changing
	 * the primary IP, we must remove all their routes silently
	 * and later to add them back with new prefsrc. Do this
	 * while all addresses are on the device list.
	 */
	for (ifa = promote; ifa; ifa = ifa->ifa_next) {
		if (ifa1->ifa_mask == ifa->ifa_mask &&
		    inet_ifa_match(ifa1->ifa_address, ifa))
			fib_del_ifaddr(ifa, ifa1);
	}

	/* 2. Unlink it */

	*ifap = ifa1->ifa_next;
	inet_hash_remove(ifa1);

	/* 3. Announce address deletion */

	/* Send message first, then call notifier.
	   At first sight, FIB update triggered by notifier
	   will refer to already deleted ifaddr, that could confuse
	   netlink listeners. It is not true: look, gated sees
	   that route deleted and if it still thinks that ifaddr
	   is valid, it will try to restore deleted routes... Grr.
	   So that, this order is correct.
	 */
	rtmsg_ifa(RTM_DELADDR, ifa1, nlh, portid);
	blocking_notifier_call_chain(&inetaddr_chain, NETDEV_DOWN, ifa1);

	if (promote) {
		struct in_ifaddr *next_sec = promote->ifa_next;

		if (prev_prom) {
			prev_prom->ifa_next = promote->ifa_next;
			promote->ifa_next = last_prim->ifa_next;
			last_prim->ifa_next = promote;
		}

		promote->ifa_flags &= ~IFA_F_SECONDARY;
		rtmsg_ifa(RTM_NEWADDR, promote, nlh, portid);
		blocking_notifier_call_chain(&inetaddr_chain,
				NETDEV_UP, promote);
		for (ifa = next_sec; ifa; ifa = ifa->ifa_next) {
			if (ifa1->ifa_mask != ifa->ifa_mask ||
			    !inet_ifa_match(ifa1->ifa_address, ifa))
					continue;
			fib_add_ifaddr(ifa);
		}

	}
	if (destroy)
		inet_free_ifa(ifa1);
}

static void inet_del_ifa(struct in_device *in_dev, struct in_ifaddr **ifap,
			 int destroy)
{
	__inet_del_ifa(in_dev, ifap, destroy, NULL, 0);
}

static void check_lifetime(struct work_struct *work);

static DECLARE_DELAYED_WORK(check_lifetime_work, check_lifetime);

static int __inet_insert_ifa(struct in_ifaddr *ifa, struct nlmsghdr *nlh,
			     u32 portid)
{
	struct in_device *in_dev = ifa->ifa_dev;
	struct in_ifaddr *ifa1, **ifap, **last_primary;

	ASSERT_RTNL();

	if (!ifa->ifa_local) {
		inet_free_ifa(ifa);
		return 0;
	}

	ifa->ifa_flags &= ~IFA_F_SECONDARY;
	last_primary = &in_dev->ifa_list;

	for (ifap = &in_dev->ifa_list; (ifa1 = *ifap) != NULL;
	     ifap = &ifa1->ifa_next) {
		if (!(ifa1->ifa_flags & IFA_F_SECONDARY) &&
		    ifa->ifa_scope <= ifa1->ifa_scope)
			last_primary = &ifa1->ifa_next;
		if (ifa1->ifa_mask == ifa->ifa_mask &&
		    inet_ifa_match(ifa1->ifa_address, ifa)) {
			if (ifa1->ifa_local == ifa->ifa_local) {
				inet_free_ifa(ifa);
				return -EEXIST;
			}
			if (ifa1->ifa_scope != ifa->ifa_scope) {
				inet_free_ifa(ifa);
				return -EINVAL;
			}
			ifa->ifa_flags |= IFA_F_SECONDARY;
		}
	}

	if (!(ifa->ifa_flags & IFA_F_SECONDARY)) {
		prandom_seed((__force u32) ifa->ifa_local);
		ifap = last_primary;
	}

	ifa->ifa_next = *ifap;
	*ifap = ifa;

	inet_hash_insert(dev_net(in_dev->dev), ifa);

	cancel_delayed_work(&check_lifetime_work);
	queue_delayed_work(system_power_efficient_wq, &check_lifetime_work, 0);

	/* Send message first, then call notifier.
	   Notifier will trigger FIB update, so that
	   listeners of netlink will know about new ifaddr */
	rtmsg_ifa(RTM_NEWADDR, ifa, nlh, portid);
	blocking_notifier_call_chain(&inetaddr_chain, NETDEV_UP, ifa);

	return 0;
}

static int inet_insert_ifa(struct in_ifaddr *ifa)
{
	return __inet_insert_ifa(ifa, NULL, 0);
}

static int inet_set_ifa(struct net_device *dev, struct in_ifaddr *ifa)
{
	struct in_device *in_dev = __in_dev_get_rtnl(dev);

	ASSERT_RTNL();

	if (!in_dev) {
		inet_free_ifa(ifa);
		return -ENOBUFS;
	}
	ipv4_devconf_setall(in_dev);
	neigh_parms_data_state_setall(in_dev->arp_parms);
	if (ifa->ifa_dev != in_dev) {
		WARN_ON(ifa->ifa_dev);
		in_dev_hold(in_dev);
		ifa->ifa_dev = in_dev;
	}
	if (ipv4_is_loopback(ifa->ifa_local))
		ifa->ifa_scope = RT_SCOPE_HOST;
	return inet_insert_ifa(ifa);
}

/* Caller must hold RCU or RTNL :
 * We dont take a reference on found in_device
 */
struct in_device *inetdev_by_index(struct net *net, int ifindex)
{
	struct net_device *dev;
	struct in_device *in_dev = NULL;

	rcu_read_lock();
	dev = dev_get_by_index_rcu(net, ifindex);
	if (dev)
		in_dev = rcu_dereference_rtnl(dev->ip_ptr);
	rcu_read_unlock();
	return in_dev;
}
EXPORT_SYMBOL(inetdev_by_index);

/* Called only from RTNL semaphored context. No locks. */

struct in_ifaddr *inet_ifa_byprefix(struct in_device *in_dev, __be32 prefix,
				    __be32 mask)
{
	ASSERT_RTNL();

	for_primary_ifa(in_dev) {
		if (ifa->ifa_mask == mask && inet_ifa_match(prefix, ifa))
			return ifa;
	} endfor_ifa(in_dev);
	return NULL;
}

static int inet_rtm_deladdr(struct sk_buff *skb, struct nlmsghdr *nlh)
{
	struct net *net = sock_net(skb->sk);
	struct nlattr *tb[IFA_MAX+1];
	struct in_device *in_dev;
	struct ifaddrmsg *ifm;
	struct in_ifaddr *ifa, **ifap;
	int err = -EINVAL;

	ASSERT_RTNL();

	err = nlmsg_parse(nlh, sizeof(*ifm), tb, IFA_MAX, ifa_ipv4_policy);
	if (err < 0)
		goto errout;

	ifm = nlmsg_data(nlh);
	in_dev = inetdev_by_index(net, ifm->ifa_index);
	if (in_dev == NULL) {
		err = -ENODEV;
		goto errout;
	}

	for (ifap = &in_dev->ifa_list; (ifa = *ifap) != NULL;
	     ifap = &ifa->ifa_next) {
		if (tb[IFA_LOCAL] &&
		    ifa->ifa_local != nla_get_be32(tb[IFA_LOCAL]))
			continue;

		if (tb[IFA_LABEL] && nla_strcmp(tb[IFA_LABEL], ifa->ifa_label))
			continue;

		if (tb[IFA_ADDRESS] &&
		    (ifm->ifa_prefixlen != ifa->ifa_prefixlen ||
		    !inet_ifa_match(nla_get_be32(tb[IFA_ADDRESS]), ifa)))
			continue;

		__inet_del_ifa(in_dev, ifap, 1, nlh, NETLINK_CB(skb).portid);
		return 0;
	}

	err = -EADDRNOTAVAIL;
errout:
	return err;
}

#define INFINITY_LIFE_TIME	0xFFFFFFFF

static void check_lifetime(struct work_struct *work)
{
	unsigned long now, next, next_sec, next_sched;
	struct in_ifaddr *ifa;
	struct hlist_node *n;
	int i;

	now = jiffies;
	next = round_jiffies_up(now + ADDR_CHECK_FREQUENCY);

	for (i = 0; i < IN4_ADDR_HSIZE; i++) {
		bool change_needed = false;

		rcu_read_lock();
		hlist_for_each_entry_rcu(ifa, &inet_addr_lst[i], hash) {
			unsigned long age;

			if (ifa->ifa_flags & IFA_F_PERMANENT)
				continue;

			/* We try to batch several events at once. */
			age = (now - ifa->ifa_tstamp +
			       ADDRCONF_TIMER_FUZZ_MINUS) / HZ;

			if (ifa->ifa_valid_lft != INFINITY_LIFE_TIME &&
			    age >= ifa->ifa_valid_lft) {
				change_needed = true;
			} else if (ifa->ifa_preferred_lft ==
				   INFINITY_LIFE_TIME) {
				continue;
			} else if (age >= ifa->ifa_preferred_lft) {
				if (time_before(ifa->ifa_tstamp +
						ifa->ifa_valid_lft * HZ, next))
					next = ifa->ifa_tstamp +
					       ifa->ifa_valid_lft * HZ;

				if (!(ifa->ifa_flags & IFA_F_DEPRECATED))
					change_needed = true;
			} else if (time_before(ifa->ifa_tstamp +
					       ifa->ifa_preferred_lft * HZ,
					       next)) {
				next = ifa->ifa_tstamp +
				       ifa->ifa_preferred_lft * HZ;
			}
		}
		rcu_read_unlock();
		if (!change_needed)
			continue;
		rtnl_lock();
		hlist_for_each_entry_safe(ifa, n, &inet_addr_lst[i], hash) {
			unsigned long age;

			if (ifa->ifa_flags & IFA_F_PERMANENT)
				continue;

			/* We try to batch several events at once. */
			age = (now - ifa->ifa_tstamp +
			       ADDRCONF_TIMER_FUZZ_MINUS) / HZ;

			if (ifa->ifa_valid_lft != INFINITY_LIFE_TIME &&
			    age >= ifa->ifa_valid_lft) {
				struct in_ifaddr **ifap;

				for (ifap = &ifa->ifa_dev->ifa_list;
				     *ifap != NULL; ifap = &(*ifap)->ifa_next) {
					if (*ifap == ifa) {
						inet_del_ifa(ifa->ifa_dev,
							     ifap, 1);
						break;
					}
				}
			} else if (ifa->ifa_preferred_lft !=
				   INFINITY_LIFE_TIME &&
				   age >= ifa->ifa_preferred_lft &&
				   !(ifa->ifa_flags & IFA_F_DEPRECATED)) {
				ifa->ifa_flags |= IFA_F_DEPRECATED;
				rtmsg_ifa(RTM_NEWADDR, ifa, NULL, 0);
			}
		}
		rtnl_unlock();
	}

	next_sec = round_jiffies_up(next);
	next_sched = next;

	/* If rounded timeout is accurate enough, accept it. */
	if (time_before(next_sec, next + ADDRCONF_TIMER_FUZZ))
		next_sched = next_sec;

	now = jiffies;
	/* And minimum interval is ADDRCONF_TIMER_FUZZ_MAX. */
	if (time_before(next_sched, now + ADDRCONF_TIMER_FUZZ_MAX))
		next_sched = now + ADDRCONF_TIMER_FUZZ_MAX;

	queue_delayed_work(system_power_efficient_wq, &check_lifetime_work,
			next_sched - now);
}

static void set_ifa_lifetime(struct in_ifaddr *ifa, __u32 valid_lft,
			     __u32 prefered_lft)
{
	unsigned long timeout;

	ifa->ifa_flags &= ~(IFA_F_PERMANENT | IFA_F_DEPRECATED);

	timeout = addrconf_timeout_fixup(valid_lft, HZ);
	if (addrconf_finite_timeout(timeout))
		ifa->ifa_valid_lft = timeout;
	else
		ifa->ifa_flags |= IFA_F_PERMANENT;

	timeout = addrconf_timeout_fixup(prefered_lft, HZ);
	if (addrconf_finite_timeout(timeout)) {
		if (timeout == 0)
			ifa->ifa_flags |= IFA_F_DEPRECATED;
		ifa->ifa_preferred_lft = timeout;
	}
	ifa->ifa_tstamp = jiffies;
	if (!ifa->ifa_cstamp)
		ifa->ifa_cstamp = ifa->ifa_tstamp;
}

static struct in_ifaddr *rtm_to_ifaddr(struct net *net, struct nlmsghdr *nlh,
				       __u32 *pvalid_lft, __u32 *pprefered_lft)
{
	struct nlattr *tb[IFA_MAX+1];
	struct in_ifaddr *ifa;
	struct ifaddrmsg *ifm;
	struct net_device *dev;
	struct in_device *in_dev;
	int err;

	err = nlmsg_parse(nlh, sizeof(*ifm), tb, IFA_MAX, ifa_ipv4_policy);
	if (err < 0)
		goto errout;

	ifm = nlmsg_data(nlh);
	err = -EINVAL;
	if (ifm->ifa_prefixlen > 32 || tb[IFA_LOCAL] == NULL)
		goto errout;

	dev = __dev_get_by_index(net, ifm->ifa_index);
	err = -ENODEV;
	if (dev == NULL)
		goto errout;

	in_dev = __in_dev_get_rtnl(dev);
	err = -ENOBUFS;
	if (in_dev == NULL)
		goto errout;

	ifa = inet_alloc_ifa();
	if (ifa == NULL)
		/*
		 * A potential indev allocation can be left alive, it stays
		 * assigned to its device and is destroy with it.
		 */
		goto errout;

	ipv4_devconf_setall(in_dev);
	neigh_parms_data_state_setall(in_dev->arp_parms);
	in_dev_hold(in_dev);

	if (tb[IFA_ADDRESS] == NULL)
		tb[IFA_ADDRESS] = tb[IFA_LOCAL];

	INIT_HLIST_NODE(&ifa->hash);
	ifa->ifa_prefixlen = ifm->ifa_prefixlen;
	ifa->ifa_mask = inet_make_mask(ifm->ifa_prefixlen);
	ifa->ifa_flags = tb[IFA_FLAGS] ? nla_get_u32(tb[IFA_FLAGS]) :
					 ifm->ifa_flags;
	ifa->ifa_scope = ifm->ifa_scope;
	ifa->ifa_dev = in_dev;

	ifa->ifa_local = nla_get_be32(tb[IFA_LOCAL]);
	ifa->ifa_address = nla_get_be32(tb[IFA_ADDRESS]);

	if (tb[IFA_BROADCAST])
		ifa->ifa_broadcast = nla_get_be32(tb[IFA_BROADCAST]);

	if (tb[IFA_LABEL])
		nla_strlcpy(ifa->ifa_label, tb[IFA_LABEL], IFNAMSIZ);
	else
		memcpy(ifa->ifa_label, dev->name, IFNAMSIZ);

	if (tb[IFA_CACHEINFO]) {
		struct ifa_cacheinfo *ci;

		ci = nla_data(tb[IFA_CACHEINFO]);
		if (!ci->ifa_valid || ci->ifa_prefered > ci->ifa_valid) {
			err = -EINVAL;
			goto errout_free;
		}
		*pvalid_lft = ci->ifa_valid;
		*pprefered_lft = ci->ifa_prefered;
	}

	return ifa;

errout_free:
	inet_free_ifa(ifa);
errout:
	return ERR_PTR(err);
}

static struct in_ifaddr *find_matching_ifa(struct in_ifaddr *ifa)
{
	struct in_device *in_dev = ifa->ifa_dev;
	struct in_ifaddr *ifa1, **ifap;

	if (!ifa->ifa_local)
		return NULL;

	for (ifap = &in_dev->ifa_list; (ifa1 = *ifap) != NULL;
	     ifap = &ifa1->ifa_next) {
		if (ifa1->ifa_mask == ifa->ifa_mask &&
		    inet_ifa_match(ifa1->ifa_address, ifa) &&
		    ifa1->ifa_local == ifa->ifa_local)
			return ifa1;
	}
	return NULL;
}

static int inet_rtm_newaddr(struct sk_buff *skb, struct nlmsghdr *nlh)
{
	struct net *net = sock_net(skb->sk);
	struct in_ifaddr *ifa;
	struct in_ifaddr *ifa_existing;
	__u32 valid_lft = INFINITY_LIFE_TIME;
	__u32 prefered_lft = INFINITY_LIFE_TIME;

	ASSERT_RTNL();

	ifa = rtm_to_ifaddr(net, nlh, &valid_lft, &prefered_lft);
	if (IS_ERR(ifa))
		return PTR_ERR(ifa);

	ifa_existing = find_matching_ifa(ifa);
	if (!ifa_existing) {
		/* It would be best to check for !NLM_F_CREATE here but
		 * userspace already relies on not having to provide this.
		 */
		set_ifa_lifetime(ifa, valid_lft, prefered_lft);
		return __inet_insert_ifa(ifa, nlh, NETLINK_CB(skb).portid);
	} else {
		inet_free_ifa(ifa);

		if (nlh->nlmsg_flags & NLM_F_EXCL ||
		    !(nlh->nlmsg_flags & NLM_F_REPLACE))
			return -EEXIST;
		ifa = ifa_existing;
		set_ifa_lifetime(ifa, valid_lft, prefered_lft);
		cancel_delayed_work(&check_lifetime_work);
		queue_delayed_work(system_power_efficient_wq,
				&check_lifetime_work, 0);
		rtmsg_ifa(RTM_NEWADDR, ifa, nlh, NETLINK_CB(skb).portid);
		blocking_notifier_call_chain(&inetaddr_chain, NETDEV_UP, ifa);
	}
	return 0;
}

/*
 *	Determine a default network mask, based on the IP address.
 */

static int inet_abc_len(__be32 addr)
{
	int rc = -1;	/* Something else, probably a multicast. */

	if (ipv4_is_zeronet(addr))
		rc = 0;
	else {
		__u32 haddr = ntohl(addr);

		if (IN_CLASSA(haddr))
			rc = 8;
		else if (IN_CLASSB(haddr))
			rc = 16;
		else if (IN_CLASSC(haddr))
			rc = 24;
	}

	return rc;
}


int devinet_ioctl(struct net *net, unsigned int cmd, void __user *arg)
{
	struct ifreq ifr;
	struct sockaddr_in sin_orig;
	struct sockaddr_in *sin = (struct sockaddr_in *)&ifr.ifr_addr;
	struct in_device *in_dev;
	struct in_ifaddr **ifap = NULL;
	struct in_ifaddr *ifa = NULL;
	struct net_device *dev;
	char *colon;
	int ret = -EFAULT;
	int tryaddrmatch = 0;

	/*
	 *	Fetch the caller's info block into kernel space
	 */

	if (copy_from_user(&ifr, arg, sizeof(struct ifreq)))
		goto out;
	ifr.ifr_name[IFNAMSIZ - 1] = 0;

	/* save original address for comparison */
	memcpy(&sin_orig, sin, sizeof(*sin));

	colon = strchr(ifr.ifr_name, ':');
	if (colon)
		*colon = 0;

	dev_load(net, ifr.ifr_name);

	switch (cmd) {
	case SIOCGIFADDR:	/* Get interface address */
	case SIOCGIFBRDADDR:	/* Get the broadcast address */
	case SIOCGIFDSTADDR:	/* Get the destination address */
	case SIOCGIFNETMASK:	/* Get the netmask for the interface */
		/* Note that these ioctls will not sleep,
		   so that we do not impose a lock.
		   One day we will be forced to put shlock here (I mean SMP)
		 */
		tryaddrmatch = (sin_orig.sin_family == AF_INET);
		memset(sin, 0, sizeof(*sin));
		sin->sin_family = AF_INET;
		break;

	case SIOCSIFFLAGS:
		ret = -EPERM;
		if (!ns_capable(net->user_ns, CAP_NET_ADMIN))
			goto out;
		break;
	case SIOCSIFADDR:	/* Set interface address (and family) */
	case SIOCSIFBRDADDR:	/* Set the broadcast address */
	case SIOCSIFDSTADDR:	/* Set the destination address */
	case SIOCSIFNETMASK: 	/* Set the netmask for the interface */
		ret = -EPERM;
		if (!ns_capable(net->user_ns, CAP_NET_ADMIN))
			goto out;
		ret = -EINVAL;
		if (sin->sin_family != AF_INET)
			goto out;
		break;
	default:
		ret = -EINVAL;
		goto out;
	}

	rtnl_lock();

	ret = -ENODEV;
	dev = __dev_get_by_name(net, ifr.ifr_name);
	if (!dev)
		goto done;

	if (colon)
		*colon = ':';

	in_dev = __in_dev_get_rtnl(dev);
	if (in_dev) {
		if (tryaddrmatch) {
			/* Matthias Andree */
			/* compare label and address (4.4BSD style) */
			/* note: we only do this for a limited set of ioctls
			   and only if the original address family was AF_INET.
			   This is checked above. */
			for (ifap = &in_dev->ifa_list; (ifa = *ifap) != NULL;
			     ifap = &ifa->ifa_next) {
				if (!strcmp(ifr.ifr_name, ifa->ifa_label) &&
				    sin_orig.sin_addr.s_addr ==
							ifa->ifa_local) {
					break; /* found */
				}
			}
		}
		/* we didn't get a match, maybe the application is
		   4.3BSD-style and passed in junk so we fall back to
		   comparing just the label */
		if (!ifa) {
			for (ifap = &in_dev->ifa_list; (ifa = *ifap) != NULL;
			     ifap = &ifa->ifa_next)
				if (!strcmp(ifr.ifr_name, ifa->ifa_label))
					break;
		}
	}

	ret = -EADDRNOTAVAIL;
	if (!ifa && cmd != SIOCSIFADDR && cmd != SIOCSIFFLAGS)
		goto done;

	switch (cmd) {
	case SIOCGIFADDR:	/* Get interface address */
		sin->sin_addr.s_addr = ifa->ifa_local;
		goto rarok;

	case SIOCGIFBRDADDR:	/* Get the broadcast address */
		sin->sin_addr.s_addr = ifa->ifa_broadcast;
		goto rarok;

	case SIOCGIFDSTADDR:	/* Get the destination address */
		sin->sin_addr.s_addr = ifa->ifa_address;
		goto rarok;

	case SIOCGIFNETMASK:	/* Get the netmask for the interface */
		sin->sin_addr.s_addr = ifa->ifa_mask;
		goto rarok;

	case SIOCSIFFLAGS:
		if (colon) {
			ret = -EADDRNOTAVAIL;
			if (!ifa)
				break;
			ret = 0;
			if (!(ifr.ifr_flags & IFF_UP))
				inet_del_ifa(in_dev, ifap, 1);
			break;
		}
		ret = dev_change_flags(dev, ifr.ifr_flags);
		break;

	case SIOCSIFADDR:	/* Set interface address (and family) */
		ret = -EINVAL;
		if (inet_abc_len(sin->sin_addr.s_addr) < 0)
			break;

		if (!ifa) {
			ret = -ENOBUFS;
			ifa = inet_alloc_ifa();
			if (!ifa)
				break;
			INIT_HLIST_NODE(&ifa->hash);
			if (colon)
				memcpy(ifa->ifa_label, ifr.ifr_name, IFNAMSIZ);
			else
				memcpy(ifa->ifa_label, dev->name, IFNAMSIZ);
		} else {
			ret = 0;
			if (ifa->ifa_local == sin->sin_addr.s_addr)
				break;
			inet_del_ifa(in_dev, ifap, 0);
			ifa->ifa_broadcast = 0;
			ifa->ifa_scope = 0;
		}

		ifa->ifa_address = ifa->ifa_local = sin->sin_addr.s_addr;

		if (!(dev->flags & IFF_POINTOPOINT)) {
			ifa->ifa_prefixlen = inet_abc_len(ifa->ifa_address);
			ifa->ifa_mask = inet_make_mask(ifa->ifa_prefixlen);
			if ((dev->flags & IFF_BROADCAST) &&
			    ifa->ifa_prefixlen < 31)
				ifa->ifa_broadcast = ifa->ifa_address |
						     ~ifa->ifa_mask;
		} else {
			ifa->ifa_prefixlen = 32;
			ifa->ifa_mask = inet_make_mask(32);
		}
		set_ifa_lifetime(ifa, INFINITY_LIFE_TIME, INFINITY_LIFE_TIME);
		ret = inet_set_ifa(dev, ifa);
		break;

	case SIOCSIFBRDADDR:	/* Set the broadcast address */
		ret = 0;
		if (ifa->ifa_broadcast != sin->sin_addr.s_addr) {
			inet_del_ifa(in_dev, ifap, 0);
			ifa->ifa_broadcast = sin->sin_addr.s_addr;
			inet_insert_ifa(ifa);
		}
		break;

	case SIOCSIFDSTADDR:	/* Set the destination address */
		ret = 0;
		if (ifa->ifa_address == sin->sin_addr.s_addr)
			break;
		ret = -EINVAL;
		if (inet_abc_len(sin->sin_addr.s_addr) < 0)
			break;
		ret = 0;
		inet_del_ifa(in_dev, ifap, 0);
		ifa->ifa_address = sin->sin_addr.s_addr;
		inet_insert_ifa(ifa);
		break;

	case SIOCSIFNETMASK: 	/* Set the netmask for the interface */

		/*
		 *	The mask we set must be legal.
		 */
		ret = -EINVAL;
		if (bad_mask(sin->sin_addr.s_addr, 0))
			break;
		ret = 0;
		if (ifa->ifa_mask != sin->sin_addr.s_addr) {
			__be32 old_mask = ifa->ifa_mask;
			inet_del_ifa(in_dev, ifap, 0);
			ifa->ifa_mask = sin->sin_addr.s_addr;
			ifa->ifa_prefixlen = inet_mask_len(ifa->ifa_mask);

			/* See if current broadcast address matches
			 * with current netmask, then recalculate
			 * the broadcast address. Otherwise it's a
			 * funny address, so don't touch it since
			 * the user seems to know what (s)he's doing...
			 */
			if ((dev->flags & IFF_BROADCAST) &&
			    (ifa->ifa_prefixlen < 31) &&
			    (ifa->ifa_broadcast ==
			     (ifa->ifa_local|~old_mask))) {
				ifa->ifa_broadcast = (ifa->ifa_local |
						      ~sin->sin_addr.s_addr);
			}
			inet_insert_ifa(ifa);
		}
		break;
	}
done:
	rtnl_unlock();
out:
	return ret;
rarok:
	rtnl_unlock();
	ret = copy_to_user(arg, &ifr, sizeof(struct ifreq)) ? -EFAULT : 0;
	goto out;
}

static int inet_gifconf(struct net_device *dev, char __user *buf, int len)
{
	struct in_device *in_dev = __in_dev_get_rtnl(dev);
	struct in_ifaddr *ifa;
	struct ifreq ifr;
	int done = 0;

	if (!in_dev)
		goto out;

	for (ifa = in_dev->ifa_list; ifa; ifa = ifa->ifa_next) {
		if (!buf) {
			done += sizeof(ifr);
			continue;
		}
		if (len < (int) sizeof(ifr))
			break;
		memset(&ifr, 0, sizeof(struct ifreq));
		strcpy(ifr.ifr_name, ifa->ifa_label);

		(*(struct sockaddr_in *)&ifr.ifr_addr).sin_family = AF_INET;
		(*(struct sockaddr_in *)&ifr.ifr_addr).sin_addr.s_addr =
								ifa->ifa_local;

		if (copy_to_user(buf, &ifr, sizeof(struct ifreq))) {
			done = -EFAULT;
			break;
		}
		buf  += sizeof(struct ifreq);
		len  -= sizeof(struct ifreq);
		done += sizeof(struct ifreq);
	}
out:
	return done;
}

__be32 inet_select_addr(const struct net_device *dev, __be32 dst, int scope)
{
	__be32 addr = 0;
	struct in_device *in_dev;
	struct net *net = dev_net(dev);

	rcu_read_lock();
	in_dev = __in_dev_get_rcu(dev);
	if (!in_dev)
		goto no_in_dev;

	for_primary_ifa(in_dev) {
		if (ifa->ifa_scope > scope)
			continue;
		if (!dst || inet_ifa_match(dst, ifa)) {
			addr = ifa->ifa_local;
			break;
		}
		if (!addr)
			addr = ifa->ifa_local;
	} endfor_ifa(in_dev);

	if (addr)
		goto out_unlock;
no_in_dev:

	/* Not loopback addresses on loopback should be preferred
	   in this case. It is importnat that lo is the first interface
	   in dev_base list.
	 */
	for_each_netdev_rcu(net, dev) {
		in_dev = __in_dev_get_rcu(dev);
		if (!in_dev)
			continue;

		for_primary_ifa(in_dev) {
			if (ifa->ifa_scope != RT_SCOPE_LINK &&
			    ifa->ifa_scope <= scope) {
				addr = ifa->ifa_local;
				goto out_unlock;
			}
		} endfor_ifa(in_dev);
	}
out_unlock:
	rcu_read_unlock();
	return addr;
}
EXPORT_SYMBOL(inet_select_addr);

static __be32 confirm_addr_indev(struct in_device *in_dev, __be32 dst,
			      __be32 local, int scope)
{
	int same = 0;
	__be32 addr = 0;

	for_ifa(in_dev) {
		if (!addr &&
		    (local == ifa->ifa_local || !local) &&
		    ifa->ifa_scope <= scope) {
			addr = ifa->ifa_local;
			if (same)
				break;
		}
		if (!same) {
			same = (!local || inet_ifa_match(local, ifa)) &&
				(!dst || inet_ifa_match(dst, ifa));
			if (same && addr) {
				if (local || !dst)
					break;
				/* Is the selected addr into dst subnet? */
				if (inet_ifa_match(addr, ifa))
					break;
				/* No, then can we use new local src? */
				if (ifa->ifa_scope <= scope) {
					addr = ifa->ifa_local;
					break;
				}
				/* search for large dst subnet for addr */
				same = 0;
			}
		}
	} endfor_ifa(in_dev);

	return same ? addr : 0;
}

/*
 * Confirm that local IP address exists using wildcards:
 * - net: netns to check, cannot be NULL
 * - in_dev: only on this interface, NULL=any interface
 * - dst: only in the same subnet as dst, 0=any dst
 * - local: address, 0=autoselect the local address
 * - scope: maximum allowed scope value for the local address
 */
__be32 inet_confirm_addr(struct net *net, struct in_device *in_dev,
			 __be32 dst, __be32 local, int scope)
{
	__be32 addr = 0;
	struct net_device *dev;

	if (in_dev != NULL)
		return confirm_addr_indev(in_dev, dst, local, scope);

	rcu_read_lock();
	for_each_netdev_rcu(net, dev) {
		in_dev = __in_dev_get_rcu(dev);
		if (in_dev) {
			addr = confirm_addr_indev(in_dev, dst, local, scope);
			if (addr)
				break;
		}
	}
	rcu_read_unlock();

	return addr;
}
EXPORT_SYMBOL(inet_confirm_addr);

/*
 *	Device notifier
 */

int register_inetaddr_notifier(struct notifier_block *nb)
{
	return blocking_notifier_chain_register(&inetaddr_chain, nb);
}
EXPORT_SYMBOL(register_inetaddr_notifier);

int unregister_inetaddr_notifier(struct notifier_block *nb)
{
	return blocking_notifier_chain_unregister(&inetaddr_chain, nb);
}
EXPORT_SYMBOL(unregister_inetaddr_notifier);

/* Rename ifa_labels for a device name change. Make some effort to preserve
 * existing alias numbering and to create unique labels if possible.
*/
static void inetdev_changename(struct net_device *dev, struct in_device *in_dev)
{
	struct in_ifaddr *ifa;
	int named = 0;

	for (ifa = in_dev->ifa_list; ifa; ifa = ifa->ifa_next) {
		char old[IFNAMSIZ], *dot;

		memcpy(old, ifa->ifa_label, IFNAMSIZ);
		memcpy(ifa->ifa_label, dev->name, IFNAMSIZ);
		if (named++ == 0)
			goto skip;
		dot = strchr(old, ':');
		if (dot == NULL) {
			sprintf(old, ":%d", named);
			dot = old;
		}
		if (strlen(dot) + strlen(dev->name) < IFNAMSIZ)
			strcat(ifa->ifa_label, dot);
		else
			strcpy(ifa->ifa_label + (IFNAMSIZ - strlen(dot) - 1), dot);
skip:
		rtmsg_ifa(RTM_NEWADDR, ifa, NULL, 0);
	}
}

static bool inetdev_valid_mtu(unsigned int mtu)
{
	return mtu >= 68;
}

static void inetdev_send_gratuitous_arp(struct net_device *dev,
					struct in_device *in_dev)

{
	struct in_ifaddr *ifa;

	for (ifa = in_dev->ifa_list; ifa;
	     ifa = ifa->ifa_next) {
		arp_send(ARPOP_REQUEST, ETH_P_ARP,
			 ifa->ifa_local, dev,
			 ifa->ifa_local, NULL,
			 dev->dev_addr, NULL);
	}
}

/* Called only under RTNL semaphore */

static int inetdev_event(struct notifier_block *this, unsigned long event,
			 void *ptr)
{
	struct net_device *dev = netdev_notifier_info_to_dev(ptr);
	struct in_device *in_dev = __in_dev_get_rtnl(dev);

	ASSERT_RTNL();

	if (!in_dev) {
		if (event == NETDEV_REGISTER) {
			in_dev = inetdev_init(dev);
			if (IS_ERR(in_dev))
				return notifier_from_errno(PTR_ERR(in_dev));
			if (dev->flags & IFF_LOOPBACK) {
				IN_DEV_CONF_SET(in_dev, NOXFRM, 1);
				IN_DEV_CONF_SET(in_dev, NOPOLICY, 1);
			}
		} else if (event == NETDEV_CHANGEMTU) {
			/* Re-enabling IP */
			if (inetdev_valid_mtu(dev->mtu))
				in_dev = inetdev_init(dev);
		}
		goto out;
	}

	switch (event) {
	case NETDEV_REGISTER:
		pr_debug("%s: bug\n", __func__);
		RCU_INIT_POINTER(dev->ip_ptr, NULL);
		break;
	case NETDEV_UP:
		if (!inetdev_valid_mtu(dev->mtu))
			break;
		if (dev->flags & IFF_LOOPBACK) {
			struct in_ifaddr *ifa = inet_alloc_ifa();

			if (ifa) {
				INIT_HLIST_NODE(&ifa->hash);
				ifa->ifa_local =
				  ifa->ifa_address = htonl(INADDR_LOOPBACK);
				ifa->ifa_prefixlen = 8;
				ifa->ifa_mask = inet_make_mask(8);
				in_dev_hold(in_dev);
				ifa->ifa_dev = in_dev;
				ifa->ifa_scope = RT_SCOPE_HOST;
				memcpy(ifa->ifa_label, dev->name, IFNAMSIZ);
				set_ifa_lifetime(ifa, INFINITY_LIFE_TIME,
						 INFINITY_LIFE_TIME);
				ipv4_devconf_setall(in_dev);
				neigh_parms_data_state_setall(in_dev->arp_parms);
				inet_insert_ifa(ifa);
			}
		}
		ip_mc_up(in_dev);
		/* fall through */
	case NETDEV_CHANGEADDR:
		if (!IN_DEV_ARP_NOTIFY(in_dev))
			break;
		/* fall through */
	case NETDEV_NOTIFY_PEERS:
		/* Send gratuitous ARP to notify of link change */
		inetdev_send_gratuitous_arp(dev, in_dev);
		break;
	case NETDEV_DOWN:
		ip_mc_down(in_dev);
		break;
	case NETDEV_PRE_TYPE_CHANGE:
		ip_mc_unmap(in_dev);
		break;
	case NETDEV_POST_TYPE_CHANGE:
		ip_mc_remap(in_dev);
		break;
	case NETDEV_CHANGEMTU:
		if (inetdev_valid_mtu(dev->mtu))
			break;
		/* disable IP when MTU is not enough */
	case NETDEV_UNREGISTER:
		inetdev_destroy(in_dev);
		break;
	case NETDEV_CHANGENAME:
		/* Do not notify about label change, this event is
		 * not interesting to applications using netlink.
		 */
		inetdev_changename(dev, in_dev);

		devinet_sysctl_unregister(in_dev);
		devinet_sysctl_register(in_dev);
		break;
	}
out:
	return NOTIFY_DONE;
}

static struct notifier_block ip_netdev_notifier = {
	.notifier_call = inetdev_event,
};

static size_t inet_nlmsg_size(void)
{
	return NLMSG_ALIGN(sizeof(struct ifaddrmsg))
	       + nla_total_size(4) /* IFA_ADDRESS */
	       + nla_total_size(4) /* IFA_LOCAL */
	       + nla_total_size(4) /* IFA_BROADCAST */
	       + nla_total_size(IFNAMSIZ) /* IFA_LABEL */
<<<<<<< HEAD
=======
	       + nla_total_size(4)  /* IFA_FLAGS */
>>>>>>> fc14f9c1
	       + nla_total_size(sizeof(struct ifa_cacheinfo)); /* IFA_CACHEINFO */
}

static inline u32 cstamp_delta(unsigned long cstamp)
{
	return (cstamp - INITIAL_JIFFIES) * 100UL / HZ;
}

static int put_cacheinfo(struct sk_buff *skb, unsigned long cstamp,
			 unsigned long tstamp, u32 preferred, u32 valid)
{
	struct ifa_cacheinfo ci;

	ci.cstamp = cstamp_delta(cstamp);
	ci.tstamp = cstamp_delta(tstamp);
	ci.ifa_prefered = preferred;
	ci.ifa_valid = valid;

	return nla_put(skb, IFA_CACHEINFO, sizeof(ci), &ci);
}

static int inet_fill_ifaddr(struct sk_buff *skb, struct in_ifaddr *ifa,
			    u32 portid, u32 seq, int event, unsigned int flags)
{
	struct ifaddrmsg *ifm;
	struct nlmsghdr  *nlh;
	u32 preferred, valid;

	nlh = nlmsg_put(skb, portid, seq, event, sizeof(*ifm), flags);
	if (nlh == NULL)
		return -EMSGSIZE;

	ifm = nlmsg_data(nlh);
	ifm->ifa_family = AF_INET;
	ifm->ifa_prefixlen = ifa->ifa_prefixlen;
	ifm->ifa_flags = ifa->ifa_flags;
	ifm->ifa_scope = ifa->ifa_scope;
	ifm->ifa_index = ifa->ifa_dev->dev->ifindex;

	if (!(ifm->ifa_flags & IFA_F_PERMANENT)) {
		preferred = ifa->ifa_preferred_lft;
		valid = ifa->ifa_valid_lft;
		if (preferred != INFINITY_LIFE_TIME) {
			long tval = (jiffies - ifa->ifa_tstamp) / HZ;

			if (preferred > tval)
				preferred -= tval;
			else
				preferred = 0;
			if (valid != INFINITY_LIFE_TIME) {
				if (valid > tval)
					valid -= tval;
				else
					valid = 0;
			}
		}
	} else {
		preferred = INFINITY_LIFE_TIME;
		valid = INFINITY_LIFE_TIME;
	}
	if ((ifa->ifa_address &&
	     nla_put_be32(skb, IFA_ADDRESS, ifa->ifa_address)) ||
	    (ifa->ifa_local &&
	     nla_put_be32(skb, IFA_LOCAL, ifa->ifa_local)) ||
	    (ifa->ifa_broadcast &&
	     nla_put_be32(skb, IFA_BROADCAST, ifa->ifa_broadcast)) ||
	    (ifa->ifa_label[0] &&
	     nla_put_string(skb, IFA_LABEL, ifa->ifa_label)) ||
	    nla_put_u32(skb, IFA_FLAGS, ifa->ifa_flags) ||
	    put_cacheinfo(skb, ifa->ifa_cstamp, ifa->ifa_tstamp,
			  preferred, valid))
		goto nla_put_failure;

	return nlmsg_end(skb, nlh);

nla_put_failure:
	nlmsg_cancel(skb, nlh);
	return -EMSGSIZE;
}

static int inet_dump_ifaddr(struct sk_buff *skb, struct netlink_callback *cb)
{
	struct net *net = sock_net(skb->sk);
	int h, s_h;
	int idx, s_idx;
	int ip_idx, s_ip_idx;
	struct net_device *dev;
	struct in_device *in_dev;
	struct in_ifaddr *ifa;
	struct hlist_head *head;

	s_h = cb->args[0];
	s_idx = idx = cb->args[1];
	s_ip_idx = ip_idx = cb->args[2];

	for (h = s_h; h < NETDEV_HASHENTRIES; h++, s_idx = 0) {
		idx = 0;
		head = &net->dev_index_head[h];
		rcu_read_lock();
		cb->seq = atomic_read(&net->ipv4.dev_addr_genid) ^
			  net->dev_base_seq;
		hlist_for_each_entry_rcu(dev, head, index_hlist) {
			if (idx < s_idx)
				goto cont;
			if (h > s_h || idx > s_idx)
				s_ip_idx = 0;
			in_dev = __in_dev_get_rcu(dev);
			if (!in_dev)
				goto cont;

			for (ifa = in_dev->ifa_list, ip_idx = 0; ifa;
			     ifa = ifa->ifa_next, ip_idx++) {
				if (ip_idx < s_ip_idx)
					continue;
				if (inet_fill_ifaddr(skb, ifa,
					     NETLINK_CB(cb->skb).portid,
					     cb->nlh->nlmsg_seq,
					     RTM_NEWADDR, NLM_F_MULTI) <= 0) {
					rcu_read_unlock();
					goto done;
				}
				nl_dump_check_consistent(cb, nlmsg_hdr(skb));
			}
cont:
			idx++;
		}
		rcu_read_unlock();
	}

done:
	cb->args[0] = h;
	cb->args[1] = idx;
	cb->args[2] = ip_idx;

	return skb->len;
}

static void rtmsg_ifa(int event, struct in_ifaddr *ifa, struct nlmsghdr *nlh,
		      u32 portid)
{
	struct sk_buff *skb;
	u32 seq = nlh ? nlh->nlmsg_seq : 0;
	int err = -ENOBUFS;
	struct net *net;

	net = dev_net(ifa->ifa_dev->dev);
	skb = nlmsg_new(inet_nlmsg_size(), GFP_KERNEL);
	if (skb == NULL)
		goto errout;

	err = inet_fill_ifaddr(skb, ifa, portid, seq, event, 0);
	if (err < 0) {
		/* -EMSGSIZE implies BUG in inet_nlmsg_size() */
		WARN_ON(err == -EMSGSIZE);
		kfree_skb(skb);
		goto errout;
	}
	rtnl_notify(skb, net, portid, RTNLGRP_IPV4_IFADDR, nlh, GFP_KERNEL);
	return;
errout:
	if (err < 0)
		rtnl_set_sk_err(net, RTNLGRP_IPV4_IFADDR, err);
}

static size_t inet_get_link_af_size(const struct net_device *dev)
{
	struct in_device *in_dev = rcu_dereference_rtnl(dev->ip_ptr);

	if (!in_dev)
		return 0;

	return nla_total_size(IPV4_DEVCONF_MAX * 4); /* IFLA_INET_CONF */
}

static int inet_fill_link_af(struct sk_buff *skb, const struct net_device *dev)
{
	struct in_device *in_dev = rcu_dereference_rtnl(dev->ip_ptr);
	struct nlattr *nla;
	int i;

	if (!in_dev)
		return -ENODATA;

	nla = nla_reserve(skb, IFLA_INET_CONF, IPV4_DEVCONF_MAX * 4);
	if (nla == NULL)
		return -EMSGSIZE;

	for (i = 0; i < IPV4_DEVCONF_MAX; i++)
		((u32 *) nla_data(nla))[i] = in_dev->cnf.data[i];

	return 0;
}

static const struct nla_policy inet_af_policy[IFLA_INET_MAX+1] = {
	[IFLA_INET_CONF]	= { .type = NLA_NESTED },
};

static int inet_validate_link_af(const struct net_device *dev,
				 const struct nlattr *nla)
{
	struct nlattr *a, *tb[IFLA_INET_MAX+1];
	int err, rem;

	if (dev && !__in_dev_get_rtnl(dev))
		return -EAFNOSUPPORT;

	err = nla_parse_nested(tb, IFLA_INET_MAX, nla, inet_af_policy);
	if (err < 0)
		return err;

	if (tb[IFLA_INET_CONF]) {
		nla_for_each_nested(a, tb[IFLA_INET_CONF], rem) {
			int cfgid = nla_type(a);

			if (nla_len(a) < 4)
				return -EINVAL;

			if (cfgid <= 0 || cfgid > IPV4_DEVCONF_MAX)
				return -EINVAL;
		}
	}

	return 0;
}

static int inet_set_link_af(struct net_device *dev, const struct nlattr *nla)
{
	struct in_device *in_dev = __in_dev_get_rtnl(dev);
	struct nlattr *a, *tb[IFLA_INET_MAX+1];
	int rem;

	if (!in_dev)
		return -EAFNOSUPPORT;

	if (nla_parse_nested(tb, IFLA_INET_MAX, nla, NULL) < 0)
		BUG();

	if (tb[IFLA_INET_CONF]) {
		nla_for_each_nested(a, tb[IFLA_INET_CONF], rem)
			ipv4_devconf_set(in_dev, nla_type(a), nla_get_u32(a));
	}

	return 0;
}

static int inet_netconf_msgsize_devconf(int type)
{
	int size = NLMSG_ALIGN(sizeof(struct netconfmsg))
		   + nla_total_size(4);	/* NETCONFA_IFINDEX */

	/* type -1 is used for ALL */
	if (type == -1 || type == NETCONFA_FORWARDING)
		size += nla_total_size(4);
	if (type == -1 || type == NETCONFA_RP_FILTER)
		size += nla_total_size(4);
	if (type == -1 || type == NETCONFA_MC_FORWARDING)
		size += nla_total_size(4);
	if (type == -1 || type == NETCONFA_PROXY_NEIGH)
		size += nla_total_size(4);

	return size;
}

static int inet_netconf_fill_devconf(struct sk_buff *skb, int ifindex,
				     struct ipv4_devconf *devconf, u32 portid,
				     u32 seq, int event, unsigned int flags,
				     int type)
{
	struct nlmsghdr  *nlh;
	struct netconfmsg *ncm;

	nlh = nlmsg_put(skb, portid, seq, event, sizeof(struct netconfmsg),
			flags);
	if (nlh == NULL)
		return -EMSGSIZE;

	ncm = nlmsg_data(nlh);
	ncm->ncm_family = AF_INET;

	if (nla_put_s32(skb, NETCONFA_IFINDEX, ifindex) < 0)
		goto nla_put_failure;

	/* type -1 is used for ALL */
	if ((type == -1 || type == NETCONFA_FORWARDING) &&
	    nla_put_s32(skb, NETCONFA_FORWARDING,
			IPV4_DEVCONF(*devconf, FORWARDING)) < 0)
		goto nla_put_failure;
	if ((type == -1 || type == NETCONFA_RP_FILTER) &&
	    nla_put_s32(skb, NETCONFA_RP_FILTER,
			IPV4_DEVCONF(*devconf, RP_FILTER)) < 0)
		goto nla_put_failure;
	if ((type == -1 || type == NETCONFA_MC_FORWARDING) &&
	    nla_put_s32(skb, NETCONFA_MC_FORWARDING,
			IPV4_DEVCONF(*devconf, MC_FORWARDING)) < 0)
		goto nla_put_failure;
	if ((type == -1 || type == NETCONFA_PROXY_NEIGH) &&
	    nla_put_s32(skb, NETCONFA_PROXY_NEIGH,
			IPV4_DEVCONF(*devconf, PROXY_ARP)) < 0)
		goto nla_put_failure;

	return nlmsg_end(skb, nlh);

nla_put_failure:
	nlmsg_cancel(skb, nlh);
	return -EMSGSIZE;
}

void inet_netconf_notify_devconf(struct net *net, int type, int ifindex,
				 struct ipv4_devconf *devconf)
{
	struct sk_buff *skb;
	int err = -ENOBUFS;

	skb = nlmsg_new(inet_netconf_msgsize_devconf(type), GFP_ATOMIC);
	if (skb == NULL)
		goto errout;

	err = inet_netconf_fill_devconf(skb, ifindex, devconf, 0, 0,
					RTM_NEWNETCONF, 0, type);
	if (err < 0) {
		/* -EMSGSIZE implies BUG in inet_netconf_msgsize_devconf() */
		WARN_ON(err == -EMSGSIZE);
		kfree_skb(skb);
		goto errout;
	}
	rtnl_notify(skb, net, 0, RTNLGRP_IPV4_NETCONF, NULL, GFP_ATOMIC);
	return;
errout:
	if (err < 0)
		rtnl_set_sk_err(net, RTNLGRP_IPV4_NETCONF, err);
}

static const struct nla_policy devconf_ipv4_policy[NETCONFA_MAX+1] = {
	[NETCONFA_IFINDEX]	= { .len = sizeof(int) },
	[NETCONFA_FORWARDING]	= { .len = sizeof(int) },
	[NETCONFA_RP_FILTER]	= { .len = sizeof(int) },
	[NETCONFA_PROXY_NEIGH]	= { .len = sizeof(int) },
};

static int inet_netconf_get_devconf(struct sk_buff *in_skb,
				    struct nlmsghdr *nlh)
{
	struct net *net = sock_net(in_skb->sk);
	struct nlattr *tb[NETCONFA_MAX+1];
	struct netconfmsg *ncm;
	struct sk_buff *skb;
	struct ipv4_devconf *devconf;
	struct in_device *in_dev;
	struct net_device *dev;
	int ifindex;
	int err;

	err = nlmsg_parse(nlh, sizeof(*ncm), tb, NETCONFA_MAX,
			  devconf_ipv4_policy);
	if (err < 0)
		goto errout;

	err = EINVAL;
	if (!tb[NETCONFA_IFINDEX])
		goto errout;

	ifindex = nla_get_s32(tb[NETCONFA_IFINDEX]);
	switch (ifindex) {
	case NETCONFA_IFINDEX_ALL:
		devconf = net->ipv4.devconf_all;
		break;
	case NETCONFA_IFINDEX_DEFAULT:
		devconf = net->ipv4.devconf_dflt;
		break;
	default:
		dev = __dev_get_by_index(net, ifindex);
		if (dev == NULL)
			goto errout;
		in_dev = __in_dev_get_rtnl(dev);
		if (in_dev == NULL)
			goto errout;
		devconf = &in_dev->cnf;
		break;
	}

	err = -ENOBUFS;
	skb = nlmsg_new(inet_netconf_msgsize_devconf(-1), GFP_ATOMIC);
	if (skb == NULL)
		goto errout;

	err = inet_netconf_fill_devconf(skb, ifindex, devconf,
					NETLINK_CB(in_skb).portid,
					nlh->nlmsg_seq, RTM_NEWNETCONF, 0,
					-1);
	if (err < 0) {
		/* -EMSGSIZE implies BUG in inet_netconf_msgsize_devconf() */
		WARN_ON(err == -EMSGSIZE);
		kfree_skb(skb);
		goto errout;
	}
	err = rtnl_unicast(skb, net, NETLINK_CB(in_skb).portid);
errout:
	return err;
}

static int inet_netconf_dump_devconf(struct sk_buff *skb,
				     struct netlink_callback *cb)
{
	struct net *net = sock_net(skb->sk);
	int h, s_h;
	int idx, s_idx;
	struct net_device *dev;
	struct in_device *in_dev;
	struct hlist_head *head;

	s_h = cb->args[0];
	s_idx = idx = cb->args[1];

	for (h = s_h; h < NETDEV_HASHENTRIES; h++, s_idx = 0) {
		idx = 0;
		head = &net->dev_index_head[h];
		rcu_read_lock();
		cb->seq = atomic_read(&net->ipv4.dev_addr_genid) ^
			  net->dev_base_seq;
		hlist_for_each_entry_rcu(dev, head, index_hlist) {
			if (idx < s_idx)
				goto cont;
			in_dev = __in_dev_get_rcu(dev);
			if (!in_dev)
				goto cont;

			if (inet_netconf_fill_devconf(skb, dev->ifindex,
						      &in_dev->cnf,
						      NETLINK_CB(cb->skb).portid,
						      cb->nlh->nlmsg_seq,
						      RTM_NEWNETCONF,
						      NLM_F_MULTI,
						      -1) <= 0) {
				rcu_read_unlock();
				goto done;
			}
			nl_dump_check_consistent(cb, nlmsg_hdr(skb));
cont:
			idx++;
		}
		rcu_read_unlock();
	}
	if (h == NETDEV_HASHENTRIES) {
		if (inet_netconf_fill_devconf(skb, NETCONFA_IFINDEX_ALL,
					      net->ipv4.devconf_all,
					      NETLINK_CB(cb->skb).portid,
					      cb->nlh->nlmsg_seq,
					      RTM_NEWNETCONF, NLM_F_MULTI,
					      -1) <= 0)
			goto done;
		else
			h++;
	}
	if (h == NETDEV_HASHENTRIES + 1) {
		if (inet_netconf_fill_devconf(skb, NETCONFA_IFINDEX_DEFAULT,
					      net->ipv4.devconf_dflt,
					      NETLINK_CB(cb->skb).portid,
					      cb->nlh->nlmsg_seq,
					      RTM_NEWNETCONF, NLM_F_MULTI,
					      -1) <= 0)
			goto done;
		else
			h++;
	}
done:
	cb->args[0] = h;
	cb->args[1] = idx;

	return skb->len;
}

#ifdef CONFIG_SYSCTL

static void devinet_copy_dflt_conf(struct net *net, int i)
{
	struct net_device *dev;

	rcu_read_lock();
	for_each_netdev_rcu(net, dev) {
		struct in_device *in_dev;

		in_dev = __in_dev_get_rcu(dev);
		if (in_dev && !test_bit(i, in_dev->cnf.state))
			in_dev->cnf.data[i] = net->ipv4.devconf_dflt->data[i];
	}
	rcu_read_unlock();
}

/* called with RTNL locked */
static void inet_forward_change(struct net *net)
{
	struct net_device *dev;
	int on = IPV4_DEVCONF_ALL(net, FORWARDING);

	IPV4_DEVCONF_ALL(net, ACCEPT_REDIRECTS) = !on;
	IPV4_DEVCONF_DFLT(net, FORWARDING) = on;
	inet_netconf_notify_devconf(net, NETCONFA_FORWARDING,
				    NETCONFA_IFINDEX_ALL,
				    net->ipv4.devconf_all);
	inet_netconf_notify_devconf(net, NETCONFA_FORWARDING,
				    NETCONFA_IFINDEX_DEFAULT,
				    net->ipv4.devconf_dflt);

	for_each_netdev(net, dev) {
		struct in_device *in_dev;
		if (on)
			dev_disable_lro(dev);
		rcu_read_lock();
		in_dev = __in_dev_get_rcu(dev);
		if (in_dev) {
			IN_DEV_CONF_SET(in_dev, FORWARDING, on);
			inet_netconf_notify_devconf(net, NETCONFA_FORWARDING,
						    dev->ifindex, &in_dev->cnf);
		}
		rcu_read_unlock();
	}
}

static int devinet_conf_ifindex(struct net *net, struct ipv4_devconf *cnf)
{
	if (cnf == net->ipv4.devconf_dflt)
		return NETCONFA_IFINDEX_DEFAULT;
	else if (cnf == net->ipv4.devconf_all)
		return NETCONFA_IFINDEX_ALL;
	else {
		struct in_device *idev
			= container_of(cnf, struct in_device, cnf);
		return idev->dev->ifindex;
	}
}

static int devinet_conf_proc(struct ctl_table *ctl, int write,
			     void __user *buffer,
			     size_t *lenp, loff_t *ppos)
{
	int old_value = *(int *)ctl->data;
	int ret = proc_dointvec(ctl, write, buffer, lenp, ppos);
	int new_value = *(int *)ctl->data;

	if (write) {
		struct ipv4_devconf *cnf = ctl->extra1;
		struct net *net = ctl->extra2;
		int i = (int *)ctl->data - cnf->data;
		int ifindex;

		set_bit(i, cnf->state);

		if (cnf == net->ipv4.devconf_dflt)
			devinet_copy_dflt_conf(net, i);
		if (i == IPV4_DEVCONF_ACCEPT_LOCAL - 1 ||
		    i == IPV4_DEVCONF_ROUTE_LOCALNET - 1)
			if ((new_value == 0) && (old_value != 0))
				rt_cache_flush(net);

		if (i == IPV4_DEVCONF_RP_FILTER - 1 &&
		    new_value != old_value) {
			ifindex = devinet_conf_ifindex(net, cnf);
			inet_netconf_notify_devconf(net, NETCONFA_RP_FILTER,
						    ifindex, cnf);
		}
		if (i == IPV4_DEVCONF_PROXY_ARP - 1 &&
		    new_value != old_value) {
			ifindex = devinet_conf_ifindex(net, cnf);
			inet_netconf_notify_devconf(net, NETCONFA_PROXY_NEIGH,
						    ifindex, cnf);
		}
	}

	return ret;
}

static int devinet_sysctl_forward(struct ctl_table *ctl, int write,
				  void __user *buffer,
				  size_t *lenp, loff_t *ppos)
{
	int *valp = ctl->data;
	int val = *valp;
	loff_t pos = *ppos;
	int ret = proc_dointvec(ctl, write, buffer, lenp, ppos);

	if (write && *valp != val) {
		struct net *net = ctl->extra2;

		if (valp != &IPV4_DEVCONF_DFLT(net, FORWARDING)) {
			if (!rtnl_trylock()) {
				/* Restore the original values before restarting */
				*valp = val;
				*ppos = pos;
				return restart_syscall();
			}
			if (valp == &IPV4_DEVCONF_ALL(net, FORWARDING)) {
				inet_forward_change(net);
			} else {
				struct ipv4_devconf *cnf = ctl->extra1;
				struct in_device *idev =
					container_of(cnf, struct in_device, cnf);
				if (*valp)
					dev_disable_lro(idev->dev);
				inet_netconf_notify_devconf(net,
							    NETCONFA_FORWARDING,
							    idev->dev->ifindex,
							    cnf);
			}
			rtnl_unlock();
			rt_cache_flush(net);
		} else
			inet_netconf_notify_devconf(net, NETCONFA_FORWARDING,
						    NETCONFA_IFINDEX_DEFAULT,
						    net->ipv4.devconf_dflt);
	}

	return ret;
}

static int ipv4_doint_and_flush(struct ctl_table *ctl, int write,
				void __user *buffer,
				size_t *lenp, loff_t *ppos)
{
	int *valp = ctl->data;
	int val = *valp;
	int ret = proc_dointvec(ctl, write, buffer, lenp, ppos);
	struct net *net = ctl->extra2;

	if (write && *valp != val)
		rt_cache_flush(net);

	return ret;
}

#define DEVINET_SYSCTL_ENTRY(attr, name, mval, proc) \
	{ \
		.procname	= name, \
		.data		= ipv4_devconf.data + \
				  IPV4_DEVCONF_ ## attr - 1, \
		.maxlen		= sizeof(int), \
		.mode		= mval, \
		.proc_handler	= proc, \
		.extra1		= &ipv4_devconf, \
	}

#define DEVINET_SYSCTL_RW_ENTRY(attr, name) \
	DEVINET_SYSCTL_ENTRY(attr, name, 0644, devinet_conf_proc)

#define DEVINET_SYSCTL_RO_ENTRY(attr, name) \
	DEVINET_SYSCTL_ENTRY(attr, name, 0444, devinet_conf_proc)

#define DEVINET_SYSCTL_COMPLEX_ENTRY(attr, name, proc) \
	DEVINET_SYSCTL_ENTRY(attr, name, 0644, proc)

#define DEVINET_SYSCTL_FLUSHING_ENTRY(attr, name) \
	DEVINET_SYSCTL_COMPLEX_ENTRY(attr, name, ipv4_doint_and_flush)

static struct devinet_sysctl_table {
	struct ctl_table_header *sysctl_header;
	struct ctl_table devinet_vars[__IPV4_DEVCONF_MAX];
} devinet_sysctl = {
	.devinet_vars = {
		DEVINET_SYSCTL_COMPLEX_ENTRY(FORWARDING, "forwarding",
					     devinet_sysctl_forward),
		DEVINET_SYSCTL_RO_ENTRY(MC_FORWARDING, "mc_forwarding"),

		DEVINET_SYSCTL_RW_ENTRY(ACCEPT_REDIRECTS, "accept_redirects"),
		DEVINET_SYSCTL_RW_ENTRY(SECURE_REDIRECTS, "secure_redirects"),
		DEVINET_SYSCTL_RW_ENTRY(SHARED_MEDIA, "shared_media"),
		DEVINET_SYSCTL_RW_ENTRY(RP_FILTER, "rp_filter"),
		DEVINET_SYSCTL_RW_ENTRY(SEND_REDIRECTS, "send_redirects"),
		DEVINET_SYSCTL_RW_ENTRY(ACCEPT_SOURCE_ROUTE,
					"accept_source_route"),
		DEVINET_SYSCTL_RW_ENTRY(ACCEPT_LOCAL, "accept_local"),
		DEVINET_SYSCTL_RW_ENTRY(SRC_VMARK, "src_valid_mark"),
		DEVINET_SYSCTL_RW_ENTRY(PROXY_ARP, "proxy_arp"),
		DEVINET_SYSCTL_RW_ENTRY(MEDIUM_ID, "medium_id"),
		DEVINET_SYSCTL_RW_ENTRY(BOOTP_RELAY, "bootp_relay"),
		DEVINET_SYSCTL_RW_ENTRY(LOG_MARTIANS, "log_martians"),
		DEVINET_SYSCTL_RW_ENTRY(TAG, "tag"),
		DEVINET_SYSCTL_RW_ENTRY(ARPFILTER, "arp_filter"),
		DEVINET_SYSCTL_RW_ENTRY(ARP_ANNOUNCE, "arp_announce"),
		DEVINET_SYSCTL_RW_ENTRY(ARP_IGNORE, "arp_ignore"),
		DEVINET_SYSCTL_RW_ENTRY(ARP_ACCEPT, "arp_accept"),
		DEVINET_SYSCTL_RW_ENTRY(ARP_NOTIFY, "arp_notify"),
		DEVINET_SYSCTL_RW_ENTRY(PROXY_ARP_PVLAN, "proxy_arp_pvlan"),
		DEVINET_SYSCTL_RW_ENTRY(FORCE_IGMP_VERSION,
					"force_igmp_version"),
		DEVINET_SYSCTL_RW_ENTRY(IGMPV2_UNSOLICITED_REPORT_INTERVAL,
					"igmpv2_unsolicited_report_interval"),
		DEVINET_SYSCTL_RW_ENTRY(IGMPV3_UNSOLICITED_REPORT_INTERVAL,
					"igmpv3_unsolicited_report_interval"),

		DEVINET_SYSCTL_FLUSHING_ENTRY(NOXFRM, "disable_xfrm"),
		DEVINET_SYSCTL_FLUSHING_ENTRY(NOPOLICY, "disable_policy"),
		DEVINET_SYSCTL_FLUSHING_ENTRY(PROMOTE_SECONDARIES,
					      "promote_secondaries"),
		DEVINET_SYSCTL_FLUSHING_ENTRY(ROUTE_LOCALNET,
					      "route_localnet"),
	},
};

static int __devinet_sysctl_register(struct net *net, char *dev_name,
					struct ipv4_devconf *p)
{
	int i;
	struct devinet_sysctl_table *t;
	char path[sizeof("net/ipv4/conf/") + IFNAMSIZ];

	t = kmemdup(&devinet_sysctl, sizeof(*t), GFP_KERNEL);
	if (!t)
		goto out;

	for (i = 0; i < ARRAY_SIZE(t->devinet_vars) - 1; i++) {
		t->devinet_vars[i].data += (char *)p - (char *)&ipv4_devconf;
		t->devinet_vars[i].extra1 = p;
		t->devinet_vars[i].extra2 = net;
	}

	snprintf(path, sizeof(path), "net/ipv4/conf/%s", dev_name);

	t->sysctl_header = register_net_sysctl(net, path, t->devinet_vars);
	if (!t->sysctl_header)
		goto free;

	p->sysctl = t;
	return 0;

free:
	kfree(t);
out:
	return -ENOBUFS;
}

static void __devinet_sysctl_unregister(struct ipv4_devconf *cnf)
{
	struct devinet_sysctl_table *t = cnf->sysctl;

	if (t == NULL)
		return;

	cnf->sysctl = NULL;
	unregister_net_sysctl_table(t->sysctl_header);
	kfree(t);
}

static int devinet_sysctl_register(struct in_device *idev)
{
	int err;

	if (!sysctl_dev_name_is_allowed(idev->dev->name))
		return -EINVAL;

	err = neigh_sysctl_register(idev->dev, idev->arp_parms, NULL);
	if (err)
		return err;
	err = __devinet_sysctl_register(dev_net(idev->dev), idev->dev->name,
					&idev->cnf);
	if (err)
		neigh_sysctl_unregister(idev->arp_parms);
	return err;
}

static void devinet_sysctl_unregister(struct in_device *idev)
{
	__devinet_sysctl_unregister(&idev->cnf);
	neigh_sysctl_unregister(idev->arp_parms);
}

static struct ctl_table ctl_forward_entry[] = {
	{
		.procname	= "ip_forward",
		.data		= &ipv4_devconf.data[
					IPV4_DEVCONF_FORWARDING - 1],
		.maxlen		= sizeof(int),
		.mode		= 0644,
		.proc_handler	= devinet_sysctl_forward,
		.extra1		= &ipv4_devconf,
		.extra2		= &init_net,
	},
	{ },
};
#endif

static __net_init int devinet_init_net(struct net *net)
{
	int err;
	struct ipv4_devconf *all, *dflt;
#ifdef CONFIG_SYSCTL
	struct ctl_table *tbl = ctl_forward_entry;
	struct ctl_table_header *forw_hdr;
#endif

	err = -ENOMEM;
	all = &ipv4_devconf;
	dflt = &ipv4_devconf_dflt;

	if (!net_eq(net, &init_net)) {
		all = kmemdup(all, sizeof(ipv4_devconf), GFP_KERNEL);
		if (all == NULL)
			goto err_alloc_all;

		dflt = kmemdup(dflt, sizeof(ipv4_devconf_dflt), GFP_KERNEL);
		if (dflt == NULL)
			goto err_alloc_dflt;

#ifdef CONFIG_SYSCTL
		tbl = kmemdup(tbl, sizeof(ctl_forward_entry), GFP_KERNEL);
		if (tbl == NULL)
			goto err_alloc_ctl;

		tbl[0].data = &all->data[IPV4_DEVCONF_FORWARDING - 1];
		tbl[0].extra1 = all;
		tbl[0].extra2 = net;
#endif
	}

#ifdef CONFIG_SYSCTL
	err = __devinet_sysctl_register(net, "all", all);
	if (err < 0)
		goto err_reg_all;

	err = __devinet_sysctl_register(net, "default", dflt);
	if (err < 0)
		goto err_reg_dflt;

	err = -ENOMEM;
	forw_hdr = register_net_sysctl(net, "net/ipv4", tbl);
	if (forw_hdr == NULL)
		goto err_reg_ctl;
	net->ipv4.forw_hdr = forw_hdr;
#endif

	net->ipv4.devconf_all = all;
	net->ipv4.devconf_dflt = dflt;
	return 0;

#ifdef CONFIG_SYSCTL
err_reg_ctl:
	__devinet_sysctl_unregister(dflt);
err_reg_dflt:
	__devinet_sysctl_unregister(all);
err_reg_all:
	if (tbl != ctl_forward_entry)
		kfree(tbl);
err_alloc_ctl:
#endif
	if (dflt != &ipv4_devconf_dflt)
		kfree(dflt);
err_alloc_dflt:
	if (all != &ipv4_devconf)
		kfree(all);
err_alloc_all:
	return err;
}

static __net_exit void devinet_exit_net(struct net *net)
{
#ifdef CONFIG_SYSCTL
	struct ctl_table *tbl;

	tbl = net->ipv4.forw_hdr->ctl_table_arg;
	unregister_net_sysctl_table(net->ipv4.forw_hdr);
	__devinet_sysctl_unregister(net->ipv4.devconf_dflt);
	__devinet_sysctl_unregister(net->ipv4.devconf_all);
	kfree(tbl);
#endif
	kfree(net->ipv4.devconf_dflt);
	kfree(net->ipv4.devconf_all);
}

static __net_initdata struct pernet_operations devinet_ops = {
	.init = devinet_init_net,
	.exit = devinet_exit_net,
};

static struct rtnl_af_ops inet_af_ops = {
	.family		  = AF_INET,
	.fill_link_af	  = inet_fill_link_af,
	.get_link_af_size = inet_get_link_af_size,
	.validate_link_af = inet_validate_link_af,
	.set_link_af	  = inet_set_link_af,
};

void __init devinet_init(void)
{
	int i;

	for (i = 0; i < IN4_ADDR_HSIZE; i++)
		INIT_HLIST_HEAD(&inet_addr_lst[i]);

	register_pernet_subsys(&devinet_ops);

	register_gifconf(PF_INET, inet_gifconf);
	register_netdevice_notifier(&ip_netdev_notifier);

	queue_delayed_work(system_power_efficient_wq, &check_lifetime_work, 0);

	rtnl_af_register(&inet_af_ops);

	rtnl_register(PF_INET, RTM_NEWADDR, inet_rtm_newaddr, NULL, NULL);
	rtnl_register(PF_INET, RTM_DELADDR, inet_rtm_deladdr, NULL, NULL);
	rtnl_register(PF_INET, RTM_GETADDR, NULL, inet_dump_ifaddr, NULL);
	rtnl_register(PF_INET, RTM_GETNETCONF, inet_netconf_get_devconf,
		      inet_netconf_dump_devconf, NULL);
}
<|MERGE_RESOLUTION|>--- conflicted
+++ resolved
@@ -1448,10 +1448,7 @@
 	       + nla_total_size(4) /* IFA_LOCAL */
 	       + nla_total_size(4) /* IFA_BROADCAST */
 	       + nla_total_size(IFNAMSIZ) /* IFA_LABEL */
-<<<<<<< HEAD
-=======
 	       + nla_total_size(4)  /* IFA_FLAGS */
->>>>>>> fc14f9c1
 	       + nla_total_size(sizeof(struct ifa_cacheinfo)); /* IFA_CACHEINFO */
 }
 
