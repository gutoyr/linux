--- conflicted
+++ resolved
@@ -196,13 +196,9 @@
 	if (tunnel) {
 		if (!xfrm4_policy_check(NULL, XFRM_POLICY_IN, skb))
 			goto drop;
-<<<<<<< HEAD
-		return ip_tunnel_rcv(tunnel, skb, &tpi, 0, log_ecn_error);
-=======
 		if (iptunnel_pull_header(skb, 0, tpi.proto))
 			goto drop;
 		return ip_tunnel_rcv(tunnel, skb, &tpi, log_ecn_error);
->>>>>>> fc14f9c1
 	}
 
 	return -1;
