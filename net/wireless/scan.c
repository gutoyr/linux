/*
 * cfg80211 scan result handling
 *
 * Copyright 2008 Johannes Berg <johannes@sipsolutions.net>
 * Copyright 2013-2014  Intel Mobile Communications GmbH
 */
#include <linux/kernel.h>
#include <linux/slab.h>
#include <linux/module.h>
#include <linux/netdevice.h>
#include <linux/wireless.h>
#include <linux/nl80211.h>
#include <linux/etherdevice.h>
#include <net/arp.h>
#include <net/cfg80211.h>
#include <net/cfg80211-wext.h>
#include <net/iw_handler.h>
#include "core.h"
#include "nl80211.h"
#include "wext-compat.h"
#include "rdev-ops.h"

/**
 * DOC: BSS tree/list structure
 *
 * At the top level, the BSS list is kept in both a list in each
 * registered device (@bss_list) as well as an RB-tree for faster
 * lookup. In the RB-tree, entries can be looked up using their
 * channel, MESHID, MESHCONF (for MBSSes) or channel, BSSID, SSID
 * for other BSSes.
 *
 * Due to the possibility of hidden SSIDs, there's a second level
 * structure, the "hidden_list" and "hidden_beacon_bss" pointer.
 * The hidden_list connects all BSSes belonging to a single AP
 * that has a hidden SSID, and connects beacon and probe response
 * entries. For a probe response entry for a hidden SSID, the
 * hidden_beacon_bss pointer points to the BSS struct holding the
 * beacon's information.
 *
 * Reference counting is done for all these references except for
 * the hidden_list, so that a beacon BSS struct that is otherwise
 * not referenced has one reference for being on the bss_list and
 * one for each probe response entry that points to it using the
 * hidden_beacon_bss pointer. When a BSS struct that has such a
 * pointer is get/put, the refcount update is also propagated to
 * the referenced struct, this ensure that it cannot get removed
 * while somebody is using the probe response version.
 *
 * Note that the hidden_beacon_bss pointer never changes, due to
 * the reference counting. Therefore, no locking is needed for
 * it.
 *
 * Also note that the hidden_beacon_bss pointer is only relevant
 * if the driver uses something other than the IEs, e.g. private
 * data stored stored in the BSS struct, since the beacon IEs are
 * also linked into the probe response struct.
 */

#define IEEE80211_SCAN_RESULT_EXPIRE	(30 * HZ)

static void bss_free(struct cfg80211_internal_bss *bss)
{
	struct cfg80211_bss_ies *ies;

	if (WARN_ON(atomic_read(&bss->hold)))
		return;

	ies = (void *)rcu_access_pointer(bss->pub.beacon_ies);
	if (ies && !bss->pub.hidden_beacon_bss)
		kfree_rcu(ies, rcu_head);
	ies = (void *)rcu_access_pointer(bss->pub.proberesp_ies);
	if (ies)
		kfree_rcu(ies, rcu_head);

	/*
	 * This happens when the module is removed, it doesn't
	 * really matter any more save for completeness
	 */
	if (!list_empty(&bss->hidden_list))
		list_del(&bss->hidden_list);

	kfree(bss);
}

static inline void bss_ref_get(struct cfg80211_registered_device *rdev,
			       struct cfg80211_internal_bss *bss)
{
	lockdep_assert_held(&rdev->bss_lock);

	bss->refcount++;
	if (bss->pub.hidden_beacon_bss) {
		bss = container_of(bss->pub.hidden_beacon_bss,
				   struct cfg80211_internal_bss,
				   pub);
		bss->refcount++;
	}
}

static inline void bss_ref_put(struct cfg80211_registered_device *rdev,
			       struct cfg80211_internal_bss *bss)
{
	lockdep_assert_held(&rdev->bss_lock);

	if (bss->pub.hidden_beacon_bss) {
		struct cfg80211_internal_bss *hbss;
		hbss = container_of(bss->pub.hidden_beacon_bss,
				    struct cfg80211_internal_bss,
				    pub);
		hbss->refcount--;
		if (hbss->refcount == 0)
			bss_free(hbss);
	}
	bss->refcount--;
	if (bss->refcount == 0)
		bss_free(bss);
}

static bool __cfg80211_unlink_bss(struct cfg80211_registered_device *rdev,
				  struct cfg80211_internal_bss *bss)
{
	lockdep_assert_held(&rdev->bss_lock);

	if (!list_empty(&bss->hidden_list)) {
		/*
		 * don't remove the beacon entry if it has
		 * probe responses associated with it
		 */
		if (!bss->pub.hidden_beacon_bss)
			return false;
		/*
		 * if it's a probe response entry break its
		 * link to the other entries in the group
		 */
		list_del_init(&bss->hidden_list);
	}

	list_del_init(&bss->list);
	rb_erase(&bss->rbn, &rdev->bss_tree);
	bss_ref_put(rdev, bss);
	return true;
}

static void __cfg80211_bss_expire(struct cfg80211_registered_device *rdev,
				  unsigned long expire_time)
{
	struct cfg80211_internal_bss *bss, *tmp;
	bool expired = false;

	lockdep_assert_held(&rdev->bss_lock);

	list_for_each_entry_safe(bss, tmp, &rdev->bss_list, list) {
		if (atomic_read(&bss->hold))
			continue;
		if (!time_after(expire_time, bss->ts))
			continue;

		if (__cfg80211_unlink_bss(rdev, bss))
			expired = true;
	}

	if (expired)
		rdev->bss_generation++;
}

void ___cfg80211_scan_done(struct cfg80211_registered_device *rdev,
			   bool send_message)
{
	struct cfg80211_scan_request *request;
	struct wireless_dev *wdev;
	struct sk_buff *msg;
#ifdef CONFIG_CFG80211_WEXT
	union iwreq_data wrqu;
#endif

	ASSERT_RTNL();

	if (rdev->scan_msg) {
		nl80211_send_scan_result(rdev, rdev->scan_msg);
		rdev->scan_msg = NULL;
		return;
	}

	request = rdev->scan_req;
	if (!request)
		return;

	wdev = request->wdev;

	/*
	 * This must be before sending the other events!
	 * Otherwise, wpa_supplicant gets completely confused with
	 * wext events.
	 */
	if (wdev->netdev)
		cfg80211_sme_scan_done(wdev->netdev);

	if (!request->aborted &&
	    request->flags & NL80211_SCAN_FLAG_FLUSH) {
		/* flush entries from previous scans */
		spin_lock_bh(&rdev->bss_lock);
		__cfg80211_bss_expire(rdev, request->scan_start);
		spin_unlock_bh(&rdev->bss_lock);
	}

	msg = nl80211_build_scan_msg(rdev, wdev, request->aborted);

#ifdef CONFIG_CFG80211_WEXT
	if (wdev->netdev && !request->aborted) {
		memset(&wrqu, 0, sizeof(wrqu));

		wireless_send_event(wdev->netdev, SIOCGIWSCAN, &wrqu, NULL);
	}
#endif

	if (wdev->netdev)
		dev_put(wdev->netdev);

	rdev->scan_req = NULL;
	kfree(request);

	if (!send_message)
		rdev->scan_msg = msg;
	else
		nl80211_send_scan_result(rdev, msg);
}

void __cfg80211_scan_done(struct work_struct *wk)
{
	struct cfg80211_registered_device *rdev;

	rdev = container_of(wk, struct cfg80211_registered_device,
			    scan_done_wk);

	rtnl_lock();
	___cfg80211_scan_done(rdev, true);
	rtnl_unlock();
}

void cfg80211_scan_done(struct cfg80211_scan_request *request, bool aborted)
{
	trace_cfg80211_scan_done(request, aborted);
	WARN_ON(request != wiphy_to_rdev(request->wiphy)->scan_req);

	request->aborted = aborted;
	request->notified = true;
	queue_work(cfg80211_wq, &wiphy_to_rdev(request->wiphy)->scan_done_wk);
}
EXPORT_SYMBOL(cfg80211_scan_done);

void __cfg80211_sched_scan_results(struct work_struct *wk)
{
	struct cfg80211_registered_device *rdev;
	struct cfg80211_sched_scan_request *request;

	rdev = container_of(wk, struct cfg80211_registered_device,
			    sched_scan_results_wk);

<<<<<<< HEAD
	mutex_lock(&rdev->sched_scan_mtx);
=======
	rtnl_lock();

	request = rdev->sched_scan_req;
>>>>>>> fc14f9c1

	request = rdev->sched_scan_req;

	/* we don't have sched_scan_req anymore if the scan is stopping */
	if (request) {
		if (request->flags & NL80211_SCAN_FLAG_FLUSH) {
			/* flush entries from previous scans */
			spin_lock_bh(&rdev->bss_lock);
			__cfg80211_bss_expire(rdev, request->scan_start);
			spin_unlock_bh(&rdev->bss_lock);
			request->scan_start =
				jiffies + msecs_to_jiffies(request->interval);
		}
		nl80211_send_sched_scan_results(rdev, request->dev);
	}

	rtnl_unlock();
}

void cfg80211_sched_scan_results(struct wiphy *wiphy)
{
	trace_cfg80211_sched_scan_results(wiphy);
	/* ignore if we're not scanning */
	if (wiphy_to_rdev(wiphy)->sched_scan_req)
		queue_work(cfg80211_wq,
			   &wiphy_to_rdev(wiphy)->sched_scan_results_wk);
}
EXPORT_SYMBOL(cfg80211_sched_scan_results);

void cfg80211_sched_scan_stopped_rtnl(struct wiphy *wiphy)
{
	struct cfg80211_registered_device *rdev = wiphy_to_rdev(wiphy);

	ASSERT_RTNL();

	trace_cfg80211_sched_scan_stopped(wiphy);

	__cfg80211_stop_sched_scan(rdev, true);
}
EXPORT_SYMBOL(cfg80211_sched_scan_stopped_rtnl);

void cfg80211_sched_scan_stopped(struct wiphy *wiphy)
{
	rtnl_lock();
	cfg80211_sched_scan_stopped_rtnl(wiphy);
	rtnl_unlock();
}
EXPORT_SYMBOL(cfg80211_sched_scan_stopped);

int __cfg80211_stop_sched_scan(struct cfg80211_registered_device *rdev,
			       bool driver_initiated)
{
	struct net_device *dev;

	ASSERT_RTNL();

	if (!rdev->sched_scan_req)
		return -ENOENT;

	dev = rdev->sched_scan_req->dev;

	if (!driver_initiated) {
		int err = rdev_sched_scan_stop(rdev, dev);
		if (err)
			return err;
	}

	nl80211_send_sched_scan(rdev, dev, NL80211_CMD_SCHED_SCAN_STOPPED);

	kfree(rdev->sched_scan_req);
	rdev->sched_scan_req = NULL;

	return 0;
}

void cfg80211_bss_age(struct cfg80211_registered_device *rdev,
                      unsigned long age_secs)
{
	struct cfg80211_internal_bss *bss;
	unsigned long age_jiffies = msecs_to_jiffies(age_secs * MSEC_PER_SEC);

	spin_lock_bh(&rdev->bss_lock);
	list_for_each_entry(bss, &rdev->bss_list, list)
		bss->ts -= age_jiffies;
	spin_unlock_bh(&rdev->bss_lock);
}

void cfg80211_bss_expire(struct cfg80211_registered_device *rdev)
{
	__cfg80211_bss_expire(rdev, jiffies - IEEE80211_SCAN_RESULT_EXPIRE);
}

const u8 *cfg80211_find_ie(u8 eid, const u8 *ies, int len)
{
	while (len > 2 && ies[0] != eid) {
		len -= ies[1] + 2;
		ies += ies[1] + 2;
	}
	if (len < 2)
		return NULL;
	if (len < 2 + ies[1])
		return NULL;
	return ies;
}
EXPORT_SYMBOL(cfg80211_find_ie);

const u8 *cfg80211_find_vendor_ie(unsigned int oui, u8 oui_type,
				  const u8 *ies, int len)
{
	struct ieee80211_vendor_ie *ie;
	const u8 *pos = ies, *end = ies + len;
	int ie_oui;

	while (pos < end) {
		pos = cfg80211_find_ie(WLAN_EID_VENDOR_SPECIFIC, pos,
				       end - pos);
		if (!pos)
			return NULL;

		ie = (struct ieee80211_vendor_ie *)pos;

		/* make sure we can access ie->len */
		BUILD_BUG_ON(offsetof(struct ieee80211_vendor_ie, len) != 1);

		if (ie->len < sizeof(*ie))
			goto cont;

		ie_oui = ie->oui[0] << 16 | ie->oui[1] << 8 | ie->oui[2];
		if (ie_oui == oui && ie->oui_type == oui_type)
			return pos;
cont:
		pos += 2 + ie->len;
	}
	return NULL;
}
EXPORT_SYMBOL(cfg80211_find_vendor_ie);

static bool is_bss(struct cfg80211_bss *a, const u8 *bssid,
		   const u8 *ssid, size_t ssid_len)
{
	const struct cfg80211_bss_ies *ies;
	const u8 *ssidie;

	if (bssid && !ether_addr_equal(a->bssid, bssid))
		return false;

	if (!ssid)
		return true;

	ies = rcu_access_pointer(a->ies);
	if (!ies)
		return false;
	ssidie = cfg80211_find_ie(WLAN_EID_SSID, ies->data, ies->len);
	if (!ssidie)
		return false;
	if (ssidie[1] != ssid_len)
		return false;
	return memcmp(ssidie + 2, ssid, ssid_len) == 0;
}

/**
 * enum bss_compare_mode - BSS compare mode
 * @BSS_CMP_REGULAR: regular compare mode (for insertion and normal find)
 * @BSS_CMP_HIDE_ZLEN: find hidden SSID with zero-length mode
 * @BSS_CMP_HIDE_NUL: find hidden SSID with NUL-ed out mode
 */
enum bss_compare_mode {
	BSS_CMP_REGULAR,
	BSS_CMP_HIDE_ZLEN,
	BSS_CMP_HIDE_NUL,
};

static int cmp_bss(struct cfg80211_bss *a,
		   struct cfg80211_bss *b,
		   enum bss_compare_mode mode)
{
	const struct cfg80211_bss_ies *a_ies, *b_ies;
	const u8 *ie1 = NULL;
	const u8 *ie2 = NULL;
	int i, r;

	if (a->channel != b->channel)
		return b->channel->center_freq - a->channel->center_freq;

	a_ies = rcu_access_pointer(a->ies);
	if (!a_ies)
		return -1;
	b_ies = rcu_access_pointer(b->ies);
	if (!b_ies)
		return 1;

	if (WLAN_CAPABILITY_IS_STA_BSS(a->capability))
		ie1 = cfg80211_find_ie(WLAN_EID_MESH_ID,
				       a_ies->data, a_ies->len);
	if (WLAN_CAPABILITY_IS_STA_BSS(b->capability))
		ie2 = cfg80211_find_ie(WLAN_EID_MESH_ID,
				       b_ies->data, b_ies->len);
	if (ie1 && ie2) {
		int mesh_id_cmp;

		if (ie1[1] == ie2[1])
			mesh_id_cmp = memcmp(ie1 + 2, ie2 + 2, ie1[1]);
		else
			mesh_id_cmp = ie2[1] - ie1[1];

		ie1 = cfg80211_find_ie(WLAN_EID_MESH_CONFIG,
				       a_ies->data, a_ies->len);
		ie2 = cfg80211_find_ie(WLAN_EID_MESH_CONFIG,
				       b_ies->data, b_ies->len);
		if (ie1 && ie2) {
			if (mesh_id_cmp)
				return mesh_id_cmp;
			if (ie1[1] != ie2[1])
				return ie2[1] - ie1[1];
			return memcmp(ie1 + 2, ie2 + 2, ie1[1]);
		}
	}

	r = memcmp(a->bssid, b->bssid, sizeof(a->bssid));
	if (r)
		return r;

	ie1 = cfg80211_find_ie(WLAN_EID_SSID, a_ies->data, a_ies->len);
	ie2 = cfg80211_find_ie(WLAN_EID_SSID, b_ies->data, b_ies->len);

	if (!ie1 && !ie2)
		return 0;

	/*
	 * Note that with "hide_ssid", the function returns a match if
	 * the already-present BSS ("b") is a hidden SSID beacon for
	 * the new BSS ("a").
	 */

	/* sort missing IE before (left of) present IE */
	if (!ie1)
		return -1;
	if (!ie2)
		return 1;

	switch (mode) {
	case BSS_CMP_HIDE_ZLEN:
		/*
		 * In ZLEN mode we assume the BSS entry we're
		 * looking for has a zero-length SSID. So if
		 * the one we're looking at right now has that,
		 * return 0. Otherwise, return the difference
		 * in length, but since we're looking for the
		 * 0-length it's really equivalent to returning
		 * the length of the one we're looking at.
		 *
		 * No content comparison is needed as we assume
		 * the content length is zero.
		 */
		return ie2[1];
	case BSS_CMP_REGULAR:
	default:
		/* sort by length first, then by contents */
		if (ie1[1] != ie2[1])
			return ie2[1] - ie1[1];
		return memcmp(ie1 + 2, ie2 + 2, ie1[1]);
	case BSS_CMP_HIDE_NUL:
		if (ie1[1] != ie2[1])
			return ie2[1] - ie1[1];
		/* this is equivalent to memcmp(zeroes, ie2 + 2, len) */
		for (i = 0; i < ie2[1]; i++)
			if (ie2[i + 2])
				return -1;
		return 0;
	}
}

/* Returned bss is reference counted and must be cleaned up appropriately. */
struct cfg80211_bss *cfg80211_get_bss(struct wiphy *wiphy,
				      struct ieee80211_channel *channel,
				      const u8 *bssid,
				      const u8 *ssid, size_t ssid_len,
				      u16 capa_mask, u16 capa_val)
{
	struct cfg80211_registered_device *rdev = wiphy_to_rdev(wiphy);
	struct cfg80211_internal_bss *bss, *res = NULL;
	unsigned long now = jiffies;

	trace_cfg80211_get_bss(wiphy, channel, bssid, ssid, ssid_len, capa_mask,
			       capa_val);

	spin_lock_bh(&rdev->bss_lock);

	list_for_each_entry(bss, &rdev->bss_list, list) {
		if ((bss->pub.capability & capa_mask) != capa_val)
			continue;
		if (channel && bss->pub.channel != channel)
			continue;
		if (!is_valid_ether_addr(bss->pub.bssid))
			continue;
		/* Don't get expired BSS structs */
		if (time_after(now, bss->ts + IEEE80211_SCAN_RESULT_EXPIRE) &&
		    !atomic_read(&bss->hold))
			continue;
		if (is_bss(&bss->pub, bssid, ssid, ssid_len)) {
			res = bss;
			bss_ref_get(rdev, res);
			break;
		}
	}

	spin_unlock_bh(&rdev->bss_lock);
	if (!res)
		return NULL;
	trace_cfg80211_return_bss(&res->pub);
	return &res->pub;
}
EXPORT_SYMBOL(cfg80211_get_bss);

static void rb_insert_bss(struct cfg80211_registered_device *rdev,
			  struct cfg80211_internal_bss *bss)
{
	struct rb_node **p = &rdev->bss_tree.rb_node;
	struct rb_node *parent = NULL;
	struct cfg80211_internal_bss *tbss;
	int cmp;

	while (*p) {
		parent = *p;
		tbss = rb_entry(parent, struct cfg80211_internal_bss, rbn);

		cmp = cmp_bss(&bss->pub, &tbss->pub, BSS_CMP_REGULAR);

		if (WARN_ON(!cmp)) {
			/* will sort of leak this BSS */
			return;
		}

		if (cmp < 0)
			p = &(*p)->rb_left;
		else
			p = &(*p)->rb_right;
	}

	rb_link_node(&bss->rbn, parent, p);
	rb_insert_color(&bss->rbn, &rdev->bss_tree);
}

static struct cfg80211_internal_bss *
rb_find_bss(struct cfg80211_registered_device *rdev,
	    struct cfg80211_internal_bss *res,
	    enum bss_compare_mode mode)
{
	struct rb_node *n = rdev->bss_tree.rb_node;
	struct cfg80211_internal_bss *bss;
	int r;

	while (n) {
		bss = rb_entry(n, struct cfg80211_internal_bss, rbn);
		r = cmp_bss(&res->pub, &bss->pub, mode);

		if (r == 0)
			return bss;
		else if (r < 0)
			n = n->rb_left;
		else
			n = n->rb_right;
	}

	return NULL;
}

static bool cfg80211_combine_bsses(struct cfg80211_registered_device *rdev,
				   struct cfg80211_internal_bss *new)
{
	const struct cfg80211_bss_ies *ies;
	struct cfg80211_internal_bss *bss;
	const u8 *ie;
	int i, ssidlen;
	u8 fold = 0;

	ies = rcu_access_pointer(new->pub.beacon_ies);
	if (WARN_ON(!ies))
		return false;

	ie = cfg80211_find_ie(WLAN_EID_SSID, ies->data, ies->len);
	if (!ie) {
		/* nothing to do */
		return true;
	}

	ssidlen = ie[1];
	for (i = 0; i < ssidlen; i++)
		fold |= ie[2 + i];

	if (fold) {
		/* not a hidden SSID */
		return true;
	}

	/* This is the bad part ... */

	list_for_each_entry(bss, &rdev->bss_list, list) {
		if (!ether_addr_equal(bss->pub.bssid, new->pub.bssid))
			continue;
		if (bss->pub.channel != new->pub.channel)
			continue;
		if (bss->pub.scan_width != new->pub.scan_width)
			continue;
		if (rcu_access_pointer(bss->pub.beacon_ies))
			continue;
		ies = rcu_access_pointer(bss->pub.ies);
		if (!ies)
			continue;
		ie = cfg80211_find_ie(WLAN_EID_SSID, ies->data, ies->len);
		if (!ie)
			continue;
		if (ssidlen && ie[1] != ssidlen)
			continue;
		if (WARN_ON_ONCE(bss->pub.hidden_beacon_bss))
			continue;
		if (WARN_ON_ONCE(!list_empty(&bss->hidden_list)))
			list_del(&bss->hidden_list);
		/* combine them */
		list_add(&bss->hidden_list, &new->hidden_list);
		bss->pub.hidden_beacon_bss = &new->pub;
		new->refcount += bss->refcount;
		rcu_assign_pointer(bss->pub.beacon_ies,
				   new->pub.beacon_ies);
	}

	return true;
}

/* Returned bss is reference counted and must be cleaned up appropriately. */
static struct cfg80211_internal_bss *
cfg80211_bss_update(struct cfg80211_registered_device *rdev,
		    struct cfg80211_internal_bss *tmp,
		    bool signal_valid)
{
	struct cfg80211_internal_bss *found = NULL;

	if (WARN_ON(!tmp->pub.channel))
		return NULL;

	tmp->ts = jiffies;

	spin_lock_bh(&rdev->bss_lock);

	if (WARN_ON(!rcu_access_pointer(tmp->pub.ies))) {
		spin_unlock_bh(&rdev->bss_lock);
		return NULL;
	}

	found = rb_find_bss(rdev, tmp, BSS_CMP_REGULAR);

	if (found) {
		/* Update IEs */
		if (rcu_access_pointer(tmp->pub.proberesp_ies)) {
			const struct cfg80211_bss_ies *old;

			old = rcu_access_pointer(found->pub.proberesp_ies);

			rcu_assign_pointer(found->pub.proberesp_ies,
					   tmp->pub.proberesp_ies);
			/* Override possible earlier Beacon frame IEs */
			rcu_assign_pointer(found->pub.ies,
					   tmp->pub.proberesp_ies);
			if (old)
				kfree_rcu((struct cfg80211_bss_ies *)old,
					  rcu_head);
		} else if (rcu_access_pointer(tmp->pub.beacon_ies)) {
			const struct cfg80211_bss_ies *old;
			struct cfg80211_internal_bss *bss;

			if (found->pub.hidden_beacon_bss &&
			    !list_empty(&found->hidden_list)) {
				const struct cfg80211_bss_ies *f;

				/*
				 * The found BSS struct is one of the probe
				 * response members of a group, but we're
				 * receiving a beacon (beacon_ies in the tmp
				 * bss is used). This can only mean that the
				 * AP changed its beacon from not having an
				 * SSID to showing it, which is confusing so
				 * drop this information.
				 */

				f = rcu_access_pointer(tmp->pub.beacon_ies);
				kfree_rcu((struct cfg80211_bss_ies *)f,
					  rcu_head);
				goto drop;
			}

			old = rcu_access_pointer(found->pub.beacon_ies);

			rcu_assign_pointer(found->pub.beacon_ies,
					   tmp->pub.beacon_ies);

			/* Override IEs if they were from a beacon before */
			if (old == rcu_access_pointer(found->pub.ies))
				rcu_assign_pointer(found->pub.ies,
						   tmp->pub.beacon_ies);

			/* Assign beacon IEs to all sub entries */
			list_for_each_entry(bss, &found->hidden_list,
					    hidden_list) {
				const struct cfg80211_bss_ies *ies;

				ies = rcu_access_pointer(bss->pub.beacon_ies);
				WARN_ON(ies != old);

				rcu_assign_pointer(bss->pub.beacon_ies,
						   tmp->pub.beacon_ies);
			}

			if (old)
				kfree_rcu((struct cfg80211_bss_ies *)old,
					  rcu_head);
		}

		found->pub.beacon_interval = tmp->pub.beacon_interval;
		/*
		 * don't update the signal if beacon was heard on
		 * adjacent channel.
		 */
		if (signal_valid)
			found->pub.signal = tmp->pub.signal;
		found->pub.capability = tmp->pub.capability;
		found->ts = tmp->ts;
	} else {
		struct cfg80211_internal_bss *new;
		struct cfg80211_internal_bss *hidden;
		struct cfg80211_bss_ies *ies;

		/*
		 * create a copy -- the "res" variable that is passed in
		 * is allocated on the stack since it's not needed in the
		 * more common case of an update
		 */
		new = kzalloc(sizeof(*new) + rdev->wiphy.bss_priv_size,
			      GFP_ATOMIC);
		if (!new) {
			ies = (void *)rcu_dereference(tmp->pub.beacon_ies);
			if (ies)
				kfree_rcu(ies, rcu_head);
			ies = (void *)rcu_dereference(tmp->pub.proberesp_ies);
			if (ies)
				kfree_rcu(ies, rcu_head);
			goto drop;
		}
		memcpy(new, tmp, sizeof(*new));
		new->refcount = 1;
		INIT_LIST_HEAD(&new->hidden_list);

		if (rcu_access_pointer(tmp->pub.proberesp_ies)) {
			hidden = rb_find_bss(rdev, tmp, BSS_CMP_HIDE_ZLEN);
			if (!hidden)
				hidden = rb_find_bss(rdev, tmp,
						     BSS_CMP_HIDE_NUL);
			if (hidden) {
				new->pub.hidden_beacon_bss = &hidden->pub;
				list_add(&new->hidden_list,
					 &hidden->hidden_list);
				hidden->refcount++;
				rcu_assign_pointer(new->pub.beacon_ies,
						   hidden->pub.beacon_ies);
			}
		} else {
			/*
			 * Ok so we found a beacon, and don't have an entry. If
			 * it's a beacon with hidden SSID, we might be in for an
			 * expensive search for any probe responses that should
			 * be grouped with this beacon for updates ...
			 */
			if (!cfg80211_combine_bsses(rdev, new)) {
				kfree(new);
				goto drop;
			}
		}

		list_add_tail(&new->list, &rdev->bss_list);
		rb_insert_bss(rdev, new);
		found = new;
	}

	rdev->bss_generation++;
	bss_ref_get(rdev, found);
	spin_unlock_bh(&rdev->bss_lock);

	return found;
 drop:
	spin_unlock_bh(&rdev->bss_lock);
	return NULL;
}

static struct ieee80211_channel *
cfg80211_get_bss_channel(struct wiphy *wiphy, const u8 *ie, size_t ielen,
			 struct ieee80211_channel *channel)
{
	const u8 *tmp;
	u32 freq;
	int channel_number = -1;

	tmp = cfg80211_find_ie(WLAN_EID_DS_PARAMS, ie, ielen);
	if (tmp && tmp[1] == 1) {
		channel_number = tmp[2];
	} else {
		tmp = cfg80211_find_ie(WLAN_EID_HT_OPERATION, ie, ielen);
		if (tmp && tmp[1] >= sizeof(struct ieee80211_ht_operation)) {
			struct ieee80211_ht_operation *htop = (void *)(tmp + 2);

			channel_number = htop->primary_chan;
		}
	}

	if (channel_number < 0)
		return channel;

	freq = ieee80211_channel_to_frequency(channel_number, channel->band);
	channel = ieee80211_get_channel(wiphy, freq);
	if (!channel)
		return NULL;
	if (channel->flags & IEEE80211_CHAN_DISABLED)
		return NULL;
	return channel;
}

/* Returned bss is reference counted and must be cleaned up appropriately. */
struct cfg80211_bss*
cfg80211_inform_bss_width(struct wiphy *wiphy,
			  struct ieee80211_channel *rx_channel,
			  enum nl80211_bss_scan_width scan_width,
			  enum cfg80211_bss_frame_type ftype,
			  const u8 *bssid, u64 tsf, u16 capability,
			  u16 beacon_interval, const u8 *ie, size_t ielen,
			  s32 signal, gfp_t gfp)
{
	struct cfg80211_bss_ies *ies;
	struct ieee80211_channel *channel;
	struct cfg80211_internal_bss tmp = {}, *res;
	bool signal_valid;

	if (WARN_ON(!wiphy))
		return NULL;

	if (WARN_ON(wiphy->signal_type == CFG80211_SIGNAL_TYPE_UNSPEC &&
			(signal < 0 || signal > 100)))
		return NULL;

	channel = cfg80211_get_bss_channel(wiphy, ie, ielen, rx_channel);
	if (!channel)
		return NULL;

	memcpy(tmp.pub.bssid, bssid, ETH_ALEN);
	tmp.pub.channel = channel;
	tmp.pub.scan_width = scan_width;
	tmp.pub.signal = signal;
	tmp.pub.beacon_interval = beacon_interval;
	tmp.pub.capability = capability;
	/*
	 * If we do not know here whether the IEs are from a Beacon or Probe
	 * Response frame, we need to pick one of the options and only use it
	 * with the driver that does not provide the full Beacon/Probe Response
	 * frame. Use Beacon frame pointer to avoid indicating that this should
	 * override the IEs pointer should we have received an earlier
	 * indication of Probe Response data.
	 */
	ies = kzalloc(sizeof(*ies) + ielen, gfp);
	if (!ies)
		return NULL;
	ies->len = ielen;
	ies->tsf = tsf;
	ies->from_beacon = false;
	memcpy(ies->data, ie, ielen);

	switch (ftype) {
	case CFG80211_BSS_FTYPE_BEACON:
		ies->from_beacon = true;
		/* fall through to assign */
	case CFG80211_BSS_FTYPE_UNKNOWN:
		rcu_assign_pointer(tmp.pub.beacon_ies, ies);
		break;
	case CFG80211_BSS_FTYPE_PRESP:
		rcu_assign_pointer(tmp.pub.proberesp_ies, ies);
		break;
	}
	rcu_assign_pointer(tmp.pub.ies, ies);

	signal_valid = abs(rx_channel->center_freq - channel->center_freq) <=
		wiphy->max_adj_channel_rssi_comp;
	res = cfg80211_bss_update(wiphy_to_rdev(wiphy), &tmp, signal_valid);
	if (!res)
		return NULL;

	if (res->pub.capability & WLAN_CAPABILITY_ESS)
		regulatory_hint_found_beacon(wiphy, channel, gfp);

	trace_cfg80211_return_bss(&res->pub);
	/* cfg80211_bss_update gives us a referenced result */
	return &res->pub;
}
EXPORT_SYMBOL(cfg80211_inform_bss_width);

/* Returned bss is reference counted and must be cleaned up appropriately. */
struct cfg80211_bss *
cfg80211_inform_bss_width_frame(struct wiphy *wiphy,
				struct ieee80211_channel *rx_channel,
				enum nl80211_bss_scan_width scan_width,
				struct ieee80211_mgmt *mgmt, size_t len,
				s32 signal, gfp_t gfp)
{
	struct cfg80211_internal_bss tmp = {}, *res;
	struct cfg80211_bss_ies *ies;
	struct ieee80211_channel *channel;
	bool signal_valid;
	size_t ielen = len - offsetof(struct ieee80211_mgmt,
				      u.probe_resp.variable);

	BUILD_BUG_ON(offsetof(struct ieee80211_mgmt, u.probe_resp.variable) !=
			offsetof(struct ieee80211_mgmt, u.beacon.variable));

	trace_cfg80211_inform_bss_width_frame(wiphy, rx_channel, scan_width, mgmt,
					      len, signal);

	if (WARN_ON(!mgmt))
		return NULL;

	if (WARN_ON(!wiphy))
		return NULL;

	if (WARN_ON(wiphy->signal_type == CFG80211_SIGNAL_TYPE_UNSPEC &&
		    (signal < 0 || signal > 100)))
		return NULL;

	if (WARN_ON(len < offsetof(struct ieee80211_mgmt, u.probe_resp.variable)))
		return NULL;

	channel = cfg80211_get_bss_channel(wiphy, mgmt->u.beacon.variable,
					   ielen, rx_channel);
	if (!channel)
		return NULL;

	ies = kzalloc(sizeof(*ies) + ielen, gfp);
	if (!ies)
		return NULL;
	ies->len = ielen;
	ies->tsf = le64_to_cpu(mgmt->u.probe_resp.timestamp);
	ies->from_beacon = ieee80211_is_beacon(mgmt->frame_control);
	memcpy(ies->data, mgmt->u.probe_resp.variable, ielen);

	if (ieee80211_is_probe_resp(mgmt->frame_control))
		rcu_assign_pointer(tmp.pub.proberesp_ies, ies);
	else
		rcu_assign_pointer(tmp.pub.beacon_ies, ies);
	rcu_assign_pointer(tmp.pub.ies, ies);
	
	memcpy(tmp.pub.bssid, mgmt->bssid, ETH_ALEN);
	tmp.pub.channel = channel;
	tmp.pub.scan_width = scan_width;
	tmp.pub.signal = signal;
	tmp.pub.beacon_interval = le16_to_cpu(mgmt->u.probe_resp.beacon_int);
	tmp.pub.capability = le16_to_cpu(mgmt->u.probe_resp.capab_info);

	signal_valid = abs(rx_channel->center_freq - channel->center_freq) <=
		wiphy->max_adj_channel_rssi_comp;
	res = cfg80211_bss_update(wiphy_to_rdev(wiphy), &tmp, signal_valid);
	if (!res)
		return NULL;

	if (res->pub.capability & WLAN_CAPABILITY_ESS)
		regulatory_hint_found_beacon(wiphy, channel, gfp);

	trace_cfg80211_return_bss(&res->pub);
	/* cfg80211_bss_update gives us a referenced result */
	return &res->pub;
}
EXPORT_SYMBOL(cfg80211_inform_bss_width_frame);

void cfg80211_ref_bss(struct wiphy *wiphy, struct cfg80211_bss *pub)
{
	struct cfg80211_registered_device *rdev = wiphy_to_rdev(wiphy);
	struct cfg80211_internal_bss *bss;

	if (!pub)
		return;

	bss = container_of(pub, struct cfg80211_internal_bss, pub);

	spin_lock_bh(&rdev->bss_lock);
	bss_ref_get(rdev, bss);
	spin_unlock_bh(&rdev->bss_lock);
}
EXPORT_SYMBOL(cfg80211_ref_bss);

void cfg80211_put_bss(struct wiphy *wiphy, struct cfg80211_bss *pub)
{
	struct cfg80211_registered_device *rdev = wiphy_to_rdev(wiphy);
	struct cfg80211_internal_bss *bss;

	if (!pub)
		return;

	bss = container_of(pub, struct cfg80211_internal_bss, pub);

	spin_lock_bh(&rdev->bss_lock);
	bss_ref_put(rdev, bss);
	spin_unlock_bh(&rdev->bss_lock);
}
EXPORT_SYMBOL(cfg80211_put_bss);

void cfg80211_unlink_bss(struct wiphy *wiphy, struct cfg80211_bss *pub)
{
	struct cfg80211_registered_device *rdev = wiphy_to_rdev(wiphy);
	struct cfg80211_internal_bss *bss;

	if (WARN_ON(!pub))
		return;

	bss = container_of(pub, struct cfg80211_internal_bss, pub);

	spin_lock_bh(&rdev->bss_lock);
	if (!list_empty(&bss->list)) {
		if (__cfg80211_unlink_bss(rdev, bss))
			rdev->bss_generation++;
	}
	spin_unlock_bh(&rdev->bss_lock);
}
EXPORT_SYMBOL(cfg80211_unlink_bss);

#ifdef CONFIG_CFG80211_WEXT
static struct cfg80211_registered_device *
cfg80211_get_dev_from_ifindex(struct net *net, int ifindex)
{
	struct cfg80211_registered_device *rdev;
	struct net_device *dev;

	ASSERT_RTNL();

	dev = dev_get_by_index(net, ifindex);
	if (!dev)
		return ERR_PTR(-ENODEV);
	if (dev->ieee80211_ptr)
		rdev = wiphy_to_rdev(dev->ieee80211_ptr->wiphy);
	else
		rdev = ERR_PTR(-ENODEV);
	dev_put(dev);
	return rdev;
}

int cfg80211_wext_siwscan(struct net_device *dev,
			  struct iw_request_info *info,
			  union iwreq_data *wrqu, char *extra)
{
	struct cfg80211_registered_device *rdev;
	struct wiphy *wiphy;
	struct iw_scan_req *wreq = NULL;
	struct cfg80211_scan_request *creq = NULL;
	int i, err, n_channels = 0;
	enum ieee80211_band band;

	if (!netif_running(dev))
		return -ENETDOWN;

	if (wrqu->data.length == sizeof(struct iw_scan_req))
		wreq = (struct iw_scan_req *)extra;

	rdev = cfg80211_get_dev_from_ifindex(dev_net(dev), dev->ifindex);

	if (IS_ERR(rdev))
		return PTR_ERR(rdev);

	if (rdev->scan_req || rdev->scan_msg) {
		err = -EBUSY;
		goto out;
	}

	wiphy = &rdev->wiphy;

	/* Determine number of channels, needed to allocate creq */
	if (wreq && wreq->num_channels)
		n_channels = wreq->num_channels;
	else
		n_channels = ieee80211_get_num_supported_channels(wiphy);

	creq = kzalloc(sizeof(*creq) + sizeof(struct cfg80211_ssid) +
		       n_channels * sizeof(void *),
		       GFP_ATOMIC);
	if (!creq) {
		err = -ENOMEM;
		goto out;
	}

	creq->wiphy = wiphy;
	creq->wdev = dev->ieee80211_ptr;
	/* SSIDs come after channels */
	creq->ssids = (void *)&creq->channels[n_channels];
	creq->n_channels = n_channels;
	creq->n_ssids = 1;
	creq->scan_start = jiffies;

	/* translate "Scan on frequencies" request */
	i = 0;
	for (band = 0; band < IEEE80211_NUM_BANDS; band++) {
		int j;

		if (!wiphy->bands[band])
			continue;

		for (j = 0; j < wiphy->bands[band]->n_channels; j++) {
			/* ignore disabled channels */
			if (wiphy->bands[band]->channels[j].flags &
						IEEE80211_CHAN_DISABLED)
				continue;

			/* If we have a wireless request structure and the
			 * wireless request specifies frequencies, then search
			 * for the matching hardware channel.
			 */
			if (wreq && wreq->num_channels) {
				int k;
				int wiphy_freq = wiphy->bands[band]->channels[j].center_freq;
				for (k = 0; k < wreq->num_channels; k++) {
					struct iw_freq *freq =
						&wreq->channel_list[k];
					int wext_freq =
						cfg80211_wext_freq(freq);

					if (wext_freq == wiphy_freq)
						goto wext_freq_found;
				}
				goto wext_freq_not_found;
			}

		wext_freq_found:
			creq->channels[i] = &wiphy->bands[band]->channels[j];
			i++;
		wext_freq_not_found: ;
		}
	}
	/* No channels found? */
	if (!i) {
		err = -EINVAL;
		goto out;
	}

	/* Set real number of channels specified in creq->channels[] */
	creq->n_channels = i;

	/* translate "Scan for SSID" request */
	if (wreq) {
		if (wrqu->data.flags & IW_SCAN_THIS_ESSID) {
			if (wreq->essid_len > IEEE80211_MAX_SSID_LEN) {
				err = -EINVAL;
				goto out;
			}
			memcpy(creq->ssids[0].ssid, wreq->essid, wreq->essid_len);
			creq->ssids[0].ssid_len = wreq->essid_len;
		}
		if (wreq->scan_type == IW_SCAN_TYPE_PASSIVE)
			creq->n_ssids = 0;
	}

	for (i = 0; i < IEEE80211_NUM_BANDS; i++)
		if (wiphy->bands[i])
			creq->rates[i] = (1 << wiphy->bands[i]->n_bitrates) - 1;

	rdev->scan_req = creq;
	err = rdev_scan(rdev, creq);
	if (err) {
		rdev->scan_req = NULL;
		/* creq will be freed below */
	} else {
		nl80211_send_scan_start(rdev, dev->ieee80211_ptr);
		/* creq now owned by driver */
		creq = NULL;
		dev_hold(dev);
	}
 out:
	kfree(creq);
	return err;
}
EXPORT_SYMBOL_GPL(cfg80211_wext_siwscan);

static void ieee80211_scan_add_ies(struct iw_request_info *info,
				   const struct cfg80211_bss_ies *ies,
				   char **current_ev, char *end_buf)
{
	const u8 *pos, *end, *next;
	struct iw_event iwe;

	if (!ies)
		return;

	/*
	 * If needed, fragment the IEs buffer (at IE boundaries) into short
	 * enough fragments to fit into IW_GENERIC_IE_MAX octet messages.
	 */
	pos = ies->data;
	end = pos + ies->len;

	while (end - pos > IW_GENERIC_IE_MAX) {
		next = pos + 2 + pos[1];
		while (next + 2 + next[1] - pos < IW_GENERIC_IE_MAX)
			next = next + 2 + next[1];

		memset(&iwe, 0, sizeof(iwe));
		iwe.cmd = IWEVGENIE;
		iwe.u.data.length = next - pos;
		*current_ev = iwe_stream_add_point(info, *current_ev,
						   end_buf, &iwe,
						   (void *)pos);

		pos = next;
	}

	if (end > pos) {
		memset(&iwe, 0, sizeof(iwe));
		iwe.cmd = IWEVGENIE;
		iwe.u.data.length = end - pos;
		*current_ev = iwe_stream_add_point(info, *current_ev,
						   end_buf, &iwe,
						   (void *)pos);
	}
}

static char *
ieee80211_bss(struct wiphy *wiphy, struct iw_request_info *info,
	      struct cfg80211_internal_bss *bss, char *current_ev,
	      char *end_buf)
{
	const struct cfg80211_bss_ies *ies;
	struct iw_event iwe;
	const u8 *ie;
	u8 *buf, *cfg, *p;
	int rem, i, sig;
	bool ismesh = false;

	memset(&iwe, 0, sizeof(iwe));
	iwe.cmd = SIOCGIWAP;
	iwe.u.ap_addr.sa_family = ARPHRD_ETHER;
	memcpy(iwe.u.ap_addr.sa_data, bss->pub.bssid, ETH_ALEN);
	current_ev = iwe_stream_add_event(info, current_ev, end_buf, &iwe,
					  IW_EV_ADDR_LEN);

	memset(&iwe, 0, sizeof(iwe));
	iwe.cmd = SIOCGIWFREQ;
	iwe.u.freq.m = ieee80211_frequency_to_channel(bss->pub.channel->center_freq);
	iwe.u.freq.e = 0;
	current_ev = iwe_stream_add_event(info, current_ev, end_buf, &iwe,
					  IW_EV_FREQ_LEN);

	memset(&iwe, 0, sizeof(iwe));
	iwe.cmd = SIOCGIWFREQ;
	iwe.u.freq.m = bss->pub.channel->center_freq;
	iwe.u.freq.e = 6;
	current_ev = iwe_stream_add_event(info, current_ev, end_buf, &iwe,
					  IW_EV_FREQ_LEN);

	if (wiphy->signal_type != CFG80211_SIGNAL_TYPE_NONE) {
		memset(&iwe, 0, sizeof(iwe));
		iwe.cmd = IWEVQUAL;
		iwe.u.qual.updated = IW_QUAL_LEVEL_UPDATED |
				     IW_QUAL_NOISE_INVALID |
				     IW_QUAL_QUAL_UPDATED;
		switch (wiphy->signal_type) {
		case CFG80211_SIGNAL_TYPE_MBM:
			sig = bss->pub.signal / 100;
			iwe.u.qual.level = sig;
			iwe.u.qual.updated |= IW_QUAL_DBM;
			if (sig < -110)		/* rather bad */
				sig = -110;
			else if (sig > -40)	/* perfect */
				sig = -40;
			/* will give a range of 0 .. 70 */
			iwe.u.qual.qual = sig + 110;
			break;
		case CFG80211_SIGNAL_TYPE_UNSPEC:
			iwe.u.qual.level = bss->pub.signal;
			/* will give range 0 .. 100 */
			iwe.u.qual.qual = bss->pub.signal;
			break;
		default:
			/* not reached */
			break;
		}
		current_ev = iwe_stream_add_event(info, current_ev, end_buf,
						  &iwe, IW_EV_QUAL_LEN);
	}

	memset(&iwe, 0, sizeof(iwe));
	iwe.cmd = SIOCGIWENCODE;
	if (bss->pub.capability & WLAN_CAPABILITY_PRIVACY)
		iwe.u.data.flags = IW_ENCODE_ENABLED | IW_ENCODE_NOKEY;
	else
		iwe.u.data.flags = IW_ENCODE_DISABLED;
	iwe.u.data.length = 0;
	current_ev = iwe_stream_add_point(info, current_ev, end_buf,
					  &iwe, "");

	rcu_read_lock();
	ies = rcu_dereference(bss->pub.ies);
	rem = ies->len;
	ie = ies->data;

	while (rem >= 2) {
		/* invalid data */
		if (ie[1] > rem - 2)
			break;

		switch (ie[0]) {
		case WLAN_EID_SSID:
			memset(&iwe, 0, sizeof(iwe));
			iwe.cmd = SIOCGIWESSID;
			iwe.u.data.length = ie[1];
			iwe.u.data.flags = 1;
			current_ev = iwe_stream_add_point(info, current_ev, end_buf,
							  &iwe, (u8 *)ie + 2);
			break;
		case WLAN_EID_MESH_ID:
			memset(&iwe, 0, sizeof(iwe));
			iwe.cmd = SIOCGIWESSID;
			iwe.u.data.length = ie[1];
			iwe.u.data.flags = 1;
			current_ev = iwe_stream_add_point(info, current_ev, end_buf,
							  &iwe, (u8 *)ie + 2);
			break;
		case WLAN_EID_MESH_CONFIG:
			ismesh = true;
			if (ie[1] != sizeof(struct ieee80211_meshconf_ie))
				break;
			buf = kmalloc(50, GFP_ATOMIC);
			if (!buf)
				break;
			cfg = (u8 *)ie + 2;
			memset(&iwe, 0, sizeof(iwe));
			iwe.cmd = IWEVCUSTOM;
			sprintf(buf, "Mesh Network Path Selection Protocol ID: "
				"0x%02X", cfg[0]);
			iwe.u.data.length = strlen(buf);
			current_ev = iwe_stream_add_point(info, current_ev,
							  end_buf,
							  &iwe, buf);
			sprintf(buf, "Path Selection Metric ID: 0x%02X",
				cfg[1]);
			iwe.u.data.length = strlen(buf);
			current_ev = iwe_stream_add_point(info, current_ev,
							  end_buf,
							  &iwe, buf);
			sprintf(buf, "Congestion Control Mode ID: 0x%02X",
				cfg[2]);
			iwe.u.data.length = strlen(buf);
			current_ev = iwe_stream_add_point(info, current_ev,
							  end_buf,
							  &iwe, buf);
			sprintf(buf, "Synchronization ID: 0x%02X", cfg[3]);
			iwe.u.data.length = strlen(buf);
			current_ev = iwe_stream_add_point(info, current_ev,
							  end_buf,
							  &iwe, buf);
			sprintf(buf, "Authentication ID: 0x%02X", cfg[4]);
			iwe.u.data.length = strlen(buf);
			current_ev = iwe_stream_add_point(info, current_ev,
							  end_buf,
							  &iwe, buf);
			sprintf(buf, "Formation Info: 0x%02X", cfg[5]);
			iwe.u.data.length = strlen(buf);
			current_ev = iwe_stream_add_point(info, current_ev,
							  end_buf,
							  &iwe, buf);
			sprintf(buf, "Capabilities: 0x%02X", cfg[6]);
			iwe.u.data.length = strlen(buf);
			current_ev = iwe_stream_add_point(info, current_ev,
							  end_buf,
							  &iwe, buf);
			kfree(buf);
			break;
		case WLAN_EID_SUPP_RATES:
		case WLAN_EID_EXT_SUPP_RATES:
			/* display all supported rates in readable format */
			p = current_ev + iwe_stream_lcp_len(info);

			memset(&iwe, 0, sizeof(iwe));
			iwe.cmd = SIOCGIWRATE;
			/* Those two flags are ignored... */
			iwe.u.bitrate.fixed = iwe.u.bitrate.disabled = 0;

			for (i = 0; i < ie[1]; i++) {
				iwe.u.bitrate.value =
					((ie[i + 2] & 0x7f) * 500000);
				p = iwe_stream_add_value(info, current_ev, p,
						end_buf, &iwe, IW_EV_PARAM_LEN);
			}
			current_ev = p;
			break;
		}
		rem -= ie[1] + 2;
		ie += ie[1] + 2;
	}

	if (bss->pub.capability & (WLAN_CAPABILITY_ESS | WLAN_CAPABILITY_IBSS) ||
	    ismesh) {
		memset(&iwe, 0, sizeof(iwe));
		iwe.cmd = SIOCGIWMODE;
		if (ismesh)
			iwe.u.mode = IW_MODE_MESH;
		else if (bss->pub.capability & WLAN_CAPABILITY_ESS)
			iwe.u.mode = IW_MODE_MASTER;
		else
			iwe.u.mode = IW_MODE_ADHOC;
		current_ev = iwe_stream_add_event(info, current_ev, end_buf,
						  &iwe, IW_EV_UINT_LEN);
	}

	buf = kmalloc(31, GFP_ATOMIC);
	if (buf) {
		memset(&iwe, 0, sizeof(iwe));
		iwe.cmd = IWEVCUSTOM;
		sprintf(buf, "tsf=%016llx", (unsigned long long)(ies->tsf));
		iwe.u.data.length = strlen(buf);
		current_ev = iwe_stream_add_point(info, current_ev, end_buf,
						  &iwe, buf);
		memset(&iwe, 0, sizeof(iwe));
		iwe.cmd = IWEVCUSTOM;
		sprintf(buf, " Last beacon: %ums ago",
			elapsed_jiffies_msecs(bss->ts));
		iwe.u.data.length = strlen(buf);
		current_ev = iwe_stream_add_point(info, current_ev,
						  end_buf, &iwe, buf);
		kfree(buf);
	}

	ieee80211_scan_add_ies(info, ies, &current_ev, end_buf);
	rcu_read_unlock();

	return current_ev;
}


static int ieee80211_scan_results(struct cfg80211_registered_device *rdev,
				  struct iw_request_info *info,
				  char *buf, size_t len)
{
	char *current_ev = buf;
	char *end_buf = buf + len;
	struct cfg80211_internal_bss *bss;

	spin_lock_bh(&rdev->bss_lock);
	cfg80211_bss_expire(rdev);

	list_for_each_entry(bss, &rdev->bss_list, list) {
		if (buf + len - current_ev <= IW_EV_ADDR_LEN) {
			spin_unlock_bh(&rdev->bss_lock);
			return -E2BIG;
		}
		current_ev = ieee80211_bss(&rdev->wiphy, info, bss,
					   current_ev, end_buf);
	}
	spin_unlock_bh(&rdev->bss_lock);
	return current_ev - buf;
}


int cfg80211_wext_giwscan(struct net_device *dev,
			  struct iw_request_info *info,
			  struct iw_point *data, char *extra)
{
	struct cfg80211_registered_device *rdev;
	int res;

	if (!netif_running(dev))
		return -ENETDOWN;

	rdev = cfg80211_get_dev_from_ifindex(dev_net(dev), dev->ifindex);

	if (IS_ERR(rdev))
		return PTR_ERR(rdev);

	if (rdev->scan_req || rdev->scan_msg)
		return -EAGAIN;

	res = ieee80211_scan_results(rdev, info, extra, data->length);
	data->length = 0;
	if (res >= 0) {
		data->length = res;
		res = 0;
	}

	return res;
}
EXPORT_SYMBOL_GPL(cfg80211_wext_giwscan);
#endif<|MERGE_RESOLUTION|>--- conflicted
+++ resolved
@@ -255,13 +255,7 @@
 	rdev = container_of(wk, struct cfg80211_registered_device,
 			    sched_scan_results_wk);
 
-<<<<<<< HEAD
-	mutex_lock(&rdev->sched_scan_mtx);
-=======
 	rtnl_lock();
-
-	request = rdev->sched_scan_req;
->>>>>>> fc14f9c1
 
 	request = rdev->sched_scan_req;
 
