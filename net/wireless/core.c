--- conflicted
+++ resolved
@@ -829,11 +829,7 @@
 		break;
 	case NL80211_IFTYPE_AP:
 	case NL80211_IFTYPE_P2P_GO:
-<<<<<<< HEAD
-		cfg80211_stop_ap(rdev, dev);
-=======
 		__cfg80211_stop_ap(rdev, dev, true);
->>>>>>> fc14f9c1
 		break;
 	default:
 		break;
