/*
 * linux/net/sunrpc/xprtsock.c
 *
 * Client-side transport implementation for sockets.
 *
 * TCP callback races fixes (C) 1998 Red Hat
 * TCP send fixes (C) 1998 Red Hat
 * TCP NFS related read + write fixes
 *  (C) 1999 Dave Airlie, University of Limerick, Ireland <airlied@linux.ie>
 *
 * Rewrite of larges part of the code in order to stabilize TCP stuff.
 * Fix behaviour when socket buffer is full.
 *  (C) 1999 Trond Myklebust <trond.myklebust@fys.uio.no>
 *
 * IP socket transport implementation, (C) 2005 Chuck Lever <cel@netapp.com>
 *
 * IPv6 support contributed by Gilles Quillard, Bull Open Source, 2005.
 *   <gilles.quillard@bull.net>
 */

#include <linux/types.h>
#include <linux/string.h>
#include <linux/slab.h>
#include <linux/module.h>
#include <linux/capability.h>
#include <linux/pagemap.h>
#include <linux/errno.h>
#include <linux/socket.h>
#include <linux/in.h>
#include <linux/net.h>
#include <linux/mm.h>
#include <linux/un.h>
#include <linux/udp.h>
#include <linux/tcp.h>
#include <linux/sunrpc/clnt.h>
#include <linux/sunrpc/addr.h>
#include <linux/sunrpc/sched.h>
#include <linux/sunrpc/svcsock.h>
#include <linux/sunrpc/xprtsock.h>
#include <linux/file.h>
#ifdef CONFIG_SUNRPC_BACKCHANNEL
#include <linux/sunrpc/bc_xprt.h>
#endif

#include <net/sock.h>
#include <net/checksum.h>
#include <net/udp.h>
#include <net/tcp.h>

#include <trace/events/sunrpc.h>

#include "sunrpc.h"

static void xs_close(struct rpc_xprt *xprt);

/*
 * xprtsock tunables
 */
static unsigned int xprt_udp_slot_table_entries = RPC_DEF_SLOT_TABLE;
static unsigned int xprt_tcp_slot_table_entries = RPC_MIN_SLOT_TABLE;
static unsigned int xprt_max_tcp_slot_table_entries = RPC_MAX_SLOT_TABLE;

static unsigned int xprt_min_resvport = RPC_DEF_MIN_RESVPORT;
static unsigned int xprt_max_resvport = RPC_DEF_MAX_RESVPORT;

#define XS_TCP_LINGER_TO	(15U * HZ)
static unsigned int xs_tcp_fin_timeout __read_mostly = XS_TCP_LINGER_TO;

/*
 * We can register our own files under /proc/sys/sunrpc by
 * calling register_sysctl_table() again.  The files in that
 * directory become the union of all files registered there.
 *
 * We simply need to make sure that we don't collide with
 * someone else's file names!
 */

#ifdef RPC_DEBUG

static unsigned int min_slot_table_size = RPC_MIN_SLOT_TABLE;
static unsigned int max_slot_table_size = RPC_MAX_SLOT_TABLE;
static unsigned int max_tcp_slot_table_limit = RPC_MAX_SLOT_TABLE_LIMIT;
static unsigned int xprt_min_resvport_limit = RPC_MIN_RESVPORT;
static unsigned int xprt_max_resvport_limit = RPC_MAX_RESVPORT;

static struct ctl_table_header *sunrpc_table_header;

/*
 * FIXME: changing the UDP slot table size should also resize the UDP
 *        socket buffers for existing UDP transports
 */
static struct ctl_table xs_tunables_table[] = {
	{
		.procname	= "udp_slot_table_entries",
		.data		= &xprt_udp_slot_table_entries,
		.maxlen		= sizeof(unsigned int),
		.mode		= 0644,
		.proc_handler	= proc_dointvec_minmax,
		.extra1		= &min_slot_table_size,
		.extra2		= &max_slot_table_size
	},
	{
		.procname	= "tcp_slot_table_entries",
		.data		= &xprt_tcp_slot_table_entries,
		.maxlen		= sizeof(unsigned int),
		.mode		= 0644,
		.proc_handler	= proc_dointvec_minmax,
		.extra1		= &min_slot_table_size,
		.extra2		= &max_slot_table_size
	},
	{
		.procname	= "tcp_max_slot_table_entries",
		.data		= &xprt_max_tcp_slot_table_entries,
		.maxlen		= sizeof(unsigned int),
		.mode		= 0644,
		.proc_handler	= proc_dointvec_minmax,
		.extra1		= &min_slot_table_size,
		.extra2		= &max_tcp_slot_table_limit
	},
	{
		.procname	= "min_resvport",
		.data		= &xprt_min_resvport,
		.maxlen		= sizeof(unsigned int),
		.mode		= 0644,
		.proc_handler	= proc_dointvec_minmax,
		.extra1		= &xprt_min_resvport_limit,
		.extra2		= &xprt_max_resvport_limit
	},
	{
		.procname	= "max_resvport",
		.data		= &xprt_max_resvport,
		.maxlen		= sizeof(unsigned int),
		.mode		= 0644,
		.proc_handler	= proc_dointvec_minmax,
		.extra1		= &xprt_min_resvport_limit,
		.extra2		= &xprt_max_resvport_limit
	},
	{
		.procname	= "tcp_fin_timeout",
		.data		= &xs_tcp_fin_timeout,
		.maxlen		= sizeof(xs_tcp_fin_timeout),
		.mode		= 0644,
		.proc_handler	= proc_dointvec_jiffies,
	},
	{ },
};

static struct ctl_table sunrpc_table[] = {
	{
		.procname	= "sunrpc",
		.mode		= 0555,
		.child		= xs_tunables_table
	},
	{ },
};

#endif

/*
 * Wait duration for a reply from the RPC portmapper.
 */
#define XS_BIND_TO		(60U * HZ)

/*
 * Delay if a UDP socket connect error occurs.  This is most likely some
 * kind of resource problem on the local host.
 */
#define XS_UDP_REEST_TO		(2U * HZ)

/*
 * The reestablish timeout allows clients to delay for a bit before attempting
 * to reconnect to a server that just dropped our connection.
 *
 * We implement an exponential backoff when trying to reestablish a TCP
 * transport connection with the server.  Some servers like to drop a TCP
 * connection when they are overworked, so we start with a short timeout and
 * increase over time if the server is down or not responding.
 */
#define XS_TCP_INIT_REEST_TO	(3U * HZ)
#define XS_TCP_MAX_REEST_TO	(5U * 60 * HZ)

/*
 * TCP idle timeout; client drops the transport socket if it is idle
 * for this long.  Note that we also timeout UDP sockets to prevent
 * holding port numbers when there is no RPC traffic.
 */
#define XS_IDLE_DISC_TO		(5U * 60 * HZ)

#ifdef RPC_DEBUG
# undef  RPC_DEBUG_DATA
# define RPCDBG_FACILITY	RPCDBG_TRANS
#endif

#ifdef RPC_DEBUG_DATA
static void xs_pktdump(char *msg, u32 *packet, unsigned int count)
{
	u8 *buf = (u8 *) packet;
	int j;

	dprintk("RPC:       %s\n", msg);
	for (j = 0; j < count && j < 128; j += 4) {
		if (!(j & 31)) {
			if (j)
				dprintk("\n");
			dprintk("0x%04x ", j);
		}
		dprintk("%02x%02x%02x%02x ",
			buf[j], buf[j+1], buf[j+2], buf[j+3]);
	}
	dprintk("\n");
}
#else
static inline void xs_pktdump(char *msg, u32 *packet, unsigned int count)
{
	/* NOP */
}
#endif

struct sock_xprt {
	struct rpc_xprt		xprt;

	/*
	 * Network layer
	 */
	struct socket *		sock;
	struct sock *		inet;

	/*
	 * State of TCP reply receive
	 */
	__be32			tcp_fraghdr,
				tcp_xid,
				tcp_calldir;

	u32			tcp_offset,
				tcp_reclen;

	unsigned long		tcp_copied,
				tcp_flags;

	/*
	 * Connection of transports
	 */
	struct delayed_work	connect_worker;
	struct sockaddr_storage	srcaddr;
	unsigned short		srcport;

	/*
	 * UDP socket buffer size parameters
	 */
	size_t			rcvsize,
				sndsize;

	/*
	 * Saved socket callback addresses
	 */
	void			(*old_data_ready)(struct sock *);
	void			(*old_state_change)(struct sock *);
	void			(*old_write_space)(struct sock *);
	void			(*old_error_report)(struct sock *);
};

/*
 * TCP receive state flags
 */
#define TCP_RCV_LAST_FRAG	(1UL << 0)
#define TCP_RCV_COPY_FRAGHDR	(1UL << 1)
#define TCP_RCV_COPY_XID	(1UL << 2)
#define TCP_RCV_COPY_DATA	(1UL << 3)
#define TCP_RCV_READ_CALLDIR	(1UL << 4)
#define TCP_RCV_COPY_CALLDIR	(1UL << 5)

/*
 * TCP RPC flags
 */
#define TCP_RPC_REPLY		(1UL << 6)

static inline struct rpc_xprt *xprt_from_sock(struct sock *sk)
{
	return (struct rpc_xprt *) sk->sk_user_data;
}

static inline struct sockaddr *xs_addr(struct rpc_xprt *xprt)
{
	return (struct sockaddr *) &xprt->addr;
}

static inline struct sockaddr_un *xs_addr_un(struct rpc_xprt *xprt)
{
	return (struct sockaddr_un *) &xprt->addr;
}

static inline struct sockaddr_in *xs_addr_in(struct rpc_xprt *xprt)
{
	return (struct sockaddr_in *) &xprt->addr;
}

static inline struct sockaddr_in6 *xs_addr_in6(struct rpc_xprt *xprt)
{
	return (struct sockaddr_in6 *) &xprt->addr;
}

static void xs_format_common_peer_addresses(struct rpc_xprt *xprt)
{
	struct sockaddr *sap = xs_addr(xprt);
	struct sockaddr_in6 *sin6;
	struct sockaddr_in *sin;
	struct sockaddr_un *sun;
	char buf[128];

	switch (sap->sa_family) {
	case AF_LOCAL:
		sun = xs_addr_un(xprt);
		strlcpy(buf, sun->sun_path, sizeof(buf));
		xprt->address_strings[RPC_DISPLAY_ADDR] =
						kstrdup(buf, GFP_KERNEL);
		break;
	case AF_INET:
		(void)rpc_ntop(sap, buf, sizeof(buf));
		xprt->address_strings[RPC_DISPLAY_ADDR] =
						kstrdup(buf, GFP_KERNEL);
		sin = xs_addr_in(xprt);
		snprintf(buf, sizeof(buf), "%08x", ntohl(sin->sin_addr.s_addr));
		break;
	case AF_INET6:
		(void)rpc_ntop(sap, buf, sizeof(buf));
		xprt->address_strings[RPC_DISPLAY_ADDR] =
						kstrdup(buf, GFP_KERNEL);
		sin6 = xs_addr_in6(xprt);
		snprintf(buf, sizeof(buf), "%pi6", &sin6->sin6_addr);
		break;
	default:
		BUG();
	}

	xprt->address_strings[RPC_DISPLAY_HEX_ADDR] = kstrdup(buf, GFP_KERNEL);
}

static void xs_format_common_peer_ports(struct rpc_xprt *xprt)
{
	struct sockaddr *sap = xs_addr(xprt);
	char buf[128];

	snprintf(buf, sizeof(buf), "%u", rpc_get_port(sap));
	xprt->address_strings[RPC_DISPLAY_PORT] = kstrdup(buf, GFP_KERNEL);

	snprintf(buf, sizeof(buf), "%4hx", rpc_get_port(sap));
	xprt->address_strings[RPC_DISPLAY_HEX_PORT] = kstrdup(buf, GFP_KERNEL);
}

static void xs_format_peer_addresses(struct rpc_xprt *xprt,
				     const char *protocol,
				     const char *netid)
{
	xprt->address_strings[RPC_DISPLAY_PROTO] = protocol;
	xprt->address_strings[RPC_DISPLAY_NETID] = netid;
	xs_format_common_peer_addresses(xprt);
	xs_format_common_peer_ports(xprt);
}

static void xs_update_peer_port(struct rpc_xprt *xprt)
{
	kfree(xprt->address_strings[RPC_DISPLAY_HEX_PORT]);
	kfree(xprt->address_strings[RPC_DISPLAY_PORT]);

	xs_format_common_peer_ports(xprt);
}

static void xs_free_peer_addresses(struct rpc_xprt *xprt)
{
	unsigned int i;

	for (i = 0; i < RPC_DISPLAY_MAX; i++)
		switch (i) {
		case RPC_DISPLAY_PROTO:
		case RPC_DISPLAY_NETID:
			continue;
		default:
			kfree(xprt->address_strings[i]);
		}
}

#define XS_SENDMSG_FLAGS	(MSG_DONTWAIT | MSG_NOSIGNAL)

static int xs_send_kvec(struct socket *sock, struct sockaddr *addr, int addrlen, struct kvec *vec, unsigned int base, int more)
{
	struct msghdr msg = {
		.msg_name	= addr,
		.msg_namelen	= addrlen,
		.msg_flags	= XS_SENDMSG_FLAGS | (more ? MSG_MORE : 0),
	};
	struct kvec iov = {
		.iov_base	= vec->iov_base + base,
		.iov_len	= vec->iov_len - base,
	};

	if (iov.iov_len != 0)
		return kernel_sendmsg(sock, &msg, &iov, 1, iov.iov_len);
	return kernel_sendmsg(sock, &msg, NULL, 0, 0);
}

<<<<<<< HEAD
static int xs_send_pagedata(struct socket *sock, struct xdr_buf *xdr, unsigned int base, int more, bool zerocopy)
=======
static int xs_send_pagedata(struct socket *sock, struct xdr_buf *xdr, unsigned int base, int more, bool zerocopy, int *sent_p)
>>>>>>> fc14f9c1
{
	ssize_t (*do_sendpage)(struct socket *sock, struct page *page,
			int offset, size_t size, int flags);
	struct page **ppage;
	unsigned int remainder;
	int err;

	remainder = xdr->page_len - base;
	base += xdr->page_base;
	ppage = xdr->pages + (base >> PAGE_SHIFT);
	base &= ~PAGE_MASK;
	do_sendpage = sock->ops->sendpage;
	if (!zerocopy)
		do_sendpage = sock_no_sendpage;
	for(;;) {
		unsigned int len = min_t(unsigned int, PAGE_SIZE - base, remainder);
		int flags = XS_SENDMSG_FLAGS;

		remainder -= len;
		if (remainder != 0 || more)
			flags |= MSG_MORE;
		err = do_sendpage(sock, *ppage, base, len, flags);
		if (remainder == 0 || err != len)
			break;
		*sent_p += err;
		ppage++;
		base = 0;
	}
	if (err > 0) {
		*sent_p += err;
		err = 0;
	}
	return err;
}

/**
 * xs_sendpages - write pages directly to a socket
 * @sock: socket to send on
 * @addr: UDP only -- address of destination
 * @addrlen: UDP only -- length of destination address
 * @xdr: buffer containing this request
 * @base: starting position in the buffer
 * @zerocopy: true if it is safe to use sendpage()
<<<<<<< HEAD
 *
 */
static int xs_sendpages(struct socket *sock, struct sockaddr *addr, int addrlen, struct xdr_buf *xdr, unsigned int base, bool zerocopy)
=======
 * @sent_p: return the total number of bytes successfully queued for sending
 *
 */
static int xs_sendpages(struct socket *sock, struct sockaddr *addr, int addrlen, struct xdr_buf *xdr, unsigned int base, bool zerocopy, int *sent_p)
>>>>>>> fc14f9c1
{
	unsigned int remainder = xdr->len - base;
	int err = 0;
	int sent = 0;

	if (unlikely(!sock))
		return -ENOTSOCK;

	clear_bit(SOCK_ASYNC_NOSPACE, &sock->flags);
	if (base != 0) {
		addr = NULL;
		addrlen = 0;
	}

	if (base < xdr->head[0].iov_len || addr != NULL) {
		unsigned int len = xdr->head[0].iov_len - base;
		remainder -= len;
		err = xs_send_kvec(sock, addr, addrlen, &xdr->head[0], base, remainder != 0);
		if (remainder == 0 || err != len)
			goto out;
		*sent_p += err;
		base = 0;
	} else
		base -= xdr->head[0].iov_len;

	if (base < xdr->page_len) {
		unsigned int len = xdr->page_len - base;
		remainder -= len;
<<<<<<< HEAD
		err = xs_send_pagedata(sock, xdr, base, remainder != 0, zerocopy);
		if (remainder == 0 || err != len)
=======
		err = xs_send_pagedata(sock, xdr, base, remainder != 0, zerocopy, &sent);
		*sent_p += sent;
		if (remainder == 0 || sent != len)
>>>>>>> fc14f9c1
			goto out;
		base = 0;
	} else
		base -= xdr->page_len;

	if (base >= xdr->tail[0].iov_len)
		return 0;
	err = xs_send_kvec(sock, NULL, 0, &xdr->tail[0], base, 0);
out:
	if (err > 0) {
		*sent_p += err;
		err = 0;
	}
	return err;
}

static void xs_nospace_callback(struct rpc_task *task)
{
	struct sock_xprt *transport = container_of(task->tk_rqstp->rq_xprt, struct sock_xprt, xprt);

	transport->inet->sk_write_pending--;
	clear_bit(SOCK_ASYNC_NOSPACE, &transport->sock->flags);
}

/**
 * xs_nospace - place task on wait queue if transmit was incomplete
 * @task: task to put to sleep
 *
 */
static int xs_nospace(struct rpc_task *task)
{
	struct rpc_rqst *req = task->tk_rqstp;
	struct rpc_xprt *xprt = req->rq_xprt;
	struct sock_xprt *transport = container_of(xprt, struct sock_xprt, xprt);
	struct sock *sk = transport->inet;
	int ret = -EAGAIN;

	dprintk("RPC: %5u xmit incomplete (%u left of %u)\n",
			task->tk_pid, req->rq_slen - req->rq_bytes_sent,
			req->rq_slen);

	/* Protect against races with write_space */
	spin_lock_bh(&xprt->transport_lock);

	/* Don't race with disconnect */
	if (xprt_connected(xprt)) {
		if (test_bit(SOCK_ASYNC_NOSPACE, &transport->sock->flags)) {
			/*
			 * Notify TCP that we're limited by the application
			 * window size
			 */
			set_bit(SOCK_NOSPACE, &transport->sock->flags);
			sk->sk_write_pending++;
			/* ...and wait for more buffer space */
			xprt_wait_for_buffer_space(task, xs_nospace_callback);
		}
	} else {
		clear_bit(SOCK_ASYNC_NOSPACE, &transport->sock->flags);
		ret = -ENOTCONN;
	}

	spin_unlock_bh(&xprt->transport_lock);

	/* Race breaker in case memory is freed before above code is called */
	sk->sk_write_space(sk);
	return ret;
}

/*
 * Construct a stream transport record marker in @buf.
 */
static inline void xs_encode_stream_record_marker(struct xdr_buf *buf)
{
	u32 reclen = buf->len - sizeof(rpc_fraghdr);
	rpc_fraghdr *base = buf->head[0].iov_base;
	*base = cpu_to_be32(RPC_LAST_STREAM_FRAGMENT | reclen);
}

/**
 * xs_local_send_request - write an RPC request to an AF_LOCAL socket
 * @task: RPC task that manages the state of an RPC request
 *
 * Return values:
 *        0:	The request has been sent
 *   EAGAIN:	The socket was blocked, please call again later to
 *		complete the request
 * ENOTCONN:	Caller needs to invoke connect logic then call again
 *    other:	Some other error occured, the request was not sent
 */
static int xs_local_send_request(struct rpc_task *task)
{
	struct rpc_rqst *req = task->tk_rqstp;
	struct rpc_xprt *xprt = req->rq_xprt;
	struct sock_xprt *transport =
				container_of(xprt, struct sock_xprt, xprt);
	struct xdr_buf *xdr = &req->rq_snd_buf;
	int status;
	int sent = 0;

	xs_encode_stream_record_marker(&req->rq_snd_buf);

	xs_pktdump("packet data:",
			req->rq_svec->iov_base, req->rq_svec->iov_len);

<<<<<<< HEAD
	status = xs_sendpages(transport->sock, NULL, 0,
						xdr, req->rq_bytes_sent, true);
=======
	status = xs_sendpages(transport->sock, NULL, 0, xdr, req->rq_bytes_sent,
			      true, &sent);
>>>>>>> fc14f9c1
	dprintk("RPC:       %s(%u) = %d\n",
			__func__, xdr->len - req->rq_bytes_sent, status);
	if (likely(sent > 0) || status == 0) {
		req->rq_bytes_sent += sent;
		req->rq_xmit_bytes_sent += sent;
		if (likely(req->rq_bytes_sent >= req->rq_slen)) {
			req->rq_bytes_sent = 0;
			return 0;
		}
		status = -EAGAIN;
	}

	switch (status) {
	case -ENOBUFS:
	case -EAGAIN:
		status = xs_nospace(task);
		break;
	default:
		dprintk("RPC:       sendmsg returned unrecognized error %d\n",
			-status);
	case -EPIPE:
		xs_close(xprt);
		status = -ENOTCONN;
	}

	return status;
}

/**
 * xs_udp_send_request - write an RPC request to a UDP socket
 * @task: address of RPC task that manages the state of an RPC request
 *
 * Return values:
 *        0:	The request has been sent
 *   EAGAIN:	The socket was blocked, please call again later to
 *		complete the request
 * ENOTCONN:	Caller needs to invoke connect logic then call again
 *    other:	Some other error occurred, the request was not sent
 */
static int xs_udp_send_request(struct rpc_task *task)
{
	struct rpc_rqst *req = task->tk_rqstp;
	struct rpc_xprt *xprt = req->rq_xprt;
	struct sock_xprt *transport = container_of(xprt, struct sock_xprt, xprt);
	struct xdr_buf *xdr = &req->rq_snd_buf;
	int sent = 0;
	int status;

	xs_pktdump("packet data:",
				req->rq_svec->iov_base,
				req->rq_svec->iov_len);

	if (!xprt_bound(xprt))
		return -ENOTCONN;
<<<<<<< HEAD
	status = xs_sendpages(transport->sock,
			      xs_addr(xprt),
			      xprt->addrlen, xdr,
			      req->rq_bytes_sent, true);
=======
	status = xs_sendpages(transport->sock, xs_addr(xprt), xprt->addrlen,
			      xdr, req->rq_bytes_sent, true, &sent);
>>>>>>> fc14f9c1

	dprintk("RPC:       xs_udp_send_request(%u) = %d\n",
			xdr->len - req->rq_bytes_sent, status);

	/* firewall is blocking us, don't return -EAGAIN or we end up looping */
	if (status == -EPERM)
		goto process_status;

	if (sent > 0 || status == 0) {
		req->rq_xmit_bytes_sent += sent;
		if (sent >= req->rq_slen)
			return 0;
		/* Still some bytes left; set up for a retry later. */
		status = -EAGAIN;
	}

process_status:
	switch (status) {
	case -ENOTSOCK:
		status = -ENOTCONN;
		/* Should we call xs_close() here? */
		break;
	case -EAGAIN:
		status = xs_nospace(task);
		break;
	default:
		dprintk("RPC:       sendmsg returned unrecognized error %d\n",
			-status);
	case -ENETUNREACH:
	case -ENOBUFS:
	case -EPIPE:
	case -ECONNREFUSED:
	case -EPERM:
		/* When the server has died, an ICMP port unreachable message
		 * prompts ECONNREFUSED. */
		clear_bit(SOCK_ASYNC_NOSPACE, &transport->sock->flags);
	}

	return status;
}

/**
 * xs_tcp_shutdown - gracefully shut down a TCP socket
 * @xprt: transport
 *
 * Initiates a graceful shutdown of the TCP socket by calling the
 * equivalent of shutdown(SHUT_WR);
 */
static void xs_tcp_shutdown(struct rpc_xprt *xprt)
{
	struct sock_xprt *transport = container_of(xprt, struct sock_xprt, xprt);
	struct socket *sock = transport->sock;

	if (sock != NULL) {
		kernel_sock_shutdown(sock, SHUT_WR);
		trace_rpc_socket_shutdown(xprt, sock);
	}
}

/**
 * xs_tcp_send_request - write an RPC request to a TCP socket
 * @task: address of RPC task that manages the state of an RPC request
 *
 * Return values:
 *        0:	The request has been sent
 *   EAGAIN:	The socket was blocked, please call again later to
 *		complete the request
 * ENOTCONN:	Caller needs to invoke connect logic then call again
 *    other:	Some other error occurred, the request was not sent
 *
 * XXX: In the case of soft timeouts, should we eventually give up
 *	if sendmsg is not able to make progress?
 */
static int xs_tcp_send_request(struct rpc_task *task)
{
	struct rpc_rqst *req = task->tk_rqstp;
	struct rpc_xprt *xprt = req->rq_xprt;
	struct sock_xprt *transport = container_of(xprt, struct sock_xprt, xprt);
	struct xdr_buf *xdr = &req->rq_snd_buf;
	bool zerocopy = true;
	int status;
	int sent;

	xs_encode_stream_record_marker(&req->rq_snd_buf);

	xs_pktdump("packet data:",
				req->rq_svec->iov_base,
				req->rq_svec->iov_len);
	/* Don't use zero copy if this is a resend. If the RPC call
	 * completes while the socket holds a reference to the pages,
	 * then we may end up resending corrupted data.
	 */
	if (task->tk_flags & RPC_TASK_SENT)
		zerocopy = false;

	/* Continue transmitting the packet/record. We must be careful
	 * to cope with writespace callbacks arriving _after_ we have
	 * called sendmsg(). */
	while (1) {
<<<<<<< HEAD
		status = xs_sendpages(transport->sock,
					NULL, 0, xdr, req->rq_bytes_sent,
					zerocopy);
=======
		sent = 0;
		status = xs_sendpages(transport->sock, NULL, 0, xdr,
				      req->rq_bytes_sent, zerocopy, &sent);
>>>>>>> fc14f9c1

		dprintk("RPC:       xs_tcp_send_request(%u) = %d\n",
				xdr->len - req->rq_bytes_sent, status);

		if (unlikely(sent == 0 && status < 0))
			break;

		/* If we've sent the entire packet, immediately
		 * reset the count of bytes sent. */
		req->rq_bytes_sent += sent;
		req->rq_xmit_bytes_sent += sent;
		if (likely(req->rq_bytes_sent >= req->rq_slen)) {
			req->rq_bytes_sent = 0;
			return 0;
		}

		if (sent != 0)
			continue;
		status = -EAGAIN;
		break;
	}

	switch (status) {
	case -ENOTSOCK:
		status = -ENOTCONN;
		/* Should we call xs_close() here? */
		break;
	case -ENOBUFS:
	case -EAGAIN:
		status = xs_nospace(task);
		break;
	default:
		dprintk("RPC:       sendmsg returned unrecognized error %d\n",
			-status);
	case -ECONNRESET:
		xs_tcp_shutdown(xprt);
	case -ECONNREFUSED:
	case -ENOTCONN:
	case -EPIPE:
		clear_bit(SOCK_ASYNC_NOSPACE, &transport->sock->flags);
	}

	return status;
}

/**
 * xs_tcp_release_xprt - clean up after a tcp transmission
 * @xprt: transport
 * @task: rpc task
 *
 * This cleans up if an error causes us to abort the transmission of a request.
 * In this case, the socket may need to be reset in order to avoid confusing
 * the server.
 */
static void xs_tcp_release_xprt(struct rpc_xprt *xprt, struct rpc_task *task)
{
	struct rpc_rqst *req;

	if (task != xprt->snd_task)
		return;
	if (task == NULL)
		goto out_release;
	req = task->tk_rqstp;
	if (req == NULL)
		goto out_release;
	if (req->rq_bytes_sent == 0)
		goto out_release;
	if (req->rq_bytes_sent == req->rq_snd_buf.len)
		goto out_release;
	set_bit(XPRT_CLOSE_WAIT, &xprt->state);
out_release:
	xprt_release_xprt(xprt, task);
}

static void xs_save_old_callbacks(struct sock_xprt *transport, struct sock *sk)
{
	transport->old_data_ready = sk->sk_data_ready;
	transport->old_state_change = sk->sk_state_change;
	transport->old_write_space = sk->sk_write_space;
	transport->old_error_report = sk->sk_error_report;
}

static void xs_restore_old_callbacks(struct sock_xprt *transport, struct sock *sk)
{
	sk->sk_data_ready = transport->old_data_ready;
	sk->sk_state_change = transport->old_state_change;
	sk->sk_write_space = transport->old_write_space;
	sk->sk_error_report = transport->old_error_report;
}

/**
 * xs_error_report - callback to handle TCP socket state errors
 * @sk: socket
 *
 * Note: we don't call sock_error() since there may be a rpc_task
 * using the socket, and so we don't want to clear sk->sk_err.
 */
static void xs_error_report(struct sock *sk)
{
	struct rpc_xprt *xprt;
	int err;

	read_lock_bh(&sk->sk_callback_lock);
	if (!(xprt = xprt_from_sock(sk)))
		goto out;

	err = -sk->sk_err;
	if (err == 0)
		goto out;
	dprintk("RPC:       xs_error_report client %p, error=%d...\n",
			xprt, -err);
	trace_rpc_socket_error(xprt, sk->sk_socket, err);
	if (test_bit(XPRT_CONNECTION_REUSE, &xprt->state))
		goto out;
	xprt_wake_pending_tasks(xprt, err);
 out:
	read_unlock_bh(&sk->sk_callback_lock);
}

static void xs_reset_transport(struct sock_xprt *transport)
{
	struct socket *sock = transport->sock;
	struct sock *sk = transport->inet;

	if (sk == NULL)
		return;

	transport->srcport = 0;

	write_lock_bh(&sk->sk_callback_lock);
	transport->inet = NULL;
	transport->sock = NULL;

	sk->sk_user_data = NULL;

	xs_restore_old_callbacks(transport, sk);
	write_unlock_bh(&sk->sk_callback_lock);

	trace_rpc_socket_close(&transport->xprt, sock);
	sock_release(sock);
}

/**
 * xs_close - close a socket
 * @xprt: transport
 *
 * This is used when all requests are complete; ie, no DRC state remains
 * on the server we want to save.
 *
 * The caller _must_ be holding XPRT_LOCKED in order to avoid issues with
 * xs_reset_transport() zeroing the socket from underneath a writer.
 */
static void xs_close(struct rpc_xprt *xprt)
{
	struct sock_xprt *transport = container_of(xprt, struct sock_xprt, xprt);

	dprintk("RPC:       xs_close xprt %p\n", xprt);

	cancel_delayed_work_sync(&transport->connect_worker);

	xs_reset_transport(transport);
	xprt->reestablish_timeout = 0;

	smp_mb__before_atomic();
	clear_bit(XPRT_CONNECTION_ABORT, &xprt->state);
	clear_bit(XPRT_CLOSE_WAIT, &xprt->state);
	clear_bit(XPRT_CLOSING, &xprt->state);
	smp_mb__after_atomic();
	xprt_disconnect_done(xprt);
}

static void xs_tcp_close(struct rpc_xprt *xprt)
{
	if (test_and_clear_bit(XPRT_CONNECTION_CLOSE, &xprt->state))
		xs_close(xprt);
	else
		xs_tcp_shutdown(xprt);
}

static void xs_xprt_free(struct rpc_xprt *xprt)
{
	xs_free_peer_addresses(xprt);
	xprt_free(xprt);
}

/**
 * xs_destroy - prepare to shutdown a transport
 * @xprt: doomed transport
 *
 */
static void xs_destroy(struct rpc_xprt *xprt)
{
	dprintk("RPC:       xs_destroy xprt %p\n", xprt);

	xs_close(xprt);
	xs_xprt_free(xprt);
	module_put(THIS_MODULE);
}

static int xs_local_copy_to_xdr(struct xdr_buf *xdr, struct sk_buff *skb)
{
	struct xdr_skb_reader desc = {
		.skb		= skb,
		.offset		= sizeof(rpc_fraghdr),
		.count		= skb->len - sizeof(rpc_fraghdr),
	};

	if (xdr_partial_copy_from_skb(xdr, 0, &desc, xdr_skb_read_bits) < 0)
		return -1;
	if (desc.count)
		return -1;
	return 0;
}

/**
 * xs_local_data_ready - "data ready" callback for AF_LOCAL sockets
 * @sk: socket with data to read
 * @len: how much data to read
 *
 * Currently this assumes we can read the whole reply in a single gulp.
 */
static void xs_local_data_ready(struct sock *sk)
{
	struct rpc_task *task;
	struct rpc_xprt *xprt;
	struct rpc_rqst *rovr;
	struct sk_buff *skb;
	int err, repsize, copied;
	u32 _xid;
	__be32 *xp;

	read_lock_bh(&sk->sk_callback_lock);
	dprintk("RPC:       %s...\n", __func__);
	xprt = xprt_from_sock(sk);
	if (xprt == NULL)
		goto out;

	skb = skb_recv_datagram(sk, 0, 1, &err);
	if (skb == NULL)
		goto out;

	repsize = skb->len - sizeof(rpc_fraghdr);
	if (repsize < 4) {
		dprintk("RPC:       impossible RPC reply size %d\n", repsize);
		goto dropit;
	}

	/* Copy the XID from the skb... */
	xp = skb_header_pointer(skb, sizeof(rpc_fraghdr), sizeof(_xid), &_xid);
	if (xp == NULL)
		goto dropit;

	/* Look up and lock the request corresponding to the given XID */
	spin_lock(&xprt->transport_lock);
	rovr = xprt_lookup_rqst(xprt, *xp);
	if (!rovr)
		goto out_unlock;
	task = rovr->rq_task;

	copied = rovr->rq_private_buf.buflen;
	if (copied > repsize)
		copied = repsize;

	if (xs_local_copy_to_xdr(&rovr->rq_private_buf, skb)) {
		dprintk("RPC:       sk_buff copy failed\n");
		goto out_unlock;
	}

	xprt_complete_rqst(task, copied);

 out_unlock:
	spin_unlock(&xprt->transport_lock);
 dropit:
	skb_free_datagram(sk, skb);
 out:
	read_unlock_bh(&sk->sk_callback_lock);
}

/**
 * xs_udp_data_ready - "data ready" callback for UDP sockets
 * @sk: socket with data to read
 * @len: how much data to read
 *
 */
static void xs_udp_data_ready(struct sock *sk)
{
	struct rpc_task *task;
	struct rpc_xprt *xprt;
	struct rpc_rqst *rovr;
	struct sk_buff *skb;
	int err, repsize, copied;
	u32 _xid;
	__be32 *xp;

	read_lock_bh(&sk->sk_callback_lock);
	dprintk("RPC:       xs_udp_data_ready...\n");
	if (!(xprt = xprt_from_sock(sk)))
		goto out;

	if ((skb = skb_recv_datagram(sk, 0, 1, &err)) == NULL)
		goto out;

	repsize = skb->len - sizeof(struct udphdr);
	if (repsize < 4) {
		dprintk("RPC:       impossible RPC reply size %d!\n", repsize);
		goto dropit;
	}

	/* Copy the XID from the skb... */
	xp = skb_header_pointer(skb, sizeof(struct udphdr),
				sizeof(_xid), &_xid);
	if (xp == NULL)
		goto dropit;

	/* Look up and lock the request corresponding to the given XID */
	spin_lock(&xprt->transport_lock);
	rovr = xprt_lookup_rqst(xprt, *xp);
	if (!rovr)
		goto out_unlock;
	task = rovr->rq_task;

	if ((copied = rovr->rq_private_buf.buflen) > repsize)
		copied = repsize;

	/* Suck it into the iovec, verify checksum if not done by hw. */
	if (csum_partial_copy_to_xdr(&rovr->rq_private_buf, skb)) {
		UDPX_INC_STATS_BH(sk, UDP_MIB_INERRORS);
		goto out_unlock;
	}

	UDPX_INC_STATS_BH(sk, UDP_MIB_INDATAGRAMS);

	xprt_adjust_cwnd(xprt, task, copied);
	xprt_complete_rqst(task, copied);

 out_unlock:
	spin_unlock(&xprt->transport_lock);
 dropit:
	skb_free_datagram(sk, skb);
 out:
	read_unlock_bh(&sk->sk_callback_lock);
}

/*
 * Helper function to force a TCP close if the server is sending
 * junk and/or it has put us in CLOSE_WAIT
 */
static void xs_tcp_force_close(struct rpc_xprt *xprt)
{
	set_bit(XPRT_CONNECTION_CLOSE, &xprt->state);
	xprt_force_disconnect(xprt);
}

static inline void xs_tcp_read_fraghdr(struct rpc_xprt *xprt, struct xdr_skb_reader *desc)
{
	struct sock_xprt *transport = container_of(xprt, struct sock_xprt, xprt);
	size_t len, used;
	char *p;

	p = ((char *) &transport->tcp_fraghdr) + transport->tcp_offset;
	len = sizeof(transport->tcp_fraghdr) - transport->tcp_offset;
	used = xdr_skb_read_bits(desc, p, len);
	transport->tcp_offset += used;
	if (used != len)
		return;

	transport->tcp_reclen = ntohl(transport->tcp_fraghdr);
	if (transport->tcp_reclen & RPC_LAST_STREAM_FRAGMENT)
		transport->tcp_flags |= TCP_RCV_LAST_FRAG;
	else
		transport->tcp_flags &= ~TCP_RCV_LAST_FRAG;
	transport->tcp_reclen &= RPC_FRAGMENT_SIZE_MASK;

	transport->tcp_flags &= ~TCP_RCV_COPY_FRAGHDR;
	transport->tcp_offset = 0;

	/* Sanity check of the record length */
	if (unlikely(transport->tcp_reclen < 8)) {
		dprintk("RPC:       invalid TCP record fragment length\n");
		xs_tcp_force_close(xprt);
		return;
	}
	dprintk("RPC:       reading TCP record fragment of length %d\n",
			transport->tcp_reclen);
}

static void xs_tcp_check_fraghdr(struct sock_xprt *transport)
{
	if (transport->tcp_offset == transport->tcp_reclen) {
		transport->tcp_flags |= TCP_RCV_COPY_FRAGHDR;
		transport->tcp_offset = 0;
		if (transport->tcp_flags & TCP_RCV_LAST_FRAG) {
			transport->tcp_flags &= ~TCP_RCV_COPY_DATA;
			transport->tcp_flags |= TCP_RCV_COPY_XID;
			transport->tcp_copied = 0;
		}
	}
}

static inline void xs_tcp_read_xid(struct sock_xprt *transport, struct xdr_skb_reader *desc)
{
	size_t len, used;
	char *p;

	len = sizeof(transport->tcp_xid) - transport->tcp_offset;
	dprintk("RPC:       reading XID (%Zu bytes)\n", len);
	p = ((char *) &transport->tcp_xid) + transport->tcp_offset;
	used = xdr_skb_read_bits(desc, p, len);
	transport->tcp_offset += used;
	if (used != len)
		return;
	transport->tcp_flags &= ~TCP_RCV_COPY_XID;
	transport->tcp_flags |= TCP_RCV_READ_CALLDIR;
	transport->tcp_copied = 4;
	dprintk("RPC:       reading %s XID %08x\n",
			(transport->tcp_flags & TCP_RPC_REPLY) ? "reply for"
							      : "request with",
			ntohl(transport->tcp_xid));
	xs_tcp_check_fraghdr(transport);
}

static inline void xs_tcp_read_calldir(struct sock_xprt *transport,
				       struct xdr_skb_reader *desc)
{
	size_t len, used;
	u32 offset;
	char *p;

	/*
	 * We want transport->tcp_offset to be 8 at the end of this routine
	 * (4 bytes for the xid and 4 bytes for the call/reply flag).
	 * When this function is called for the first time,
	 * transport->tcp_offset is 4 (after having already read the xid).
	 */
	offset = transport->tcp_offset - sizeof(transport->tcp_xid);
	len = sizeof(transport->tcp_calldir) - offset;
	dprintk("RPC:       reading CALL/REPLY flag (%Zu bytes)\n", len);
	p = ((char *) &transport->tcp_calldir) + offset;
	used = xdr_skb_read_bits(desc, p, len);
	transport->tcp_offset += used;
	if (used != len)
		return;
	transport->tcp_flags &= ~TCP_RCV_READ_CALLDIR;
	/*
	 * We don't yet have the XDR buffer, so we will write the calldir
	 * out after we get the buffer from the 'struct rpc_rqst'
	 */
	switch (ntohl(transport->tcp_calldir)) {
	case RPC_REPLY:
		transport->tcp_flags |= TCP_RCV_COPY_CALLDIR;
		transport->tcp_flags |= TCP_RCV_COPY_DATA;
		transport->tcp_flags |= TCP_RPC_REPLY;
		break;
	case RPC_CALL:
		transport->tcp_flags |= TCP_RCV_COPY_CALLDIR;
		transport->tcp_flags |= TCP_RCV_COPY_DATA;
		transport->tcp_flags &= ~TCP_RPC_REPLY;
		break;
	default:
		dprintk("RPC:       invalid request message type\n");
		xs_tcp_force_close(&transport->xprt);
	}
	xs_tcp_check_fraghdr(transport);
}

static inline void xs_tcp_read_common(struct rpc_xprt *xprt,
				     struct xdr_skb_reader *desc,
				     struct rpc_rqst *req)
{
	struct sock_xprt *transport =
				container_of(xprt, struct sock_xprt, xprt);
	struct xdr_buf *rcvbuf;
	size_t len;
	ssize_t r;

	rcvbuf = &req->rq_private_buf;

	if (transport->tcp_flags & TCP_RCV_COPY_CALLDIR) {
		/*
		 * Save the RPC direction in the XDR buffer
		 */
		memcpy(rcvbuf->head[0].iov_base + transport->tcp_copied,
			&transport->tcp_calldir,
			sizeof(transport->tcp_calldir));
		transport->tcp_copied += sizeof(transport->tcp_calldir);
		transport->tcp_flags &= ~TCP_RCV_COPY_CALLDIR;
	}

	len = desc->count;
	if (len > transport->tcp_reclen - transport->tcp_offset) {
		struct xdr_skb_reader my_desc;

		len = transport->tcp_reclen - transport->tcp_offset;
		memcpy(&my_desc, desc, sizeof(my_desc));
		my_desc.count = len;
		r = xdr_partial_copy_from_skb(rcvbuf, transport->tcp_copied,
					  &my_desc, xdr_skb_read_bits);
		desc->count -= r;
		desc->offset += r;
	} else
		r = xdr_partial_copy_from_skb(rcvbuf, transport->tcp_copied,
					  desc, xdr_skb_read_bits);

	if (r > 0) {
		transport->tcp_copied += r;
		transport->tcp_offset += r;
	}
	if (r != len) {
		/* Error when copying to the receive buffer,
		 * usually because we weren't able to allocate
		 * additional buffer pages. All we can do now
		 * is turn off TCP_RCV_COPY_DATA, so the request
		 * will not receive any additional updates,
		 * and time out.
		 * Any remaining data from this record will
		 * be discarded.
		 */
		transport->tcp_flags &= ~TCP_RCV_COPY_DATA;
		dprintk("RPC:       XID %08x truncated request\n",
				ntohl(transport->tcp_xid));
		dprintk("RPC:       xprt = %p, tcp_copied = %lu, "
				"tcp_offset = %u, tcp_reclen = %u\n",
				xprt, transport->tcp_copied,
				transport->tcp_offset, transport->tcp_reclen);
		return;
	}

	dprintk("RPC:       XID %08x read %Zd bytes\n",
			ntohl(transport->tcp_xid), r);
	dprintk("RPC:       xprt = %p, tcp_copied = %lu, tcp_offset = %u, "
			"tcp_reclen = %u\n", xprt, transport->tcp_copied,
			transport->tcp_offset, transport->tcp_reclen);

	if (transport->tcp_copied == req->rq_private_buf.buflen)
		transport->tcp_flags &= ~TCP_RCV_COPY_DATA;
	else if (transport->tcp_offset == transport->tcp_reclen) {
		if (transport->tcp_flags & TCP_RCV_LAST_FRAG)
			transport->tcp_flags &= ~TCP_RCV_COPY_DATA;
	}
}

/*
 * Finds the request corresponding to the RPC xid and invokes the common
 * tcp read code to read the data.
 */
static inline int xs_tcp_read_reply(struct rpc_xprt *xprt,
				    struct xdr_skb_reader *desc)
{
	struct sock_xprt *transport =
				container_of(xprt, struct sock_xprt, xprt);
	struct rpc_rqst *req;

	dprintk("RPC:       read reply XID %08x\n", ntohl(transport->tcp_xid));

	/* Find and lock the request corresponding to this xid */
	spin_lock(&xprt->transport_lock);
	req = xprt_lookup_rqst(xprt, transport->tcp_xid);
	if (!req) {
		dprintk("RPC:       XID %08x request not found!\n",
				ntohl(transport->tcp_xid));
		spin_unlock(&xprt->transport_lock);
		return -1;
	}

	xs_tcp_read_common(xprt, desc, req);

	if (!(transport->tcp_flags & TCP_RCV_COPY_DATA))
		xprt_complete_rqst(req->rq_task, transport->tcp_copied);

	spin_unlock(&xprt->transport_lock);
	return 0;
}

#if defined(CONFIG_SUNRPC_BACKCHANNEL)
/*
 * Obtains an rpc_rqst previously allocated and invokes the common
 * tcp read code to read the data.  The result is placed in the callback
 * queue.
 * If we're unable to obtain the rpc_rqst we schedule the closing of the
 * connection and return -1.
 */
static int xs_tcp_read_callback(struct rpc_xprt *xprt,
				       struct xdr_skb_reader *desc)
{
	struct sock_xprt *transport =
				container_of(xprt, struct sock_xprt, xprt);
	struct rpc_rqst *req;

	/* Look up and lock the request corresponding to the given XID */
	spin_lock(&xprt->transport_lock);
	req = xprt_lookup_bc_request(xprt, transport->tcp_xid);
	if (req == NULL) {
		spin_unlock(&xprt->transport_lock);
		printk(KERN_WARNING "Callback slot table overflowed\n");
		xprt_force_disconnect(xprt);
		return -1;
	}

	dprintk("RPC:       read callback  XID %08x\n", ntohl(req->rq_xid));
	xs_tcp_read_common(xprt, desc, req);

	if (!(transport->tcp_flags & TCP_RCV_COPY_DATA))
		xprt_complete_bc_request(req, transport->tcp_copied);
	spin_unlock(&xprt->transport_lock);

	return 0;
}

static inline int _xs_tcp_read_data(struct rpc_xprt *xprt,
					struct xdr_skb_reader *desc)
{
	struct sock_xprt *transport =
				container_of(xprt, struct sock_xprt, xprt);

	return (transport->tcp_flags & TCP_RPC_REPLY) ?
		xs_tcp_read_reply(xprt, desc) :
		xs_tcp_read_callback(xprt, desc);
}
#else
static inline int _xs_tcp_read_data(struct rpc_xprt *xprt,
					struct xdr_skb_reader *desc)
{
	return xs_tcp_read_reply(xprt, desc);
}
#endif /* CONFIG_SUNRPC_BACKCHANNEL */

/*
 * Read data off the transport.  This can be either an RPC_CALL or an
 * RPC_REPLY.  Relay the processing to helper functions.
 */
static void xs_tcp_read_data(struct rpc_xprt *xprt,
				    struct xdr_skb_reader *desc)
{
	struct sock_xprt *transport =
				container_of(xprt, struct sock_xprt, xprt);

	if (_xs_tcp_read_data(xprt, desc) == 0)
		xs_tcp_check_fraghdr(transport);
	else {
		/*
		 * The transport_lock protects the request handling.
		 * There's no need to hold it to update the tcp_flags.
		 */
		transport->tcp_flags &= ~TCP_RCV_COPY_DATA;
	}
}

static inline void xs_tcp_read_discard(struct sock_xprt *transport, struct xdr_skb_reader *desc)
{
	size_t len;

	len = transport->tcp_reclen - transport->tcp_offset;
	if (len > desc->count)
		len = desc->count;
	desc->count -= len;
	desc->offset += len;
	transport->tcp_offset += len;
	dprintk("RPC:       discarded %Zu bytes\n", len);
	xs_tcp_check_fraghdr(transport);
}

static int xs_tcp_data_recv(read_descriptor_t *rd_desc, struct sk_buff *skb, unsigned int offset, size_t len)
{
	struct rpc_xprt *xprt = rd_desc->arg.data;
	struct sock_xprt *transport = container_of(xprt, struct sock_xprt, xprt);
	struct xdr_skb_reader desc = {
		.skb	= skb,
		.offset	= offset,
		.count	= len,
	};

	dprintk("RPC:       xs_tcp_data_recv started\n");
	do {
		/* Read in a new fragment marker if necessary */
		/* Can we ever really expect to get completely empty fragments? */
		if (transport->tcp_flags & TCP_RCV_COPY_FRAGHDR) {
			xs_tcp_read_fraghdr(xprt, &desc);
			continue;
		}
		/* Read in the xid if necessary */
		if (transport->tcp_flags & TCP_RCV_COPY_XID) {
			xs_tcp_read_xid(transport, &desc);
			continue;
		}
		/* Read in the call/reply flag */
		if (transport->tcp_flags & TCP_RCV_READ_CALLDIR) {
			xs_tcp_read_calldir(transport, &desc);
			continue;
		}
		/* Read in the request data */
		if (transport->tcp_flags & TCP_RCV_COPY_DATA) {
			xs_tcp_read_data(xprt, &desc);
			continue;
		}
		/* Skip over any trailing bytes on short reads */
		xs_tcp_read_discard(transport, &desc);
	} while (desc.count);
	dprintk("RPC:       xs_tcp_data_recv done\n");
	return len - desc.count;
}

/**
 * xs_tcp_data_ready - "data ready" callback for TCP sockets
 * @sk: socket with data to read
 * @bytes: how much data to read
 *
 */
static void xs_tcp_data_ready(struct sock *sk)
{
	struct rpc_xprt *xprt;
	read_descriptor_t rd_desc;
	int read;

	dprintk("RPC:       xs_tcp_data_ready...\n");

	read_lock_bh(&sk->sk_callback_lock);
	if (!(xprt = xprt_from_sock(sk)))
		goto out;
	/* Any data means we had a useful conversation, so
	 * the we don't need to delay the next reconnect
	 */
	if (xprt->reestablish_timeout)
		xprt->reestablish_timeout = 0;

	/* We use rd_desc to pass struct xprt to xs_tcp_data_recv */
	rd_desc.arg.data = xprt;
	do {
		rd_desc.count = 65536;
		read = tcp_read_sock(sk, &rd_desc, xs_tcp_data_recv);
	} while (read > 0);
out:
	read_unlock_bh(&sk->sk_callback_lock);
}

/*
 * Do the equivalent of linger/linger2 handling for dealing with
 * broken servers that don't close the socket in a timely
 * fashion
 */
static void xs_tcp_schedule_linger_timeout(struct rpc_xprt *xprt,
		unsigned long timeout)
{
	struct sock_xprt *transport;

	if (xprt_test_and_set_connecting(xprt))
		return;
	set_bit(XPRT_CONNECTION_ABORT, &xprt->state);
	transport = container_of(xprt, struct sock_xprt, xprt);
	queue_delayed_work(rpciod_workqueue, &transport->connect_worker,
			   timeout);
}

static void xs_tcp_cancel_linger_timeout(struct rpc_xprt *xprt)
{
	struct sock_xprt *transport;

	transport = container_of(xprt, struct sock_xprt, xprt);

	if (!test_bit(XPRT_CONNECTION_ABORT, &xprt->state) ||
	    !cancel_delayed_work(&transport->connect_worker))
		return;
	clear_bit(XPRT_CONNECTION_ABORT, &xprt->state);
	xprt_clear_connecting(xprt);
}

static void xs_sock_reset_connection_flags(struct rpc_xprt *xprt)
{
	smp_mb__before_atomic();
	clear_bit(XPRT_CONNECTION_ABORT, &xprt->state);
	clear_bit(XPRT_CONNECTION_CLOSE, &xprt->state);
	clear_bit(XPRT_CLOSE_WAIT, &xprt->state);
	clear_bit(XPRT_CLOSING, &xprt->state);
	smp_mb__after_atomic();
}

static void xs_sock_mark_closed(struct rpc_xprt *xprt)
{
	xs_sock_reset_connection_flags(xprt);
	/* Mark transport as closed and wake up all pending tasks */
	xprt_disconnect_done(xprt);
}

/**
 * xs_tcp_state_change - callback to handle TCP socket state changes
 * @sk: socket whose state has changed
 *
 */
static void xs_tcp_state_change(struct sock *sk)
{
	struct rpc_xprt *xprt;

	read_lock_bh(&sk->sk_callback_lock);
	if (!(xprt = xprt_from_sock(sk)))
		goto out;
	dprintk("RPC:       xs_tcp_state_change client %p...\n", xprt);
	dprintk("RPC:       state %x conn %d dead %d zapped %d sk_shutdown %d\n",
			sk->sk_state, xprt_connected(xprt),
			sock_flag(sk, SOCK_DEAD),
			sock_flag(sk, SOCK_ZAPPED),
			sk->sk_shutdown);

	trace_rpc_socket_state_change(xprt, sk->sk_socket);
	switch (sk->sk_state) {
	case TCP_ESTABLISHED:
		spin_lock(&xprt->transport_lock);
		if (!xprt_test_and_set_connected(xprt)) {
			struct sock_xprt *transport = container_of(xprt,
					struct sock_xprt, xprt);

			/* Reset TCP record info */
			transport->tcp_offset = 0;
			transport->tcp_reclen = 0;
			transport->tcp_copied = 0;
			transport->tcp_flags =
				TCP_RCV_COPY_FRAGHDR | TCP_RCV_COPY_XID;
			xprt->connect_cookie++;

			xprt_wake_pending_tasks(xprt, -EAGAIN);
		}
		spin_unlock(&xprt->transport_lock);
		break;
	case TCP_FIN_WAIT1:
		/* The client initiated a shutdown of the socket */
		xprt->connect_cookie++;
		xprt->reestablish_timeout = 0;
		set_bit(XPRT_CLOSING, &xprt->state);
		smp_mb__before_atomic();
		clear_bit(XPRT_CONNECTED, &xprt->state);
		clear_bit(XPRT_CLOSE_WAIT, &xprt->state);
		smp_mb__after_atomic();
		xs_tcp_schedule_linger_timeout(xprt, xs_tcp_fin_timeout);
		break;
	case TCP_CLOSE_WAIT:
		/* The server initiated a shutdown of the socket */
		xprt->connect_cookie++;
		clear_bit(XPRT_CONNECTED, &xprt->state);
		xs_tcp_force_close(xprt);
	case TCP_CLOSING:
		/*
		 * If the server closed down the connection, make sure that
		 * we back off before reconnecting
		 */
		if (xprt->reestablish_timeout < XS_TCP_INIT_REEST_TO)
			xprt->reestablish_timeout = XS_TCP_INIT_REEST_TO;
		break;
	case TCP_LAST_ACK:
		set_bit(XPRT_CLOSING, &xprt->state);
		xs_tcp_schedule_linger_timeout(xprt, xs_tcp_fin_timeout);
		smp_mb__before_atomic();
		clear_bit(XPRT_CONNECTED, &xprt->state);
		smp_mb__after_atomic();
		break;
	case TCP_CLOSE:
		xs_tcp_cancel_linger_timeout(xprt);
		xs_sock_mark_closed(xprt);
	}
 out:
	read_unlock_bh(&sk->sk_callback_lock);
}

static void xs_write_space(struct sock *sk)
{
	struct socket *sock;
	struct rpc_xprt *xprt;

	if (unlikely(!(sock = sk->sk_socket)))
		return;
	clear_bit(SOCK_NOSPACE, &sock->flags);

	if (unlikely(!(xprt = xprt_from_sock(sk))))
		return;
	if (test_and_clear_bit(SOCK_ASYNC_NOSPACE, &sock->flags) == 0)
		return;

	xprt_write_space(xprt);
}

/**
 * xs_udp_write_space - callback invoked when socket buffer space
 *                             becomes available
 * @sk: socket whose state has changed
 *
 * Called when more output buffer space is available for this socket.
 * We try not to wake our writers until they can make "significant"
 * progress, otherwise we'll waste resources thrashing kernel_sendmsg
 * with a bunch of small requests.
 */
static void xs_udp_write_space(struct sock *sk)
{
	read_lock_bh(&sk->sk_callback_lock);

	/* from net/core/sock.c:sock_def_write_space */
	if (sock_writeable(sk))
		xs_write_space(sk);

	read_unlock_bh(&sk->sk_callback_lock);
}

/**
 * xs_tcp_write_space - callback invoked when socket buffer space
 *                             becomes available
 * @sk: socket whose state has changed
 *
 * Called when more output buffer space is available for this socket.
 * We try not to wake our writers until they can make "significant"
 * progress, otherwise we'll waste resources thrashing kernel_sendmsg
 * with a bunch of small requests.
 */
static void xs_tcp_write_space(struct sock *sk)
{
	read_lock_bh(&sk->sk_callback_lock);

	/* from net/core/stream.c:sk_stream_write_space */
	if (sk_stream_is_writeable(sk))
		xs_write_space(sk);

	read_unlock_bh(&sk->sk_callback_lock);
}

static void xs_udp_do_set_buffer_size(struct rpc_xprt *xprt)
{
	struct sock_xprt *transport = container_of(xprt, struct sock_xprt, xprt);
	struct sock *sk = transport->inet;

	if (transport->rcvsize) {
		sk->sk_userlocks |= SOCK_RCVBUF_LOCK;
		sk->sk_rcvbuf = transport->rcvsize * xprt->max_reqs * 2;
	}
	if (transport->sndsize) {
		sk->sk_userlocks |= SOCK_SNDBUF_LOCK;
		sk->sk_sndbuf = transport->sndsize * xprt->max_reqs * 2;
		sk->sk_write_space(sk);
	}
}

/**
 * xs_udp_set_buffer_size - set send and receive limits
 * @xprt: generic transport
 * @sndsize: requested size of send buffer, in bytes
 * @rcvsize: requested size of receive buffer, in bytes
 *
 * Set socket send and receive buffer size limits.
 */
static void xs_udp_set_buffer_size(struct rpc_xprt *xprt, size_t sndsize, size_t rcvsize)
{
	struct sock_xprt *transport = container_of(xprt, struct sock_xprt, xprt);

	transport->sndsize = 0;
	if (sndsize)
		transport->sndsize = sndsize + 1024;
	transport->rcvsize = 0;
	if (rcvsize)
		transport->rcvsize = rcvsize + 1024;

	xs_udp_do_set_buffer_size(xprt);
}

/**
 * xs_udp_timer - called when a retransmit timeout occurs on a UDP transport
 * @task: task that timed out
 *
 * Adjust the congestion window after a retransmit timeout has occurred.
 */
static void xs_udp_timer(struct rpc_xprt *xprt, struct rpc_task *task)
{
	xprt_adjust_cwnd(xprt, task, -ETIMEDOUT);
}

static unsigned short xs_get_random_port(void)
{
	unsigned short range = xprt_max_resvport - xprt_min_resvport;
	unsigned short rand = (unsigned short) prandom_u32() % range;
	return rand + xprt_min_resvport;
}

/**
 * xs_set_port - reset the port number in the remote endpoint address
 * @xprt: generic transport
 * @port: new port number
 *
 */
static void xs_set_port(struct rpc_xprt *xprt, unsigned short port)
{
	dprintk("RPC:       setting port for xprt %p to %u\n", xprt, port);

	rpc_set_port(xs_addr(xprt), port);
	xs_update_peer_port(xprt);
}

static unsigned short xs_get_srcport(struct sock_xprt *transport)
{
	unsigned short port = transport->srcport;

	if (port == 0 && transport->xprt.resvport)
		port = xs_get_random_port();
	return port;
}

static unsigned short xs_next_srcport(struct sock_xprt *transport, unsigned short port)
{
	if (transport->srcport != 0)
		transport->srcport = 0;
	if (!transport->xprt.resvport)
		return 0;
	if (port <= xprt_min_resvport || port > xprt_max_resvport)
		return xprt_max_resvport;
	return --port;
}
static int xs_bind(struct sock_xprt *transport, struct socket *sock)
{
	struct sockaddr_storage myaddr;
	int err, nloop = 0;
	unsigned short port = xs_get_srcport(transport);
	unsigned short last;

	/*
	 * If we are asking for any ephemeral port (i.e. port == 0 &&
	 * transport->xprt.resvport == 0), don't bind.  Let the local
	 * port selection happen implicitly when the socket is used
	 * (for example at connect time).
	 *
	 * This ensures that we can continue to establish TCP
	 * connections even when all local ephemeral ports are already
	 * a part of some TCP connection.  This makes no difference
	 * for UDP sockets, but also doens't harm them.
	 *
	 * If we're asking for any reserved port (i.e. port == 0 &&
	 * transport->xprt.resvport == 1) xs_get_srcport above will
	 * ensure that port is non-zero and we will bind as needed.
	 */
	if (port == 0)
		return 0;

	memcpy(&myaddr, &transport->srcaddr, transport->xprt.addrlen);
	do {
		rpc_set_port((struct sockaddr *)&myaddr, port);
		err = kernel_bind(sock, (struct sockaddr *)&myaddr,
				transport->xprt.addrlen);
		if (err == 0) {
			transport->srcport = port;
			break;
		}
		last = port;
		port = xs_next_srcport(transport, port);
		if (port > last)
			nloop++;
	} while (err == -EADDRINUSE && nloop != 2);

	if (myaddr.ss_family == AF_INET)
		dprintk("RPC:       %s %pI4:%u: %s (%d)\n", __func__,
				&((struct sockaddr_in *)&myaddr)->sin_addr,
				port, err ? "failed" : "ok", err);
	else
		dprintk("RPC:       %s %pI6:%u: %s (%d)\n", __func__,
				&((struct sockaddr_in6 *)&myaddr)->sin6_addr,
				port, err ? "failed" : "ok", err);
	return err;
}

/*
 * We don't support autobind on AF_LOCAL sockets
 */
static void xs_local_rpcbind(struct rpc_task *task)
{
	rcu_read_lock();
	xprt_set_bound(rcu_dereference(task->tk_client->cl_xprt));
	rcu_read_unlock();
}

static void xs_local_set_port(struct rpc_xprt *xprt, unsigned short port)
{
}

#ifdef CONFIG_DEBUG_LOCK_ALLOC
static struct lock_class_key xs_key[2];
static struct lock_class_key xs_slock_key[2];

static inline void xs_reclassify_socketu(struct socket *sock)
{
	struct sock *sk = sock->sk;

	sock_lock_init_class_and_name(sk, "slock-AF_LOCAL-RPC",
		&xs_slock_key[1], "sk_lock-AF_LOCAL-RPC", &xs_key[1]);
}

static inline void xs_reclassify_socket4(struct socket *sock)
{
	struct sock *sk = sock->sk;

	sock_lock_init_class_and_name(sk, "slock-AF_INET-RPC",
		&xs_slock_key[0], "sk_lock-AF_INET-RPC", &xs_key[0]);
}

static inline void xs_reclassify_socket6(struct socket *sock)
{
	struct sock *sk = sock->sk;

	sock_lock_init_class_and_name(sk, "slock-AF_INET6-RPC",
		&xs_slock_key[1], "sk_lock-AF_INET6-RPC", &xs_key[1]);
}

static inline void xs_reclassify_socket(int family, struct socket *sock)
{
	WARN_ON_ONCE(sock_owned_by_user(sock->sk));
	if (sock_owned_by_user(sock->sk))
		return;

	switch (family) {
	case AF_LOCAL:
		xs_reclassify_socketu(sock);
		break;
	case AF_INET:
		xs_reclassify_socket4(sock);
		break;
	case AF_INET6:
		xs_reclassify_socket6(sock);
		break;
	}
}
#else
static inline void xs_reclassify_socketu(struct socket *sock)
{
}

static inline void xs_reclassify_socket4(struct socket *sock)
{
}

static inline void xs_reclassify_socket6(struct socket *sock)
{
}

static inline void xs_reclassify_socket(int family, struct socket *sock)
{
}
#endif

static void xs_dummy_setup_socket(struct work_struct *work)
{
}

static struct socket *xs_create_sock(struct rpc_xprt *xprt,
		struct sock_xprt *transport, int family, int type, int protocol)
{
	struct socket *sock;
	int err;

	err = __sock_create(xprt->xprt_net, family, type, protocol, &sock, 1);
	if (err < 0) {
		dprintk("RPC:       can't create %d transport socket (%d).\n",
				protocol, -err);
		goto out;
	}
	xs_reclassify_socket(family, sock);

	err = xs_bind(transport, sock);
	if (err) {
		sock_release(sock);
		goto out;
	}

	return sock;
out:
	return ERR_PTR(err);
}

static int xs_local_finish_connecting(struct rpc_xprt *xprt,
				      struct socket *sock)
{
	struct sock_xprt *transport = container_of(xprt, struct sock_xprt,
									xprt);

	if (!transport->inet) {
		struct sock *sk = sock->sk;

		write_lock_bh(&sk->sk_callback_lock);

		xs_save_old_callbacks(transport, sk);

		sk->sk_user_data = xprt;
		sk->sk_data_ready = xs_local_data_ready;
		sk->sk_write_space = xs_udp_write_space;
		sk->sk_error_report = xs_error_report;
		sk->sk_allocation = GFP_ATOMIC;

		xprt_clear_connected(xprt);

		/* Reset to new socket */
		transport->sock = sock;
		transport->inet = sk;

		write_unlock_bh(&sk->sk_callback_lock);
	}

	/* Tell the socket layer to start connecting... */
	xprt->stat.connect_count++;
	xprt->stat.connect_start = jiffies;
	return kernel_connect(sock, xs_addr(xprt), xprt->addrlen, 0);
}

/**
 * xs_local_setup_socket - create AF_LOCAL socket, connect to a local endpoint
 * @xprt: RPC transport to connect
 * @transport: socket transport to connect
 * @create_sock: function to create a socket of the correct type
 */
static int xs_local_setup_socket(struct sock_xprt *transport)
{
	struct rpc_xprt *xprt = &transport->xprt;
	struct socket *sock;
	int status = -EIO;

	clear_bit(XPRT_CONNECTION_ABORT, &xprt->state);
	status = __sock_create(xprt->xprt_net, AF_LOCAL,
					SOCK_STREAM, 0, &sock, 1);
	if (status < 0) {
		dprintk("RPC:       can't create AF_LOCAL "
			"transport socket (%d).\n", -status);
		goto out;
	}
	xs_reclassify_socketu(sock);

	dprintk("RPC:       worker connecting xprt %p via AF_LOCAL to %s\n",
			xprt, xprt->address_strings[RPC_DISPLAY_ADDR]);

	status = xs_local_finish_connecting(xprt, sock);
	trace_rpc_socket_connect(xprt, sock, status);
	switch (status) {
	case 0:
		dprintk("RPC:       xprt %p connected to %s\n",
				xprt, xprt->address_strings[RPC_DISPLAY_ADDR]);
		xprt_set_connected(xprt);
	case -ENOBUFS:
		break;
	case -ENOENT:
		dprintk("RPC:       xprt %p: socket %s does not exist\n",
				xprt, xprt->address_strings[RPC_DISPLAY_ADDR]);
		break;
	case -ECONNREFUSED:
		dprintk("RPC:       xprt %p: connection refused for %s\n",
				xprt, xprt->address_strings[RPC_DISPLAY_ADDR]);
		break;
	default:
		printk(KERN_ERR "%s: unhandled error (%d) connecting to %s\n",
				__func__, -status,
				xprt->address_strings[RPC_DISPLAY_ADDR]);
	}

out:
	xprt_clear_connecting(xprt);
	xprt_wake_pending_tasks(xprt, status);
	return status;
}

static void xs_local_connect(struct rpc_xprt *xprt, struct rpc_task *task)
{
	struct sock_xprt *transport = container_of(xprt, struct sock_xprt, xprt);
	int ret;

	 if (RPC_IS_ASYNC(task)) {
		/*
		 * We want the AF_LOCAL connect to be resolved in the
		 * filesystem namespace of the process making the rpc
		 * call.  Thus we connect synchronously.
		 *
		 * If we want to support asynchronous AF_LOCAL calls,
		 * we'll need to figure out how to pass a namespace to
		 * connect.
		 */
		rpc_exit(task, -ENOTCONN);
		return;
	}
	ret = xs_local_setup_socket(transport);
	if (ret && !RPC_IS_SOFTCONN(task))
		msleep_interruptible(15000);
}

#ifdef CONFIG_SUNRPC_SWAP
static void xs_set_memalloc(struct rpc_xprt *xprt)
{
	struct sock_xprt *transport = container_of(xprt, struct sock_xprt,
			xprt);

	if (xprt->swapper)
		sk_set_memalloc(transport->inet);
}

/**
 * xs_swapper - Tag this transport as being used for swap.
 * @xprt: transport to tag
 * @enable: enable/disable
 *
 */
int xs_swapper(struct rpc_xprt *xprt, int enable)
{
	struct sock_xprt *transport = container_of(xprt, struct sock_xprt,
			xprt);
	int err = 0;

	if (enable) {
		xprt->swapper++;
		xs_set_memalloc(xprt);
	} else if (xprt->swapper) {
		xprt->swapper--;
		sk_clear_memalloc(transport->inet);
	}

	return err;
}
EXPORT_SYMBOL_GPL(xs_swapper);
#else
static void xs_set_memalloc(struct rpc_xprt *xprt)
{
}
#endif

static void xs_udp_finish_connecting(struct rpc_xprt *xprt, struct socket *sock)
{
	struct sock_xprt *transport = container_of(xprt, struct sock_xprt, xprt);

	if (!transport->inet) {
		struct sock *sk = sock->sk;

		write_lock_bh(&sk->sk_callback_lock);

		xs_save_old_callbacks(transport, sk);

		sk->sk_user_data = xprt;
		sk->sk_data_ready = xs_udp_data_ready;
		sk->sk_write_space = xs_udp_write_space;
		sk->sk_allocation = GFP_ATOMIC;

		xprt_set_connected(xprt);

		/* Reset to new socket */
		transport->sock = sock;
		transport->inet = sk;

		xs_set_memalloc(xprt);

		write_unlock_bh(&sk->sk_callback_lock);
	}
	xs_udp_do_set_buffer_size(xprt);
}

static void xs_udp_setup_socket(struct work_struct *work)
{
	struct sock_xprt *transport =
		container_of(work, struct sock_xprt, connect_worker.work);
	struct rpc_xprt *xprt = &transport->xprt;
	struct socket *sock = transport->sock;
	int status = -EIO;

	/* Start by resetting any existing state */
	xs_reset_transport(transport);
	sock = xs_create_sock(xprt, transport,
			xs_addr(xprt)->sa_family, SOCK_DGRAM, IPPROTO_UDP);
	if (IS_ERR(sock))
		goto out;

	dprintk("RPC:       worker connecting xprt %p via %s to "
				"%s (port %s)\n", xprt,
			xprt->address_strings[RPC_DISPLAY_PROTO],
			xprt->address_strings[RPC_DISPLAY_ADDR],
			xprt->address_strings[RPC_DISPLAY_PORT]);

	xs_udp_finish_connecting(xprt, sock);
	trace_rpc_socket_connect(xprt, sock, 0);
	status = 0;
out:
	xprt_clear_connecting(xprt);
	xprt_wake_pending_tasks(xprt, status);
}

/*
 * We need to preserve the port number so the reply cache on the server can
 * find our cached RPC replies when we get around to reconnecting.
 */
static void xs_abort_connection(struct sock_xprt *transport)
{
	int result;
	struct sockaddr any;

	dprintk("RPC:       disconnecting xprt %p to reuse port\n", transport);

	/*
	 * Disconnect the transport socket by doing a connect operation
	 * with AF_UNSPEC.  This should return immediately...
	 */
	memset(&any, 0, sizeof(any));
	any.sa_family = AF_UNSPEC;
	result = kernel_connect(transport->sock, &any, sizeof(any), 0);
	trace_rpc_socket_reset_connection(&transport->xprt,
			transport->sock, result);
	if (!result)
		xs_sock_reset_connection_flags(&transport->xprt);
	dprintk("RPC:       AF_UNSPEC connect return code %d\n", result);
}

static void xs_tcp_reuse_connection(struct sock_xprt *transport)
{
	unsigned int state = transport->inet->sk_state;

	if (state == TCP_CLOSE && transport->sock->state == SS_UNCONNECTED) {
		/* we don't need to abort the connection if the socket
		 * hasn't undergone a shutdown
		 */
		if (transport->inet->sk_shutdown == 0)
			return;
		dprintk("RPC:       %s: TCP_CLOSEd and sk_shutdown set to %d\n",
				__func__, transport->inet->sk_shutdown);
	}
	if ((1 << state) & (TCPF_ESTABLISHED|TCPF_SYN_SENT)) {
		/* we don't need to abort the connection if the socket
		 * hasn't undergone a shutdown
		 */
		if (transport->inet->sk_shutdown == 0)
			return;
		dprintk("RPC:       %s: ESTABLISHED/SYN_SENT "
				"sk_shutdown set to %d\n",
				__func__, transport->inet->sk_shutdown);
	}
	xs_abort_connection(transport);
}

static int xs_tcp_finish_connecting(struct rpc_xprt *xprt, struct socket *sock)
{
	struct sock_xprt *transport = container_of(xprt, struct sock_xprt, xprt);
	int ret = -ENOTCONN;

	if (!transport->inet) {
		struct sock *sk = sock->sk;
		unsigned int keepidle = xprt->timeout->to_initval / HZ;
		unsigned int keepcnt = xprt->timeout->to_retries + 1;
		unsigned int opt_on = 1;

		/* TCP Keepalive options */
		kernel_setsockopt(sock, SOL_SOCKET, SO_KEEPALIVE,
				(char *)&opt_on, sizeof(opt_on));
		kernel_setsockopt(sock, SOL_TCP, TCP_KEEPIDLE,
				(char *)&keepidle, sizeof(keepidle));
		kernel_setsockopt(sock, SOL_TCP, TCP_KEEPINTVL,
				(char *)&keepidle, sizeof(keepidle));
		kernel_setsockopt(sock, SOL_TCP, TCP_KEEPCNT,
				(char *)&keepcnt, sizeof(keepcnt));

		write_lock_bh(&sk->sk_callback_lock);

		xs_save_old_callbacks(transport, sk);

		sk->sk_user_data = xprt;
		sk->sk_data_ready = xs_tcp_data_ready;
		sk->sk_state_change = xs_tcp_state_change;
		sk->sk_write_space = xs_tcp_write_space;
		sk->sk_error_report = xs_error_report;
		sk->sk_allocation = GFP_ATOMIC;

		/* socket options */
		sk->sk_userlocks |= SOCK_BINDPORT_LOCK;
		sock_reset_flag(sk, SOCK_LINGER);
		tcp_sk(sk)->linger2 = 0;
		tcp_sk(sk)->nonagle |= TCP_NAGLE_OFF;

		xprt_clear_connected(xprt);

		/* Reset to new socket */
		transport->sock = sock;
		transport->inet = sk;

		write_unlock_bh(&sk->sk_callback_lock);
	}

	if (!xprt_bound(xprt))
		goto out;

	xs_set_memalloc(xprt);

	/* Tell the socket layer to start connecting... */
	xprt->stat.connect_count++;
	xprt->stat.connect_start = jiffies;
	ret = kernel_connect(sock, xs_addr(xprt), xprt->addrlen, O_NONBLOCK);
	switch (ret) {
	case 0:
	case -EINPROGRESS:
		/* SYN_SENT! */
		if (xprt->reestablish_timeout < XS_TCP_INIT_REEST_TO)
			xprt->reestablish_timeout = XS_TCP_INIT_REEST_TO;
	}
out:
	return ret;
}

/**
 * xs_tcp_setup_socket - create a TCP socket and connect to a remote endpoint
 * @xprt: RPC transport to connect
 * @transport: socket transport to connect
 * @create_sock: function to create a socket of the correct type
 *
 * Invoked by a work queue tasklet.
 */
static void xs_tcp_setup_socket(struct work_struct *work)
{
	struct sock_xprt *transport =
		container_of(work, struct sock_xprt, connect_worker.work);
	struct socket *sock = transport->sock;
	struct rpc_xprt *xprt = &transport->xprt;
	int status = -EIO;

	if (!sock) {
		clear_bit(XPRT_CONNECTION_ABORT, &xprt->state);
		sock = xs_create_sock(xprt, transport,
				xs_addr(xprt)->sa_family, SOCK_STREAM, IPPROTO_TCP);
		if (IS_ERR(sock)) {
			status = PTR_ERR(sock);
			goto out;
		}
	} else {
		int abort_and_exit;

		abort_and_exit = test_and_clear_bit(XPRT_CONNECTION_ABORT,
				&xprt->state);
		/* "close" the socket, preserving the local port */
		set_bit(XPRT_CONNECTION_REUSE, &xprt->state);
		xs_tcp_reuse_connection(transport);
		clear_bit(XPRT_CONNECTION_REUSE, &xprt->state);

		if (abort_and_exit)
			goto out_eagain;
	}

	dprintk("RPC:       worker connecting xprt %p via %s to "
				"%s (port %s)\n", xprt,
			xprt->address_strings[RPC_DISPLAY_PROTO],
			xprt->address_strings[RPC_DISPLAY_ADDR],
			xprt->address_strings[RPC_DISPLAY_PORT]);

	status = xs_tcp_finish_connecting(xprt, sock);
	trace_rpc_socket_connect(xprt, sock, status);
	dprintk("RPC:       %p connect status %d connected %d sock state %d\n",
			xprt, -status, xprt_connected(xprt),
			sock->sk->sk_state);
	switch (status) {
	default:
		printk("%s: connect returned unhandled error %d\n",
			__func__, status);
	case -EADDRNOTAVAIL:
		/* We're probably in TIME_WAIT. Get rid of existing socket,
		 * and retry
		 */
		xs_tcp_force_close(xprt);
		break;
	case 0:
	case -EINPROGRESS:
	case -EALREADY:
		xprt_clear_connecting(xprt);
		return;
	case -EINVAL:
		/* Happens, for instance, if the user specified a link
		 * local IPv6 address without a scope-id.
		 */
	case -ECONNREFUSED:
	case -ECONNRESET:
	case -ENETUNREACH:
	case -ENOBUFS:
		/* retry with existing socket, after a delay */
		goto out;
	}
out_eagain:
	status = -EAGAIN;
out:
	xprt_clear_connecting(xprt);
	xprt_wake_pending_tasks(xprt, status);
}

/**
 * xs_connect - connect a socket to a remote endpoint
 * @xprt: pointer to transport structure
 * @task: address of RPC task that manages state of connect request
 *
 * TCP: If the remote end dropped the connection, delay reconnecting.
 *
 * UDP socket connects are synchronous, but we use a work queue anyway
 * to guarantee that even unprivileged user processes can set up a
 * socket on a privileged port.
 *
 * If a UDP socket connect fails, the delay behavior here prevents
 * retry floods (hard mounts).
 */
static void xs_connect(struct rpc_xprt *xprt, struct rpc_task *task)
{
	struct sock_xprt *transport = container_of(xprt, struct sock_xprt, xprt);

	if (transport->sock != NULL && !RPC_IS_SOFTCONN(task)) {
		dprintk("RPC:       xs_connect delayed xprt %p for %lu "
				"seconds\n",
				xprt, xprt->reestablish_timeout / HZ);
		queue_delayed_work(rpciod_workqueue,
				   &transport->connect_worker,
				   xprt->reestablish_timeout);
		xprt->reestablish_timeout <<= 1;
		if (xprt->reestablish_timeout < XS_TCP_INIT_REEST_TO)
			xprt->reestablish_timeout = XS_TCP_INIT_REEST_TO;
		if (xprt->reestablish_timeout > XS_TCP_MAX_REEST_TO)
			xprt->reestablish_timeout = XS_TCP_MAX_REEST_TO;
	} else {
		dprintk("RPC:       xs_connect scheduled xprt %p\n", xprt);
		queue_delayed_work(rpciod_workqueue,
				   &transport->connect_worker, 0);
	}
}

/**
 * xs_local_print_stats - display AF_LOCAL socket-specifc stats
 * @xprt: rpc_xprt struct containing statistics
 * @seq: output file
 *
 */
static void xs_local_print_stats(struct rpc_xprt *xprt, struct seq_file *seq)
{
	long idle_time = 0;

	if (xprt_connected(xprt))
		idle_time = (long)(jiffies - xprt->last_used) / HZ;

	seq_printf(seq, "\txprt:\tlocal %lu %lu %lu %ld %lu %lu %lu "
			"%llu %llu %lu %llu %llu\n",
			xprt->stat.bind_count,
			xprt->stat.connect_count,
			xprt->stat.connect_time,
			idle_time,
			xprt->stat.sends,
			xprt->stat.recvs,
			xprt->stat.bad_xids,
			xprt->stat.req_u,
			xprt->stat.bklog_u,
			xprt->stat.max_slots,
			xprt->stat.sending_u,
			xprt->stat.pending_u);
}

/**
 * xs_udp_print_stats - display UDP socket-specifc stats
 * @xprt: rpc_xprt struct containing statistics
 * @seq: output file
 *
 */
static void xs_udp_print_stats(struct rpc_xprt *xprt, struct seq_file *seq)
{
	struct sock_xprt *transport = container_of(xprt, struct sock_xprt, xprt);

	seq_printf(seq, "\txprt:\tudp %u %lu %lu %lu %lu %llu %llu "
			"%lu %llu %llu\n",
			transport->srcport,
			xprt->stat.bind_count,
			xprt->stat.sends,
			xprt->stat.recvs,
			xprt->stat.bad_xids,
			xprt->stat.req_u,
			xprt->stat.bklog_u,
			xprt->stat.max_slots,
			xprt->stat.sending_u,
			xprt->stat.pending_u);
}

/**
 * xs_tcp_print_stats - display TCP socket-specifc stats
 * @xprt: rpc_xprt struct containing statistics
 * @seq: output file
 *
 */
static void xs_tcp_print_stats(struct rpc_xprt *xprt, struct seq_file *seq)
{
	struct sock_xprt *transport = container_of(xprt, struct sock_xprt, xprt);
	long idle_time = 0;

	if (xprt_connected(xprt))
		idle_time = (long)(jiffies - xprt->last_used) / HZ;

	seq_printf(seq, "\txprt:\ttcp %u %lu %lu %lu %ld %lu %lu %lu "
			"%llu %llu %lu %llu %llu\n",
			transport->srcport,
			xprt->stat.bind_count,
			xprt->stat.connect_count,
			xprt->stat.connect_time,
			idle_time,
			xprt->stat.sends,
			xprt->stat.recvs,
			xprt->stat.bad_xids,
			xprt->stat.req_u,
			xprt->stat.bklog_u,
			xprt->stat.max_slots,
			xprt->stat.sending_u,
			xprt->stat.pending_u);
}

/*
 * Allocate a bunch of pages for a scratch buffer for the rpc code. The reason
 * we allocate pages instead doing a kmalloc like rpc_malloc is because we want
 * to use the server side send routines.
 */
static void *bc_malloc(struct rpc_task *task, size_t size)
{
	struct page *page;
	struct rpc_buffer *buf;

	WARN_ON_ONCE(size > PAGE_SIZE - sizeof(struct rpc_buffer));
	if (size > PAGE_SIZE - sizeof(struct rpc_buffer))
		return NULL;

	page = alloc_page(GFP_KERNEL);
	if (!page)
		return NULL;

	buf = page_address(page);
	buf->len = PAGE_SIZE;

	return buf->data;
}

/*
 * Free the space allocated in the bc_alloc routine
 */
static void bc_free(void *buffer)
{
	struct rpc_buffer *buf;

	if (!buffer)
		return;

	buf = container_of(buffer, struct rpc_buffer, data);
	free_page((unsigned long)buf);
}

/*
 * Use the svc_sock to send the callback. Must be called with svsk->sk_mutex
 * held. Borrows heavily from svc_tcp_sendto and xs_tcp_send_request.
 */
static int bc_sendto(struct rpc_rqst *req)
{
	int len;
	struct xdr_buf *xbufp = &req->rq_snd_buf;
	struct rpc_xprt *xprt = req->rq_xprt;
	struct sock_xprt *transport =
				container_of(xprt, struct sock_xprt, xprt);
	struct socket *sock = transport->sock;
	unsigned long headoff;
	unsigned long tailoff;

	xs_encode_stream_record_marker(xbufp);

	tailoff = (unsigned long)xbufp->tail[0].iov_base & ~PAGE_MASK;
	headoff = (unsigned long)xbufp->head[0].iov_base & ~PAGE_MASK;
	len = svc_send_common(sock, xbufp,
			      virt_to_page(xbufp->head[0].iov_base), headoff,
			      xbufp->tail[0].iov_base, tailoff);

	if (len != xbufp->len) {
		printk(KERN_NOTICE "Error sending entire callback!\n");
		len = -EAGAIN;
	}

	return len;
}

/*
 * The send routine. Borrows from svc_send
 */
static int bc_send_request(struct rpc_task *task)
{
	struct rpc_rqst *req = task->tk_rqstp;
	struct svc_xprt	*xprt;
	u32                     len;

	dprintk("sending request with xid: %08x\n", ntohl(req->rq_xid));
	/*
	 * Get the server socket associated with this callback xprt
	 */
	xprt = req->rq_xprt->bc_xprt;

	/*
	 * Grab the mutex to serialize data as the connection is shared
	 * with the fore channel
	 */
	if (!mutex_trylock(&xprt->xpt_mutex)) {
		rpc_sleep_on(&xprt->xpt_bc_pending, task, NULL);
		if (!mutex_trylock(&xprt->xpt_mutex))
			return -EAGAIN;
		rpc_wake_up_queued_task(&xprt->xpt_bc_pending, task);
	}
	if (test_bit(XPT_DEAD, &xprt->xpt_flags))
		len = -ENOTCONN;
	else
		len = bc_sendto(req);
	mutex_unlock(&xprt->xpt_mutex);

	if (len > 0)
		len = 0;

	return len;
}

/*
 * The close routine. Since this is client initiated, we do nothing
 */

static void bc_close(struct rpc_xprt *xprt)
{
}

/*
 * The xprt destroy routine. Again, because this connection is client
 * initiated, we do nothing
 */

static void bc_destroy(struct rpc_xprt *xprt)
{
	dprintk("RPC:       bc_destroy xprt %p\n", xprt);

	xs_xprt_free(xprt);
	module_put(THIS_MODULE);
}

static struct rpc_xprt_ops xs_local_ops = {
	.reserve_xprt		= xprt_reserve_xprt,
	.release_xprt		= xs_tcp_release_xprt,
	.alloc_slot		= xprt_alloc_slot,
	.rpcbind		= xs_local_rpcbind,
	.set_port		= xs_local_set_port,
	.connect		= xs_local_connect,
	.buf_alloc		= rpc_malloc,
	.buf_free		= rpc_free,
	.send_request		= xs_local_send_request,
	.set_retrans_timeout	= xprt_set_retrans_timeout_def,
	.close			= xs_close,
	.destroy		= xs_destroy,
	.print_stats		= xs_local_print_stats,
};

static struct rpc_xprt_ops xs_udp_ops = {
	.set_buffer_size	= xs_udp_set_buffer_size,
	.reserve_xprt		= xprt_reserve_xprt_cong,
	.release_xprt		= xprt_release_xprt_cong,
	.alloc_slot		= xprt_alloc_slot,
	.rpcbind		= rpcb_getport_async,
	.set_port		= xs_set_port,
	.connect		= xs_connect,
	.buf_alloc		= rpc_malloc,
	.buf_free		= rpc_free,
	.send_request		= xs_udp_send_request,
	.set_retrans_timeout	= xprt_set_retrans_timeout_rtt,
	.timer			= xs_udp_timer,
	.release_request	= xprt_release_rqst_cong,
	.close			= xs_close,
	.destroy		= xs_destroy,
	.print_stats		= xs_udp_print_stats,
};

static struct rpc_xprt_ops xs_tcp_ops = {
	.reserve_xprt		= xprt_reserve_xprt,
	.release_xprt		= xs_tcp_release_xprt,
	.alloc_slot		= xprt_lock_and_alloc_slot,
	.rpcbind		= rpcb_getport_async,
	.set_port		= xs_set_port,
	.connect		= xs_connect,
	.buf_alloc		= rpc_malloc,
	.buf_free		= rpc_free,
	.send_request		= xs_tcp_send_request,
	.set_retrans_timeout	= xprt_set_retrans_timeout_def,
	.close			= xs_tcp_close,
	.destroy		= xs_destroy,
	.print_stats		= xs_tcp_print_stats,
};

/*
 * The rpc_xprt_ops for the server backchannel
 */

static struct rpc_xprt_ops bc_tcp_ops = {
	.reserve_xprt		= xprt_reserve_xprt,
	.release_xprt		= xprt_release_xprt,
	.alloc_slot		= xprt_alloc_slot,
	.buf_alloc		= bc_malloc,
	.buf_free		= bc_free,
	.send_request		= bc_send_request,
	.set_retrans_timeout	= xprt_set_retrans_timeout_def,
	.close			= bc_close,
	.destroy		= bc_destroy,
	.print_stats		= xs_tcp_print_stats,
};

static int xs_init_anyaddr(const int family, struct sockaddr *sap)
{
	static const struct sockaddr_in sin = {
		.sin_family		= AF_INET,
		.sin_addr.s_addr	= htonl(INADDR_ANY),
	};
	static const struct sockaddr_in6 sin6 = {
		.sin6_family		= AF_INET6,
		.sin6_addr		= IN6ADDR_ANY_INIT,
	};

	switch (family) {
	case AF_LOCAL:
		break;
	case AF_INET:
		memcpy(sap, &sin, sizeof(sin));
		break;
	case AF_INET6:
		memcpy(sap, &sin6, sizeof(sin6));
		break;
	default:
		dprintk("RPC:       %s: Bad address family\n", __func__);
		return -EAFNOSUPPORT;
	}
	return 0;
}

static struct rpc_xprt *xs_setup_xprt(struct xprt_create *args,
				      unsigned int slot_table_size,
				      unsigned int max_slot_table_size)
{
	struct rpc_xprt *xprt;
	struct sock_xprt *new;

	if (args->addrlen > sizeof(xprt->addr)) {
		dprintk("RPC:       xs_setup_xprt: address too large\n");
		return ERR_PTR(-EBADF);
	}

	xprt = xprt_alloc(args->net, sizeof(*new), slot_table_size,
			max_slot_table_size);
	if (xprt == NULL) {
		dprintk("RPC:       xs_setup_xprt: couldn't allocate "
				"rpc_xprt\n");
		return ERR_PTR(-ENOMEM);
	}

	new = container_of(xprt, struct sock_xprt, xprt);
	memcpy(&xprt->addr, args->dstaddr, args->addrlen);
	xprt->addrlen = args->addrlen;
	if (args->srcaddr)
		memcpy(&new->srcaddr, args->srcaddr, args->addrlen);
	else {
		int err;
		err = xs_init_anyaddr(args->dstaddr->sa_family,
					(struct sockaddr *)&new->srcaddr);
		if (err != 0) {
			xprt_free(xprt);
			return ERR_PTR(err);
		}
	}

	return xprt;
}

static const struct rpc_timeout xs_local_default_timeout = {
	.to_initval = 10 * HZ,
	.to_maxval = 10 * HZ,
	.to_retries = 2,
};

/**
 * xs_setup_local - Set up transport to use an AF_LOCAL socket
 * @args: rpc transport creation arguments
 *
 * AF_LOCAL is a "tpi_cots_ord" transport, just like TCP
 */
static struct rpc_xprt *xs_setup_local(struct xprt_create *args)
{
	struct sockaddr_un *sun = (struct sockaddr_un *)args->dstaddr;
	struct sock_xprt *transport;
	struct rpc_xprt *xprt;
	struct rpc_xprt *ret;

	xprt = xs_setup_xprt(args, xprt_tcp_slot_table_entries,
			xprt_max_tcp_slot_table_entries);
	if (IS_ERR(xprt))
		return xprt;
	transport = container_of(xprt, struct sock_xprt, xprt);

	xprt->prot = 0;
	xprt->tsh_size = sizeof(rpc_fraghdr) / sizeof(u32);
	xprt->max_payload = RPC_MAX_FRAGMENT_SIZE;

	xprt->bind_timeout = XS_BIND_TO;
	xprt->reestablish_timeout = XS_TCP_INIT_REEST_TO;
	xprt->idle_timeout = XS_IDLE_DISC_TO;

	xprt->ops = &xs_local_ops;
	xprt->timeout = &xs_local_default_timeout;

	INIT_DELAYED_WORK(&transport->connect_worker,
			xs_dummy_setup_socket);

	switch (sun->sun_family) {
	case AF_LOCAL:
		if (sun->sun_path[0] != '/') {
			dprintk("RPC:       bad AF_LOCAL address: %s\n",
					sun->sun_path);
			ret = ERR_PTR(-EINVAL);
			goto out_err;
		}
		xprt_set_bound(xprt);
		xs_format_peer_addresses(xprt, "local", RPCBIND_NETID_LOCAL);
		ret = ERR_PTR(xs_local_setup_socket(transport));
		if (ret)
			goto out_err;
		break;
	default:
		ret = ERR_PTR(-EAFNOSUPPORT);
		goto out_err;
	}

	dprintk("RPC:       set up xprt to %s via AF_LOCAL\n",
			xprt->address_strings[RPC_DISPLAY_ADDR]);

	if (try_module_get(THIS_MODULE))
		return xprt;
	ret = ERR_PTR(-EINVAL);
out_err:
	xs_xprt_free(xprt);
	return ret;
}

static const struct rpc_timeout xs_udp_default_timeout = {
	.to_initval = 5 * HZ,
	.to_maxval = 30 * HZ,
	.to_increment = 5 * HZ,
	.to_retries = 5,
};

/**
 * xs_setup_udp - Set up transport to use a UDP socket
 * @args: rpc transport creation arguments
 *
 */
static struct rpc_xprt *xs_setup_udp(struct xprt_create *args)
{
	struct sockaddr *addr = args->dstaddr;
	struct rpc_xprt *xprt;
	struct sock_xprt *transport;
	struct rpc_xprt *ret;

	xprt = xs_setup_xprt(args, xprt_udp_slot_table_entries,
			xprt_udp_slot_table_entries);
	if (IS_ERR(xprt))
		return xprt;
	transport = container_of(xprt, struct sock_xprt, xprt);

	xprt->prot = IPPROTO_UDP;
	xprt->tsh_size = 0;
	/* XXX: header size can vary due to auth type, IPv6, etc. */
	xprt->max_payload = (1U << 16) - (MAX_HEADER << 3);

	xprt->bind_timeout = XS_BIND_TO;
	xprt->reestablish_timeout = XS_UDP_REEST_TO;
	xprt->idle_timeout = XS_IDLE_DISC_TO;

	xprt->ops = &xs_udp_ops;

	xprt->timeout = &xs_udp_default_timeout;

	switch (addr->sa_family) {
	case AF_INET:
		if (((struct sockaddr_in *)addr)->sin_port != htons(0))
			xprt_set_bound(xprt);

		INIT_DELAYED_WORK(&transport->connect_worker,
					xs_udp_setup_socket);
		xs_format_peer_addresses(xprt, "udp", RPCBIND_NETID_UDP);
		break;
	case AF_INET6:
		if (((struct sockaddr_in6 *)addr)->sin6_port != htons(0))
			xprt_set_bound(xprt);

		INIT_DELAYED_WORK(&transport->connect_worker,
					xs_udp_setup_socket);
		xs_format_peer_addresses(xprt, "udp", RPCBIND_NETID_UDP6);
		break;
	default:
		ret = ERR_PTR(-EAFNOSUPPORT);
		goto out_err;
	}

	if (xprt_bound(xprt))
		dprintk("RPC:       set up xprt to %s (port %s) via %s\n",
				xprt->address_strings[RPC_DISPLAY_ADDR],
				xprt->address_strings[RPC_DISPLAY_PORT],
				xprt->address_strings[RPC_DISPLAY_PROTO]);
	else
		dprintk("RPC:       set up xprt to %s (autobind) via %s\n",
				xprt->address_strings[RPC_DISPLAY_ADDR],
				xprt->address_strings[RPC_DISPLAY_PROTO]);

	if (try_module_get(THIS_MODULE))
		return xprt;
	ret = ERR_PTR(-EINVAL);
out_err:
	xs_xprt_free(xprt);
	return ret;
}

static const struct rpc_timeout xs_tcp_default_timeout = {
	.to_initval = 60 * HZ,
	.to_maxval = 60 * HZ,
	.to_retries = 2,
};

/**
 * xs_setup_tcp - Set up transport to use a TCP socket
 * @args: rpc transport creation arguments
 *
 */
static struct rpc_xprt *xs_setup_tcp(struct xprt_create *args)
{
	struct sockaddr *addr = args->dstaddr;
	struct rpc_xprt *xprt;
	struct sock_xprt *transport;
	struct rpc_xprt *ret;
	unsigned int max_slot_table_size = xprt_max_tcp_slot_table_entries;

	if (args->flags & XPRT_CREATE_INFINITE_SLOTS)
		max_slot_table_size = RPC_MAX_SLOT_TABLE_LIMIT;

	xprt = xs_setup_xprt(args, xprt_tcp_slot_table_entries,
			max_slot_table_size);
	if (IS_ERR(xprt))
		return xprt;
	transport = container_of(xprt, struct sock_xprt, xprt);

	xprt->prot = IPPROTO_TCP;
	xprt->tsh_size = sizeof(rpc_fraghdr) / sizeof(u32);
	xprt->max_payload = RPC_MAX_FRAGMENT_SIZE;

	xprt->bind_timeout = XS_BIND_TO;
	xprt->reestablish_timeout = XS_TCP_INIT_REEST_TO;
	xprt->idle_timeout = XS_IDLE_DISC_TO;

	xprt->ops = &xs_tcp_ops;
	xprt->timeout = &xs_tcp_default_timeout;

	switch (addr->sa_family) {
	case AF_INET:
		if (((struct sockaddr_in *)addr)->sin_port != htons(0))
			xprt_set_bound(xprt);

		INIT_DELAYED_WORK(&transport->connect_worker,
					xs_tcp_setup_socket);
		xs_format_peer_addresses(xprt, "tcp", RPCBIND_NETID_TCP);
		break;
	case AF_INET6:
		if (((struct sockaddr_in6 *)addr)->sin6_port != htons(0))
			xprt_set_bound(xprt);

		INIT_DELAYED_WORK(&transport->connect_worker,
					xs_tcp_setup_socket);
		xs_format_peer_addresses(xprt, "tcp", RPCBIND_NETID_TCP6);
		break;
	default:
		ret = ERR_PTR(-EAFNOSUPPORT);
		goto out_err;
	}

	if (xprt_bound(xprt))
		dprintk("RPC:       set up xprt to %s (port %s) via %s\n",
				xprt->address_strings[RPC_DISPLAY_ADDR],
				xprt->address_strings[RPC_DISPLAY_PORT],
				xprt->address_strings[RPC_DISPLAY_PROTO]);
	else
		dprintk("RPC:       set up xprt to %s (autobind) via %s\n",
				xprt->address_strings[RPC_DISPLAY_ADDR],
				xprt->address_strings[RPC_DISPLAY_PROTO]);

	if (try_module_get(THIS_MODULE))
		return xprt;
	ret = ERR_PTR(-EINVAL);
out_err:
	xs_xprt_free(xprt);
	return ret;
}

/**
 * xs_setup_bc_tcp - Set up transport to use a TCP backchannel socket
 * @args: rpc transport creation arguments
 *
 */
static struct rpc_xprt *xs_setup_bc_tcp(struct xprt_create *args)
{
	struct sockaddr *addr = args->dstaddr;
	struct rpc_xprt *xprt;
	struct sock_xprt *transport;
	struct svc_sock *bc_sock;
	struct rpc_xprt *ret;

	xprt = xs_setup_xprt(args, xprt_tcp_slot_table_entries,
			xprt_tcp_slot_table_entries);
	if (IS_ERR(xprt))
		return xprt;
	transport = container_of(xprt, struct sock_xprt, xprt);

	xprt->prot = IPPROTO_TCP;
	xprt->tsh_size = sizeof(rpc_fraghdr) / sizeof(u32);
	xprt->max_payload = RPC_MAX_FRAGMENT_SIZE;
	xprt->timeout = &xs_tcp_default_timeout;

	/* backchannel */
	xprt_set_bound(xprt);
	xprt->bind_timeout = 0;
	xprt->reestablish_timeout = 0;
	xprt->idle_timeout = 0;

	xprt->ops = &bc_tcp_ops;

	switch (addr->sa_family) {
	case AF_INET:
		xs_format_peer_addresses(xprt, "tcp",
					 RPCBIND_NETID_TCP);
		break;
	case AF_INET6:
		xs_format_peer_addresses(xprt, "tcp",
				   RPCBIND_NETID_TCP6);
		break;
	default:
		ret = ERR_PTR(-EAFNOSUPPORT);
		goto out_err;
	}

	dprintk("RPC:       set up xprt to %s (port %s) via %s\n",
			xprt->address_strings[RPC_DISPLAY_ADDR],
			xprt->address_strings[RPC_DISPLAY_PORT],
			xprt->address_strings[RPC_DISPLAY_PROTO]);

	/*
	 * Once we've associated a backchannel xprt with a connection,
	 * we want to keep it around as long as the connection lasts,
	 * in case we need to start using it for a backchannel again;
	 * this reference won't be dropped until bc_xprt is destroyed.
	 */
	xprt_get(xprt);
	args->bc_xprt->xpt_bc_xprt = xprt;
	xprt->bc_xprt = args->bc_xprt;
	bc_sock = container_of(args->bc_xprt, struct svc_sock, sk_xprt);
	transport->sock = bc_sock->sk_sock;
	transport->inet = bc_sock->sk_sk;

	/*
	 * Since we don't want connections for the backchannel, we set
	 * the xprt status to connected
	 */
	xprt_set_connected(xprt);

	if (try_module_get(THIS_MODULE))
		return xprt;

	args->bc_xprt->xpt_bc_xprt = NULL;
	xprt_put(xprt);
	ret = ERR_PTR(-EINVAL);
out_err:
	xs_xprt_free(xprt);
	return ret;
}

static struct xprt_class	xs_local_transport = {
	.list		= LIST_HEAD_INIT(xs_local_transport.list),
	.name		= "named UNIX socket",
	.owner		= THIS_MODULE,
	.ident		= XPRT_TRANSPORT_LOCAL,
	.setup		= xs_setup_local,
};

static struct xprt_class	xs_udp_transport = {
	.list		= LIST_HEAD_INIT(xs_udp_transport.list),
	.name		= "udp",
	.owner		= THIS_MODULE,
	.ident		= XPRT_TRANSPORT_UDP,
	.setup		= xs_setup_udp,
};

static struct xprt_class	xs_tcp_transport = {
	.list		= LIST_HEAD_INIT(xs_tcp_transport.list),
	.name		= "tcp",
	.owner		= THIS_MODULE,
	.ident		= XPRT_TRANSPORT_TCP,
	.setup		= xs_setup_tcp,
};

static struct xprt_class	xs_bc_tcp_transport = {
	.list		= LIST_HEAD_INIT(xs_bc_tcp_transport.list),
	.name		= "tcp NFSv4.1 backchannel",
	.owner		= THIS_MODULE,
	.ident		= XPRT_TRANSPORT_BC_TCP,
	.setup		= xs_setup_bc_tcp,
};

/**
 * init_socket_xprt - set up xprtsock's sysctls, register with RPC client
 *
 */
int init_socket_xprt(void)
{
#ifdef RPC_DEBUG
	if (!sunrpc_table_header)
		sunrpc_table_header = register_sysctl_table(sunrpc_table);
#endif

	xprt_register_transport(&xs_local_transport);
	xprt_register_transport(&xs_udp_transport);
	xprt_register_transport(&xs_tcp_transport);
	xprt_register_transport(&xs_bc_tcp_transport);

	return 0;
}

/**
 * cleanup_socket_xprt - remove xprtsock's sysctls, unregister
 *
 */
void cleanup_socket_xprt(void)
{
#ifdef RPC_DEBUG
	if (sunrpc_table_header) {
		unregister_sysctl_table(sunrpc_table_header);
		sunrpc_table_header = NULL;
	}
#endif

	xprt_unregister_transport(&xs_local_transport);
	xprt_unregister_transport(&xs_udp_transport);
	xprt_unregister_transport(&xs_tcp_transport);
	xprt_unregister_transport(&xs_bc_tcp_transport);
}

static int param_set_uint_minmax(const char *val,
		const struct kernel_param *kp,
		unsigned int min, unsigned int max)
{
	unsigned int num;
	int ret;

	if (!val)
		return -EINVAL;
	ret = kstrtouint(val, 0, &num);
	if (ret == -EINVAL || num < min || num > max)
		return -EINVAL;
	*((unsigned int *)kp->arg) = num;
	return 0;
}

static int param_set_portnr(const char *val, const struct kernel_param *kp)
{
	return param_set_uint_minmax(val, kp,
			RPC_MIN_RESVPORT,
			RPC_MAX_RESVPORT);
}

static struct kernel_param_ops param_ops_portnr = {
	.set = param_set_portnr,
	.get = param_get_uint,
};

#define param_check_portnr(name, p) \
	__param_check(name, p, unsigned int);

module_param_named(min_resvport, xprt_min_resvport, portnr, 0644);
module_param_named(max_resvport, xprt_max_resvport, portnr, 0644);

static int param_set_slot_table_size(const char *val,
				     const struct kernel_param *kp)
{
	return param_set_uint_minmax(val, kp,
			RPC_MIN_SLOT_TABLE,
			RPC_MAX_SLOT_TABLE);
}

static struct kernel_param_ops param_ops_slot_table_size = {
	.set = param_set_slot_table_size,
	.get = param_get_uint,
};

#define param_check_slot_table_size(name, p) \
	__param_check(name, p, unsigned int);

static int param_set_max_slot_table_size(const char *val,
				     const struct kernel_param *kp)
{
	return param_set_uint_minmax(val, kp,
			RPC_MIN_SLOT_TABLE,
			RPC_MAX_SLOT_TABLE_LIMIT);
}

static struct kernel_param_ops param_ops_max_slot_table_size = {
	.set = param_set_max_slot_table_size,
	.get = param_get_uint,
};

#define param_check_max_slot_table_size(name, p) \
	__param_check(name, p, unsigned int);

module_param_named(tcp_slot_table_entries, xprt_tcp_slot_table_entries,
		   slot_table_size, 0644);
module_param_named(tcp_max_slot_table_entries, xprt_max_tcp_slot_table_entries,
		   max_slot_table_size, 0644);
module_param_named(udp_slot_table_entries, xprt_udp_slot_table_entries,
		   slot_table_size, 0644);
<|MERGE_RESOLUTION|>--- conflicted
+++ resolved
@@ -399,11 +399,7 @@
 	return kernel_sendmsg(sock, &msg, NULL, 0, 0);
 }
 
-<<<<<<< HEAD
-static int xs_send_pagedata(struct socket *sock, struct xdr_buf *xdr, unsigned int base, int more, bool zerocopy)
-=======
 static int xs_send_pagedata(struct socket *sock, struct xdr_buf *xdr, unsigned int base, int more, bool zerocopy, int *sent_p)
->>>>>>> fc14f9c1
 {
 	ssize_t (*do_sendpage)(struct socket *sock, struct page *page,
 			int offset, size_t size, int flags);
@@ -447,16 +443,10 @@
  * @xdr: buffer containing this request
  * @base: starting position in the buffer
  * @zerocopy: true if it is safe to use sendpage()
-<<<<<<< HEAD
- *
- */
-static int xs_sendpages(struct socket *sock, struct sockaddr *addr, int addrlen, struct xdr_buf *xdr, unsigned int base, bool zerocopy)
-=======
  * @sent_p: return the total number of bytes successfully queued for sending
  *
  */
 static int xs_sendpages(struct socket *sock, struct sockaddr *addr, int addrlen, struct xdr_buf *xdr, unsigned int base, bool zerocopy, int *sent_p)
->>>>>>> fc14f9c1
 {
 	unsigned int remainder = xdr->len - base;
 	int err = 0;
@@ -485,14 +475,9 @@
 	if (base < xdr->page_len) {
 		unsigned int len = xdr->page_len - base;
 		remainder -= len;
-<<<<<<< HEAD
-		err = xs_send_pagedata(sock, xdr, base, remainder != 0, zerocopy);
-		if (remainder == 0 || err != len)
-=======
 		err = xs_send_pagedata(sock, xdr, base, remainder != 0, zerocopy, &sent);
 		*sent_p += sent;
 		if (remainder == 0 || sent != len)
->>>>>>> fc14f9c1
 			goto out;
 		base = 0;
 	} else
@@ -597,13 +582,8 @@
 	xs_pktdump("packet data:",
 			req->rq_svec->iov_base, req->rq_svec->iov_len);
 
-<<<<<<< HEAD
-	status = xs_sendpages(transport->sock, NULL, 0,
-						xdr, req->rq_bytes_sent, true);
-=======
 	status = xs_sendpages(transport->sock, NULL, 0, xdr, req->rq_bytes_sent,
 			      true, &sent);
->>>>>>> fc14f9c1
 	dprintk("RPC:       %s(%u) = %d\n",
 			__func__, xdr->len - req->rq_bytes_sent, status);
 	if (likely(sent > 0) || status == 0) {
@@ -658,15 +638,8 @@
 
 	if (!xprt_bound(xprt))
 		return -ENOTCONN;
-<<<<<<< HEAD
-	status = xs_sendpages(transport->sock,
-			      xs_addr(xprt),
-			      xprt->addrlen, xdr,
-			      req->rq_bytes_sent, true);
-=======
 	status = xs_sendpages(transport->sock, xs_addr(xprt), xprt->addrlen,
 			      xdr, req->rq_bytes_sent, true, &sent);
->>>>>>> fc14f9c1
 
 	dprintk("RPC:       xs_udp_send_request(%u) = %d\n",
 			xdr->len - req->rq_bytes_sent, status);
@@ -766,15 +739,9 @@
 	 * to cope with writespace callbacks arriving _after_ we have
 	 * called sendmsg(). */
 	while (1) {
-<<<<<<< HEAD
-		status = xs_sendpages(transport->sock,
-					NULL, 0, xdr, req->rq_bytes_sent,
-					zerocopy);
-=======
 		sent = 0;
 		status = xs_sendpages(transport->sock, NULL, 0, xdr,
 				      req->rq_bytes_sent, zerocopy, &sent);
->>>>>>> fc14f9c1
 
 		dprintk("RPC:       xs_tcp_send_request(%u) = %d\n",
 				xdr->len - req->rq_bytes_sent, status);
