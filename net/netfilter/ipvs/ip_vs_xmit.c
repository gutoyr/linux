--- conflicted
+++ resolved
@@ -989,11 +989,7 @@
 	iph->tos		=	dsfield;
 	iph->daddr		=	cp->daddr.ip;
 	iph->saddr		=	saddr;
-<<<<<<< HEAD
-	iph->ttl		=	old_iph->ttl;
-=======
 	iph->ttl		=	ttl;
->>>>>>> fc14f9c1
 	ip_select_ident(skb, NULL);
 
 	/* Another hack: avoid icmp_send in ip_fragment */
