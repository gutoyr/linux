/* Netfilter messages via netlink socket. Allows for user space
 * protocol helpers and general trouble making from userspace.
 *
 * (C) 2001 by Jay Schulist <jschlst@samba.org>,
 * (C) 2002-2005 by Harald Welte <laforge@gnumonks.org>
 * (C) 2005,2007 by Pablo Neira Ayuso <pablo@netfilter.org>
 *
 * Initial netfilter messages via netlink development funded and
 * generally made possible by Network Robots, Inc. (www.networkrobots.com)
 *
 * Further development of this code funded by Astaro AG (http://www.astaro.com)
 *
 * This software may be used and distributed according to the terms
 * of the GNU General Public License, incorporated herein by reference.
 */

#include <linux/module.h>
#include <linux/types.h>
#include <linux/socket.h>
#include <linux/kernel.h>
#include <linux/string.h>
#include <linux/sockios.h>
#include <linux/net.h>
#include <linux/skbuff.h>
#include <asm/uaccess.h>
#include <net/sock.h>
#include <linux/init.h>

#include <net/netlink.h>
#include <linux/netfilter/nfnetlink.h>

MODULE_LICENSE("GPL");
MODULE_AUTHOR("Harald Welte <laforge@netfilter.org>");
MODULE_ALIAS_NET_PF_PROTO(PF_NETLINK, NETLINK_NETFILTER);

static char __initdata nfversion[] = "0.30";

static struct {
	struct mutex				mutex;
	const struct nfnetlink_subsystem __rcu	*subsys;
} table[NFNL_SUBSYS_COUNT];

static const int nfnl_group2type[NFNLGRP_MAX+1] = {
	[NFNLGRP_CONNTRACK_NEW]		= NFNL_SUBSYS_CTNETLINK,
	[NFNLGRP_CONNTRACK_UPDATE]	= NFNL_SUBSYS_CTNETLINK,
	[NFNLGRP_CONNTRACK_DESTROY]	= NFNL_SUBSYS_CTNETLINK,
	[NFNLGRP_CONNTRACK_EXP_NEW]	= NFNL_SUBSYS_CTNETLINK_EXP,
	[NFNLGRP_CONNTRACK_EXP_UPDATE]	= NFNL_SUBSYS_CTNETLINK_EXP,
	[NFNLGRP_CONNTRACK_EXP_DESTROY] = NFNL_SUBSYS_CTNETLINK_EXP,
	[NFNLGRP_NFTABLES]		= NFNL_SUBSYS_NFTABLES,
	[NFNLGRP_ACCT_QUOTA]		= NFNL_SUBSYS_ACCT,
};

void nfnl_lock(__u8 subsys_id)
{
	mutex_lock(&table[subsys_id].mutex);
}
EXPORT_SYMBOL_GPL(nfnl_lock);

void nfnl_unlock(__u8 subsys_id)
{
	mutex_unlock(&table[subsys_id].mutex);
}
EXPORT_SYMBOL_GPL(nfnl_unlock);

#ifdef CONFIG_PROVE_LOCKING
bool lockdep_nfnl_is_held(u8 subsys_id)
{
	return lockdep_is_held(&table[subsys_id].mutex);
}
EXPORT_SYMBOL_GPL(lockdep_nfnl_is_held);
#endif

int nfnetlink_subsys_register(const struct nfnetlink_subsystem *n)
{
	nfnl_lock(n->subsys_id);
	if (table[n->subsys_id].subsys) {
		nfnl_unlock(n->subsys_id);
		return -EBUSY;
	}
	rcu_assign_pointer(table[n->subsys_id].subsys, n);
	nfnl_unlock(n->subsys_id);

	return 0;
}
EXPORT_SYMBOL_GPL(nfnetlink_subsys_register);

int nfnetlink_subsys_unregister(const struct nfnetlink_subsystem *n)
{
	nfnl_lock(n->subsys_id);
	table[n->subsys_id].subsys = NULL;
	nfnl_unlock(n->subsys_id);
	synchronize_rcu();
	return 0;
}
EXPORT_SYMBOL_GPL(nfnetlink_subsys_unregister);

static inline const struct nfnetlink_subsystem *nfnetlink_get_subsys(u_int16_t type)
{
	u_int8_t subsys_id = NFNL_SUBSYS_ID(type);

	if (subsys_id >= NFNL_SUBSYS_COUNT)
		return NULL;

	return rcu_dereference(table[subsys_id].subsys);
}

static inline const struct nfnl_callback *
nfnetlink_find_client(u_int16_t type, const struct nfnetlink_subsystem *ss)
{
	u_int8_t cb_id = NFNL_MSG_TYPE(type);

	if (cb_id >= ss->cb_count)
		return NULL;

	return &ss->cb[cb_id];
}

int nfnetlink_has_listeners(struct net *net, unsigned int group)
{
	return netlink_has_listeners(net->nfnl, group);
}
EXPORT_SYMBOL_GPL(nfnetlink_has_listeners);

struct sk_buff *nfnetlink_alloc_skb(struct net *net, unsigned int size,
				    u32 dst_portid, gfp_t gfp_mask)
{
	return netlink_alloc_skb(net->nfnl, size, dst_portid, gfp_mask);
}
EXPORT_SYMBOL_GPL(nfnetlink_alloc_skb);

int nfnetlink_send(struct sk_buff *skb, struct net *net, u32 portid,
		   unsigned int group, int echo, gfp_t flags)
{
	return nlmsg_notify(net->nfnl, skb, portid, group, echo, flags);
}
EXPORT_SYMBOL_GPL(nfnetlink_send);

int nfnetlink_set_err(struct net *net, u32 portid, u32 group, int error)
{
	return netlink_set_err(net->nfnl, portid, group, error);
}
EXPORT_SYMBOL_GPL(nfnetlink_set_err);

int nfnetlink_unicast(struct sk_buff *skb, struct net *net, u32 portid,
		      int flags)
{
	return netlink_unicast(net->nfnl, skb, portid, flags);
}
EXPORT_SYMBOL_GPL(nfnetlink_unicast);

/* Process one complete nfnetlink message. */
static int nfnetlink_rcv_msg(struct sk_buff *skb, struct nlmsghdr *nlh)
{
	struct net *net = sock_net(skb->sk);
	const struct nfnl_callback *nc;
	const struct nfnetlink_subsystem *ss;
	int type, err;

	/* All the messages must at least contain nfgenmsg */
	if (nlmsg_len(nlh) < sizeof(struct nfgenmsg))
		return 0;

	type = nlh->nlmsg_type;
replay:
	rcu_read_lock();
	ss = nfnetlink_get_subsys(type);
	if (!ss) {
#ifdef CONFIG_MODULES
		rcu_read_unlock();
		request_module("nfnetlink-subsys-%d", NFNL_SUBSYS_ID(type));
		rcu_read_lock();
		ss = nfnetlink_get_subsys(type);
		if (!ss)
#endif
		{
			rcu_read_unlock();
			return -EINVAL;
		}
	}

	nc = nfnetlink_find_client(type, ss);
	if (!nc) {
		rcu_read_unlock();
		return -EINVAL;
	}

	{
		int min_len = nlmsg_total_size(sizeof(struct nfgenmsg));
		u_int8_t cb_id = NFNL_MSG_TYPE(nlh->nlmsg_type);
		struct nlattr *cda[ss->cb[cb_id].attr_count + 1];
		struct nlattr *attr = (void *)nlh + min_len;
		int attrlen = nlh->nlmsg_len - min_len;
		__u8 subsys_id = NFNL_SUBSYS_ID(type);

		err = nla_parse(cda, ss->cb[cb_id].attr_count,
				attr, attrlen, ss->cb[cb_id].policy);
		if (err < 0) {
			rcu_read_unlock();
			return err;
		}

		if (nc->call_rcu) {
			err = nc->call_rcu(net->nfnl, skb, nlh,
					   (const struct nlattr **)cda);
			rcu_read_unlock();
		} else {
			rcu_read_unlock();
			nfnl_lock(subsys_id);
			if (rcu_dereference_protected(table[subsys_id].subsys,
				lockdep_is_held(&table[subsys_id].mutex)) != ss ||
			    nfnetlink_find_client(type, ss) != nc)
				err = -EAGAIN;
			else if (nc->call)
				err = nc->call(net->nfnl, skb, nlh,
						   (const struct nlattr **)cda);
			else
				err = -EINVAL;
			nfnl_unlock(subsys_id);
		}
		if (err == -EAGAIN)
			goto replay;
		return err;
	}
}

struct nfnl_err {
	struct list_head	head;
	struct nlmsghdr		*nlh;
	int			err;
};

static int nfnl_err_add(struct list_head *list, struct nlmsghdr *nlh, int err)
{
	struct nfnl_err *nfnl_err;

	nfnl_err = kmalloc(sizeof(struct nfnl_err), GFP_KERNEL);
	if (nfnl_err == NULL)
		return -ENOMEM;

	nfnl_err->nlh = nlh;
	nfnl_err->err = err;
	list_add_tail(&nfnl_err->head, list);

	return 0;
}

static void nfnl_err_del(struct nfnl_err *nfnl_err)
{
	list_del(&nfnl_err->head);
	kfree(nfnl_err);
}

static void nfnl_err_reset(struct list_head *err_list)
{
	struct nfnl_err *nfnl_err, *next;

	list_for_each_entry_safe(nfnl_err, next, err_list, head)
		nfnl_err_del(nfnl_err);
}

static void nfnl_err_deliver(struct list_head *err_list, struct sk_buff *skb)
{
	struct nfnl_err *nfnl_err, *next;

	list_for_each_entry_safe(nfnl_err, next, err_list, head) {
		netlink_ack(skb, nfnl_err->nlh, nfnl_err->err);
		nfnl_err_del(nfnl_err);
	}
}

enum {
	NFNL_BATCH_FAILURE	= (1 << 0),
	NFNL_BATCH_DONE		= (1 << 1),
	NFNL_BATCH_REPLAY	= (1 << 2),
};

static void nfnetlink_rcv_batch(struct sk_buff *skb, struct nlmsghdr *nlh,
				u_int16_t subsys_id)
{
	struct sk_buff *oskb = skb;
	struct net *net = sock_net(skb->sk);
	const struct nfnetlink_subsystem *ss;
	const struct nfnl_callback *nc;
	static LIST_HEAD(err_list);
	u32 status;
	int err;

	if (subsys_id >= NFNL_SUBSYS_COUNT)
		return netlink_ack(skb, nlh, -EINVAL);
replay:
	status = 0;

	skb = netlink_skb_clone(oskb, GFP_KERNEL);
	if (!skb)
		return netlink_ack(oskb, nlh, -ENOMEM);

	nfnl_lock(subsys_id);
	ss = rcu_dereference_protected(table[subsys_id].subsys,
				       lockdep_is_held(&table[subsys_id].mutex));
	if (!ss) {
#ifdef CONFIG_MODULES
		nfnl_unlock(subsys_id);
		request_module("nfnetlink-subsys-%d", subsys_id);
		nfnl_lock(subsys_id);
		ss = rcu_dereference_protected(table[subsys_id].subsys,
					       lockdep_is_held(&table[subsys_id].mutex));
		if (!ss)
#endif
		{
			nfnl_unlock(subsys_id);
			netlink_ack(skb, nlh, -EOPNOTSUPP);
			return kfree_skb(skb);
		}
	}

	if (!ss->commit || !ss->abort) {
		nfnl_unlock(subsys_id);
		netlink_ack(skb, nlh, -EOPNOTSUPP);
		return kfree_skb(skb);
	}

	while (skb->len >= nlmsg_total_size(0)) {
		int msglen, type;

		nlh = nlmsg_hdr(skb);
		err = 0;

		if (nlmsg_len(nlh) < sizeof(struct nfgenmsg) ||
		    skb->len < nlh->nlmsg_len) {
			err = -EINVAL;
			goto ack;
		}

		/* Only requests are handled by the kernel */
		if (!(nlh->nlmsg_flags & NLM_F_REQUEST)) {
			err = -EINVAL;
			goto ack;
		}

		type = nlh->nlmsg_type;
		if (type == NFNL_MSG_BATCH_BEGIN) {
			/* Malformed: Batch begin twice */
			nfnl_err_reset(&err_list);
			status |= NFNL_BATCH_FAILURE;
			goto done;
		} else if (type == NFNL_MSG_BATCH_END) {
			status |= NFNL_BATCH_DONE;
			goto done;
		} else if (type < NLMSG_MIN_TYPE) {
			err = -EINVAL;
			goto ack;
		}

		/* We only accept a batch with messages for the same
		 * subsystem.
		 */
		if (NFNL_SUBSYS_ID(type) != subsys_id) {
			err = -EINVAL;
			goto ack;
		}

		nc = nfnetlink_find_client(type, ss);
		if (!nc) {
			err = -EINVAL;
			goto ack;
		}

		{
			int min_len = nlmsg_total_size(sizeof(struct nfgenmsg));
			u_int8_t cb_id = NFNL_MSG_TYPE(nlh->nlmsg_type);
			struct nlattr *cda[ss->cb[cb_id].attr_count + 1];
			struct nlattr *attr = (void *)nlh + min_len;
			int attrlen = nlh->nlmsg_len - min_len;

			err = nla_parse(cda, ss->cb[cb_id].attr_count,
					attr, attrlen, ss->cb[cb_id].policy);
			if (err < 0)
				goto ack;

			if (nc->call_batch) {
				err = nc->call_batch(net, net->nfnl, skb, nlh,
						     (const struct nlattr **)cda);
			}

			/* The lock was released to autoload some module, we
			 * have to abort and start from scratch using the
			 * original skb.
			 */
			if (err == -EAGAIN) {
				status |= NFNL_BATCH_REPLAY;
				goto next;
			}
		}
ack:
		if (nlh->nlmsg_flags & NLM_F_ACK || err) {
			/* Errors are delivered once the full batch has been
			 * processed, this avoids that the same error is
			 * reported several times when replaying the batch.
			 */
			if (nfnl_err_add(&err_list, nlh, err) < 0) {
				/* We failed to enqueue an error, reset the
				 * list of errors and send OOM to userspace
				 * pointing to the batch header.
				 */
				nfnl_err_reset(&err_list);
				netlink_ack(skb, nlmsg_hdr(oskb), -ENOMEM);
				status |= NFNL_BATCH_FAILURE;
				goto done;
			}
			/* We don't stop processing the batch on errors, thus,
			 * userspace gets all the errors that the batch
			 * triggers.
			 */
			if (err)
				status |= NFNL_BATCH_FAILURE;
		}
next:
		msglen = NLMSG_ALIGN(nlh->nlmsg_len);
		if (msglen > skb->len)
			msglen = skb->len;
		skb_pull(skb, msglen);
	}
done:
	if (status & NFNL_BATCH_REPLAY) {
		ss->abort(oskb);
		nfnl_err_reset(&err_list);
		nfnl_unlock(subsys_id);
		kfree_skb(skb);
		goto replay;
	} else if (status == NFNL_BATCH_DONE) {
		ss->commit(oskb);
	} else {
		ss->abort(oskb);
	}

	nfnl_err_deliver(&err_list, oskb);
	nfnl_unlock(subsys_id);
	kfree_skb(skb);
}

static void nfnetlink_rcv(struct sk_buff *skb)
{
	struct nlmsghdr *nlh = nlmsg_hdr(skb);
	u_int16_t res_id;
	int msglen;

	if (nlh->nlmsg_len < NLMSG_HDRLEN ||
	    skb->len < nlh->nlmsg_len)
		return;

	if (!netlink_net_capable(skb, CAP_NET_ADMIN)) {
		netlink_ack(skb, nlh, -EPERM);
		return;
	}

	if (nlh->nlmsg_type == NFNL_MSG_BATCH_BEGIN) {
		struct nfgenmsg *nfgenmsg;

		msglen = NLMSG_ALIGN(nlh->nlmsg_len);
		if (msglen > skb->len)
			msglen = skb->len;

		if (nlh->nlmsg_len < NLMSG_HDRLEN ||
		    skb->len < NLMSG_HDRLEN + sizeof(struct nfgenmsg))
			return;

		nfgenmsg = nlmsg_data(nlh);
		skb_pull(skb, msglen);
		/* Work around old nft using host byte order */
		if (nfgenmsg->res_id == NFNL_SUBSYS_NFTABLES)
			res_id = NFNL_SUBSYS_NFTABLES;
		else
			res_id = ntohs(nfgenmsg->res_id);
		nfnetlink_rcv_batch(skb, nlh, res_id);
	} else {
		netlink_rcv_skb(skb, &nfnetlink_rcv_msg);
	}
}

#ifdef CONFIG_MODULES
static int nfnetlink_bind(struct net *net, int group)
{
	const struct nfnetlink_subsystem *ss;
	int type;

	if (group <= NFNLGRP_NONE || group > NFNLGRP_MAX)
<<<<<<< HEAD
		return -EINVAL;
=======
		return 0;
>>>>>>> afd2ff9b

	type = nfnl_group2type[group];

	rcu_read_lock();
	ss = nfnetlink_get_subsys(type << 8);
	rcu_read_unlock();
	if (!ss)
		request_module("nfnetlink-subsys-%d", type);
	return 0;
}
#endif

static int __net_init nfnetlink_net_init(struct net *net)
{
	struct sock *nfnl;
	struct netlink_kernel_cfg cfg = {
		.groups	= NFNLGRP_MAX,
		.input	= nfnetlink_rcv,
#ifdef CONFIG_MODULES
		.bind	= nfnetlink_bind,
#endif
	};

	nfnl = netlink_kernel_create(net, NETLINK_NETFILTER, &cfg);
	if (!nfnl)
		return -ENOMEM;
	net->nfnl_stash = nfnl;
	rcu_assign_pointer(net->nfnl, nfnl);
	return 0;
}

static void __net_exit nfnetlink_net_exit_batch(struct list_head *net_exit_list)
{
	struct net *net;

	list_for_each_entry(net, net_exit_list, exit_list)
		RCU_INIT_POINTER(net->nfnl, NULL);
	synchronize_net();
	list_for_each_entry(net, net_exit_list, exit_list)
		netlink_kernel_release(net->nfnl_stash);
}

static struct pernet_operations nfnetlink_net_ops = {
	.init		= nfnetlink_net_init,
	.exit_batch	= nfnetlink_net_exit_batch,
};

static int __init nfnetlink_init(void)
{
	int i;

	for (i = NFNLGRP_NONE + 1; i <= NFNLGRP_MAX; i++)
		BUG_ON(nfnl_group2type[i] == NFNL_SUBSYS_NONE);

	for (i=0; i<NFNL_SUBSYS_COUNT; i++)
		mutex_init(&table[i].mutex);

	pr_info("Netfilter messages via NETLINK v%s.\n", nfversion);
	return register_pernet_subsys(&nfnetlink_net_ops);
}

static void __exit nfnetlink_exit(void)
{
	pr_info("Removing netfilter NETLINK layer.\n");
	unregister_pernet_subsys(&nfnetlink_net_ops);
}
module_init(nfnetlink_init);
module_exit(nfnetlink_exit);<|MERGE_RESOLUTION|>--- conflicted
+++ resolved
@@ -485,11 +485,7 @@
 	int type;
 
 	if (group <= NFNLGRP_NONE || group > NFNLGRP_MAX)
-<<<<<<< HEAD
-		return -EINVAL;
-=======
 		return 0;
->>>>>>> afd2ff9b
 
 	type = nfnl_group2type[group];
 
