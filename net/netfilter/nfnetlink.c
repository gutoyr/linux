--- conflicted
+++ resolved
@@ -155,12 +155,6 @@
 	const struct nfnetlink_subsystem *ss;
 	int type, err;
 
-<<<<<<< HEAD
-	if (!netlink_net_capable(skb, CAP_NET_ADMIN))
-		return -EPERM;
-
-=======
->>>>>>> fc14f9c1
 	/* All the messages must at least contain nfgenmsg */
 	if (nlmsg_len(nlh) < sizeof(struct nfgenmsg))
 		return 0;
