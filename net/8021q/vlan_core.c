#include <linux/skbuff.h>
#include <linux/netdevice.h>
#include <linux/if_vlan.h>
#include <linux/netpoll.h>
#include <linux/export.h>
#include "vlan.h"

bool vlan_do_receive(struct sk_buff **skbp)
{
	struct sk_buff *skb = *skbp;
	__be16 vlan_proto = skb->vlan_proto;
	u16 vlan_id = vlan_tx_tag_get_id(skb);
	struct net_device *vlan_dev;
	struct vlan_pcpu_stats *rx_stats;

	vlan_dev = vlan_find_dev(skb->dev, vlan_proto, vlan_id);
	if (!vlan_dev)
		return false;

	skb = *skbp = skb_share_check(skb, GFP_ATOMIC);
	if (unlikely(!skb))
		return false;

	skb->dev = vlan_dev;
	if (unlikely(skb->pkt_type == PACKET_OTHERHOST)) {
		/* Our lower layer thinks this is not local, let's make sure.
		 * This allows the VLAN to have a different MAC than the
		 * underlying device, and still route correctly. */
		if (ether_addr_equal_64bits(eth_hdr(skb)->h_dest, vlan_dev->dev_addr))
			skb->pkt_type = PACKET_HOST;
	}

	if (!(vlan_dev_priv(vlan_dev)->flags & VLAN_FLAG_REORDER_HDR)) {
		unsigned int offset = skb->data - skb_mac_header(skb);

		/*
		 * vlan_insert_tag expect skb->data pointing to mac header.
		 * So change skb->data before calling it and change back to
		 * original position later
		 */
		skb_push(skb, offset);
		skb = *skbp = vlan_insert_tag(skb, skb->vlan_proto,
					      skb->vlan_tci);
		if (!skb)
			return false;
		skb_pull(skb, offset + VLAN_HLEN);
		skb_reset_mac_len(skb);
	}

	skb->priority = vlan_get_ingress_priority(vlan_dev, skb->vlan_tci);
	skb->vlan_tci = 0;

	rx_stats = this_cpu_ptr(vlan_dev_priv(vlan_dev)->vlan_pcpu_stats);

	u64_stats_update_begin(&rx_stats->syncp);
	rx_stats->rx_packets++;
	rx_stats->rx_bytes += skb->len;
	if (skb->pkt_type == PACKET_MULTICAST)
		rx_stats->rx_multicast++;
	u64_stats_update_end(&rx_stats->syncp);

	return true;
}

/* Must be invoked with rcu_read_lock. */
struct net_device *__vlan_find_dev_deep_rcu(struct net_device *dev,
					__be16 vlan_proto, u16 vlan_id)
{
	struct vlan_info *vlan_info = rcu_dereference(dev->vlan_info);

	if (vlan_info) {
		return vlan_group_get_device(&vlan_info->grp,
					     vlan_proto, vlan_id);
	} else {
		/*
		 * Lower devices of master uppers (bonding, team) do not have
		 * grp assigned to themselves. Grp is assigned to upper device
		 * instead.
		 */
		struct net_device *upper_dev;

		upper_dev = netdev_master_upper_dev_get_rcu(dev);
		if (upper_dev)
			return __vlan_find_dev_deep_rcu(upper_dev,
						    vlan_proto, vlan_id);
	}

	return NULL;
}
EXPORT_SYMBOL(__vlan_find_dev_deep_rcu);

struct net_device *vlan_dev_real_dev(const struct net_device *dev)
{
	struct net_device *ret = vlan_dev_priv(dev)->real_dev;

	while (is_vlan_dev(ret))
		ret = vlan_dev_priv(ret)->real_dev;

	return ret;
}
EXPORT_SYMBOL(vlan_dev_real_dev);

u16 vlan_dev_vlan_id(const struct net_device *dev)
{
	return vlan_dev_priv(dev)->vlan_id;
}
EXPORT_SYMBOL(vlan_dev_vlan_id);

<<<<<<< HEAD
static struct sk_buff *vlan_reorder_header(struct sk_buff *skb)
{
	if (skb_cow(skb, skb_headroom(skb)) < 0) {
		kfree_skb(skb);
		return NULL;
	}

	memmove(skb->data - ETH_HLEN, skb->data - VLAN_ETH_HLEN, 2 * ETH_ALEN);
	skb->mac_header += VLAN_HLEN;
	return skb;
}

struct sk_buff *vlan_untag(struct sk_buff *skb)
=======
__be16 vlan_dev_vlan_proto(const struct net_device *dev)
>>>>>>> fc14f9c1
{
	return vlan_dev_priv(dev)->vlan_proto;
}
EXPORT_SYMBOL(vlan_dev_vlan_proto);

/*
 * vlan info and vid list
 */

static void vlan_group_free(struct vlan_group *grp)
{
	int i, j;

	for (i = 0; i < VLAN_PROTO_NUM; i++)
		for (j = 0; j < VLAN_GROUP_ARRAY_SPLIT_PARTS; j++)
			kfree(grp->vlan_devices_arrays[i][j]);
}

static void vlan_info_free(struct vlan_info *vlan_info)
{
	vlan_group_free(&vlan_info->grp);
	kfree(vlan_info);
}

static void vlan_info_rcu_free(struct rcu_head *rcu)
{
	vlan_info_free(container_of(rcu, struct vlan_info, rcu));
}

static struct vlan_info *vlan_info_alloc(struct net_device *dev)
{
	struct vlan_info *vlan_info;

	vlan_info = kzalloc(sizeof(struct vlan_info), GFP_KERNEL);
	if (!vlan_info)
		return NULL;

	vlan_info->real_dev = dev;
	INIT_LIST_HEAD(&vlan_info->vid_list);
	return vlan_info;
}

struct vlan_vid_info {
	struct list_head list;
	__be16 proto;
	u16 vid;
	int refcount;
};

static bool vlan_hw_filter_capable(const struct net_device *dev,
				     const struct vlan_vid_info *vid_info)
{
	if (vid_info->proto == htons(ETH_P_8021Q) &&
	    dev->features & NETIF_F_HW_VLAN_CTAG_FILTER)
		return true;
	if (vid_info->proto == htons(ETH_P_8021AD) &&
	    dev->features & NETIF_F_HW_VLAN_STAG_FILTER)
		return true;
	return false;
}

static struct vlan_vid_info *vlan_vid_info_get(struct vlan_info *vlan_info,
					       __be16 proto, u16 vid)
{
	struct vlan_vid_info *vid_info;

	list_for_each_entry(vid_info, &vlan_info->vid_list, list) {
		if (vid_info->proto == proto && vid_info->vid == vid)
			return vid_info;
	}
	return NULL;
}

static struct vlan_vid_info *vlan_vid_info_alloc(__be16 proto, u16 vid)
{
	struct vlan_vid_info *vid_info;

	vid_info = kzalloc(sizeof(struct vlan_vid_info), GFP_KERNEL);
	if (!vid_info)
		return NULL;
	vid_info->proto = proto;
	vid_info->vid = vid;

	return vid_info;
}

static int __vlan_vid_add(struct vlan_info *vlan_info, __be16 proto, u16 vid,
			  struct vlan_vid_info **pvid_info)
{
	struct net_device *dev = vlan_info->real_dev;
	const struct net_device_ops *ops = dev->netdev_ops;
	struct vlan_vid_info *vid_info;
	int err;

	vid_info = vlan_vid_info_alloc(proto, vid);
	if (!vid_info)
		return -ENOMEM;

	if (vlan_hw_filter_capable(dev, vid_info)) {
		err =  ops->ndo_vlan_rx_add_vid(dev, proto, vid);
		if (err) {
			kfree(vid_info);
			return err;
		}
	}
	list_add(&vid_info->list, &vlan_info->vid_list);
	vlan_info->nr_vids++;
	*pvid_info = vid_info;
	return 0;
}

int vlan_vid_add(struct net_device *dev, __be16 proto, u16 vid)
{
	struct vlan_info *vlan_info;
	struct vlan_vid_info *vid_info;
	bool vlan_info_created = false;
	int err;

	ASSERT_RTNL();

	vlan_info = rtnl_dereference(dev->vlan_info);
	if (!vlan_info) {
		vlan_info = vlan_info_alloc(dev);
		if (!vlan_info)
			return -ENOMEM;
		vlan_info_created = true;
	}
	vid_info = vlan_vid_info_get(vlan_info, proto, vid);
	if (!vid_info) {
		err = __vlan_vid_add(vlan_info, proto, vid, &vid_info);
		if (err)
			goto out_free_vlan_info;
	}
	vid_info->refcount++;

	if (vlan_info_created)
		rcu_assign_pointer(dev->vlan_info, vlan_info);

	return 0;

out_free_vlan_info:
	if (vlan_info_created)
		kfree(vlan_info);
	return err;
}
EXPORT_SYMBOL(vlan_vid_add);

static void __vlan_vid_del(struct vlan_info *vlan_info,
			   struct vlan_vid_info *vid_info)
{
	struct net_device *dev = vlan_info->real_dev;
	const struct net_device_ops *ops = dev->netdev_ops;
	__be16 proto = vid_info->proto;
	u16 vid = vid_info->vid;
	int err;

	if (vlan_hw_filter_capable(dev, vid_info)) {
		err = ops->ndo_vlan_rx_kill_vid(dev, proto, vid);
		if (err) {
			pr_warn("failed to kill vid %04x/%d for device %s\n",
				proto, vid, dev->name);
		}
	}
	list_del(&vid_info->list);
	kfree(vid_info);
	vlan_info->nr_vids--;
}

void vlan_vid_del(struct net_device *dev, __be16 proto, u16 vid)
{
	struct vlan_info *vlan_info;
	struct vlan_vid_info *vid_info;

	ASSERT_RTNL();

	vlan_info = rtnl_dereference(dev->vlan_info);
	if (!vlan_info)
		return;

	vid_info = vlan_vid_info_get(vlan_info, proto, vid);
	if (!vid_info)
		return;
	vid_info->refcount--;
	if (vid_info->refcount == 0) {
		__vlan_vid_del(vlan_info, vid_info);
		if (vlan_info->nr_vids == 0) {
			RCU_INIT_POINTER(dev->vlan_info, NULL);
			call_rcu(&vlan_info->rcu, vlan_info_rcu_free);
		}
	}
}
EXPORT_SYMBOL(vlan_vid_del);

int vlan_vids_add_by_dev(struct net_device *dev,
			 const struct net_device *by_dev)
{
	struct vlan_vid_info *vid_info;
	struct vlan_info *vlan_info;
	int err;

	ASSERT_RTNL();

	vlan_info = rtnl_dereference(by_dev->vlan_info);
	if (!vlan_info)
		return 0;

	list_for_each_entry(vid_info, &vlan_info->vid_list, list) {
		err = vlan_vid_add(dev, vid_info->proto, vid_info->vid);
		if (err)
			goto unwind;
	}
	return 0;

unwind:
	list_for_each_entry_continue_reverse(vid_info,
					     &vlan_info->vid_list,
					     list) {
		vlan_vid_del(dev, vid_info->proto, vid_info->vid);
	}

	return err;
}
EXPORT_SYMBOL(vlan_vids_add_by_dev);

void vlan_vids_del_by_dev(struct net_device *dev,
			  const struct net_device *by_dev)
{
	struct vlan_vid_info *vid_info;
	struct vlan_info *vlan_info;

	ASSERT_RTNL();

	vlan_info = rtnl_dereference(by_dev->vlan_info);
	if (!vlan_info)
		return;

	list_for_each_entry(vid_info, &vlan_info->vid_list, list)
		vlan_vid_del(dev, vid_info->proto, vid_info->vid);
}
EXPORT_SYMBOL(vlan_vids_del_by_dev);

bool vlan_uses_dev(const struct net_device *dev)
{
	struct vlan_info *vlan_info;

	ASSERT_RTNL();

	vlan_info = rtnl_dereference(dev->vlan_info);
	if (!vlan_info)
		return false;
	return vlan_info->grp.nr_vlan_devs ? true : false;
}
EXPORT_SYMBOL(vlan_uses_dev);<|MERGE_RESOLUTION|>--- conflicted
+++ resolved
@@ -106,23 +106,7 @@
 }
 EXPORT_SYMBOL(vlan_dev_vlan_id);
 
-<<<<<<< HEAD
-static struct sk_buff *vlan_reorder_header(struct sk_buff *skb)
-{
-	if (skb_cow(skb, skb_headroom(skb)) < 0) {
-		kfree_skb(skb);
-		return NULL;
-	}
-
-	memmove(skb->data - ETH_HLEN, skb->data - VLAN_ETH_HLEN, 2 * ETH_ALEN);
-	skb->mac_header += VLAN_HLEN;
-	return skb;
-}
-
-struct sk_buff *vlan_untag(struct sk_buff *skb)
-=======
 __be16 vlan_dev_vlan_proto(const struct net_device *dev)
->>>>>>> fc14f9c1
 {
 	return vlan_dev_priv(dev)->vlan_proto;
 }
