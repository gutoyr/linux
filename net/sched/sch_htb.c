--- conflicted
+++ resolved
@@ -107,10 +107,6 @@
 	int			filter_cnt;
 	int			refcnt;		/* usage count of this class */
 
-<<<<<<< HEAD
-	u32 prio;		/* these two are used only by leaves... */
-	int quantum;		/* but stored for parent-to-leaf return */
-=======
 	int			level;		/* our level (see above) */
 	unsigned int		children;
 	struct htb_class	*parent;	/* parent class */
@@ -127,7 +123,6 @@
 	/* token bucket parameters */
 	s64			tokens, ctokens;/* current number of tokens */
 	s64			t_c;		/* checkpoint time */
->>>>>>> fc14f9c1
 
 	union {
 		struct htb_class_leaf {
@@ -1345,7 +1340,6 @@
 	struct htb_sched *q = qdisc_priv(sch);
 	struct htb_class *cl = (struct htb_class *)*arg, *parent;
 	struct nlattr *opt = tca[TCA_OPTIONS];
-	struct qdisc_rate_table *rtab = NULL, *ctab = NULL;
 	struct nlattr *tb[TCA_HTB_MAX + 1];
 	struct tc_htb_opt *hopt;
 	u64 rate64, ceil64;
@@ -1369,24 +1363,11 @@
 		goto failure;
 
 	/* Keeping backward compatible with rate_table based iproute2 tc */
-<<<<<<< HEAD
-	if (hopt->rate.linklayer == TC_LINKLAYER_UNAWARE) {
-		rtab = qdisc_get_rtab(&hopt->rate, tb[TCA_HTB_RTAB]);
-		if (rtab)
-			qdisc_put_rtab(rtab);
-	}
-	if (hopt->ceil.linklayer == TC_LINKLAYER_UNAWARE) {
-		ctab = qdisc_get_rtab(&hopt->ceil, tb[TCA_HTB_CTAB]);
-		if (ctab)
-			qdisc_put_rtab(ctab);
-	}
-=======
 	if (hopt->rate.linklayer == TC_LINKLAYER_UNAWARE)
 		qdisc_put_rtab(qdisc_get_rtab(&hopt->rate, tb[TCA_HTB_RTAB]));
 
 	if (hopt->ceil.linklayer == TC_LINKLAYER_UNAWARE)
 		qdisc_put_rtab(qdisc_get_rtab(&hopt->ceil, tb[TCA_HTB_CTAB]));
->>>>>>> fc14f9c1
 
 	if (!cl) {		/* new class */
 		struct Qdisc *new_q;
