--- conflicted
+++ resolved
@@ -1383,15 +1383,9 @@
 };
 #endif
 
-<<<<<<< HEAD
-SCTP_STATIC int sctp_getsockopt_connectx3(struct sock* sk, int len,
-					char __user *optval,
-					int __user *optlen)
-=======
 static int sctp_getsockopt_connectx3(struct sock *sk, int len,
 				     char __user *optval,
 				     int __user *optlen)
->>>>>>> fc14f9c1
 {
 	struct sctp_getaddrs_old param;
 	sctp_assoc_t assoc_id = 0;
