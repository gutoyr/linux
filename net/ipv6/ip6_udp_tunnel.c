--- conflicted
+++ resolved
@@ -93,11 +93,7 @@
 			    | IPSKB_REROUTED);
 	skb_dst_set(skb, dst);
 
-<<<<<<< HEAD
-	udp6_set_csum(udp_get_no_check6_tx(sk), skb, saddr, daddr, skb->len);
-=======
 	udp6_set_csum(nocheck, skb, saddr, daddr, skb->len);
->>>>>>> afd2ff9b
 
 	__skb_push(skb, sizeof(*ip6h));
 	skb_reset_network_header(skb);
