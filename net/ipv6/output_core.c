--- conflicted
+++ resolved
@@ -9,8 +9,6 @@
 #include <net/addrconf.h>
 #include <net/secure_seq.h>
 
-<<<<<<< HEAD
-=======
 /* This function exists only for tap drivers that must support broken
  * clients requesting UFO without specifying an IPv6 fragment ID.
  *
@@ -43,7 +41,6 @@
 	skb_shinfo(skb)->ip6_frag_id = htonl(id);
 }
 EXPORT_SYMBOL_GPL(ipv6_proxy_select_ident);
->>>>>>> fc14f9c1
 
 int ip6_find_1stfragopt(struct sk_buff *skb, u8 **nexthdr)
 {
