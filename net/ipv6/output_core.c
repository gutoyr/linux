/*
 * IPv6 library code, needed by static components when full IPv6 support is
 * not configured or static.  These functions are needed by GSO/GRO implementation.
 */
#include <linux/export.h>
#include <net/ip.h>
#include <net/ipv6.h>
#include <net/ip6_fib.h>
#include <net/addrconf.h>
#include <net/secure_seq.h>
#include <linux/netfilter.h>

static u32 __ipv6_select_ident(struct net *net, u32 hashrnd,
			       const struct in6_addr *dst,
			       const struct in6_addr *src)
{
	u32 hash, id;

	hash = __ipv6_addr_jhash(dst, hashrnd);
	hash = __ipv6_addr_jhash(src, hash);
	hash ^= net_hash_mix(net);

	/* Treat id of 0 as unset and if we get 0 back from ip_idents_reserve,
	 * set the hight order instead thus minimizing possible future
	 * collisions.
	 */
	id = ip_idents_reserve(hash, 1);
	if (unlikely(!id))
		id = 1 << 31;

	return id;
}

static u32 __ipv6_select_ident(u32 hashrnd, struct in6_addr *dst,
			       struct in6_addr *src)
{
	u32 hash, id;

	hash = __ipv6_addr_jhash(dst, hashrnd);
	hash = __ipv6_addr_jhash(src, hash);

	/* Treat id of 0 as unset and if we get 0 back from ip_idents_reserve,
	 * set the hight order instead thus minimizing possible future
	 * collisions.
	 */
	id = ip_idents_reserve(hash, 1);
	if (unlikely(!id))
		id = 1 << 31;

	return id;
}

/* This function exists only for tap drivers that must support broken
 * clients requesting UFO without specifying an IPv6 fragment ID.
 *
 * This is similar to ipv6_select_ident() but we use an independent hash
 * seed to limit information leakage.
 *
 * The network header must be set before calling this.
 */
void ipv6_proxy_select_ident(struct net *net, struct sk_buff *skb)
{
	static u32 ip6_proxy_idents_hashrnd __read_mostly;
	struct in6_addr buf[2];
	struct in6_addr *addrs;
	u32 id;

	addrs = skb_header_pointer(skb,
				   skb_network_offset(skb) +
				   offsetof(struct ipv6hdr, saddr),
				   sizeof(buf), buf);
	if (!addrs)
		return;

	net_get_random_once(&ip6_proxy_idents_hashrnd,
			    sizeof(ip6_proxy_idents_hashrnd));

<<<<<<< HEAD
	id = __ipv6_select_ident(ip6_proxy_idents_hashrnd,
=======
	id = __ipv6_select_ident(net, ip6_proxy_idents_hashrnd,
>>>>>>> afd2ff9b
				 &addrs[1], &addrs[0]);
	skb_shinfo(skb)->ip6_frag_id = htonl(id);
}
EXPORT_SYMBOL_GPL(ipv6_proxy_select_ident);

<<<<<<< HEAD
void ipv6_select_ident(struct frag_hdr *fhdr, struct rt6_info *rt)
=======
__be32 ipv6_select_ident(struct net *net,
			 const struct in6_addr *daddr,
			 const struct in6_addr *saddr)
>>>>>>> afd2ff9b
{
	static u32 ip6_idents_hashrnd __read_mostly;
	u32 id;

	net_get_random_once(&ip6_idents_hashrnd, sizeof(ip6_idents_hashrnd));

<<<<<<< HEAD
	id = __ipv6_select_ident(ip6_idents_hashrnd, &rt->rt6i_dst.addr,
				 &rt->rt6i_src.addr);
	fhdr->identification = htonl(id);
=======
	id = __ipv6_select_ident(net, ip6_idents_hashrnd, daddr, saddr);
	return htonl(id);
>>>>>>> afd2ff9b
}
EXPORT_SYMBOL(ipv6_select_ident);

int ip6_find_1stfragopt(struct sk_buff *skb, u8 **nexthdr)
{
	u16 offset = sizeof(struct ipv6hdr);
	struct ipv6_opt_hdr *exthdr =
				(struct ipv6_opt_hdr *)(ipv6_hdr(skb) + 1);
	unsigned int packet_len = skb_tail_pointer(skb) -
		skb_network_header(skb);
	int found_rhdr = 0;
	*nexthdr = &ipv6_hdr(skb)->nexthdr;

	while (offset + 1 <= packet_len) {

		switch (**nexthdr) {

		case NEXTHDR_HOP:
			break;
		case NEXTHDR_ROUTING:
			found_rhdr = 1;
			break;
		case NEXTHDR_DEST:
#if IS_ENABLED(CONFIG_IPV6_MIP6)
			if (ipv6_find_tlv(skb, offset, IPV6_TLV_HAO) >= 0)
				break;
#endif
			if (found_rhdr)
				return offset;
			break;
		default:
			return offset;
		}

		offset += ipv6_optlen(exthdr);
		*nexthdr = &exthdr->nexthdr;
		exthdr = (struct ipv6_opt_hdr *)(skb_network_header(skb) +
						 offset);
	}

	return offset;
}
EXPORT_SYMBOL(ip6_find_1stfragopt);

#if IS_ENABLED(CONFIG_IPV6)
int ip6_dst_hoplimit(struct dst_entry *dst)
{
	int hoplimit = dst_metric_raw(dst, RTAX_HOPLIMIT);
	if (hoplimit == 0) {
		struct net_device *dev = dst->dev;
		struct inet6_dev *idev;

		rcu_read_lock();
		idev = __in6_dev_get(dev);
		if (idev)
			hoplimit = idev->cnf.hop_limit;
		else
			hoplimit = dev_net(dev)->ipv6.devconf_all->hop_limit;
		rcu_read_unlock();
	}
	return hoplimit;
}
EXPORT_SYMBOL(ip6_dst_hoplimit);
#endif

int __ip6_local_out(struct net *net, struct sock *sk, struct sk_buff *skb)
{
	int len;

	len = skb->len - sizeof(struct ipv6hdr);
	if (len > IPV6_MAXPLEN)
		len = 0;
	ipv6_hdr(skb)->payload_len = htons(len);
	IP6CB(skb)->nhoff = offsetof(struct ipv6hdr, nexthdr);

	return nf_hook(NFPROTO_IPV6, NF_INET_LOCAL_OUT,
		       net, sk, skb, NULL, skb_dst(skb)->dev,
		       dst_output);
}
EXPORT_SYMBOL_GPL(__ip6_local_out);

int ip6_local_out(struct net *net, struct sock *sk, struct sk_buff *skb)
{
	int err;

	err = __ip6_local_out(net, sk, skb);
	if (likely(err == 1))
		err = dst_output(net, sk, skb);

	return err;
}
EXPORT_SYMBOL_GPL(ip6_local_out);<|MERGE_RESOLUTION|>--- conflicted
+++ resolved
@@ -19,25 +19,6 @@
 	hash = __ipv6_addr_jhash(dst, hashrnd);
 	hash = __ipv6_addr_jhash(src, hash);
 	hash ^= net_hash_mix(net);
-
-	/* Treat id of 0 as unset and if we get 0 back from ip_idents_reserve,
-	 * set the hight order instead thus minimizing possible future
-	 * collisions.
-	 */
-	id = ip_idents_reserve(hash, 1);
-	if (unlikely(!id))
-		id = 1 << 31;
-
-	return id;
-}
-
-static u32 __ipv6_select_ident(u32 hashrnd, struct in6_addr *dst,
-			       struct in6_addr *src)
-{
-	u32 hash, id;
-
-	hash = __ipv6_addr_jhash(dst, hashrnd);
-	hash = __ipv6_addr_jhash(src, hash);
 
 	/* Treat id of 0 as unset and if we get 0 back from ip_idents_reserve,
 	 * set the hight order instead thus minimizing possible future
@@ -75,37 +56,23 @@
 	net_get_random_once(&ip6_proxy_idents_hashrnd,
 			    sizeof(ip6_proxy_idents_hashrnd));
 
-<<<<<<< HEAD
-	id = __ipv6_select_ident(ip6_proxy_idents_hashrnd,
-=======
 	id = __ipv6_select_ident(net, ip6_proxy_idents_hashrnd,
->>>>>>> afd2ff9b
 				 &addrs[1], &addrs[0]);
 	skb_shinfo(skb)->ip6_frag_id = htonl(id);
 }
 EXPORT_SYMBOL_GPL(ipv6_proxy_select_ident);
 
-<<<<<<< HEAD
-void ipv6_select_ident(struct frag_hdr *fhdr, struct rt6_info *rt)
-=======
 __be32 ipv6_select_ident(struct net *net,
 			 const struct in6_addr *daddr,
 			 const struct in6_addr *saddr)
->>>>>>> afd2ff9b
 {
 	static u32 ip6_idents_hashrnd __read_mostly;
 	u32 id;
 
 	net_get_random_once(&ip6_idents_hashrnd, sizeof(ip6_idents_hashrnd));
 
-<<<<<<< HEAD
-	id = __ipv6_select_ident(ip6_idents_hashrnd, &rt->rt6i_dst.addr,
-				 &rt->rt6i_src.addr);
-	fhdr->identification = htonl(id);
-=======
 	id = __ipv6_select_ident(net, ip6_idents_hashrnd, daddr, saddr);
 	return htonl(id);
->>>>>>> afd2ff9b
 }
 EXPORT_SYMBOL(ipv6_select_ident);
 
