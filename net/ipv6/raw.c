--- conflicted
+++ resolved
@@ -506,11 +506,7 @@
 		sin6->sin6_addr = ipv6_hdr(skb)->saddr;
 		sin6->sin6_flowinfo = 0;
 		sin6->sin6_scope_id = ipv6_iface_scope_id(&sin6->sin6_addr,
-<<<<<<< HEAD
-							  IP6CB(skb)->iif);
-=======
 							  inet6_iif(skb));
->>>>>>> fc14f9c1
 		*addr_len = sizeof(*sin6);
 	}
 
