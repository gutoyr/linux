--- conflicted
+++ resolved
@@ -1412,12 +1412,8 @@
 		return;
 
 	if (!ndopts.nd_opts_rh) {
-<<<<<<< HEAD
-		ip6_redirect_no_header(skb, dev_net(skb->dev), 0, 0);
-=======
 		ip6_redirect_no_header(skb, dev_net(skb->dev),
 					skb->dev->ifindex, 0);
->>>>>>> fc14f9c1
 		return;
 	}
 
