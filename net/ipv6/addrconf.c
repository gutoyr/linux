--- conflicted
+++ resolved
@@ -1129,15 +1129,9 @@
 	if (ifp->flags & IFA_F_OPTIMISTIC)
 		addr_flags |= IFA_F_OPTIMISTIC;
 
-<<<<<<< HEAD
-	ift = ipv6_add_addr(idev, &addr, tmp_plen,
-			    ipv6_addr_type(&addr)&IPV6_ADDR_SCOPE_MASK,
-			    addr_flags);
-=======
 	ift = ipv6_add_addr(idev, &addr, NULL, tmp_plen,
 			    ipv6_addr_scope(&addr), addr_flags,
 			    tmp_valid_lft, tmp_prefered_lft);
->>>>>>> fc14f9c1
 	if (IS_ERR(ift)) {
 		in6_ifa_put(ifp);
 		in6_dev_put(idev);
@@ -1451,22 +1445,14 @@
 EXPORT_SYMBOL(ipv6_dev_get_saddr);
 
 int __ipv6_get_lladdr(struct inet6_dev *idev, struct in6_addr *addr,
-<<<<<<< HEAD
-		      unsigned char banned_flags)
-=======
 		      u32 banned_flags)
->>>>>>> fc14f9c1
 {
 	struct inet6_ifaddr *ifp;
 	int err = -EADDRNOTAVAIL;
 
-<<<<<<< HEAD
-	list_for_each_entry(ifp, &idev->addr_list, if_list) {
-=======
 	list_for_each_entry_reverse(ifp, &idev->addr_list, if_list) {
 		if (ifp->scope > IFA_LINK)
 			break;
->>>>>>> fc14f9c1
 		if (ifp->scope == IFA_LINK &&
 		    !(ifp->flags & banned_flags)) {
 			*addr = ifp->addr;
