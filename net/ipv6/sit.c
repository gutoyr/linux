--- conflicted
+++ resolved
@@ -983,28 +983,10 @@
 
 	skb_set_inner_ipproto(skb, IPPROTO_IPV6);
 
-<<<<<<< HEAD
-	iph 			=	ip_hdr(skb);
-	iph->version		=	4;
-	iph->ihl		=	sizeof(struct iphdr)>>2;
-	iph->frag_off		=	df;
-	iph->protocol		=	IPPROTO_IPV6;
-	iph->tos		=	INET_ECN_encapsulate(tos, ipv6_get_dsfield(iph6));
-	iph->daddr		=	fl4.daddr;
-	iph->saddr		=	fl4.saddr;
-
-	if ((iph->ttl = tiph->ttl) == 0)
-		iph->ttl	=	iph6->hop_limit;
-
-	skb->ip_summed = CHECKSUM_NONE;
-	ip_select_ident(skb, NULL);
-	iptunnel_xmit(skb, dev);
-=======
 	err = iptunnel_xmit(skb->sk, rt, skb, fl4.saddr, fl4.daddr,
 			    protocol, tos, ttl, df,
 			    !net_eq(tunnel->net, dev_net(dev)));
 	iptunnel_xmit_stats(err, &dev->stats, dev->tstats);
->>>>>>> fc14f9c1
 	return NETDEV_TX_OK;
 
 tx_error_icmp:
@@ -1844,13 +1826,10 @@
 	}
 	dev_net_set(sitn->fb_tunnel_dev, net);
 	sitn->fb_tunnel_dev->rtnl_link_ops = &sit_link_ops;
-<<<<<<< HEAD
-=======
 	/* FB netdevice is special: we have one, and only one per netns.
 	 * Allowing to move it to another netns is clearly unsafe.
 	 */
 	sitn->fb_tunnel_dev->features |= NETIF_F_NETNS_LOCAL;
->>>>>>> fc14f9c1
 
 	err = ipip6_fb_tunnel_init(sitn->fb_tunnel_dev);
 	if (err)
