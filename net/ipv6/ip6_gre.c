/*
 *	GRE over IPv6 protocol decoder.
 *
 *	Authors: Dmitry Kozlov (xeb@mail.ru)
 *
 *	This program is free software; you can redistribute it and/or
 *	modify it under the terms of the GNU General Public License
 *	as published by the Free Software Foundation; either version
 *	2 of the License, or (at your option) any later version.
 *
 */

#define pr_fmt(fmt) KBUILD_MODNAME ": " fmt

#include <linux/capability.h>
#include <linux/module.h>
#include <linux/types.h>
#include <linux/kernel.h>
#include <linux/slab.h>
#include <linux/uaccess.h>
#include <linux/skbuff.h>
#include <linux/netdevice.h>
#include <linux/in.h>
#include <linux/tcp.h>
#include <linux/udp.h>
#include <linux/if_arp.h>
#include <linux/mroute.h>
#include <linux/init.h>
#include <linux/in6.h>
#include <linux/inetdevice.h>
#include <linux/igmp.h>
#include <linux/netfilter_ipv4.h>
#include <linux/etherdevice.h>
#include <linux/if_ether.h>
#include <linux/hash.h>
#include <linux/if_tunnel.h>
#include <linux/ip6_tunnel.h>

#include <net/sock.h>
#include <net/ip.h>
#include <net/ip_tunnels.h>
#include <net/icmp.h>
#include <net/protocol.h>
#include <net/addrconf.h>
#include <net/arp.h>
#include <net/checksum.h>
#include <net/dsfield.h>
#include <net/inet_ecn.h>
#include <net/xfrm.h>
#include <net/net_namespace.h>
#include <net/netns/generic.h>
#include <net/rtnetlink.h>

#include <net/ipv6.h>
#include <net/ip6_fib.h>
#include <net/ip6_route.h>
#include <net/ip6_tunnel.h>


static bool log_ecn_error = true;
module_param(log_ecn_error, bool, 0644);
MODULE_PARM_DESC(log_ecn_error, "Log packets received with corrupted ECN");

#define HASH_SIZE_SHIFT  5
#define HASH_SIZE (1 << HASH_SIZE_SHIFT)

static int ip6gre_net_id __read_mostly;
struct ip6gre_net {
	struct ip6_tnl __rcu *tunnels[4][HASH_SIZE];

	struct net_device *fb_tunnel_dev;
};

static struct rtnl_link_ops ip6gre_link_ops __read_mostly;
static struct rtnl_link_ops ip6gre_tap_ops __read_mostly;
static int ip6gre_tunnel_init(struct net_device *dev);
static void ip6gre_tunnel_setup(struct net_device *dev);
static void ip6gre_tunnel_link(struct ip6gre_net *ign, struct ip6_tnl *t);
static void ip6gre_tnl_link_config(struct ip6_tnl *t, int set_mtu);

/* Tunnel hash table */

/*
   4 hash tables:

   3: (remote,local)
   2: (remote,*)
   1: (*,local)
   0: (*,*)

   We require exact key match i.e. if a key is present in packet
   it will match only tunnel with the same key; if it is not present,
   it will match only keyless tunnel.

   All keysless packets, if not matched configured keyless tunnels
   will match fallback tunnel.
 */

#define HASH_KEY(key) (((__force u32)key^((__force u32)key>>4))&(HASH_SIZE - 1))
static u32 HASH_ADDR(const struct in6_addr *addr)
{
	u32 hash = ipv6_addr_hash(addr);

	return hash_32(hash, HASH_SIZE_SHIFT);
}

#define tunnels_r_l	tunnels[3]
#define tunnels_r	tunnels[2]
#define tunnels_l	tunnels[1]
#define tunnels_wc	tunnels[0]

/* Given src, dst and key, find appropriate for input tunnel. */

static struct ip6_tnl *ip6gre_tunnel_lookup(struct net_device *dev,
		const struct in6_addr *remote, const struct in6_addr *local,
		__be32 key, __be16 gre_proto)
{
	struct net *net = dev_net(dev);
	int link = dev->ifindex;
	unsigned int h0 = HASH_ADDR(remote);
	unsigned int h1 = HASH_KEY(key);
	struct ip6_tnl *t, *cand = NULL;
	struct ip6gre_net *ign = net_generic(net, ip6gre_net_id);
	int dev_type = (gre_proto == htons(ETH_P_TEB)) ?
		       ARPHRD_ETHER : ARPHRD_IP6GRE;
	int score, cand_score = 4;

	for_each_ip_tunnel_rcu(t, ign->tunnels_r_l[h0 ^ h1]) {
		if (!ipv6_addr_equal(local, &t->parms.laddr) ||
		    !ipv6_addr_equal(remote, &t->parms.raddr) ||
		    key != t->parms.i_key ||
		    !(t->dev->flags & IFF_UP))
			continue;

		if (t->dev->type != ARPHRD_IP6GRE &&
		    t->dev->type != dev_type)
			continue;

		score = 0;
		if (t->parms.link != link)
			score |= 1;
		if (t->dev->type != dev_type)
			score |= 2;
		if (score == 0)
			return t;

		if (score < cand_score) {
			cand = t;
			cand_score = score;
		}
	}

	for_each_ip_tunnel_rcu(t, ign->tunnels_r[h0 ^ h1]) {
		if (!ipv6_addr_equal(remote, &t->parms.raddr) ||
		    key != t->parms.i_key ||
		    !(t->dev->flags & IFF_UP))
			continue;

		if (t->dev->type != ARPHRD_IP6GRE &&
		    t->dev->type != dev_type)
			continue;

		score = 0;
		if (t->parms.link != link)
			score |= 1;
		if (t->dev->type != dev_type)
			score |= 2;
		if (score == 0)
			return t;

		if (score < cand_score) {
			cand = t;
			cand_score = score;
		}
	}

	for_each_ip_tunnel_rcu(t, ign->tunnels_l[h1]) {
		if ((!ipv6_addr_equal(local, &t->parms.laddr) &&
			  (!ipv6_addr_equal(local, &t->parms.raddr) ||
				 !ipv6_addr_is_multicast(local))) ||
		    key != t->parms.i_key ||
		    !(t->dev->flags & IFF_UP))
			continue;

		if (t->dev->type != ARPHRD_IP6GRE &&
		    t->dev->type != dev_type)
			continue;

		score = 0;
		if (t->parms.link != link)
			score |= 1;
		if (t->dev->type != dev_type)
			score |= 2;
		if (score == 0)
			return t;

		if (score < cand_score) {
			cand = t;
			cand_score = score;
		}
	}

	for_each_ip_tunnel_rcu(t, ign->tunnels_wc[h1]) {
		if (t->parms.i_key != key ||
		    !(t->dev->flags & IFF_UP))
			continue;

		if (t->dev->type != ARPHRD_IP6GRE &&
		    t->dev->type != dev_type)
			continue;

		score = 0;
		if (t->parms.link != link)
			score |= 1;
		if (t->dev->type != dev_type)
			score |= 2;
		if (score == 0)
			return t;

		if (score < cand_score) {
			cand = t;
			cand_score = score;
		}
	}

	if (cand)
		return cand;

	dev = ign->fb_tunnel_dev;
	if (dev->flags & IFF_UP)
		return netdev_priv(dev);

	return NULL;
}

static struct ip6_tnl __rcu **__ip6gre_bucket(struct ip6gre_net *ign,
		const struct __ip6_tnl_parm *p)
{
	const struct in6_addr *remote = &p->raddr;
	const struct in6_addr *local = &p->laddr;
	unsigned int h = HASH_KEY(p->i_key);
	int prio = 0;

	if (!ipv6_addr_any(local))
		prio |= 1;
	if (!ipv6_addr_any(remote) && !ipv6_addr_is_multicast(remote)) {
		prio |= 2;
		h ^= HASH_ADDR(remote);
	}

	return &ign->tunnels[prio][h];
}

static inline struct ip6_tnl __rcu **ip6gre_bucket(struct ip6gre_net *ign,
		const struct ip6_tnl *t)
{
	return __ip6gre_bucket(ign, &t->parms);
}

static void ip6gre_tunnel_link(struct ip6gre_net *ign, struct ip6_tnl *t)
{
	struct ip6_tnl __rcu **tp = ip6gre_bucket(ign, t);

	rcu_assign_pointer(t->next, rtnl_dereference(*tp));
	rcu_assign_pointer(*tp, t);
}

static void ip6gre_tunnel_unlink(struct ip6gre_net *ign, struct ip6_tnl *t)
{
	struct ip6_tnl __rcu **tp;
	struct ip6_tnl *iter;

	for (tp = ip6gre_bucket(ign, t);
	     (iter = rtnl_dereference(*tp)) != NULL;
	     tp = &iter->next) {
		if (t == iter) {
			rcu_assign_pointer(*tp, t->next);
			break;
		}
	}
}

static struct ip6_tnl *ip6gre_tunnel_find(struct net *net,
					   const struct __ip6_tnl_parm *parms,
					   int type)
{
	const struct in6_addr *remote = &parms->raddr;
	const struct in6_addr *local = &parms->laddr;
	__be32 key = parms->i_key;
	int link = parms->link;
	struct ip6_tnl *t;
	struct ip6_tnl __rcu **tp;
	struct ip6gre_net *ign = net_generic(net, ip6gre_net_id);

	for (tp = __ip6gre_bucket(ign, parms);
	     (t = rtnl_dereference(*tp)) != NULL;
	     tp = &t->next)
		if (ipv6_addr_equal(local, &t->parms.laddr) &&
		    ipv6_addr_equal(remote, &t->parms.raddr) &&
		    key == t->parms.i_key &&
		    link == t->parms.link &&
		    type == t->dev->type)
			break;

	return t;
}

static struct ip6_tnl *ip6gre_tunnel_locate(struct net *net,
		const struct __ip6_tnl_parm *parms, int create)
{
	struct ip6_tnl *t, *nt;
	struct net_device *dev;
	char name[IFNAMSIZ];
	struct ip6gre_net *ign = net_generic(net, ip6gre_net_id);

	t = ip6gre_tunnel_find(net, parms, ARPHRD_IP6GRE);
	if (t && create)
		return NULL;
	if (t || !create)
		return t;

	if (parms->name[0])
		strlcpy(name, parms->name, IFNAMSIZ);
	else
		strcpy(name, "ip6gre%d");

	dev = alloc_netdev(sizeof(*t), name, NET_NAME_UNKNOWN,
			   ip6gre_tunnel_setup);
	if (!dev)
		return NULL;

	dev_net_set(dev, net);

	nt = netdev_priv(dev);
	nt->parms = *parms;
	dev->rtnl_link_ops = &ip6gre_link_ops;

	nt->dev = dev;
	nt->net = dev_net(dev);
	ip6gre_tnl_link_config(nt, 1);

	if (register_netdevice(dev) < 0)
		goto failed_free;

	/* Can use a lockless transmit, unless we generate output sequences */
	if (!(nt->parms.o_flags & GRE_SEQ))
		dev->features |= NETIF_F_LLTX;

	dev_hold(dev);
	ip6gre_tunnel_link(ign, nt);
	return nt;

failed_free:
	free_netdev(dev);
	return NULL;
}

static void ip6gre_tunnel_uninit(struct net_device *dev)
{
	struct ip6_tnl *t = netdev_priv(dev);
	struct ip6gre_net *ign = net_generic(t->net, ip6gre_net_id);

	ip6gre_tunnel_unlink(ign, t);
	ip6_tnl_dst_reset(t);
	dev_put(dev);
}


static void ip6gre_err(struct sk_buff *skb, struct inet6_skb_parm *opt,
		u8 type, u8 code, int offset, __be32 info)
{
	const struct ipv6hdr *ipv6h = (const struct ipv6hdr *)skb->data;
	__be16 *p = (__be16 *)(skb->data + offset);
	int grehlen = offset + 4;
	struct ip6_tnl *t;
	__be16 flags;

	flags = p[0];
	if (flags&(GRE_CSUM|GRE_KEY|GRE_SEQ|GRE_ROUTING|GRE_VERSION)) {
		if (flags&(GRE_VERSION|GRE_ROUTING))
			return;
		if (flags&GRE_KEY) {
			grehlen += 4;
			if (flags&GRE_CSUM)
				grehlen += 4;
		}
	}

	/* If only 8 bytes returned, keyed message will be dropped here */
	if (!pskb_may_pull(skb, grehlen))
		return;
	ipv6h = (const struct ipv6hdr *)skb->data;
	p = (__be16 *)(skb->data + offset);

	t = ip6gre_tunnel_lookup(skb->dev, &ipv6h->daddr, &ipv6h->saddr,
				flags & GRE_KEY ?
				*(((__be32 *)p) + (grehlen / 4) - 1) : 0,
				p[1]);
	if (!t)
		return;

	switch (type) {
		__u32 teli;
		struct ipv6_tlv_tnl_enc_lim *tel;
		__u32 mtu;
	case ICMPV6_DEST_UNREACH:
		net_dbg_ratelimited("%s: Path to destination invalid or inactive!\n",
				    t->parms.name);
		break;
	case ICMPV6_TIME_EXCEED:
		if (code == ICMPV6_EXC_HOPLIMIT) {
			net_dbg_ratelimited("%s: Too small hop limit or routing loop in tunnel!\n",
					    t->parms.name);
		}
		break;
	case ICMPV6_PARAMPROB:
		teli = 0;
		if (code == ICMPV6_HDR_FIELD)
			teli = ip6_tnl_parse_tlv_enc_lim(skb, skb->data);

		if (teli && teli == be32_to_cpu(info) - 2) {
			tel = (struct ipv6_tlv_tnl_enc_lim *) &skb->data[teli];
			if (tel->encap_limit == 0) {
				net_dbg_ratelimited("%s: Too small encapsulation limit or routing loop in tunnel!\n",
						    t->parms.name);
			}
		} else {
			net_dbg_ratelimited("%s: Recipient unable to parse tunneled packet!\n",
					    t->parms.name);
		}
		break;
	case ICMPV6_PKT_TOOBIG:
		mtu = be32_to_cpu(info) - offset;
		if (mtu < IPV6_MIN_MTU)
			mtu = IPV6_MIN_MTU;
		t->dev->mtu = mtu;
		break;
	}

	if (time_before(jiffies, t->err_time + IP6TUNNEL_ERR_TIMEO))
		t->err_count++;
	else
		t->err_count = 1;
	t->err_time = jiffies;
}

static int ip6gre_rcv(struct sk_buff *skb)
{
	const struct ipv6hdr *ipv6h;
	u8     *h;
	__be16    flags;
	__sum16   csum = 0;
	__be32 key = 0;
	u32    seqno = 0;
	struct ip6_tnl *tunnel;
	int    offset = 4;
	__be16 gre_proto;
	int err;

	if (!pskb_may_pull(skb, sizeof(struct in6_addr)))
		goto drop;

	ipv6h = ipv6_hdr(skb);
	h = skb->data;
	flags = *(__be16 *)h;

	if (flags&(GRE_CSUM|GRE_KEY|GRE_ROUTING|GRE_SEQ|GRE_VERSION)) {
		/* - Version must be 0.
		   - We do not support routing headers.
		 */
		if (flags&(GRE_VERSION|GRE_ROUTING))
			goto drop;

		if (flags&GRE_CSUM) {
			csum = skb_checksum_simple_validate(skb);
			offset += 4;
		}
		if (flags&GRE_KEY) {
			key = *(__be32 *)(h + offset);
			offset += 4;
		}
		if (flags&GRE_SEQ) {
			seqno = ntohl(*(__be32 *)(h + offset));
			offset += 4;
		}
	}

	gre_proto = *(__be16 *)(h + 2);

	tunnel = ip6gre_tunnel_lookup(skb->dev,
					  &ipv6h->saddr, &ipv6h->daddr, key,
					  gre_proto);
	if (tunnel) {
		struct pcpu_sw_netstats *tstats;

		if (!xfrm6_policy_check(NULL, XFRM_POLICY_IN, skb))
			goto drop;

		if (!ip6_tnl_rcv_ctl(tunnel, &ipv6h->daddr, &ipv6h->saddr)) {
			tunnel->dev->stats.rx_dropped++;
			goto drop;
		}

		skb->protocol = gre_proto;
		/* WCCP version 1 and 2 protocol decoding.
		 * - Change protocol to IPv6
		 * - When dealing with WCCPv2, Skip extra 4 bytes in GRE header
		 */
		if (flags == 0 && gre_proto == htons(ETH_P_WCCP)) {
			skb->protocol = htons(ETH_P_IPV6);
			if ((*(h + offset) & 0xF0) != 0x40)
				offset += 4;
		}

		skb->mac_header = skb->network_header;
		__pskb_pull(skb, offset);
		skb_postpull_rcsum(skb, skb_transport_header(skb), offset);

		if (((flags&GRE_CSUM) && csum) ||
		    (!(flags&GRE_CSUM) && tunnel->parms.i_flags&GRE_CSUM)) {
			tunnel->dev->stats.rx_crc_errors++;
			tunnel->dev->stats.rx_errors++;
			goto drop;
		}
		if (tunnel->parms.i_flags&GRE_SEQ) {
			if (!(flags&GRE_SEQ) ||
			    (tunnel->i_seqno &&
					(s32)(seqno - tunnel->i_seqno) < 0)) {
				tunnel->dev->stats.rx_fifo_errors++;
				tunnel->dev->stats.rx_errors++;
				goto drop;
			}
			tunnel->i_seqno = seqno + 1;
		}

		/* Warning: All skb pointers will be invalidated! */
		if (tunnel->dev->type == ARPHRD_ETHER) {
			if (!pskb_may_pull(skb, ETH_HLEN)) {
				tunnel->dev->stats.rx_length_errors++;
				tunnel->dev->stats.rx_errors++;
				goto drop;
			}

			ipv6h = ipv6_hdr(skb);
			skb->protocol = eth_type_trans(skb, tunnel->dev);
			skb_postpull_rcsum(skb, eth_hdr(skb), ETH_HLEN);
		}

		__skb_tunnel_rx(skb, tunnel->dev, tunnel->net);

		skb_reset_network_header(skb);

		err = IP6_ECN_decapsulate(ipv6h, skb);
		if (unlikely(err)) {
			if (log_ecn_error)
				net_info_ratelimited("non-ECT from %pI6 with dsfield=%#x\n",
						     &ipv6h->saddr,
						     ipv6_get_dsfield(ipv6h));
			if (err > 1) {
				++tunnel->dev->stats.rx_frame_errors;
				++tunnel->dev->stats.rx_errors;
				goto drop;
			}
		}

		tstats = this_cpu_ptr(tunnel->dev->tstats);
		u64_stats_update_begin(&tstats->syncp);
		tstats->rx_packets++;
		tstats->rx_bytes += skb->len;
		u64_stats_update_end(&tstats->syncp);

		netif_rx(skb);

		return 0;
	}
	icmpv6_send(skb, ICMPV6_DEST_UNREACH, ICMPV6_PORT_UNREACH, 0);

drop:
	kfree_skb(skb);
	return 0;
}

struct ipv6_tel_txoption {
	struct ipv6_txoptions ops;
	__u8 dst_opt[8];
};

static void init_tel_txopt(struct ipv6_tel_txoption *opt, __u8 encap_limit)
{
	memset(opt, 0, sizeof(struct ipv6_tel_txoption));

	opt->dst_opt[2] = IPV6_TLV_TNL_ENCAP_LIMIT;
	opt->dst_opt[3] = 1;
	opt->dst_opt[4] = encap_limit;
	opt->dst_opt[5] = IPV6_TLV_PADN;
	opt->dst_opt[6] = 1;

	opt->ops.dst0opt = (struct ipv6_opt_hdr *) opt->dst_opt;
	opt->ops.opt_nflen = 8;
}

static netdev_tx_t ip6gre_xmit2(struct sk_buff *skb,
			 struct net_device *dev,
			 __u8 dsfield,
			 struct flowi6 *fl6,
			 int encap_limit,
			 __u32 *pmtu)
{
	struct ip6_tnl *tunnel = netdev_priv(dev);
	struct net *net = tunnel->net;
	struct net_device *tdev;    /* Device to other host */
	struct ipv6hdr  *ipv6h;     /* Our new IP header */
	unsigned int max_headroom = 0; /* The extra header space needed */
	int    gre_hlen;
	struct ipv6_tel_txoption opt;
	int    mtu;
	struct dst_entry *dst = NULL, *ndst = NULL;
	struct net_device_stats *stats = &tunnel->dev->stats;
	int err = -1;
	u8 proto;
	struct sk_buff *new_skb;
	__be16 protocol;

	if (dev->type == ARPHRD_ETHER)
		IPCB(skb)->flags = 0;

	if (dev->header_ops && dev->type == ARPHRD_IP6GRE) {
		gre_hlen = 0;
		ipv6h = (struct ipv6hdr *)skb->data;
		fl6->daddr = ipv6h->daddr;
	} else {
		gre_hlen = tunnel->hlen;
		fl6->daddr = tunnel->parms.raddr;
	}

	if (!fl6->flowi6_mark)
		dst = ip6_tnl_dst_get(tunnel);

	if (!dst) {
		dst = ip6_route_output(net, NULL, fl6);

		if (dst->error)
			goto tx_err_link_failure;
		dst = xfrm_lookup(net, dst, flowi6_to_flowi(fl6), NULL, 0);
		if (IS_ERR(dst)) {
			err = PTR_ERR(dst);
			dst = NULL;
			goto tx_err_link_failure;
		}
		ndst = dst;
	}

	tdev = dst->dev;

	if (tdev == dev) {
		stats->collisions++;
		net_warn_ratelimited("%s: Local routing loop detected!\n",
				     tunnel->parms.name);
		goto tx_err_dst_release;
	}

	mtu = dst_mtu(dst) - sizeof(*ipv6h);
	if (encap_limit >= 0) {
		max_headroom += 8;
		mtu -= 8;
	}
	if (mtu < IPV6_MIN_MTU)
		mtu = IPV6_MIN_MTU;
	if (skb_dst(skb))
		skb_dst(skb)->ops->update_pmtu(skb_dst(skb), NULL, skb, mtu);
	if (skb->len > mtu) {
		*pmtu = mtu;
		err = -EMSGSIZE;
		goto tx_err_dst_release;
	}

	if (tunnel->err_count > 0) {
		if (time_before(jiffies,
				tunnel->err_time + IP6TUNNEL_ERR_TIMEO)) {
			tunnel->err_count--;

			dst_link_failure(skb);
		} else
			tunnel->err_count = 0;
	}

	skb_scrub_packet(skb, !net_eq(tunnel->net, dev_net(dev)));

	max_headroom += LL_RESERVED_SPACE(tdev) + gre_hlen + dst->header_len;

	if (skb_headroom(skb) < max_headroom || skb_shared(skb) ||
	    (skb_cloned(skb) && !skb_clone_writable(skb, 0))) {
		new_skb = skb_realloc_headroom(skb, max_headroom);
		if (max_headroom > dev->needed_headroom)
			dev->needed_headroom = max_headroom;
		if (!new_skb)
			goto tx_err_dst_release;

		if (skb->sk)
			skb_set_owner_w(new_skb, skb->sk);
		consume_skb(skb);
		skb = new_skb;
	}

	if (!fl6->flowi6_mark && ndst)
		ip6_tnl_dst_set(tunnel, ndst);
	skb_dst_set(skb, dst);

	proto = NEXTHDR_GRE;
	if (encap_limit >= 0) {
		init_tel_txopt(&opt, encap_limit);
		ipv6_push_nfrag_opts(skb, &opt.ops, &proto, NULL);
	}

	if (likely(!skb->encapsulation)) {
		skb_reset_inner_headers(skb);
		skb->encapsulation = 1;
	}

	skb_push(skb, gre_hlen);
	skb_reset_network_header(skb);
	skb_set_transport_header(skb, sizeof(*ipv6h));

	/*
	 *	Push down and install the IP header.
	 */
	ipv6h = ipv6_hdr(skb);
	ip6_flow_hdr(ipv6h, INET_ECN_encapsulate(0, dsfield),
		     ip6_make_flowlabel(net, skb, fl6->flowlabel, true, fl6));
	ipv6h->hop_limit = tunnel->parms.hop_limit;
	ipv6h->nexthdr = proto;
	ipv6h->saddr = fl6->saddr;
	ipv6h->daddr = fl6->daddr;

	((__be16 *)(ipv6h + 1))[0] = tunnel->parms.o_flags;
	protocol = (dev->type == ARPHRD_ETHER) ?
		    htons(ETH_P_TEB) : skb->protocol;
	((__be16 *)(ipv6h + 1))[1] = protocol;

	if (tunnel->parms.o_flags&(GRE_KEY|GRE_CSUM|GRE_SEQ)) {
		__be32 *ptr = (__be32 *)(((u8 *)ipv6h) + tunnel->hlen - 4);

		if (tunnel->parms.o_flags&GRE_SEQ) {
			++tunnel->o_seqno;
			*ptr = htonl(tunnel->o_seqno);
			ptr--;
		}
		if (tunnel->parms.o_flags&GRE_KEY) {
			*ptr = tunnel->parms.o_key;
			ptr--;
		}
		if (tunnel->parms.o_flags&GRE_CSUM) {
			*ptr = 0;
			*(__sum16 *)ptr = ip_compute_csum((void *)(ipv6h+1),
				skb->len - sizeof(struct ipv6hdr));
		}
	}

	skb_set_inner_protocol(skb, protocol);

	ip6tunnel_xmit(NULL, skb, dev);
	return 0;
tx_err_link_failure:
	stats->tx_carrier_errors++;
	dst_link_failure(skb);
tx_err_dst_release:
	dst_release(dst);
	return err;
}

static inline int ip6gre_xmit_ipv4(struct sk_buff *skb, struct net_device *dev)
{
	struct ip6_tnl *t = netdev_priv(dev);
	const struct iphdr  *iph = ip_hdr(skb);
	int encap_limit = -1;
	struct flowi6 fl6;
	__u8 dsfield;
	__u32 mtu;
	int err;

	if (!(t->parms.flags & IP6_TNL_F_IGN_ENCAP_LIMIT))
		encap_limit = t->parms.encap_limit;

	memcpy(&fl6, &t->fl.u.ip6, sizeof(fl6));
	fl6.flowi6_proto = IPPROTO_GRE;

	dsfield = ipv4_get_dsfield(iph);

	if (t->parms.flags & IP6_TNL_F_USE_ORIG_TCLASS)
		fl6.flowlabel |= htonl((__u32)iph->tos << IPV6_TCLASS_SHIFT)
					  & IPV6_TCLASS_MASK;
	if (t->parms.flags & IP6_TNL_F_USE_ORIG_FWMARK)
		fl6.flowi6_mark = skb->mark;

	err = ip6gre_xmit2(skb, dev, dsfield, &fl6, encap_limit, &mtu);
	if (err != 0) {
		/* XXX: send ICMP error even if DF is not set. */
		if (err == -EMSGSIZE)
			icmp_send(skb, ICMP_DEST_UNREACH, ICMP_FRAG_NEEDED,
				  htonl(mtu));
		return -1;
	}

	return 0;
}

static inline int ip6gre_xmit_ipv6(struct sk_buff *skb, struct net_device *dev)
{
	struct ip6_tnl *t = netdev_priv(dev);
	struct ipv6hdr *ipv6h = ipv6_hdr(skb);
	int encap_limit = -1;
	__u16 offset;
	struct flowi6 fl6;
	__u8 dsfield;
	__u32 mtu;
	int err;

	if (ipv6_addr_equal(&t->parms.raddr, &ipv6h->saddr))
		return -1;

	offset = ip6_tnl_parse_tlv_enc_lim(skb, skb_network_header(skb));
	if (offset > 0) {
		struct ipv6_tlv_tnl_enc_lim *tel;
		tel = (struct ipv6_tlv_tnl_enc_lim *)&skb_network_header(skb)[offset];
		if (tel->encap_limit == 0) {
			icmpv6_send(skb, ICMPV6_PARAMPROB,
				    ICMPV6_HDR_FIELD, offset + 2);
			return -1;
		}
		encap_limit = tel->encap_limit - 1;
	} else if (!(t->parms.flags & IP6_TNL_F_IGN_ENCAP_LIMIT))
		encap_limit = t->parms.encap_limit;

	memcpy(&fl6, &t->fl.u.ip6, sizeof(fl6));
	fl6.flowi6_proto = IPPROTO_GRE;

	dsfield = ipv6_get_dsfield(ipv6h);
	if (t->parms.flags & IP6_TNL_F_USE_ORIG_TCLASS)
		fl6.flowlabel |= (*(__be32 *) ipv6h & IPV6_TCLASS_MASK);
	if (t->parms.flags & IP6_TNL_F_USE_ORIG_FLOWLABEL)
		fl6.flowlabel |= ip6_flowlabel(ipv6h);
	if (t->parms.flags & IP6_TNL_F_USE_ORIG_FWMARK)
		fl6.flowi6_mark = skb->mark;

	err = ip6gre_xmit2(skb, dev, dsfield, &fl6, encap_limit, &mtu);
	if (err != 0) {
		if (err == -EMSGSIZE)
			icmpv6_send(skb, ICMPV6_PKT_TOOBIG, 0, mtu);
		return -1;
	}

	return 0;
}

/**
 * ip6_tnl_addr_conflict - compare packet addresses to tunnel's own
 *   @t: the outgoing tunnel device
 *   @hdr: IPv6 header from the incoming packet
 *
 * Description:
 *   Avoid trivial tunneling loop by checking that tunnel exit-point
 *   doesn't match source of incoming packet.
 *
 * Return:
 *   1 if conflict,
 *   0 else
 **/

static inline bool ip6gre_tnl_addr_conflict(const struct ip6_tnl *t,
	const struct ipv6hdr *hdr)
{
	return ipv6_addr_equal(&t->parms.raddr, &hdr->saddr);
}

static int ip6gre_xmit_other(struct sk_buff *skb, struct net_device *dev)
{
	struct ip6_tnl *t = netdev_priv(dev);
	int encap_limit = -1;
	struct flowi6 fl6;
	__u32 mtu;
	int err;

	if (!(t->parms.flags & IP6_TNL_F_IGN_ENCAP_LIMIT))
		encap_limit = t->parms.encap_limit;

	memcpy(&fl6, &t->fl.u.ip6, sizeof(fl6));
	fl6.flowi6_proto = skb->protocol;

	err = ip6gre_xmit2(skb, dev, 0, &fl6, encap_limit, &mtu);

	return err;
}

static netdev_tx_t ip6gre_tunnel_xmit(struct sk_buff *skb,
	struct net_device *dev)
{
	struct ip6_tnl *t = netdev_priv(dev);
	struct net_device_stats *stats = &t->dev->stats;
	int ret;

	if (!ip6_tnl_xmit_ctl(t, &t->parms.laddr, &t->parms.raddr))
		goto tx_err;

	switch (skb->protocol) {
	case htons(ETH_P_IP):
		ret = ip6gre_xmit_ipv4(skb, dev);
		break;
	case htons(ETH_P_IPV6):
		ret = ip6gre_xmit_ipv6(skb, dev);
		break;
	default:
		ret = ip6gre_xmit_other(skb, dev);
		break;
	}

	if (ret < 0)
		goto tx_err;

	return NETDEV_TX_OK;

tx_err:
	stats->tx_errors++;
	stats->tx_dropped++;
	kfree_skb(skb);
	return NETDEV_TX_OK;
}

static void ip6gre_tnl_link_config(struct ip6_tnl *t, int set_mtu)
{
	struct net_device *dev = t->dev;
	struct __ip6_tnl_parm *p = &t->parms;
	struct flowi6 *fl6 = &t->fl.u.ip6;
	int addend = sizeof(struct ipv6hdr) + 4;

	if (dev->type != ARPHRD_ETHER) {
		memcpy(dev->dev_addr, &p->laddr, sizeof(struct in6_addr));
		memcpy(dev->broadcast, &p->raddr, sizeof(struct in6_addr));
	}

	/* Set up flowi template */
	fl6->saddr = p->laddr;
	fl6->daddr = p->raddr;
	fl6->flowi6_oif = p->link;
	fl6->flowlabel = 0;

	if (!(p->flags&IP6_TNL_F_USE_ORIG_TCLASS))
		fl6->flowlabel |= IPV6_TCLASS_MASK & p->flowinfo;
	if (!(p->flags&IP6_TNL_F_USE_ORIG_FLOWLABEL))
		fl6->flowlabel |= IPV6_FLOWLABEL_MASK & p->flowinfo;

	p->flags &= ~(IP6_TNL_F_CAP_XMIT|IP6_TNL_F_CAP_RCV|IP6_TNL_F_CAP_PER_PACKET);
	p->flags |= ip6_tnl_get_cap(t, &p->laddr, &p->raddr);

	if (p->flags&IP6_TNL_F_CAP_XMIT &&
			p->flags&IP6_TNL_F_CAP_RCV && dev->type != ARPHRD_ETHER)
		dev->flags |= IFF_POINTOPOINT;
	else
		dev->flags &= ~IFF_POINTOPOINT;

	/* Precalculate GRE options length */
	if (t->parms.o_flags&(GRE_CSUM|GRE_KEY|GRE_SEQ)) {
		if (t->parms.o_flags&GRE_CSUM)
			addend += 4;
		if (t->parms.o_flags&GRE_KEY)
			addend += 4;
		if (t->parms.o_flags&GRE_SEQ)
			addend += 4;
	}
	t->hlen = addend;

	if (p->flags & IP6_TNL_F_CAP_XMIT) {
		int strict = (ipv6_addr_type(&p->raddr) &
			      (IPV6_ADDR_MULTICAST|IPV6_ADDR_LINKLOCAL));

		struct rt6_info *rt = rt6_lookup(t->net,
						 &p->raddr, &p->laddr,
						 p->link, strict);

		if (!rt)
			return;

		if (rt->dst.dev) {
			dev->hard_header_len = rt->dst.dev->hard_header_len + addend;

			if (set_mtu) {
				dev->mtu = rt->dst.dev->mtu - addend;
				if (!(t->parms.flags & IP6_TNL_F_IGN_ENCAP_LIMIT))
					dev->mtu -= 8;

				if (dev->mtu < IPV6_MIN_MTU)
					dev->mtu = IPV6_MIN_MTU;
			}
		}
		ip6_rt_put(rt);
	}
}

static int ip6gre_tnl_change(struct ip6_tnl *t,
	const struct __ip6_tnl_parm *p, int set_mtu)
{
	t->parms.laddr = p->laddr;
	t->parms.raddr = p->raddr;
	t->parms.flags = p->flags;
	t->parms.hop_limit = p->hop_limit;
	t->parms.encap_limit = p->encap_limit;
	t->parms.flowinfo = p->flowinfo;
	t->parms.link = p->link;
	t->parms.proto = p->proto;
	t->parms.i_key = p->i_key;
	t->parms.o_key = p->o_key;
	t->parms.i_flags = p->i_flags;
	t->parms.o_flags = p->o_flags;
	ip6_tnl_dst_reset(t);
	ip6gre_tnl_link_config(t, set_mtu);
	return 0;
}

static void ip6gre_tnl_parm_from_user(struct __ip6_tnl_parm *p,
	const struct ip6_tnl_parm2 *u)
{
	p->laddr = u->laddr;
	p->raddr = u->raddr;
	p->flags = u->flags;
	p->hop_limit = u->hop_limit;
	p->encap_limit = u->encap_limit;
	p->flowinfo = u->flowinfo;
	p->link = u->link;
	p->i_key = u->i_key;
	p->o_key = u->o_key;
	p->i_flags = u->i_flags;
	p->o_flags = u->o_flags;
	memcpy(p->name, u->name, sizeof(u->name));
}

static void ip6gre_tnl_parm_to_user(struct ip6_tnl_parm2 *u,
	const struct __ip6_tnl_parm *p)
{
	u->proto = IPPROTO_GRE;
	u->laddr = p->laddr;
	u->raddr = p->raddr;
	u->flags = p->flags;
	u->hop_limit = p->hop_limit;
	u->encap_limit = p->encap_limit;
	u->flowinfo = p->flowinfo;
	u->link = p->link;
	u->i_key = p->i_key;
	u->o_key = p->o_key;
	u->i_flags = p->i_flags;
	u->o_flags = p->o_flags;
	memcpy(u->name, p->name, sizeof(u->name));
}

static int ip6gre_tunnel_ioctl(struct net_device *dev,
	struct ifreq *ifr, int cmd)
{
	int err = 0;
	struct ip6_tnl_parm2 p;
	struct __ip6_tnl_parm p1;
	struct ip6_tnl *t = netdev_priv(dev);
	struct net *net = t->net;
	struct ip6gre_net *ign = net_generic(net, ip6gre_net_id);

	switch (cmd) {
	case SIOCGETTUNNEL:
		if (dev == ign->fb_tunnel_dev) {
			if (copy_from_user(&p, ifr->ifr_ifru.ifru_data, sizeof(p))) {
				err = -EFAULT;
				break;
			}
			ip6gre_tnl_parm_from_user(&p1, &p);
			t = ip6gre_tunnel_locate(net, &p1, 0);
			if (!t)
				t = netdev_priv(dev);
		}
		memset(&p, 0, sizeof(p));
		ip6gre_tnl_parm_to_user(&p, &t->parms);
		if (copy_to_user(ifr->ifr_ifru.ifru_data, &p, sizeof(p)))
			err = -EFAULT;
		break;

	case SIOCADDTUNNEL:
	case SIOCCHGTUNNEL:
		err = -EPERM;
		if (!ns_capable(net->user_ns, CAP_NET_ADMIN))
			goto done;

		err = -EFAULT;
		if (copy_from_user(&p, ifr->ifr_ifru.ifru_data, sizeof(p)))
			goto done;

		err = -EINVAL;
		if ((p.i_flags|p.o_flags)&(GRE_VERSION|GRE_ROUTING))
			goto done;

		if (!(p.i_flags&GRE_KEY))
			p.i_key = 0;
		if (!(p.o_flags&GRE_KEY))
			p.o_key = 0;

		ip6gre_tnl_parm_from_user(&p1, &p);
		t = ip6gre_tunnel_locate(net, &p1, cmd == SIOCADDTUNNEL);

		if (dev != ign->fb_tunnel_dev && cmd == SIOCCHGTUNNEL) {
			if (t) {
				if (t->dev != dev) {
					err = -EEXIST;
					break;
				}
			} else {
				t = netdev_priv(dev);

				ip6gre_tunnel_unlink(ign, t);
				synchronize_net();
				ip6gre_tnl_change(t, &p1, 1);
				ip6gre_tunnel_link(ign, t);
				netdev_state_change(dev);
			}
		}

		if (t) {
			err = 0;

			memset(&p, 0, sizeof(p));
			ip6gre_tnl_parm_to_user(&p, &t->parms);
			if (copy_to_user(ifr->ifr_ifru.ifru_data, &p, sizeof(p)))
				err = -EFAULT;
		} else
			err = (cmd == SIOCADDTUNNEL ? -ENOBUFS : -ENOENT);
		break;

	case SIOCDELTUNNEL:
		err = -EPERM;
		if (!ns_capable(net->user_ns, CAP_NET_ADMIN))
			goto done;

		if (dev == ign->fb_tunnel_dev) {
			err = -EFAULT;
			if (copy_from_user(&p, ifr->ifr_ifru.ifru_data, sizeof(p)))
				goto done;
			err = -ENOENT;
			ip6gre_tnl_parm_from_user(&p1, &p);
			t = ip6gre_tunnel_locate(net, &p1, 0);
			if (!t)
				goto done;
			err = -EPERM;
			if (t == netdev_priv(ign->fb_tunnel_dev))
				goto done;
			dev = t->dev;
		}
		unregister_netdevice(dev);
		err = 0;
		break;

	default:
		err = -EINVAL;
	}

done:
	return err;
}

static int ip6gre_tunnel_change_mtu(struct net_device *dev, int new_mtu)
{
	if (new_mtu < 68 ||
	    new_mtu > 0xFFF8 - dev->hard_header_len)
		return -EINVAL;
	dev->mtu = new_mtu;
	return 0;
}

static int ip6gre_header(struct sk_buff *skb, struct net_device *dev,
			unsigned short type,
			const void *daddr, const void *saddr, unsigned int len)
{
	struct ip6_tnl *t = netdev_priv(dev);
	struct ipv6hdr *ipv6h = (struct ipv6hdr *)skb_push(skb, t->hlen);
	__be16 *p = (__be16 *)(ipv6h+1);

	ip6_flow_hdr(ipv6h, 0,
		     ip6_make_flowlabel(dev_net(dev), skb,
					t->fl.u.ip6.flowlabel, true,
					&t->fl.u.ip6));
	ipv6h->hop_limit = t->parms.hop_limit;
	ipv6h->nexthdr = NEXTHDR_GRE;
	ipv6h->saddr = t->parms.laddr;
	ipv6h->daddr = t->parms.raddr;

	p[0]		= t->parms.o_flags;
	p[1]		= htons(type);

	/*
	 *	Set the source hardware address.
	 */

	if (saddr)
		memcpy(&ipv6h->saddr, saddr, sizeof(struct in6_addr));
	if (daddr)
		memcpy(&ipv6h->daddr, daddr, sizeof(struct in6_addr));
	if (!ipv6_addr_any(&ipv6h->daddr))
		return t->hlen;

	return -t->hlen;
}

static const struct header_ops ip6gre_header_ops = {
	.create	= ip6gre_header,
};

static const struct net_device_ops ip6gre_netdev_ops = {
	.ndo_init		= ip6gre_tunnel_init,
	.ndo_uninit		= ip6gre_tunnel_uninit,
	.ndo_start_xmit		= ip6gre_tunnel_xmit,
	.ndo_do_ioctl		= ip6gre_tunnel_ioctl,
	.ndo_change_mtu		= ip6gre_tunnel_change_mtu,
	.ndo_get_stats64	= ip_tunnel_get_stats64,
	.ndo_get_iflink		= ip6_tnl_get_iflink,
};

static void ip6gre_dev_free(struct net_device *dev)
{
	struct ip6_tnl *t = netdev_priv(dev);

	ip6_tnl_dst_destroy(t);
	free_percpu(dev->tstats);
	free_netdev(dev);
}

static void ip6gre_tunnel_setup(struct net_device *dev)
{
	struct ip6_tnl *t;

	dev->netdev_ops = &ip6gre_netdev_ops;
	dev->destructor = ip6gre_dev_free;

	dev->type = ARPHRD_IP6GRE;
	dev->hard_header_len = LL_MAX_HEADER + sizeof(struct ipv6hdr) + 4;
	dev->mtu = ETH_DATA_LEN - sizeof(struct ipv6hdr) - 4;
	t = netdev_priv(dev);
	if (!(t->parms.flags & IP6_TNL_F_IGN_ENCAP_LIMIT))
		dev->mtu -= 8;
	dev->flags |= IFF_NOARP;
	dev->addr_len = sizeof(struct in6_addr);
	netif_keep_dst(dev);
}

static int ip6gre_tunnel_init_common(struct net_device *dev)
{
	struct ip6_tnl *tunnel;
	int ret;

	tunnel = netdev_priv(dev);

	tunnel->dev = dev;
	tunnel->net = dev_net(dev);
	strcpy(tunnel->parms.name, dev->name);

	dev->tstats = netdev_alloc_pcpu_stats(struct pcpu_sw_netstats);
	if (!dev->tstats)
		return -ENOMEM;

	ret = ip6_tnl_dst_init(tunnel);
	if (ret) {
		free_percpu(dev->tstats);
		dev->tstats = NULL;
		return ret;
	}

<<<<<<< HEAD
	dev->iflink = tunnel->parms.link;
=======
	return 0;
}

static int ip6gre_tunnel_init(struct net_device *dev)
{
	struct ip6_tnl *tunnel;
	int ret;

	ret = ip6gre_tunnel_init_common(dev);
	if (ret)
		return ret;

	tunnel = netdev_priv(dev);

	memcpy(dev->dev_addr, &tunnel->parms.laddr, sizeof(struct in6_addr));
	memcpy(dev->broadcast, &tunnel->parms.raddr, sizeof(struct in6_addr));

	if (ipv6_addr_any(&tunnel->parms.raddr))
		dev->header_ops = &ip6gre_header_ops;
>>>>>>> afd2ff9b

	return 0;
}

static void ip6gre_fb_tunnel_init(struct net_device *dev)
{
	struct ip6_tnl *tunnel = netdev_priv(dev);

	tunnel->dev = dev;
	tunnel->net = dev_net(dev);
	strcpy(tunnel->parms.name, dev->name);

	tunnel->hlen		= sizeof(struct ipv6hdr) + 4;

	dev_hold(dev);
}


static struct inet6_protocol ip6gre_protocol __read_mostly = {
	.handler     = ip6gre_rcv,
	.err_handler = ip6gre_err,
	.flags       = INET6_PROTO_NOPOLICY|INET6_PROTO_FINAL,
};

static void ip6gre_destroy_tunnels(struct net *net, struct list_head *head)
{
	struct ip6gre_net *ign = net_generic(net, ip6gre_net_id);
	struct net_device *dev, *aux;
	int prio;

	for_each_netdev_safe(net, dev, aux)
		if (dev->rtnl_link_ops == &ip6gre_link_ops ||
		    dev->rtnl_link_ops == &ip6gre_tap_ops)
			unregister_netdevice_queue(dev, head);

	for (prio = 0; prio < 4; prio++) {
		int h;
		for (h = 0; h < HASH_SIZE; h++) {
			struct ip6_tnl *t;

			t = rtnl_dereference(ign->tunnels[prio][h]);

			while (t) {
				/* If dev is in the same netns, it has already
				 * been added to the list by the previous loop.
				 */
				if (!net_eq(dev_net(t->dev), net))
					unregister_netdevice_queue(t->dev,
								   head);
				t = rtnl_dereference(t->next);
			}
		}
	}
}

static int __net_init ip6gre_init_net(struct net *net)
{
	struct ip6gre_net *ign = net_generic(net, ip6gre_net_id);
	int err;

	ign->fb_tunnel_dev = alloc_netdev(sizeof(struct ip6_tnl), "ip6gre0",
					  NET_NAME_UNKNOWN,
					  ip6gre_tunnel_setup);
	if (!ign->fb_tunnel_dev) {
		err = -ENOMEM;
		goto err_alloc_dev;
	}
	dev_net_set(ign->fb_tunnel_dev, net);
	/* FB netdevice is special: we have one, and only one per netns.
	 * Allowing to move it to another netns is clearly unsafe.
	 */
	ign->fb_tunnel_dev->features |= NETIF_F_NETNS_LOCAL;


	ip6gre_fb_tunnel_init(ign->fb_tunnel_dev);
	ign->fb_tunnel_dev->rtnl_link_ops = &ip6gre_link_ops;

	err = register_netdev(ign->fb_tunnel_dev);
	if (err)
		goto err_reg_dev;

	rcu_assign_pointer(ign->tunnels_wc[0],
			   netdev_priv(ign->fb_tunnel_dev));
	return 0;

err_reg_dev:
	ip6gre_dev_free(ign->fb_tunnel_dev);
err_alloc_dev:
	return err;
}

static void __net_exit ip6gre_exit_net(struct net *net)
{
	LIST_HEAD(list);

	rtnl_lock();
	ip6gre_destroy_tunnels(net, &list);
	unregister_netdevice_many(&list);
	rtnl_unlock();
}

static struct pernet_operations ip6gre_net_ops = {
	.init = ip6gre_init_net,
	.exit = ip6gre_exit_net,
	.id   = &ip6gre_net_id,
	.size = sizeof(struct ip6gre_net),
};

static int ip6gre_tunnel_validate(struct nlattr *tb[], struct nlattr *data[])
{
	__be16 flags;

	if (!data)
		return 0;

	flags = 0;
	if (data[IFLA_GRE_IFLAGS])
		flags |= nla_get_be16(data[IFLA_GRE_IFLAGS]);
	if (data[IFLA_GRE_OFLAGS])
		flags |= nla_get_be16(data[IFLA_GRE_OFLAGS]);
	if (flags & (GRE_VERSION|GRE_ROUTING))
		return -EINVAL;

	return 0;
}

static int ip6gre_tap_validate(struct nlattr *tb[], struct nlattr *data[])
{
	struct in6_addr daddr;

	if (tb[IFLA_ADDRESS]) {
		if (nla_len(tb[IFLA_ADDRESS]) != ETH_ALEN)
			return -EINVAL;
		if (!is_valid_ether_addr(nla_data(tb[IFLA_ADDRESS])))
			return -EADDRNOTAVAIL;
	}

	if (!data)
		goto out;

	if (data[IFLA_GRE_REMOTE]) {
		daddr = nla_get_in6_addr(data[IFLA_GRE_REMOTE]);
		if (ipv6_addr_any(&daddr))
			return -EINVAL;
	}

out:
	return ip6gre_tunnel_validate(tb, data);
}


static void ip6gre_netlink_parms(struct nlattr *data[],
				struct __ip6_tnl_parm *parms)
{
	memset(parms, 0, sizeof(*parms));

	if (!data)
		return;

	if (data[IFLA_GRE_LINK])
		parms->link = nla_get_u32(data[IFLA_GRE_LINK]);

	if (data[IFLA_GRE_IFLAGS])
		parms->i_flags = nla_get_be16(data[IFLA_GRE_IFLAGS]);

	if (data[IFLA_GRE_OFLAGS])
		parms->o_flags = nla_get_be16(data[IFLA_GRE_OFLAGS]);

	if (data[IFLA_GRE_IKEY])
		parms->i_key = nla_get_be32(data[IFLA_GRE_IKEY]);

	if (data[IFLA_GRE_OKEY])
		parms->o_key = nla_get_be32(data[IFLA_GRE_OKEY]);

	if (data[IFLA_GRE_LOCAL])
		parms->laddr = nla_get_in6_addr(data[IFLA_GRE_LOCAL]);

	if (data[IFLA_GRE_REMOTE])
		parms->raddr = nla_get_in6_addr(data[IFLA_GRE_REMOTE]);

	if (data[IFLA_GRE_TTL])
		parms->hop_limit = nla_get_u8(data[IFLA_GRE_TTL]);

	if (data[IFLA_GRE_ENCAP_LIMIT])
		parms->encap_limit = nla_get_u8(data[IFLA_GRE_ENCAP_LIMIT]);

	if (data[IFLA_GRE_FLOWINFO])
		parms->flowinfo = nla_get_u32(data[IFLA_GRE_FLOWINFO]);

	if (data[IFLA_GRE_FLAGS])
		parms->flags = nla_get_u32(data[IFLA_GRE_FLAGS]);
}

static int ip6gre_tap_init(struct net_device *dev)
{
	struct ip6_tnl *tunnel;
	int ret;

	ret = ip6gre_tunnel_init_common(dev);
	if (ret)
		return ret;

	tunnel = netdev_priv(dev);

	ip6gre_tnl_link_config(tunnel, 1);

<<<<<<< HEAD
	dev->tstats = netdev_alloc_pcpu_stats(struct pcpu_sw_netstats);
	if (!dev->tstats)
		return -ENOMEM;

	dev->iflink = tunnel->parms.link;

=======
>>>>>>> afd2ff9b
	return 0;
}

static const struct net_device_ops ip6gre_tap_netdev_ops = {
	.ndo_init = ip6gre_tap_init,
	.ndo_uninit = ip6gre_tunnel_uninit,
	.ndo_start_xmit = ip6gre_tunnel_xmit,
	.ndo_set_mac_address = eth_mac_addr,
	.ndo_validate_addr = eth_validate_addr,
	.ndo_change_mtu = ip6gre_tunnel_change_mtu,
	.ndo_get_stats64 = ip_tunnel_get_stats64,
	.ndo_get_iflink = ip6_tnl_get_iflink,
};

static void ip6gre_tap_setup(struct net_device *dev)
{

	ether_setup(dev);

	dev->netdev_ops = &ip6gre_tap_netdev_ops;
	dev->destructor = ip6gre_dev_free;

	dev->features |= NETIF_F_NETNS_LOCAL;
}

static int ip6gre_newlink(struct net *src_net, struct net_device *dev,
	struct nlattr *tb[], struct nlattr *data[])
{
	struct ip6_tnl *nt;
	struct net *net = dev_net(dev);
	struct ip6gre_net *ign = net_generic(net, ip6gre_net_id);
	int err;

	nt = netdev_priv(dev);
	ip6gre_netlink_parms(data, &nt->parms);

	if (ip6gre_tunnel_find(net, &nt->parms, dev->type))
		return -EEXIST;

	if (dev->type == ARPHRD_ETHER && !tb[IFLA_ADDRESS])
		eth_hw_addr_random(dev);

	nt->dev = dev;
	nt->net = dev_net(dev);
	ip6gre_tnl_link_config(nt, !tb[IFLA_MTU]);

	/* Can use a lockless transmit, unless we generate output sequences */
	if (!(nt->parms.o_flags & GRE_SEQ))
		dev->features |= NETIF_F_LLTX;

	err = register_netdevice(dev);
	if (err)
		goto out;

	dev_hold(dev);
	ip6gre_tunnel_link(ign, nt);

out:
	return err;
}

static int ip6gre_changelink(struct net_device *dev, struct nlattr *tb[],
			    struct nlattr *data[])
{
	struct ip6_tnl *t, *nt = netdev_priv(dev);
	struct net *net = nt->net;
	struct ip6gre_net *ign = net_generic(net, ip6gre_net_id);
	struct __ip6_tnl_parm p;

	if (dev == ign->fb_tunnel_dev)
		return -EINVAL;

	ip6gre_netlink_parms(data, &p);

	t = ip6gre_tunnel_locate(net, &p, 0);

	if (t) {
		if (t->dev != dev)
			return -EEXIST;
	} else {
		t = nt;
	}

	ip6gre_tunnel_unlink(ign, t);
	ip6gre_tnl_change(t, &p, !tb[IFLA_MTU]);
	ip6gre_tunnel_link(ign, t);
	return 0;
}

static void ip6gre_dellink(struct net_device *dev, struct list_head *head)
{
	struct net *net = dev_net(dev);
	struct ip6gre_net *ign = net_generic(net, ip6gre_net_id);

	if (dev != ign->fb_tunnel_dev)
		unregister_netdevice_queue(dev, head);
}

static size_t ip6gre_get_size(const struct net_device *dev)
{
	return
		/* IFLA_GRE_LINK */
		nla_total_size(4) +
		/* IFLA_GRE_IFLAGS */
		nla_total_size(2) +
		/* IFLA_GRE_OFLAGS */
		nla_total_size(2) +
		/* IFLA_GRE_IKEY */
		nla_total_size(4) +
		/* IFLA_GRE_OKEY */
		nla_total_size(4) +
		/* IFLA_GRE_LOCAL */
		nla_total_size(sizeof(struct in6_addr)) +
		/* IFLA_GRE_REMOTE */
		nla_total_size(sizeof(struct in6_addr)) +
		/* IFLA_GRE_TTL */
		nla_total_size(1) +
		/* IFLA_GRE_TOS */
		nla_total_size(1) +
		/* IFLA_GRE_ENCAP_LIMIT */
		nla_total_size(1) +
		/* IFLA_GRE_FLOWINFO */
		nla_total_size(4) +
		/* IFLA_GRE_FLAGS */
		nla_total_size(4) +
		0;
}

static int ip6gre_fill_info(struct sk_buff *skb, const struct net_device *dev)
{
	struct ip6_tnl *t = netdev_priv(dev);
	struct __ip6_tnl_parm *p = &t->parms;

	if (nla_put_u32(skb, IFLA_GRE_LINK, p->link) ||
	    nla_put_be16(skb, IFLA_GRE_IFLAGS, p->i_flags) ||
	    nla_put_be16(skb, IFLA_GRE_OFLAGS, p->o_flags) ||
	    nla_put_be32(skb, IFLA_GRE_IKEY, p->i_key) ||
	    nla_put_be32(skb, IFLA_GRE_OKEY, p->o_key) ||
	    nla_put_in6_addr(skb, IFLA_GRE_LOCAL, &p->laddr) ||
	    nla_put_in6_addr(skb, IFLA_GRE_REMOTE, &p->raddr) ||
	    nla_put_u8(skb, IFLA_GRE_TTL, p->hop_limit) ||
	    /*nla_put_u8(skb, IFLA_GRE_TOS, t->priority) ||*/
	    nla_put_u8(skb, IFLA_GRE_ENCAP_LIMIT, p->encap_limit) ||
	    nla_put_be32(skb, IFLA_GRE_FLOWINFO, p->flowinfo) ||
	    nla_put_u32(skb, IFLA_GRE_FLAGS, p->flags))
		goto nla_put_failure;
	return 0;

nla_put_failure:
	return -EMSGSIZE;
}

static const struct nla_policy ip6gre_policy[IFLA_GRE_MAX + 1] = {
	[IFLA_GRE_LINK]        = { .type = NLA_U32 },
	[IFLA_GRE_IFLAGS]      = { .type = NLA_U16 },
	[IFLA_GRE_OFLAGS]      = { .type = NLA_U16 },
	[IFLA_GRE_IKEY]        = { .type = NLA_U32 },
	[IFLA_GRE_OKEY]        = { .type = NLA_U32 },
	[IFLA_GRE_LOCAL]       = { .len = FIELD_SIZEOF(struct ipv6hdr, saddr) },
	[IFLA_GRE_REMOTE]      = { .len = FIELD_SIZEOF(struct ipv6hdr, daddr) },
	[IFLA_GRE_TTL]         = { .type = NLA_U8 },
	[IFLA_GRE_ENCAP_LIMIT] = { .type = NLA_U8 },
	[IFLA_GRE_FLOWINFO]    = { .type = NLA_U32 },
	[IFLA_GRE_FLAGS]       = { .type = NLA_U32 },
};

static struct rtnl_link_ops ip6gre_link_ops __read_mostly = {
	.kind		= "ip6gre",
	.maxtype	= IFLA_GRE_MAX,
	.policy		= ip6gre_policy,
	.priv_size	= sizeof(struct ip6_tnl),
	.setup		= ip6gre_tunnel_setup,
	.validate	= ip6gre_tunnel_validate,
	.newlink	= ip6gre_newlink,
	.changelink	= ip6gre_changelink,
	.dellink	= ip6gre_dellink,
	.get_size	= ip6gre_get_size,
	.fill_info	= ip6gre_fill_info,
	.get_link_net	= ip6_tnl_get_link_net,
};

static struct rtnl_link_ops ip6gre_tap_ops __read_mostly = {
	.kind		= "ip6gretap",
	.maxtype	= IFLA_GRE_MAX,
	.policy		= ip6gre_policy,
	.priv_size	= sizeof(struct ip6_tnl),
	.setup		= ip6gre_tap_setup,
	.validate	= ip6gre_tap_validate,
	.newlink	= ip6gre_newlink,
	.changelink	= ip6gre_changelink,
	.get_size	= ip6gre_get_size,
	.fill_info	= ip6gre_fill_info,
	.get_link_net	= ip6_tnl_get_link_net,
};

/*
 *	And now the modules code and kernel interface.
 */

static int __init ip6gre_init(void)
{
	int err;

	pr_info("GRE over IPv6 tunneling driver\n");

	err = register_pernet_device(&ip6gre_net_ops);
	if (err < 0)
		return err;

	err = inet6_add_protocol(&ip6gre_protocol, IPPROTO_GRE);
	if (err < 0) {
		pr_info("%s: can't add protocol\n", __func__);
		goto add_proto_failed;
	}

	err = rtnl_link_register(&ip6gre_link_ops);
	if (err < 0)
		goto rtnl_link_failed;

	err = rtnl_link_register(&ip6gre_tap_ops);
	if (err < 0)
		goto tap_ops_failed;

out:
	return err;

tap_ops_failed:
	rtnl_link_unregister(&ip6gre_link_ops);
rtnl_link_failed:
	inet6_del_protocol(&ip6gre_protocol, IPPROTO_GRE);
add_proto_failed:
	unregister_pernet_device(&ip6gre_net_ops);
	goto out;
}

static void __exit ip6gre_fini(void)
{
	rtnl_link_unregister(&ip6gre_tap_ops);
	rtnl_link_unregister(&ip6gre_link_ops);
	inet6_del_protocol(&ip6gre_protocol, IPPROTO_GRE);
	unregister_pernet_device(&ip6gre_net_ops);
}

module_init(ip6gre_init);
module_exit(ip6gre_fini);
MODULE_LICENSE("GPL");
MODULE_AUTHOR("D. Kozlov (xeb@mail.ru)");
MODULE_DESCRIPTION("GRE over IPv6 tunneling device");
MODULE_ALIAS_RTNL_LINK("ip6gre");
MODULE_ALIAS_RTNL_LINK("ip6gretap");
MODULE_ALIAS_NETDEV("ip6gre0");<|MERGE_RESOLUTION|>--- conflicted
+++ resolved
@@ -1265,9 +1265,6 @@
 		return ret;
 	}
 
-<<<<<<< HEAD
-	dev->iflink = tunnel->parms.link;
-=======
 	return 0;
 }
 
@@ -1287,7 +1284,6 @@
 
 	if (ipv6_addr_any(&tunnel->parms.raddr))
 		dev->header_ops = &ip6gre_header_ops;
->>>>>>> afd2ff9b
 
 	return 0;
 }
@@ -1494,15 +1490,6 @@
 
 	ip6gre_tnl_link_config(tunnel, 1);
 
-<<<<<<< HEAD
-	dev->tstats = netdev_alloc_pcpu_stats(struct pcpu_sw_netstats);
-	if (!dev->tstats)
-		return -ENOMEM;
-
-	dev->iflink = tunnel->parms.link;
-
-=======
->>>>>>> afd2ff9b
 	return 0;
 }
 
