/*
 * This program is free software; you can redistribute it and/or modify
 * it under the terms of the GNU General Public License as published by
 * the Free Software Foundation; either version 2 of the License, or
 * (at your option) any later version.
 *
 * Copyright (C) Alan Cox GW4PTS (alan@lxorguk.ukuu.org.uk)
 * Copyright (C) Jonathan Naylor G4KLX (g4klx@g4klx.demon.co.uk)
 * Copyright (C) Darryl Miles G7LED (dlm@g7led.demon.co.uk)
 * Copyright (C) Steven Whitehouse GW7RRM (stevew@acm.org)
 * Copyright (C) Joerg Reuter DL1BKE (jreuter@yaina.de)
 * Copyright (C) Hans-Joachim Hetscher DD8NE (dd8ne@bnv-bamberg.de)
 * Copyright (C) Hans Alblas PE1AYX (hans@esrac.ele.tue.nl)
 * Copyright (C) Frederic Rible F1OAT (frible@teaser.fr)
 */
#include <linux/capability.h>
#include <linux/module.h>
#include <linux/errno.h>
#include <linux/types.h>
#include <linux/socket.h>
#include <linux/in.h>
#include <linux/kernel.h>
#include <linux/sched.h>
#include <linux/timer.h>
#include <linux/string.h>
#include <linux/sockios.h>
#include <linux/net.h>
#include <linux/slab.h>
#include <net/ax25.h>
#include <linux/inet.h>
#include <linux/netdevice.h>
#include <linux/if_arp.h>
#include <linux/skbuff.h>
#include <net/sock.h>
#include <asm/uaccess.h>
#include <linux/fcntl.h>
#include <linux/termios.h>	/* For TIOCINQ/OUTQ */
#include <linux/mm.h>
#include <linux/interrupt.h>
#include <linux/notifier.h>
#include <linux/proc_fs.h>
#include <linux/stat.h>
#include <linux/netfilter.h>
#include <linux/sysctl.h>
#include <linux/init.h>
#include <linux/spinlock.h>
#include <net/net_namespace.h>
#include <net/tcp_states.h>
#include <net/ip.h>
#include <net/arp.h>



HLIST_HEAD(ax25_list);
DEFINE_SPINLOCK(ax25_list_lock);

static const struct proto_ops ax25_proto_ops;

static void ax25_free_sock(struct sock *sk)
{
	ax25_cb_put(ax25_sk(sk));
}

/*
 *	Socket removal during an interrupt is now safe.
 */
static void ax25_cb_del(ax25_cb *ax25)
{
	if (!hlist_unhashed(&ax25->ax25_node)) {
		spin_lock_bh(&ax25_list_lock);
		hlist_del_init(&ax25->ax25_node);
		spin_unlock_bh(&ax25_list_lock);
		ax25_cb_put(ax25);
	}
}

/*
 *	Kill all bound sockets on a dropped device.
 */
static void ax25_kill_by_device(struct net_device *dev)
{
	ax25_dev *ax25_dev;
	ax25_cb *s;

	if ((ax25_dev = ax25_dev_ax25dev(dev)) == NULL)
		return;

	spin_lock_bh(&ax25_list_lock);
again:
	ax25_for_each(s, &ax25_list) {
		if (s->ax25_dev == ax25_dev) {
			s->ax25_dev = NULL;
			spin_unlock_bh(&ax25_list_lock);
			ax25_disconnect(s, ENETUNREACH);
			spin_lock_bh(&ax25_list_lock);

			/* The entry could have been deleted from the
			 * list meanwhile and thus the next pointer is
			 * no longer valid.  Play it safe and restart
			 * the scan.  Forward progress is ensured
			 * because we set s->ax25_dev to NULL and we
			 * are never passed a NULL 'dev' argument.
			 */
			goto again;
		}
	}
	spin_unlock_bh(&ax25_list_lock);
}

/*
 *	Handle device status changes.
 */
static int ax25_device_event(struct notifier_block *this, unsigned long event,
			     void *ptr)
{
	struct net_device *dev = netdev_notifier_info_to_dev(ptr);

	if (!net_eq(dev_net(dev), &init_net))
		return NOTIFY_DONE;

	/* Reject non AX.25 devices */
	if (dev->type != ARPHRD_AX25)
		return NOTIFY_DONE;

	switch (event) {
	case NETDEV_UP:
		ax25_dev_device_up(dev);
		break;
	case NETDEV_DOWN:
		ax25_kill_by_device(dev);
		ax25_rt_device_down(dev);
		ax25_dev_device_down(dev);
		break;
	default:
		break;
	}

	return NOTIFY_DONE;
}

/*
 *	Add a socket to the bound sockets list.
 */
void ax25_cb_add(ax25_cb *ax25)
{
	spin_lock_bh(&ax25_list_lock);
	ax25_cb_hold(ax25);
	hlist_add_head(&ax25->ax25_node, &ax25_list);
	spin_unlock_bh(&ax25_list_lock);
}

/*
 *	Find a socket that wants to accept the SABM we have just
 *	received.
 */
struct sock *ax25_find_listener(ax25_address *addr, int digi,
	struct net_device *dev, int type)
{
	ax25_cb *s;

	spin_lock(&ax25_list_lock);
	ax25_for_each(s, &ax25_list) {
		if ((s->iamdigi && !digi) || (!s->iamdigi && digi))
			continue;
		if (s->sk && !ax25cmp(&s->source_addr, addr) &&
		    s->sk->sk_type == type && s->sk->sk_state == TCP_LISTEN) {
			/* If device is null we match any device */
			if (s->ax25_dev == NULL || s->ax25_dev->dev == dev) {
				sock_hold(s->sk);
				spin_unlock(&ax25_list_lock);
				return s->sk;
			}
		}
	}
	spin_unlock(&ax25_list_lock);

	return NULL;
}

/*
 *	Find an AX.25 socket given both ends.
 */
struct sock *ax25_get_socket(ax25_address *my_addr, ax25_address *dest_addr,
	int type)
{
	struct sock *sk = NULL;
	ax25_cb *s;

	spin_lock(&ax25_list_lock);
	ax25_for_each(s, &ax25_list) {
		if (s->sk && !ax25cmp(&s->source_addr, my_addr) &&
		    !ax25cmp(&s->dest_addr, dest_addr) &&
		    s->sk->sk_type == type) {
			sk = s->sk;
			sock_hold(sk);
			break;
		}
	}

	spin_unlock(&ax25_list_lock);

	return sk;
}

/*
 *	Find an AX.25 control block given both ends. It will only pick up
 *	floating AX.25 control blocks or non Raw socket bound control blocks.
 */
ax25_cb *ax25_find_cb(ax25_address *src_addr, ax25_address *dest_addr,
	ax25_digi *digi, struct net_device *dev)
{
	ax25_cb *s;

	spin_lock_bh(&ax25_list_lock);
	ax25_for_each(s, &ax25_list) {
		if (s->sk && s->sk->sk_type != SOCK_SEQPACKET)
			continue;
		if (s->ax25_dev == NULL)
			continue;
		if (ax25cmp(&s->source_addr, src_addr) == 0 && ax25cmp(&s->dest_addr, dest_addr) == 0 && s->ax25_dev->dev == dev) {
			if (digi != NULL && digi->ndigi != 0) {
				if (s->digipeat == NULL)
					continue;
				if (ax25digicmp(s->digipeat, digi) != 0)
					continue;
			} else {
				if (s->digipeat != NULL && s->digipeat->ndigi != 0)
					continue;
			}
			ax25_cb_hold(s);
			spin_unlock_bh(&ax25_list_lock);

			return s;
		}
	}
	spin_unlock_bh(&ax25_list_lock);

	return NULL;
}

EXPORT_SYMBOL(ax25_find_cb);

void ax25_send_to_raw(ax25_address *addr, struct sk_buff *skb, int proto)
{
	ax25_cb *s;
	struct sk_buff *copy;

	spin_lock(&ax25_list_lock);
	ax25_for_each(s, &ax25_list) {
		if (s->sk != NULL && ax25cmp(&s->source_addr, addr) == 0 &&
		    s->sk->sk_type == SOCK_RAW &&
		    s->sk->sk_protocol == proto &&
		    s->ax25_dev->dev == skb->dev &&
		    atomic_read(&s->sk->sk_rmem_alloc) <= s->sk->sk_rcvbuf) {
			if ((copy = skb_clone(skb, GFP_ATOMIC)) == NULL)
				continue;
			if (sock_queue_rcv_skb(s->sk, copy) != 0)
				kfree_skb(copy);
		}
	}
	spin_unlock(&ax25_list_lock);
}

/*
 *	Deferred destroy.
 */
void ax25_destroy_socket(ax25_cb *);

/*
 *	Handler for deferred kills.
 */
static void ax25_destroy_timer(unsigned long data)
{
	ax25_cb *ax25=(ax25_cb *)data;
	struct sock *sk;

	sk=ax25->sk;

	bh_lock_sock(sk);
	sock_hold(sk);
	ax25_destroy_socket(ax25);
	bh_unlock_sock(sk);
	sock_put(sk);
}

/*
 *	This is called from user mode and the timers. Thus it protects itself
 *	against interrupt users but doesn't worry about being called during
 *	work. Once it is removed from the queue no interrupt or bottom half
 *	will touch it and we are (fairly 8-) ) safe.
 */
void ax25_destroy_socket(ax25_cb *ax25)
{
	struct sk_buff *skb;

	ax25_cb_del(ax25);

	ax25_stop_heartbeat(ax25);
	ax25_stop_t1timer(ax25);
	ax25_stop_t2timer(ax25);
	ax25_stop_t3timer(ax25);
	ax25_stop_idletimer(ax25);

	ax25_clear_queues(ax25);	/* Flush the queues */

	if (ax25->sk != NULL) {
		while ((skb = skb_dequeue(&ax25->sk->sk_receive_queue)) != NULL) {
			if (skb->sk != ax25->sk) {
				/* A pending connection */
				ax25_cb *sax25 = ax25_sk(skb->sk);

				/* Queue the unaccepted socket for death */
				sock_orphan(skb->sk);

				/* 9A4GL: hack to release unaccepted sockets */
				skb->sk->sk_state = TCP_LISTEN;

				ax25_start_heartbeat(sax25);
				sax25->state = AX25_STATE_0;
			}

			kfree_skb(skb);
		}
		skb_queue_purge(&ax25->sk->sk_write_queue);
	}

	if (ax25->sk != NULL) {
		if (sk_has_allocations(ax25->sk)) {
			/* Defer: outstanding buffers */
			setup_timer(&ax25->dtimer, ax25_destroy_timer,
					(unsigned long)ax25);
			ax25->dtimer.expires  = jiffies + 2 * HZ;
			add_timer(&ax25->dtimer);
		} else {
			struct sock *sk=ax25->sk;
			ax25->sk=NULL;
			sock_put(sk);
		}
	} else {
		ax25_cb_put(ax25);
	}
}

/*
 * dl1bke 960311: set parameters for existing AX.25 connections,
 *		  includes a KILL command to abort any connection.
 *		  VERY useful for debugging ;-)
 */
static int ax25_ctl_ioctl(const unsigned int cmd, void __user *arg)
{
	struct ax25_ctl_struct ax25_ctl;
	ax25_digi digi;
	ax25_dev *ax25_dev;
	ax25_cb *ax25;
	unsigned int k;
	int ret = 0;

	if (copy_from_user(&ax25_ctl, arg, sizeof(ax25_ctl)))
		return -EFAULT;

	if ((ax25_dev = ax25_addr_ax25dev(&ax25_ctl.port_addr)) == NULL)
		return -ENODEV;

	if (ax25_ctl.digi_count > AX25_MAX_DIGIS)
		return -EINVAL;

	if (ax25_ctl.arg > ULONG_MAX / HZ && ax25_ctl.cmd != AX25_KILL)
		return -EINVAL;

	digi.ndigi = ax25_ctl.digi_count;
	for (k = 0; k < digi.ndigi; k++)
		digi.calls[k] = ax25_ctl.digi_addr[k];

	if ((ax25 = ax25_find_cb(&ax25_ctl.source_addr, &ax25_ctl.dest_addr, &digi, ax25_dev->dev)) == NULL)
		return -ENOTCONN;

	switch (ax25_ctl.cmd) {
	case AX25_KILL:
		ax25_send_control(ax25, AX25_DISC, AX25_POLLON, AX25_COMMAND);
#ifdef CONFIG_AX25_DAMA_SLAVE
		if (ax25_dev->dama.slave && ax25->ax25_dev->values[AX25_VALUES_PROTOCOL] == AX25_PROTO_DAMA_SLAVE)
			ax25_dama_off(ax25);
#endif
		ax25_disconnect(ax25, ENETRESET);
		break;

	case AX25_WINDOW:
		if (ax25->modulus == AX25_MODULUS) {
			if (ax25_ctl.arg < 1 || ax25_ctl.arg > 7)
				goto einval_put;
		} else {
			if (ax25_ctl.arg < 1 || ax25_ctl.arg > 63)
				goto einval_put;
		}
		ax25->window = ax25_ctl.arg;
		break;

	case AX25_T1:
		if (ax25_ctl.arg < 1 || ax25_ctl.arg > ULONG_MAX / HZ)
			goto einval_put;
		ax25->rtt = (ax25_ctl.arg * HZ) / 2;
		ax25->t1  = ax25_ctl.arg * HZ;
		break;

	case AX25_T2:
		if (ax25_ctl.arg < 1 || ax25_ctl.arg > ULONG_MAX / HZ)
			goto einval_put;
		ax25->t2 = ax25_ctl.arg * HZ;
		break;

	case AX25_N2:
		if (ax25_ctl.arg < 1 || ax25_ctl.arg > 31)
			goto einval_put;
		ax25->n2count = 0;
		ax25->n2 = ax25_ctl.arg;
		break;

	case AX25_T3:
		if (ax25_ctl.arg > ULONG_MAX / HZ)
			goto einval_put;
		ax25->t3 = ax25_ctl.arg * HZ;
		break;

	case AX25_IDLE:
		if (ax25_ctl.arg > ULONG_MAX / (60 * HZ))
			goto einval_put;

		ax25->idle = ax25_ctl.arg * 60 * HZ;
		break;

	case AX25_PACLEN:
		if (ax25_ctl.arg < 16 || ax25_ctl.arg > 65535)
			goto einval_put;
		ax25->paclen = ax25_ctl.arg;
		break;

	default:
		goto einval_put;
	  }

out_put:
	ax25_cb_put(ax25);
	return ret;

einval_put:
	ret = -EINVAL;
	goto out_put;
}

static void ax25_fillin_cb_from_dev(ax25_cb *ax25, ax25_dev *ax25_dev)
{
	ax25->rtt     = msecs_to_jiffies(ax25_dev->values[AX25_VALUES_T1]) / 2;
	ax25->t1      = msecs_to_jiffies(ax25_dev->values[AX25_VALUES_T1]);
	ax25->t2      = msecs_to_jiffies(ax25_dev->values[AX25_VALUES_T2]);
	ax25->t3      = msecs_to_jiffies(ax25_dev->values[AX25_VALUES_T3]);
	ax25->n2      = ax25_dev->values[AX25_VALUES_N2];
	ax25->paclen  = ax25_dev->values[AX25_VALUES_PACLEN];
	ax25->idle    = msecs_to_jiffies(ax25_dev->values[AX25_VALUES_IDLE]);
	ax25->backoff = ax25_dev->values[AX25_VALUES_BACKOFF];

	if (ax25_dev->values[AX25_VALUES_AXDEFMODE]) {
		ax25->modulus = AX25_EMODULUS;
		ax25->window  = ax25_dev->values[AX25_VALUES_EWINDOW];
	} else {
		ax25->modulus = AX25_MODULUS;
		ax25->window  = ax25_dev->values[AX25_VALUES_WINDOW];
	}
}

/*
 *	Fill in a created AX.25 created control block with the default
 *	values for a particular device.
 */
void ax25_fillin_cb(ax25_cb *ax25, ax25_dev *ax25_dev)
{
	ax25->ax25_dev = ax25_dev;

	if (ax25->ax25_dev != NULL) {
		ax25_fillin_cb_from_dev(ax25, ax25_dev);
		return;
	}

	/*
	 * No device, use kernel / AX.25 spec default values
	 */
	ax25->rtt     = msecs_to_jiffies(AX25_DEF_T1) / 2;
	ax25->t1      = msecs_to_jiffies(AX25_DEF_T1);
	ax25->t2      = msecs_to_jiffies(AX25_DEF_T2);
	ax25->t3      = msecs_to_jiffies(AX25_DEF_T3);
	ax25->n2      = AX25_DEF_N2;
	ax25->paclen  = AX25_DEF_PACLEN;
	ax25->idle    = msecs_to_jiffies(AX25_DEF_IDLE);
	ax25->backoff = AX25_DEF_BACKOFF;

	if (AX25_DEF_AXDEFMODE) {
		ax25->modulus = AX25_EMODULUS;
		ax25->window  = AX25_DEF_EWINDOW;
	} else {
		ax25->modulus = AX25_MODULUS;
		ax25->window  = AX25_DEF_WINDOW;
	}
}

/*
 * Create an empty AX.25 control block.
 */
ax25_cb *ax25_create_cb(void)
{
	ax25_cb *ax25;

	if ((ax25 = kzalloc(sizeof(*ax25), GFP_ATOMIC)) == NULL)
		return NULL;

	atomic_set(&ax25->refcount, 1);

	skb_queue_head_init(&ax25->write_queue);
	skb_queue_head_init(&ax25->frag_queue);
	skb_queue_head_init(&ax25->ack_queue);
	skb_queue_head_init(&ax25->reseq_queue);

	ax25_setup_timers(ax25);

	ax25_fillin_cb(ax25, NULL);

	ax25->state = AX25_STATE_0;

	return ax25;
}

/*
 *	Handling for system calls applied via the various interfaces to an
 *	AX25 socket object
 */

static int ax25_setsockopt(struct socket *sock, int level, int optname,
	char __user *optval, unsigned int optlen)
{
	struct sock *sk = sock->sk;
	ax25_cb *ax25;
	struct net_device *dev;
	char devname[IFNAMSIZ];
	unsigned long opt;
	int res = 0;

	if (level != SOL_AX25)
		return -ENOPROTOOPT;

	if (optlen < sizeof(unsigned int))
		return -EINVAL;

	if (get_user(opt, (unsigned int __user *)optval))
		return -EFAULT;

	lock_sock(sk);
	ax25 = ax25_sk(sk);

	switch (optname) {
	case AX25_WINDOW:
		if (ax25->modulus == AX25_MODULUS) {
			if (opt < 1 || opt > 7) {
				res = -EINVAL;
				break;
			}
		} else {
			if (opt < 1 || opt > 63) {
				res = -EINVAL;
				break;
			}
		}
		ax25->window = opt;
		break;

	case AX25_T1:
		if (opt < 1 || opt > ULONG_MAX / HZ) {
			res = -EINVAL;
			break;
		}
		ax25->rtt = (opt * HZ) >> 1;
		ax25->t1  = opt * HZ;
		break;

	case AX25_T2:
		if (opt < 1 || opt > ULONG_MAX / HZ) {
			res = -EINVAL;
			break;
		}
		ax25->t2 = opt * HZ;
		break;

	case AX25_N2:
		if (opt < 1 || opt > 31) {
			res = -EINVAL;
			break;
		}
		ax25->n2 = opt;
		break;

	case AX25_T3:
		if (opt < 1 || opt > ULONG_MAX / HZ) {
			res = -EINVAL;
			break;
		}
		ax25->t3 = opt * HZ;
		break;

	case AX25_IDLE:
		if (opt > ULONG_MAX / (60 * HZ)) {
			res = -EINVAL;
			break;
		}
		ax25->idle = opt * 60 * HZ;
		break;

	case AX25_BACKOFF:
		if (opt > 2) {
			res = -EINVAL;
			break;
		}
		ax25->backoff = opt;
		break;

	case AX25_EXTSEQ:
		ax25->modulus = opt ? AX25_EMODULUS : AX25_MODULUS;
		break;

	case AX25_PIDINCL:
		ax25->pidincl = opt ? 1 : 0;
		break;

	case AX25_IAMDIGI:
		ax25->iamdigi = opt ? 1 : 0;
		break;

	case AX25_PACLEN:
		if (opt < 16 || opt > 65535) {
			res = -EINVAL;
			break;
		}
		ax25->paclen = opt;
		break;

	case SO_BINDTODEVICE:
		if (optlen > IFNAMSIZ)
			optlen = IFNAMSIZ;

		if (copy_from_user(devname, optval, optlen)) {
			res = -EFAULT;
			break;
		}

		if (sk->sk_type == SOCK_SEQPACKET &&
		   (sock->state != SS_UNCONNECTED ||
		    sk->sk_state == TCP_LISTEN)) {
			res = -EADDRNOTAVAIL;
			break;
		}

		dev = dev_get_by_name(&init_net, devname);
		if (!dev) {
			res = -ENODEV;
			break;
		}

		ax25->ax25_dev = ax25_dev_ax25dev(dev);
		ax25_fillin_cb(ax25, ax25->ax25_dev);
		dev_put(dev);
		break;

	default:
		res = -ENOPROTOOPT;
	}
	release_sock(sk);

	return res;
}

static int ax25_getsockopt(struct socket *sock, int level, int optname,
	char __user *optval, int __user *optlen)
{
	struct sock *sk = sock->sk;
	ax25_cb *ax25;
	struct ax25_dev *ax25_dev;
	char devname[IFNAMSIZ];
	void *valptr;
	int val = 0;
	int maxlen, length;

	if (level != SOL_AX25)
		return -ENOPROTOOPT;

	if (get_user(maxlen, optlen))
		return -EFAULT;

	if (maxlen < 1)
		return -EFAULT;

	valptr = (void *) &val;
	length = min_t(unsigned int, maxlen, sizeof(int));

	lock_sock(sk);
	ax25 = ax25_sk(sk);

	switch (optname) {
	case AX25_WINDOW:
		val = ax25->window;
		break;

	case AX25_T1:
		val = ax25->t1 / HZ;
		break;

	case AX25_T2:
		val = ax25->t2 / HZ;
		break;

	case AX25_N2:
		val = ax25->n2;
		break;

	case AX25_T3:
		val = ax25->t3 / HZ;
		break;

	case AX25_IDLE:
		val = ax25->idle / (60 * HZ);
		break;

	case AX25_BACKOFF:
		val = ax25->backoff;
		break;

	case AX25_EXTSEQ:
		val = (ax25->modulus == AX25_EMODULUS);
		break;

	case AX25_PIDINCL:
		val = ax25->pidincl;
		break;

	case AX25_IAMDIGI:
		val = ax25->iamdigi;
		break;

	case AX25_PACLEN:
		val = ax25->paclen;
		break;

	case SO_BINDTODEVICE:
		ax25_dev = ax25->ax25_dev;

		if (ax25_dev != NULL && ax25_dev->dev != NULL) {
			strlcpy(devname, ax25_dev->dev->name, sizeof(devname));
			length = strlen(devname) + 1;
		} else {
			*devname = '\0';
			length = 1;
		}

		valptr = (void *) devname;
		break;

	default:
		release_sock(sk);
		return -ENOPROTOOPT;
	}
	release_sock(sk);

	if (put_user(length, optlen))
		return -EFAULT;

	return copy_to_user(optval, valptr, length) ? -EFAULT : 0;
}

static int ax25_listen(struct socket *sock, int backlog)
{
	struct sock *sk = sock->sk;
	int res = 0;

	lock_sock(sk);
	if (sk->sk_type == SOCK_SEQPACKET && sk->sk_state != TCP_LISTEN) {
		sk->sk_max_ack_backlog = backlog;
		sk->sk_state           = TCP_LISTEN;
		goto out;
	}
	res = -EOPNOTSUPP;

out:
	release_sock(sk);

	return res;
}

/*
 * XXX: when creating ax25_sock we should update the .obj_size setting
 * below.
 */
static struct proto ax25_proto = {
	.name	  = "AX25",
	.owner	  = THIS_MODULE,
	.obj_size = sizeof(struct sock),
};

static int ax25_create(struct net *net, struct socket *sock, int protocol,
		       int kern)
{
	struct sock *sk;
	ax25_cb *ax25;

	if (!net_eq(net, &init_net))
		return -EAFNOSUPPORT;

	switch (sock->type) {
	case SOCK_DGRAM:
		if (protocol == 0 || protocol == PF_AX25)
			protocol = AX25_P_TEXT;
		break;

	case SOCK_SEQPACKET:
		switch (protocol) {
		case 0:
		case PF_AX25:	/* For CLX */
			protocol = AX25_P_TEXT;
			break;
		case AX25_P_SEGMENT:
#ifdef CONFIG_INET
		case AX25_P_ARP:
		case AX25_P_IP:
#endif
#ifdef CONFIG_NETROM
		case AX25_P_NETROM:
#endif
#ifdef CONFIG_ROSE
		case AX25_P_ROSE:
#endif
			return -ESOCKTNOSUPPORT;
#ifdef CONFIG_NETROM_MODULE
		case AX25_P_NETROM:
			if (ax25_protocol_is_registered(AX25_P_NETROM))
				return -ESOCKTNOSUPPORT;
			break;
#endif
#ifdef CONFIG_ROSE_MODULE
		case AX25_P_ROSE:
			if (ax25_protocol_is_registered(AX25_P_ROSE))
				return -ESOCKTNOSUPPORT;
#endif
		default:
			break;
		}
		break;

	case SOCK_RAW:
		break;
	default:
		return -ESOCKTNOSUPPORT;
	}

	sk = sk_alloc(net, PF_AX25, GFP_ATOMIC, &ax25_proto);
	if (sk == NULL)
		return -ENOMEM;

	ax25 = sk->sk_protinfo = ax25_create_cb();
	if (!ax25) {
		sk_free(sk);
		return -ENOMEM;
	}

	sock_init_data(sock, sk);

	sk->sk_destruct = ax25_free_sock;
	sock->ops    = &ax25_proto_ops;
	sk->sk_protocol = protocol;

	ax25->sk    = sk;

	return 0;
}

struct sock *ax25_make_new(struct sock *osk, struct ax25_dev *ax25_dev)
{
	struct sock *sk;
	ax25_cb *ax25, *oax25;

	sk = sk_alloc(sock_net(osk), PF_AX25, GFP_ATOMIC,	osk->sk_prot);
	if (sk == NULL)
		return NULL;

	if ((ax25 = ax25_create_cb()) == NULL) {
		sk_free(sk);
		return NULL;
	}

	switch (osk->sk_type) {
	case SOCK_DGRAM:
		break;
	case SOCK_SEQPACKET:
		break;
	default:
		sk_free(sk);
		ax25_cb_put(ax25);
		return NULL;
	}

	sock_init_data(NULL, sk);

	sk->sk_type     = osk->sk_type;
	sk->sk_priority = osk->sk_priority;
	sk->sk_protocol = osk->sk_protocol;
	sk->sk_rcvbuf   = osk->sk_rcvbuf;
	sk->sk_sndbuf   = osk->sk_sndbuf;
	sk->sk_state    = TCP_ESTABLISHED;
	sock_copy_flags(sk, osk);

	oax25 = ax25_sk(osk);

	ax25->modulus = oax25->modulus;
	ax25->backoff = oax25->backoff;
	ax25->pidincl = oax25->pidincl;
	ax25->iamdigi = oax25->iamdigi;
	ax25->rtt     = oax25->rtt;
	ax25->t1      = oax25->t1;
	ax25->t2      = oax25->t2;
	ax25->t3      = oax25->t3;
	ax25->n2      = oax25->n2;
	ax25->idle    = oax25->idle;
	ax25->paclen  = oax25->paclen;
	ax25->window  = oax25->window;

	ax25->ax25_dev    = ax25_dev;
	ax25->source_addr = oax25->source_addr;

	if (oax25->digipeat != NULL) {
		ax25->digipeat = kmemdup(oax25->digipeat, sizeof(ax25_digi),
					 GFP_ATOMIC);
		if (ax25->digipeat == NULL) {
			sk_free(sk);
			ax25_cb_put(ax25);
			return NULL;
		}
	}

	sk->sk_protinfo = ax25;
	sk->sk_destruct = ax25_free_sock;
	ax25->sk    = sk;

	return sk;
}

static int ax25_release(struct socket *sock)
{
	struct sock *sk = sock->sk;
	ax25_cb *ax25;

	if (sk == NULL)
		return 0;

	sock_hold(sk);
	sock_orphan(sk);
	lock_sock(sk);
	ax25 = ax25_sk(sk);

	if (sk->sk_type == SOCK_SEQPACKET) {
		switch (ax25->state) {
		case AX25_STATE_0:
			release_sock(sk);
			ax25_disconnect(ax25, 0);
			lock_sock(sk);
			ax25_destroy_socket(ax25);
			break;

		case AX25_STATE_1:
		case AX25_STATE_2:
			ax25_send_control(ax25, AX25_DISC, AX25_POLLON, AX25_COMMAND);
			release_sock(sk);
			ax25_disconnect(ax25, 0);
			lock_sock(sk);
			ax25_destroy_socket(ax25);
			break;

		case AX25_STATE_3:
		case AX25_STATE_4:
			ax25_clear_queues(ax25);
			ax25->n2count = 0;

			switch (ax25->ax25_dev->values[AX25_VALUES_PROTOCOL]) {
			case AX25_PROTO_STD_SIMPLEX:
			case AX25_PROTO_STD_DUPLEX:
				ax25_send_control(ax25,
						  AX25_DISC,
						  AX25_POLLON,
						  AX25_COMMAND);
				ax25_stop_t2timer(ax25);
				ax25_stop_t3timer(ax25);
				ax25_stop_idletimer(ax25);
				break;
#ifdef CONFIG_AX25_DAMA_SLAVE
			case AX25_PROTO_DAMA_SLAVE:
				ax25_stop_t3timer(ax25);
				ax25_stop_idletimer(ax25);
				break;
#endif
			}
			ax25_calculate_t1(ax25);
			ax25_start_t1timer(ax25);
			ax25->state = AX25_STATE_2;
			sk->sk_state                = TCP_CLOSE;
			sk->sk_shutdown            |= SEND_SHUTDOWN;
			sk->sk_state_change(sk);
			sock_set_flag(sk, SOCK_DESTROY);
			break;

		default:
			break;
		}
	} else {
		sk->sk_state     = TCP_CLOSE;
		sk->sk_shutdown |= SEND_SHUTDOWN;
		sk->sk_state_change(sk);
		ax25_destroy_socket(ax25);
	}

	sock->sk   = NULL;
	release_sock(sk);
	sock_put(sk);

	return 0;
}

/*
 *	We support a funny extension here so you can (as root) give any callsign
 *	digipeated via a local address as source. This hack is obsolete now
 *	that we've implemented support for SO_BINDTODEVICE. It is however small
 *	and trivially backward compatible.
 */
static int ax25_bind(struct socket *sock, struct sockaddr *uaddr, int addr_len)
{
	struct sock *sk = sock->sk;
	struct full_sockaddr_ax25 *addr = (struct full_sockaddr_ax25 *)uaddr;
	ax25_dev *ax25_dev = NULL;
	ax25_uid_assoc *user;
	ax25_address call;
	ax25_cb *ax25;
	int err = 0;

	if (addr_len != sizeof(struct sockaddr_ax25) &&
	    addr_len != sizeof(struct full_sockaddr_ax25))
		/* support for old structure may go away some time
		 * ax25_bind(): uses old (6 digipeater) socket structure.
		 */
		if ((addr_len < sizeof(struct sockaddr_ax25) + sizeof(ax25_address) * 6) ||
		    (addr_len > sizeof(struct full_sockaddr_ax25)))
			return -EINVAL;

	if (addr->fsa_ax25.sax25_family != AF_AX25)
		return -EINVAL;

	user = ax25_findbyuid(current_euid());
	if (user) {
		call = user->call;
		ax25_uid_put(user);
	} else {
		if (ax25_uid_policy && !capable(CAP_NET_ADMIN))
			return -EACCES;

		call = addr->fsa_ax25.sax25_call;
	}

	lock_sock(sk);

	ax25 = ax25_sk(sk);
	if (!sock_flag(sk, SOCK_ZAPPED)) {
		err = -EINVAL;
		goto out;
	}

	ax25->source_addr = call;

	/*
	 * User already set interface with SO_BINDTODEVICE
	 */
	if (ax25->ax25_dev != NULL)
		goto done;

	if (addr_len > sizeof(struct sockaddr_ax25) && addr->fsa_ax25.sax25_ndigis == 1) {
		if (ax25cmp(&addr->fsa_digipeater[0], &null_ax25_address) != 0 &&
		    (ax25_dev = ax25_addr_ax25dev(&addr->fsa_digipeater[0])) == NULL) {
			err = -EADDRNOTAVAIL;
			goto out;
		}
	} else {
		if ((ax25_dev = ax25_addr_ax25dev(&addr->fsa_ax25.sax25_call)) == NULL) {
			err = -EADDRNOTAVAIL;
			goto out;
		}
	}

	if (ax25_dev != NULL)
		ax25_fillin_cb(ax25, ax25_dev);

done:
	ax25_cb_add(ax25);
	sock_reset_flag(sk, SOCK_ZAPPED);

out:
	release_sock(sk);

	return err;
}

/*
 *	FIXME: nonblock behaviour looks like it may have a bug.
 */
static int __must_check ax25_connect(struct socket *sock,
	struct sockaddr *uaddr, int addr_len, int flags)
{
	struct sock *sk = sock->sk;
	ax25_cb *ax25 = ax25_sk(sk), *ax25t;
	struct full_sockaddr_ax25 *fsa = (struct full_sockaddr_ax25 *)uaddr;
	ax25_digi *digi = NULL;
	int ct = 0, err = 0;

	/*
	 * some sanity checks. code further down depends on this
	 */

	if (addr_len == sizeof(struct sockaddr_ax25))
		/* support for this will go away in early 2.5.x
		 * ax25_connect(): uses obsolete socket structure
		 */
		;
	else if (addr_len != sizeof(struct full_sockaddr_ax25))
		/* support for old structure may go away some time
		 * ax25_connect(): uses old (6 digipeater) socket structure.
		 */
		if ((addr_len < sizeof(struct sockaddr_ax25) + sizeof(ax25_address) * 6) ||
		    (addr_len > sizeof(struct full_sockaddr_ax25)))
			return -EINVAL;


	if (fsa->fsa_ax25.sax25_family != AF_AX25)
		return -EINVAL;

	lock_sock(sk);

	/* deal with restarts */
	if (sock->state == SS_CONNECTING) {
		switch (sk->sk_state) {
		case TCP_SYN_SENT: /* still trying */
			err = -EINPROGRESS;
			goto out_release;

		case TCP_ESTABLISHED: /* connection established */
			sock->state = SS_CONNECTED;
			goto out_release;

		case TCP_CLOSE: /* connection refused */
			sock->state = SS_UNCONNECTED;
			err = -ECONNREFUSED;
			goto out_release;
		}
	}

	if (sk->sk_state == TCP_ESTABLISHED && sk->sk_type == SOCK_SEQPACKET) {
		err = -EISCONN;	/* No reconnect on a seqpacket socket */
		goto out_release;
	}

	sk->sk_state   = TCP_CLOSE;
	sock->state = SS_UNCONNECTED;

	kfree(ax25->digipeat);
	ax25->digipeat = NULL;

	/*
	 *	Handle digi-peaters to be used.
	 */
	if (addr_len > sizeof(struct sockaddr_ax25) &&
	    fsa->fsa_ax25.sax25_ndigis != 0) {
		/* Valid number of digipeaters ? */
		if (fsa->fsa_ax25.sax25_ndigis < 1 || fsa->fsa_ax25.sax25_ndigis > AX25_MAX_DIGIS) {
			err = -EINVAL;
			goto out_release;
		}

		if ((digi = kmalloc(sizeof(ax25_digi), GFP_KERNEL)) == NULL) {
			err = -ENOBUFS;
			goto out_release;
		}

		digi->ndigi      = fsa->fsa_ax25.sax25_ndigis;
		digi->lastrepeat = -1;

		while (ct < fsa->fsa_ax25.sax25_ndigis) {
			if ((fsa->fsa_digipeater[ct].ax25_call[6] &
			     AX25_HBIT) && ax25->iamdigi) {
				digi->repeated[ct] = 1;
				digi->lastrepeat   = ct;
			} else {
				digi->repeated[ct] = 0;
			}
			digi->calls[ct] = fsa->fsa_digipeater[ct];
			ct++;
		}
	}

	/*
	 *	Must bind first - autobinding in this may or may not work. If
	 *	the socket is already bound, check to see if the device has
	 *	been filled in, error if it hasn't.
	 */
	if (sock_flag(sk, SOCK_ZAPPED)) {
		/* check if we can remove this feature. It is broken. */
		printk(KERN_WARNING "ax25_connect(): %s uses autobind, please contact jreuter@yaina.de\n",
			current->comm);
		if ((err = ax25_rt_autobind(ax25, &fsa->fsa_ax25.sax25_call)) < 0) {
			kfree(digi);
			goto out_release;
		}

		ax25_fillin_cb(ax25, ax25->ax25_dev);
		ax25_cb_add(ax25);
	} else {
		if (ax25->ax25_dev == NULL) {
			kfree(digi);
			err = -EHOSTUNREACH;
			goto out_release;
		}
	}

	if (sk->sk_type == SOCK_SEQPACKET &&
	    (ax25t=ax25_find_cb(&ax25->source_addr, &fsa->fsa_ax25.sax25_call, digi,
			 ax25->ax25_dev->dev))) {
		kfree(digi);
		err = -EADDRINUSE;		/* Already such a connection */
		ax25_cb_put(ax25t);
		goto out_release;
	}

	ax25->dest_addr = fsa->fsa_ax25.sax25_call;
	ax25->digipeat  = digi;

	/* First the easy one */
	if (sk->sk_type != SOCK_SEQPACKET) {
		sock->state = SS_CONNECTED;
		sk->sk_state   = TCP_ESTABLISHED;
		goto out_release;
	}

	/* Move to connecting socket, ax.25 lapb WAIT_UA.. */
	sock->state        = SS_CONNECTING;
	sk->sk_state          = TCP_SYN_SENT;

	switch (ax25->ax25_dev->values[AX25_VALUES_PROTOCOL]) {
	case AX25_PROTO_STD_SIMPLEX:
	case AX25_PROTO_STD_DUPLEX:
		ax25_std_establish_data_link(ax25);
		break;

#ifdef CONFIG_AX25_DAMA_SLAVE
	case AX25_PROTO_DAMA_SLAVE:
		ax25->modulus = AX25_MODULUS;
		ax25->window  = ax25->ax25_dev->values[AX25_VALUES_WINDOW];
		if (ax25->ax25_dev->dama.slave)
			ax25_ds_establish_data_link(ax25);
		else
			ax25_std_establish_data_link(ax25);
		break;
#endif
	}

	ax25->state = AX25_STATE_1;

	ax25_start_heartbeat(ax25);

	/* Now the loop */
	if (sk->sk_state != TCP_ESTABLISHED && (flags & O_NONBLOCK)) {
		err = -EINPROGRESS;
		goto out_release;
	}

	if (sk->sk_state == TCP_SYN_SENT) {
		DEFINE_WAIT(wait);

		for (;;) {
			prepare_to_wait(sk_sleep(sk), &wait,
					TASK_INTERRUPTIBLE);
			if (sk->sk_state != TCP_SYN_SENT)
				break;
			if (!signal_pending(current)) {
				release_sock(sk);
				schedule();
				lock_sock(sk);
				continue;
			}
			err = -ERESTARTSYS;
			break;
		}
		finish_wait(sk_sleep(sk), &wait);

		if (err)
			goto out_release;
	}

	if (sk->sk_state != TCP_ESTABLISHED) {
		/* Not in ABM, not in WAIT_UA -> failed */
		sock->state = SS_UNCONNECTED;
		err = sock_error(sk);	/* Always set at this point */
		goto out_release;
	}

	sock->state = SS_CONNECTED;

	err = 0;
out_release:
	release_sock(sk);

	return err;
}

static int ax25_accept(struct socket *sock, struct socket *newsock, int flags)
{
	struct sk_buff *skb;
	struct sock *newsk;
	DEFINE_WAIT(wait);
	struct sock *sk;
	int err = 0;

	if (sock->state != SS_UNCONNECTED)
		return -EINVAL;

	if ((sk = sock->sk) == NULL)
		return -EINVAL;

	lock_sock(sk);
	if (sk->sk_type != SOCK_SEQPACKET) {
		err = -EOPNOTSUPP;
		goto out;
	}

	if (sk->sk_state != TCP_LISTEN) {
		err = -EINVAL;
		goto out;
	}

	/*
	 *	The read queue this time is holding sockets ready to use
	 *	hooked into the SABM we saved
	 */
	for (;;) {
		prepare_to_wait(sk_sleep(sk), &wait, TASK_INTERRUPTIBLE);
		skb = skb_dequeue(&sk->sk_receive_queue);
		if (skb)
			break;

		if (flags & O_NONBLOCK) {
			err = -EWOULDBLOCK;
			break;
		}
		if (!signal_pending(current)) {
			release_sock(sk);
			schedule();
			lock_sock(sk);
			continue;
		}
		err = -ERESTARTSYS;
		break;
	}
	finish_wait(sk_sleep(sk), &wait);

	if (err)
		goto out;

	newsk		 = skb->sk;
	sock_graft(newsk, newsock);

	/* Now attach up the new socket */
	kfree_skb(skb);
	sk->sk_ack_backlog--;
	newsock->state = SS_CONNECTED;

out:
	release_sock(sk);

	return err;
}

static int ax25_getname(struct socket *sock, struct sockaddr *uaddr,
	int *uaddr_len, int peer)
{
	struct full_sockaddr_ax25 *fsa = (struct full_sockaddr_ax25 *)uaddr;
	struct sock *sk = sock->sk;
	unsigned char ndigi, i;
	ax25_cb *ax25;
	int err = 0;

	memset(fsa, 0, sizeof(*fsa));
	lock_sock(sk);
	ax25 = ax25_sk(sk);

	if (peer != 0) {
		if (sk->sk_state != TCP_ESTABLISHED) {
			err = -ENOTCONN;
			goto out;
		}

		fsa->fsa_ax25.sax25_family = AF_AX25;
		fsa->fsa_ax25.sax25_call   = ax25->dest_addr;

		if (ax25->digipeat != NULL) {
			ndigi = ax25->digipeat->ndigi;
			fsa->fsa_ax25.sax25_ndigis = ndigi;
			for (i = 0; i < ndigi; i++)
				fsa->fsa_digipeater[i] =
						ax25->digipeat->calls[i];
		}
	} else {
		fsa->fsa_ax25.sax25_family = AF_AX25;
		fsa->fsa_ax25.sax25_call   = ax25->source_addr;
		fsa->fsa_ax25.sax25_ndigis = 1;
		if (ax25->ax25_dev != NULL) {
			memcpy(&fsa->fsa_digipeater[0],
			       ax25->ax25_dev->dev->dev_addr, AX25_ADDR_LEN);
		} else {
			fsa->fsa_digipeater[0] = null_ax25_address;
		}
	}
	*uaddr_len = sizeof (struct full_sockaddr_ax25);

out:
	release_sock(sk);

	return err;
}

static int ax25_sendmsg(struct kiocb *iocb, struct socket *sock,
			struct msghdr *msg, size_t len)
{
	DECLARE_SOCKADDR(struct sockaddr_ax25 *, usax, msg->msg_name);
	struct sock *sk = sock->sk;
	struct sockaddr_ax25 sax;
	struct sk_buff *skb;
	ax25_digi dtmp, *dp;
	ax25_cb *ax25;
	size_t size;
	int lv, err, addr_len = msg->msg_namelen;

	if (msg->msg_flags & ~(MSG_DONTWAIT|MSG_EOR|MSG_CMSG_COMPAT))
		return -EINVAL;

	lock_sock(sk);
	ax25 = ax25_sk(sk);

	if (sock_flag(sk, SOCK_ZAPPED)) {
		err = -EADDRNOTAVAIL;
		goto out;
	}

	if (sk->sk_shutdown & SEND_SHUTDOWN) {
		send_sig(SIGPIPE, current, 0);
		err = -EPIPE;
		goto out;
	}

	if (ax25->ax25_dev == NULL) {
		err = -ENETUNREACH;
		goto out;
	}

	if (len > ax25->ax25_dev->dev->mtu) {
		err = -EMSGSIZE;
		goto out;
	}

	if (usax != NULL) {
		if (usax->sax25_family != AF_AX25) {
			err = -EINVAL;
			goto out;
		}

		if (addr_len == sizeof(struct sockaddr_ax25))
			/* ax25_sendmsg(): uses obsolete socket structure */
			;
		else if (addr_len != sizeof(struct full_sockaddr_ax25))
			/* support for old structure may go away some time
			 * ax25_sendmsg(): uses old (6 digipeater)
			 * socket structure.
			 */
			if ((addr_len < sizeof(struct sockaddr_ax25) + sizeof(ax25_address) * 6) ||
			    (addr_len > sizeof(struct full_sockaddr_ax25))) {
				err = -EINVAL;
				goto out;
			}


		if (addr_len > sizeof(struct sockaddr_ax25) && usax->sax25_ndigis != 0) {
			int ct           = 0;
			struct full_sockaddr_ax25 *fsa = (struct full_sockaddr_ax25 *)usax;

			/* Valid number of digipeaters ? */
			if (usax->sax25_ndigis < 1 || usax->sax25_ndigis > AX25_MAX_DIGIS) {
				err = -EINVAL;
				goto out;
			}

			dtmp.ndigi      = usax->sax25_ndigis;

			while (ct < usax->sax25_ndigis) {
				dtmp.repeated[ct] = 0;
				dtmp.calls[ct]    = fsa->fsa_digipeater[ct];
				ct++;
			}

			dtmp.lastrepeat = 0;
		}

		sax = *usax;
		if (sk->sk_type == SOCK_SEQPACKET &&
		    ax25cmp(&ax25->dest_addr, &sax.sax25_call)) {
			err = -EISCONN;
			goto out;
		}
		if (usax->sax25_ndigis == 0)
			dp = NULL;
		else
			dp = &dtmp;
	} else {
		/*
		 *	FIXME: 1003.1g - if the socket is like this because
		 *	it has become closed (not started closed) and is VC
		 *	we ought to SIGPIPE, EPIPE
		 */
		if (sk->sk_state != TCP_ESTABLISHED) {
			err = -ENOTCONN;
			goto out;
		}
		sax.sax25_family = AF_AX25;
		sax.sax25_call   = ax25->dest_addr;
		dp = ax25->digipeat;
	}

	/* Build a packet */
	/* Assume the worst case */
	size = len + ax25->ax25_dev->dev->hard_header_len;

	skb = sock_alloc_send_skb(sk, size, msg->msg_flags&MSG_DONTWAIT, &err);
	if (skb == NULL)
		goto out;

	skb_reserve(skb, size - len);

	/* User data follows immediately after the AX.25 data */
	if (memcpy_fromiovec(skb_put(skb, len), msg->msg_iov, len)) {
		err = -EFAULT;
		kfree_skb(skb);
		goto out;
	}

	skb_reset_network_header(skb);

	/* Add the PID if one is not supplied by the user in the skb */
	if (!ax25->pidincl)
		*skb_push(skb, 1) = sk->sk_protocol;

	if (sk->sk_type == SOCK_SEQPACKET) {
		/* Connected mode sockets go via the LAPB machine */
		if (sk->sk_state != TCP_ESTABLISHED) {
			kfree_skb(skb);
			err = -ENOTCONN;
			goto out;
		}

		/* Shove it onto the queue and kick */
		ax25_output(ax25, ax25->paclen, skb);

		err = len;
		goto out;
	}

	skb_push(skb, 1 + ax25_addr_size(dp));

	/* Building AX.25 Header */

	/* Build an AX.25 header */
	lv = ax25_addr_build(skb->data, &ax25->source_addr, &sax.sax25_call,
			     dp, AX25_COMMAND, AX25_MODULUS);

	skb_set_transport_header(skb, lv);

	*skb_transport_header(skb) = AX25_UI;

	/* Datagram frames go straight out of the door as UI */
	ax25_queue_xmit(skb, ax25->ax25_dev->dev);

	err = len;

out:
	release_sock(sk);

	return err;
}

static int ax25_recvmsg(struct kiocb *iocb, struct socket *sock,
	struct msghdr *msg, size_t size, int flags)
{
	struct sock *sk = sock->sk;
	struct sk_buff *skb;
	int copied;
	int err = 0;

	lock_sock(sk);
	/*
	 * 	This works for seqpacket too. The receiver has ordered the
	 *	queue for us! We do one quick check first though
	 */
	if (sk->sk_type == SOCK_SEQPACKET && sk->sk_state != TCP_ESTABLISHED) {
		err =  -ENOTCONN;
		goto out;
	}

	/* Now we can treat all alike */
	skb = skb_recv_datagram(sk, flags & ~MSG_DONTWAIT,
				flags & MSG_DONTWAIT, &err);
	if (skb == NULL)
		goto out;

	if (!ax25_sk(sk)->pidincl)
		skb_pull(skb, 1);		/* Remove PID */

	skb_reset_transport_header(skb);
	copied = skb->len;

	if (copied > size) {
		copied = size;
		msg->msg_flags |= MSG_TRUNC;
	}

	skb_copy_datagram_iovec(skb, 0, msg->msg_iov, copied);

	if (msg->msg_name) {
		ax25_digi digi;
		ax25_address src;
		const unsigned char *mac = skb_mac_header(skb);
<<<<<<< HEAD
		struct sockaddr_ax25 *sax = msg->msg_name;
=======
		DECLARE_SOCKADDR(struct sockaddr_ax25 *, sax, msg->msg_name);
>>>>>>> fc14f9c1

		memset(sax, 0, sizeof(struct full_sockaddr_ax25));
		ax25_addr_parse(mac + 1, skb->data - mac - 1, &src, NULL,
				&digi, NULL, NULL);
		sax->sax25_family = AF_AX25;
		/* We set this correctly, even though we may not let the
		   application know the digi calls further down (because it
		   did NOT ask to know them).  This could get political... **/
		sax->sax25_ndigis = digi.ndigi;
		sax->sax25_call   = src;

		if (sax->sax25_ndigis != 0) {
			int ct;
			struct full_sockaddr_ax25 *fsa = (struct full_sockaddr_ax25 *)sax;

			for (ct = 0; ct < digi.ndigi; ct++)
				fsa->fsa_digipeater[ct] = digi.calls[ct];
		}
		msg->msg_namelen = sizeof(struct full_sockaddr_ax25);
	}

	skb_free_datagram(sk, skb);
	err = copied;

out:
	release_sock(sk);

	return err;
}

static int ax25_shutdown(struct socket *sk, int how)
{
	/* FIXME - generate DM and RNR states */
	return -EOPNOTSUPP;
}

static int ax25_ioctl(struct socket *sock, unsigned int cmd, unsigned long arg)
{
	struct sock *sk = sock->sk;
	void __user *argp = (void __user *)arg;
	int res = 0;

	lock_sock(sk);
	switch (cmd) {
	case TIOCOUTQ: {
		long amount;

		amount = sk->sk_sndbuf - sk_wmem_alloc_get(sk);
		if (amount < 0)
			amount = 0;
		res = put_user(amount, (int __user *)argp);
		break;
	}

	case TIOCINQ: {
		struct sk_buff *skb;
		long amount = 0L;
		/* These two are safe on a single CPU system as only user tasks fiddle here */
		if ((skb = skb_peek(&sk->sk_receive_queue)) != NULL)
			amount = skb->len;
		res = put_user(amount, (int __user *) argp);
		break;
	}

	case SIOCGSTAMP:
		res = sock_get_timestamp(sk, argp);
		break;

	case SIOCGSTAMPNS:
		res = sock_get_timestampns(sk, argp);
		break;

	case SIOCAX25ADDUID:	/* Add a uid to the uid/call map table */
	case SIOCAX25DELUID:	/* Delete a uid from the uid/call map table */
	case SIOCAX25GETUID: {
		struct sockaddr_ax25 sax25;
		if (copy_from_user(&sax25, argp, sizeof(sax25))) {
			res = -EFAULT;
			break;
		}
		res = ax25_uid_ioctl(cmd, &sax25);
		break;
	}

	case SIOCAX25NOUID: {	/* Set the default policy (default/bar) */
		long amount;
		if (!capable(CAP_NET_ADMIN)) {
			res = -EPERM;
			break;
		}
		if (get_user(amount, (long __user *)argp)) {
			res = -EFAULT;
			break;
		}
		if (amount < 0 || amount > AX25_NOUID_BLOCK) {
			res = -EINVAL;
			break;
		}
		ax25_uid_policy = amount;
		res = 0;
		break;
	}

	case SIOCADDRT:
	case SIOCDELRT:
	case SIOCAX25OPTRT:
		if (!capable(CAP_NET_ADMIN)) {
			res = -EPERM;
			break;
		}
		res = ax25_rt_ioctl(cmd, argp);
		break;

	case SIOCAX25CTLCON:
		if (!capable(CAP_NET_ADMIN)) {
			res = -EPERM;
			break;
		}
		res = ax25_ctl_ioctl(cmd, argp);
		break;

	case SIOCAX25GETINFO:
	case SIOCAX25GETINFOOLD: {
		ax25_cb *ax25 = ax25_sk(sk);
		struct ax25_info_struct ax25_info;

		ax25_info.t1        = ax25->t1   / HZ;
		ax25_info.t2        = ax25->t2   / HZ;
		ax25_info.t3        = ax25->t3   / HZ;
		ax25_info.idle      = ax25->idle / (60 * HZ);
		ax25_info.n2        = ax25->n2;
		ax25_info.t1timer   = ax25_display_timer(&ax25->t1timer)   / HZ;
		ax25_info.t2timer   = ax25_display_timer(&ax25->t2timer)   / HZ;
		ax25_info.t3timer   = ax25_display_timer(&ax25->t3timer)   / HZ;
		ax25_info.idletimer = ax25_display_timer(&ax25->idletimer) / (60 * HZ);
		ax25_info.n2count   = ax25->n2count;
		ax25_info.state     = ax25->state;
		ax25_info.rcv_q     = sk_rmem_alloc_get(sk);
		ax25_info.snd_q     = sk_wmem_alloc_get(sk);
		ax25_info.vs        = ax25->vs;
		ax25_info.vr        = ax25->vr;
		ax25_info.va        = ax25->va;
		ax25_info.vs_max    = ax25->vs; /* reserved */
		ax25_info.paclen    = ax25->paclen;
		ax25_info.window    = ax25->window;

		/* old structure? */
		if (cmd == SIOCAX25GETINFOOLD) {
			static int warned = 0;
			if (!warned) {
				printk(KERN_INFO "%s uses old SIOCAX25GETINFO\n",
					current->comm);
				warned=1;
			}

			if (copy_to_user(argp, &ax25_info, sizeof(struct ax25_info_struct_deprecated))) {
				res = -EFAULT;
				break;
			}
		} else {
			if (copy_to_user(argp, &ax25_info, sizeof(struct ax25_info_struct))) {
				res = -EINVAL;
				break;
			}
		}
		res = 0;
		break;
	}

	case SIOCAX25ADDFWD:
	case SIOCAX25DELFWD: {
		struct ax25_fwd_struct ax25_fwd;
		if (!capable(CAP_NET_ADMIN)) {
			res = -EPERM;
			break;
		}
		if (copy_from_user(&ax25_fwd, argp, sizeof(ax25_fwd))) {
			res = -EFAULT;
			break;
		}
		res = ax25_fwd_ioctl(cmd, &ax25_fwd);
		break;
	}

	case SIOCGIFADDR:
	case SIOCSIFADDR:
	case SIOCGIFDSTADDR:
	case SIOCSIFDSTADDR:
	case SIOCGIFBRDADDR:
	case SIOCSIFBRDADDR:
	case SIOCGIFNETMASK:
	case SIOCSIFNETMASK:
	case SIOCGIFMETRIC:
	case SIOCSIFMETRIC:
		res = -EINVAL;
		break;

	default:
		res = -ENOIOCTLCMD;
		break;
	}
	release_sock(sk);

	return res;
}

#ifdef CONFIG_PROC_FS

static void *ax25_info_start(struct seq_file *seq, loff_t *pos)
	__acquires(ax25_list_lock)
{
	spin_lock_bh(&ax25_list_lock);
	return seq_hlist_start(&ax25_list, *pos);
}

static void *ax25_info_next(struct seq_file *seq, void *v, loff_t *pos)
{
	return seq_hlist_next(v, &ax25_list, pos);
}

static void ax25_info_stop(struct seq_file *seq, void *v)
	__releases(ax25_list_lock)
{
	spin_unlock_bh(&ax25_list_lock);
}

static int ax25_info_show(struct seq_file *seq, void *v)
{
	ax25_cb *ax25 = hlist_entry(v, struct ax25_cb, ax25_node);
	char buf[11];
	int k;


	/*
	 * New format:
	 * magic dev src_addr dest_addr,digi1,digi2,.. st vs vr va t1 t1 t2 t2 t3 t3 idle idle n2 n2 rtt window paclen Snd-Q Rcv-Q inode
	 */

	seq_printf(seq, "%8.8lx %s %s%s ",
		   (long) ax25,
		   ax25->ax25_dev == NULL? "???" : ax25->ax25_dev->dev->name,
		   ax2asc(buf, &ax25->source_addr),
		   ax25->iamdigi? "*":"");
	seq_printf(seq, "%s", ax2asc(buf, &ax25->dest_addr));

	for (k=0; (ax25->digipeat != NULL) && (k < ax25->digipeat->ndigi); k++) {
		seq_printf(seq, ",%s%s",
			   ax2asc(buf, &ax25->digipeat->calls[k]),
			   ax25->digipeat->repeated[k]? "*":"");
	}

	seq_printf(seq, " %d %d %d %d %lu %lu %lu %lu %lu %lu %lu %lu %d %d %lu %d %d",
		   ax25->state,
		   ax25->vs, ax25->vr, ax25->va,
		   ax25_display_timer(&ax25->t1timer) / HZ, ax25->t1 / HZ,
		   ax25_display_timer(&ax25->t2timer) / HZ, ax25->t2 / HZ,
		   ax25_display_timer(&ax25->t3timer) / HZ, ax25->t3 / HZ,
		   ax25_display_timer(&ax25->idletimer) / (60 * HZ),
		   ax25->idle / (60 * HZ),
		   ax25->n2count, ax25->n2,
		   ax25->rtt / HZ,
		   ax25->window,
		   ax25->paclen);

	if (ax25->sk != NULL) {
		seq_printf(seq, " %d %d %lu\n",
			   sk_wmem_alloc_get(ax25->sk),
			   sk_rmem_alloc_get(ax25->sk),
			   sock_i_ino(ax25->sk));
	} else {
		seq_puts(seq, " * * *\n");
	}
	return 0;
}

static const struct seq_operations ax25_info_seqops = {
	.start = ax25_info_start,
	.next = ax25_info_next,
	.stop = ax25_info_stop,
	.show = ax25_info_show,
};

static int ax25_info_open(struct inode *inode, struct file *file)
{
	return seq_open(file, &ax25_info_seqops);
}

static const struct file_operations ax25_info_fops = {
	.owner = THIS_MODULE,
	.open = ax25_info_open,
	.read = seq_read,
	.llseek = seq_lseek,
	.release = seq_release,
};

#endif

static const struct net_proto_family ax25_family_ops = {
	.family =	PF_AX25,
	.create =	ax25_create,
	.owner	=	THIS_MODULE,
};

static const struct proto_ops ax25_proto_ops = {
	.family		= PF_AX25,
	.owner		= THIS_MODULE,
	.release	= ax25_release,
	.bind		= ax25_bind,
	.connect	= ax25_connect,
	.socketpair	= sock_no_socketpair,
	.accept		= ax25_accept,
	.getname	= ax25_getname,
	.poll		= datagram_poll,
	.ioctl		= ax25_ioctl,
	.listen		= ax25_listen,
	.shutdown	= ax25_shutdown,
	.setsockopt	= ax25_setsockopt,
	.getsockopt	= ax25_getsockopt,
	.sendmsg	= ax25_sendmsg,
	.recvmsg	= ax25_recvmsg,
	.mmap		= sock_no_mmap,
	.sendpage	= sock_no_sendpage,
};

/*
 *	Called by socket.c on kernel start up
 */
static struct packet_type ax25_packet_type __read_mostly = {
	.type	=	cpu_to_be16(ETH_P_AX25),
	.func	=	ax25_kiss_rcv,
};

static struct notifier_block ax25_dev_notifier = {
	.notifier_call = ax25_device_event,
};

static int __init ax25_init(void)
{
	int rc = proto_register(&ax25_proto, 0);

	if (rc != 0)
		goto out;

	sock_register(&ax25_family_ops);
	dev_add_pack(&ax25_packet_type);
	register_netdevice_notifier(&ax25_dev_notifier);

	proc_create("ax25_route", S_IRUGO, init_net.proc_net,
		    &ax25_route_fops);
	proc_create("ax25", S_IRUGO, init_net.proc_net, &ax25_info_fops);
	proc_create("ax25_calls", S_IRUGO, init_net.proc_net, &ax25_uid_fops);
out:
	return rc;
}
module_init(ax25_init);


MODULE_AUTHOR("Jonathan Naylor G4KLX <g4klx@g4klx.demon.co.uk>");
MODULE_DESCRIPTION("The amateur radio AX.25 link layer protocol");
MODULE_LICENSE("GPL");
MODULE_ALIAS_NETPROTO(PF_AX25);

static void __exit ax25_exit(void)
{
	remove_proc_entry("ax25_route", init_net.proc_net);
	remove_proc_entry("ax25", init_net.proc_net);
	remove_proc_entry("ax25_calls", init_net.proc_net);

	unregister_netdevice_notifier(&ax25_dev_notifier);

	dev_remove_pack(&ax25_packet_type);

	sock_unregister(PF_AX25);
	proto_unregister(&ax25_proto);

	ax25_rt_free();
	ax25_uid_free();
	ax25_dev_free();
}
module_exit(ax25_exit);<|MERGE_RESOLUTION|>--- conflicted
+++ resolved
@@ -1640,11 +1640,7 @@
 		ax25_digi digi;
 		ax25_address src;
 		const unsigned char *mac = skb_mac_header(skb);
-<<<<<<< HEAD
-		struct sockaddr_ax25 *sax = msg->msg_name;
-=======
 		DECLARE_SOCKADDR(struct sockaddr_ax25 *, sax, msg->msg_name);
->>>>>>> fc14f9c1
 
 		memset(sax, 0, sizeof(struct full_sockaddr_ax25));
 		ax25_addr_parse(mac + 1, skb->data - mac - 1, &src, NULL,
