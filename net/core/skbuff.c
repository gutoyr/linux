/*
 *	Routines having to do with the 'struct sk_buff' memory handlers.
 *
 *	Authors:	Alan Cox <alan@lxorguk.ukuu.org.uk>
 *			Florian La Roche <rzsfl@rz.uni-sb.de>
 *
 *	Fixes:
 *		Alan Cox	:	Fixed the worst of the load
 *					balancer bugs.
 *		Dave Platt	:	Interrupt stacking fix.
 *	Richard Kooijman	:	Timestamp fixes.
 *		Alan Cox	:	Changed buffer format.
 *		Alan Cox	:	destructor hook for AF_UNIX etc.
 *		Linus Torvalds	:	Better skb_clone.
 *		Alan Cox	:	Added skb_copy.
 *		Alan Cox	:	Added all the changed routines Linus
 *					only put in the headers
 *		Ray VanTassle	:	Fixed --skb->lock in free
 *		Alan Cox	:	skb_copy copy arp field
 *		Andi Kleen	:	slabified it.
 *		Robert Olsson	:	Removed skb_head_pool
 *
 *	NOTE:
 *		The __skb_ routines should be called with interrupts
 *	disabled, or you better be *real* sure that the operation is atomic
 *	with respect to whatever list is being frobbed (e.g. via lock_sock()
 *	or via disabling bottom half handlers, etc).
 *
 *	This program is free software; you can redistribute it and/or
 *	modify it under the terms of the GNU General Public License
 *	as published by the Free Software Foundation; either version
 *	2 of the License, or (at your option) any later version.
 */

/*
 *	The functions in this file will not compile correctly with gcc 2.4.x
 */

#define pr_fmt(fmt) KBUILD_MODNAME ": " fmt

#include <linux/module.h>
#include <linux/types.h>
#include <linux/kernel.h>
#include <linux/kmemcheck.h>
#include <linux/mm.h>
#include <linux/interrupt.h>
#include <linux/in.h>
#include <linux/inet.h>
#include <linux/slab.h>
#include <linux/tcp.h>
#include <linux/udp.h>
#include <linux/netdevice.h>
#ifdef CONFIG_NET_CLS_ACT
#include <net/pkt_sched.h>
#endif
#include <linux/string.h>
#include <linux/skbuff.h>
#include <linux/splice.h>
#include <linux/cache.h>
#include <linux/rtnetlink.h>
#include <linux/init.h>
#include <linux/scatterlist.h>
#include <linux/errqueue.h>
#include <linux/prefetch.h>
#include <linux/if_vlan.h>

#include <net/protocol.h>
#include <net/dst.h>
#include <net/sock.h>
#include <net/checksum.h>
#include <net/ip6_checksum.h>
#include <net/xfrm.h>

#include <asm/uaccess.h>
#include <trace/events/skb.h>
#include <linux/highmem.h>
#include <linux/capability.h>
#include <linux/user_namespace.h>

struct kmem_cache *skbuff_head_cache __read_mostly;
static struct kmem_cache *skbuff_fclone_cache __read_mostly;

/**
 *	skb_panic - private function for out-of-line support
 *	@skb:	buffer
 *	@sz:	size
 *	@addr:	address
 *	@msg:	skb_over_panic or skb_under_panic
 *
 *	Out-of-line support for skb_put() and skb_push().
 *	Called via the wrapper skb_over_panic() or skb_under_panic().
 *	Keep out of line to prevent kernel bloat.
 *	__builtin_return_address is not used because it is not always reliable.
 */
static void skb_panic(struct sk_buff *skb, unsigned int sz, void *addr,
		      const char msg[])
{
	pr_emerg("%s: text:%p len:%d put:%d head:%p data:%p tail:%#lx end:%#lx dev:%s\n",
		 msg, addr, skb->len, sz, skb->head, skb->data,
		 (unsigned long)skb->tail, (unsigned long)skb->end,
		 skb->dev ? skb->dev->name : "<NULL>");
	BUG();
}

static void skb_over_panic(struct sk_buff *skb, unsigned int sz, void *addr)
{
	skb_panic(skb, sz, addr, __func__);
}

static void skb_under_panic(struct sk_buff *skb, unsigned int sz, void *addr)
{
	skb_panic(skb, sz, addr, __func__);
}

/*
 * kmalloc_reserve is a wrapper around kmalloc_node_track_caller that tells
 * the caller if emergency pfmemalloc reserves are being used. If it is and
 * the socket is later found to be SOCK_MEMALLOC then PFMEMALLOC reserves
 * may be used. Otherwise, the packet data may be discarded until enough
 * memory is free
 */
#define kmalloc_reserve(size, gfp, node, pfmemalloc) \
	 __kmalloc_reserve(size, gfp, node, _RET_IP_, pfmemalloc)

static void *__kmalloc_reserve(size_t size, gfp_t flags, int node,
			       unsigned long ip, bool *pfmemalloc)
{
	void *obj;
	bool ret_pfmemalloc = false;

	/*
	 * Try a regular allocation, when that fails and we're not entitled
	 * to the reserves, fail.
	 */
	obj = kmalloc_node_track_caller(size,
					flags | __GFP_NOMEMALLOC | __GFP_NOWARN,
					node);
	if (obj || !(gfp_pfmemalloc_allowed(flags)))
		goto out;

	/* Try again but now we are using pfmemalloc reserves */
	ret_pfmemalloc = true;
	obj = kmalloc_node_track_caller(size, flags, node);

out:
	if (pfmemalloc)
		*pfmemalloc = ret_pfmemalloc;

	return obj;
}

/* 	Allocate a new skbuff. We do this ourselves so we can fill in a few
 *	'private' fields and also do memory statistics to find all the
 *	[BEEP] leaks.
 *
 */

struct sk_buff *__alloc_skb_head(gfp_t gfp_mask, int node)
{
	struct sk_buff *skb;

	/* Get the HEAD */
	skb = kmem_cache_alloc_node(skbuff_head_cache,
				    gfp_mask & ~__GFP_DMA, node);
	if (!skb)
		goto out;

	/*
	 * Only clear those fields we need to clear, not those that we will
	 * actually initialise below. Hence, don't put any more fields after
	 * the tail pointer in struct sk_buff!
	 */
	memset(skb, 0, offsetof(struct sk_buff, tail));
	skb->head = NULL;
	skb->truesize = sizeof(struct sk_buff);
	atomic_set(&skb->users, 1);

	skb->mac_header = (typeof(skb->mac_header))~0U;
out:
	return skb;
}

/**
 *	__alloc_skb	-	allocate a network buffer
 *	@size: size to allocate
 *	@gfp_mask: allocation mask
 *	@flags: If SKB_ALLOC_FCLONE is set, allocate from fclone cache
 *		instead of head cache and allocate a cloned (child) skb.
 *		If SKB_ALLOC_RX is set, __GFP_MEMALLOC will be used for
 *		allocations in case the data is required for writeback
 *	@node: numa node to allocate memory on
 *
 *	Allocate a new &sk_buff. The returned buffer has no headroom and a
 *	tail room of at least size bytes. The object has a reference count
 *	of one. The return is the buffer. On a failure the return is %NULL.
 *
 *	Buffers may only be allocated from interrupts using a @gfp_mask of
 *	%GFP_ATOMIC.
 */
struct sk_buff *__alloc_skb(unsigned int size, gfp_t gfp_mask,
			    int flags, int node)
{
	struct kmem_cache *cache;
	struct skb_shared_info *shinfo;
	struct sk_buff *skb;
	u8 *data;
	bool pfmemalloc;

	cache = (flags & SKB_ALLOC_FCLONE)
		? skbuff_fclone_cache : skbuff_head_cache;

	if (sk_memalloc_socks() && (flags & SKB_ALLOC_RX))
		gfp_mask |= __GFP_MEMALLOC;

	/* Get the HEAD */
	skb = kmem_cache_alloc_node(cache, gfp_mask & ~__GFP_DMA, node);
	if (!skb)
		goto out;
	prefetchw(skb);

	/* We do our best to align skb_shared_info on a separate cache
	 * line. It usually works because kmalloc(X > SMP_CACHE_BYTES) gives
	 * aligned memory blocks, unless SLUB/SLAB debug is enabled.
	 * Both skb->head and skb_shared_info are cache line aligned.
	 */
	size = SKB_DATA_ALIGN(size);
	size += SKB_DATA_ALIGN(sizeof(struct skb_shared_info));
	data = kmalloc_reserve(size, gfp_mask, node, &pfmemalloc);
	if (!data)
		goto nodata;
	/* kmalloc(size) might give us more room than requested.
	 * Put skb_shared_info exactly at the end of allocated zone,
	 * to allow max possible filling before reallocation.
	 */
	size = SKB_WITH_OVERHEAD(ksize(data));
	prefetchw(data + size);

	/*
	 * Only clear those fields we need to clear, not those that we will
	 * actually initialise below. Hence, don't put any more fields after
	 * the tail pointer in struct sk_buff!
	 */
	memset(skb, 0, offsetof(struct sk_buff, tail));
	/* Account for allocated memory : skb + skb->head */
	skb->truesize = SKB_TRUESIZE(size);
	skb->pfmemalloc = pfmemalloc;
	atomic_set(&skb->users, 1);
	skb->head = data;
	skb->data = data;
	skb_reset_tail_pointer(skb);
	skb->end = skb->tail + size;
	skb->mac_header = (typeof(skb->mac_header))~0U;
	skb->transport_header = (typeof(skb->transport_header))~0U;

	/* make sure we initialize shinfo sequentially */
	shinfo = skb_shinfo(skb);
	memset(shinfo, 0, offsetof(struct skb_shared_info, dataref));
	atomic_set(&shinfo->dataref, 1);
	kmemcheck_annotate_variable(shinfo->destructor_arg);

	if (flags & SKB_ALLOC_FCLONE) {
		struct sk_buff_fclones *fclones;

		fclones = container_of(skb, struct sk_buff_fclones, skb1);

		kmemcheck_annotate_bitfield(&fclones->skb2, flags1);
		skb->fclone = SKB_FCLONE_ORIG;
		atomic_set(&fclones->fclone_ref, 1);

		fclones->skb2.fclone = SKB_FCLONE_CLONE;
		fclones->skb2.pfmemalloc = pfmemalloc;
	}
out:
	return skb;
nodata:
	kmem_cache_free(cache, skb);
	skb = NULL;
	goto out;
}
EXPORT_SYMBOL(__alloc_skb);

/**
 * __build_skb - build a network buffer
 * @data: data buffer provided by caller
 * @frag_size: size of data, or 0 if head was kmalloced
 *
 * Allocate a new &sk_buff. Caller provides space holding head and
 * skb_shared_info. @data must have been allocated by kmalloc() only if
 * @frag_size is 0, otherwise data should come from the page allocator
 *  or vmalloc()
 * The return is the new skb buffer.
 * On a failure the return is %NULL, and @data is not freed.
 * Notes :
 *  Before IO, driver allocates only data buffer where NIC put incoming frame
 *  Driver should add room at head (NET_SKB_PAD) and
 *  MUST add room at tail (SKB_DATA_ALIGN(skb_shared_info))
 *  After IO, driver calls build_skb(), to allocate sk_buff and populate it
 *  before giving packet to stack.
 *  RX rings only contains data buffers, not full skbs.
 */
struct sk_buff *__build_skb(void *data, unsigned int frag_size)
{
	struct skb_shared_info *shinfo;
	struct sk_buff *skb;
	unsigned int size = frag_size ? : ksize(data);

	skb = kmem_cache_alloc(skbuff_head_cache, GFP_ATOMIC);
	if (!skb)
		return NULL;

	size -= SKB_DATA_ALIGN(sizeof(struct skb_shared_info));

	memset(skb, 0, offsetof(struct sk_buff, tail));
	skb->truesize = SKB_TRUESIZE(size);
	atomic_set(&skb->users, 1);
	skb->head = data;
	skb->data = data;
	skb_reset_tail_pointer(skb);
	skb->end = skb->tail + size;
	skb->mac_header = (typeof(skb->mac_header))~0U;
	skb->transport_header = (typeof(skb->transport_header))~0U;

	/* make sure we initialize shinfo sequentially */
	shinfo = skb_shinfo(skb);
	memset(shinfo, 0, offsetof(struct skb_shared_info, dataref));
	atomic_set(&shinfo->dataref, 1);
	kmemcheck_annotate_variable(shinfo->destructor_arg);

	return skb;
}

/* build_skb() is wrapper over __build_skb(), that specifically
 * takes care of skb->head and skb->pfmemalloc
 * This means that if @frag_size is not zero, then @data must be backed
 * by a page fragment, not kmalloc() or vmalloc()
 */
struct sk_buff *build_skb(void *data, unsigned int frag_size)
{
	struct sk_buff *skb = __build_skb(data, frag_size);

	if (skb && frag_size) {
		skb->head_frag = 1;
		if (page_is_pfmemalloc(virt_to_head_page(data)))
			skb->pfmemalloc = 1;
	}
	return skb;
}
EXPORT_SYMBOL(build_skb);

static DEFINE_PER_CPU(struct page_frag_cache, netdev_alloc_cache);
static DEFINE_PER_CPU(struct page_frag_cache, napi_alloc_cache);

static void *__netdev_alloc_frag(unsigned int fragsz, gfp_t gfp_mask)
{
	struct page_frag_cache *nc;
	unsigned long flags;
	void *data;

	local_irq_save(flags);
	nc = this_cpu_ptr(&netdev_alloc_cache);
	data = __alloc_page_frag(nc, fragsz, gfp_mask);
	local_irq_restore(flags);
	return data;
}

/**
 * netdev_alloc_frag - allocate a page fragment
 * @fragsz: fragment size
 *
 * Allocates a frag from a page for receive buffer.
 * Uses GFP_ATOMIC allocations.
 */
void *netdev_alloc_frag(unsigned int fragsz)
{
	return __netdev_alloc_frag(fragsz, GFP_ATOMIC | __GFP_COLD);
}
EXPORT_SYMBOL(netdev_alloc_frag);

static void *__napi_alloc_frag(unsigned int fragsz, gfp_t gfp_mask)
{
	struct page_frag_cache *nc = this_cpu_ptr(&napi_alloc_cache);

	return __alloc_page_frag(nc, fragsz, gfp_mask);
}

void *napi_alloc_frag(unsigned int fragsz)
{
	return __napi_alloc_frag(fragsz, GFP_ATOMIC | __GFP_COLD);
}
EXPORT_SYMBOL(napi_alloc_frag);

/**
 *	__netdev_alloc_skb - allocate an skbuff for rx on a specific device
 *	@dev: network device to receive on
 *	@len: length to allocate
 *	@gfp_mask: get_free_pages mask, passed to alloc_skb
 *
 *	Allocate a new &sk_buff and assign it a usage count of one. The
 *	buffer has NET_SKB_PAD headroom built in. Users should allocate
 *	the headroom they think they need without accounting for the
 *	built in space. The built in space is used for optimisations.
 *
 *	%NULL is returned if there is no free memory.
 */
struct sk_buff *__netdev_alloc_skb(struct net_device *dev, unsigned int len,
				   gfp_t gfp_mask)
{
	struct page_frag_cache *nc;
	unsigned long flags;
	struct sk_buff *skb;
	bool pfmemalloc;
	void *data;

	len += NET_SKB_PAD;

	if ((len > SKB_WITH_OVERHEAD(PAGE_SIZE)) ||
	    (gfp_mask & (__GFP_DIRECT_RECLAIM | GFP_DMA))) {
		skb = __alloc_skb(len, gfp_mask, SKB_ALLOC_RX, NUMA_NO_NODE);
		if (!skb)
			goto skb_fail;
		goto skb_success;
	}

	len += SKB_DATA_ALIGN(sizeof(struct skb_shared_info));
	len = SKB_DATA_ALIGN(len);

	if (sk_memalloc_socks())
		gfp_mask |= __GFP_MEMALLOC;

	local_irq_save(flags);

	nc = this_cpu_ptr(&netdev_alloc_cache);
	data = __alloc_page_frag(nc, len, gfp_mask);
	pfmemalloc = nc->pfmemalloc;

	local_irq_restore(flags);

	if (unlikely(!data))
		return NULL;

	skb = __build_skb(data, len);
	if (unlikely(!skb)) {
		skb_free_frag(data);
		return NULL;
	}

	/* use OR instead of assignment to avoid clearing of bits in mask */
	if (pfmemalloc)
		skb->pfmemalloc = 1;
	skb->head_frag = 1;

skb_success:
	skb_reserve(skb, NET_SKB_PAD);
	skb->dev = dev;

skb_fail:
	return skb;
}
EXPORT_SYMBOL(__netdev_alloc_skb);

/**
 *	__napi_alloc_skb - allocate skbuff for rx in a specific NAPI instance
 *	@napi: napi instance this buffer was allocated for
 *	@len: length to allocate
 *	@gfp_mask: get_free_pages mask, passed to alloc_skb and alloc_pages
 *
 *	Allocate a new sk_buff for use in NAPI receive.  This buffer will
 *	attempt to allocate the head from a special reserved region used
 *	only for NAPI Rx allocation.  By doing this we can save several
 *	CPU cycles by avoiding having to disable and re-enable IRQs.
 *
 *	%NULL is returned if there is no free memory.
 */
struct sk_buff *__napi_alloc_skb(struct napi_struct *napi, unsigned int len,
				 gfp_t gfp_mask)
{
	struct page_frag_cache *nc = this_cpu_ptr(&napi_alloc_cache);
	struct sk_buff *skb;
	void *data;

	len += NET_SKB_PAD + NET_IP_ALIGN;

	if ((len > SKB_WITH_OVERHEAD(PAGE_SIZE)) ||
	    (gfp_mask & (__GFP_DIRECT_RECLAIM | GFP_DMA))) {
		skb = __alloc_skb(len, gfp_mask, SKB_ALLOC_RX, NUMA_NO_NODE);
		if (!skb)
			goto skb_fail;
		goto skb_success;
	}

	len += SKB_DATA_ALIGN(sizeof(struct skb_shared_info));
	len = SKB_DATA_ALIGN(len);

	if (sk_memalloc_socks())
		gfp_mask |= __GFP_MEMALLOC;

	data = __alloc_page_frag(nc, len, gfp_mask);
	if (unlikely(!data))
		return NULL;

	skb = __build_skb(data, len);
	if (unlikely(!skb)) {
		skb_free_frag(data);
		return NULL;
	}

	/* use OR instead of assignment to avoid clearing of bits in mask */
	if (nc->pfmemalloc)
		skb->pfmemalloc = 1;
	skb->head_frag = 1;

skb_success:
	skb_reserve(skb, NET_SKB_PAD + NET_IP_ALIGN);
	skb->dev = napi->dev;

skb_fail:
	return skb;
}
EXPORT_SYMBOL(__napi_alloc_skb);

void skb_add_rx_frag(struct sk_buff *skb, int i, struct page *page, int off,
		     int size, unsigned int truesize)
{
	skb_fill_page_desc(skb, i, page, off, size);
	skb->len += size;
	skb->data_len += size;
	skb->truesize += truesize;
}
EXPORT_SYMBOL(skb_add_rx_frag);

void skb_coalesce_rx_frag(struct sk_buff *skb, int i, int size,
			  unsigned int truesize)
{
	skb_frag_t *frag = &skb_shinfo(skb)->frags[i];

	skb_frag_size_add(frag, size);
	skb->len += size;
	skb->data_len += size;
	skb->truesize += truesize;
}
EXPORT_SYMBOL(skb_coalesce_rx_frag);

static void skb_drop_list(struct sk_buff **listp)
{
	kfree_skb_list(*listp);
	*listp = NULL;
}

static inline void skb_drop_fraglist(struct sk_buff *skb)
{
	skb_drop_list(&skb_shinfo(skb)->frag_list);
}

static void skb_clone_fraglist(struct sk_buff *skb)
{
	struct sk_buff *list;

	skb_walk_frags(skb, list)
		skb_get(list);
}

static void skb_free_head(struct sk_buff *skb)
{
	unsigned char *head = skb->head;

	if (skb->head_frag)
		skb_free_frag(head);
	else
		kfree(head);
}

static void skb_release_data(struct sk_buff *skb)
{
	struct skb_shared_info *shinfo = skb_shinfo(skb);
	int i;

	if (skb->cloned &&
	    atomic_sub_return(skb->nohdr ? (1 << SKB_DATAREF_SHIFT) + 1 : 1,
			      &shinfo->dataref))
		return;

	for (i = 0; i < shinfo->nr_frags; i++)
		__skb_frag_unref(&shinfo->frags[i]);

	/*
	 * If skb buf is from userspace, we need to notify the caller
	 * the lower device DMA has done;
	 */
	if (shinfo->tx_flags & SKBTX_DEV_ZEROCOPY) {
		struct ubuf_info *uarg;

		uarg = shinfo->destructor_arg;
		if (uarg->callback)
			uarg->callback(uarg, true);
	}

	if (shinfo->frag_list)
		kfree_skb_list(shinfo->frag_list);

	skb_free_head(skb);
}

/*
 *	Free an skbuff by memory without cleaning the state.
 */
static void kfree_skbmem(struct sk_buff *skb)
{
	struct sk_buff_fclones *fclones;

	switch (skb->fclone) {
	case SKB_FCLONE_UNAVAILABLE:
		kmem_cache_free(skbuff_head_cache, skb);
		return;

	case SKB_FCLONE_ORIG:
		fclones = container_of(skb, struct sk_buff_fclones, skb1);

		/* We usually free the clone (TX completion) before original skb
		 * This test would have no chance to be true for the clone,
		 * while here, branch prediction will be good.
		 */
		if (atomic_read(&fclones->fclone_ref) == 1)
			goto fastpath;
		break;

	default: /* SKB_FCLONE_CLONE */
		fclones = container_of(skb, struct sk_buff_fclones, skb2);
<<<<<<< HEAD

		/* The clone portion is available for
		 * fast-cloning again.
		 */
		skb->fclone = SKB_FCLONE_FREE;

		if (atomic_dec_and_test(&fclones->fclone_ref))
			kmem_cache_free(skbuff_fclone_cache, fclones);
=======
>>>>>>> afd2ff9b
		break;
	}
	if (!atomic_dec_and_test(&fclones->fclone_ref))
		return;
fastpath:
	kmem_cache_free(skbuff_fclone_cache, fclones);
}

static void skb_release_head_state(struct sk_buff *skb)
{
	skb_dst_drop(skb);
#ifdef CONFIG_XFRM
	secpath_put(skb->sp);
#endif
	if (skb->destructor) {
		WARN_ON(in_irq());
		skb->destructor(skb);
	}
#if IS_ENABLED(CONFIG_NF_CONNTRACK)
	nf_conntrack_put(skb->nfct);
#endif
#if IS_ENABLED(CONFIG_BRIDGE_NETFILTER)
	nf_bridge_put(skb->nf_bridge);
#endif
}

/* Free everything but the sk_buff shell. */
static void skb_release_all(struct sk_buff *skb)
{
	skb_release_head_state(skb);
	if (likely(skb->head))
		skb_release_data(skb);
}

/**
 *	__kfree_skb - private function
 *	@skb: buffer
 *
 *	Free an sk_buff. Release anything attached to the buffer.
 *	Clean the state. This is an internal helper function. Users should
 *	always call kfree_skb
 */

void __kfree_skb(struct sk_buff *skb)
{
	skb_release_all(skb);
	kfree_skbmem(skb);
}
EXPORT_SYMBOL(__kfree_skb);

/**
 *	kfree_skb - free an sk_buff
 *	@skb: buffer to free
 *
 *	Drop a reference to the buffer and free it if the usage count has
 *	hit zero.
 */
void kfree_skb(struct sk_buff *skb)
{
	if (unlikely(!skb))
		return;
	if (likely(atomic_read(&skb->users) == 1))
		smp_rmb();
	else if (likely(!atomic_dec_and_test(&skb->users)))
		return;
	trace_kfree_skb(skb, __builtin_return_address(0));
	__kfree_skb(skb);
}
EXPORT_SYMBOL(kfree_skb);

void kfree_skb_list(struct sk_buff *segs)
{
	while (segs) {
		struct sk_buff *next = segs->next;

		kfree_skb(segs);
		segs = next;
	}
}
EXPORT_SYMBOL(kfree_skb_list);

/**
 *	skb_tx_error - report an sk_buff xmit error
 *	@skb: buffer that triggered an error
 *
 *	Report xmit error if a device callback is tracking this skb.
 *	skb must be freed afterwards.
 */
void skb_tx_error(struct sk_buff *skb)
{
	if (skb_shinfo(skb)->tx_flags & SKBTX_DEV_ZEROCOPY) {
		struct ubuf_info *uarg;

		uarg = skb_shinfo(skb)->destructor_arg;
		if (uarg->callback)
			uarg->callback(uarg, false);
		skb_shinfo(skb)->tx_flags &= ~SKBTX_DEV_ZEROCOPY;
	}
}
EXPORT_SYMBOL(skb_tx_error);

/**
 *	consume_skb - free an skbuff
 *	@skb: buffer to free
 *
 *	Drop a ref to the buffer and free it if the usage count has hit zero
 *	Functions identically to kfree_skb, but kfree_skb assumes that the frame
 *	is being dropped after a failure and notes that
 */
void consume_skb(struct sk_buff *skb)
{
	if (unlikely(!skb))
		return;
	if (likely(atomic_read(&skb->users) == 1))
		smp_rmb();
	else if (likely(!atomic_dec_and_test(&skb->users)))
		return;
	trace_consume_skb(skb);
	__kfree_skb(skb);
}
EXPORT_SYMBOL(consume_skb);

/* Make sure a field is enclosed inside headers_start/headers_end section */
#define CHECK_SKB_FIELD(field) \
	BUILD_BUG_ON(offsetof(struct sk_buff, field) <		\
		     offsetof(struct sk_buff, headers_start));	\
	BUILD_BUG_ON(offsetof(struct sk_buff, field) >		\
		     offsetof(struct sk_buff, headers_end));	\

static void __copy_skb_header(struct sk_buff *new, const struct sk_buff *old)
{
	new->tstamp		= old->tstamp;
	/* We do not copy old->sk */
	new->dev		= old->dev;
	memcpy(new->cb, old->cb, sizeof(old->cb));
	skb_dst_copy(new, old);
#ifdef CONFIG_XFRM
	new->sp			= secpath_get(old->sp);
#endif
	__nf_copy(new, old, false);

	/* Note : this field could be in headers_start/headers_end section
	 * It is not yet because we do not want to have a 16 bit hole
	 */
	new->queue_mapping = old->queue_mapping;

	memcpy(&new->headers_start, &old->headers_start,
	       offsetof(struct sk_buff, headers_end) -
	       offsetof(struct sk_buff, headers_start));
	CHECK_SKB_FIELD(protocol);
	CHECK_SKB_FIELD(csum);
	CHECK_SKB_FIELD(hash);
	CHECK_SKB_FIELD(priority);
	CHECK_SKB_FIELD(skb_iif);
	CHECK_SKB_FIELD(vlan_proto);
	CHECK_SKB_FIELD(vlan_tci);
	CHECK_SKB_FIELD(transport_header);
	CHECK_SKB_FIELD(network_header);
	CHECK_SKB_FIELD(mac_header);
	CHECK_SKB_FIELD(inner_protocol);
	CHECK_SKB_FIELD(inner_transport_header);
	CHECK_SKB_FIELD(inner_network_header);
	CHECK_SKB_FIELD(inner_mac_header);
	CHECK_SKB_FIELD(mark);
#ifdef CONFIG_NETWORK_SECMARK
	CHECK_SKB_FIELD(secmark);
#endif
#ifdef CONFIG_NET_RX_BUSY_POLL
	CHECK_SKB_FIELD(napi_id);
#endif
#ifdef CONFIG_XPS
	CHECK_SKB_FIELD(sender_cpu);
#endif
#ifdef CONFIG_NET_SCHED
	CHECK_SKB_FIELD(tc_index);
#ifdef CONFIG_NET_CLS_ACT
	CHECK_SKB_FIELD(tc_verd);
#endif
#endif

}

/*
 * You should not add any new code to this function.  Add it to
 * __copy_skb_header above instead.
 */
static struct sk_buff *__skb_clone(struct sk_buff *n, struct sk_buff *skb)
{
#define C(x) n->x = skb->x

	n->next = n->prev = NULL;
	n->sk = NULL;
	__copy_skb_header(n, skb);

	C(len);
	C(data_len);
	C(mac_len);
	n->hdr_len = skb->nohdr ? skb_headroom(skb) : skb->hdr_len;
	n->cloned = 1;
	n->nohdr = 0;
	n->destructor = NULL;
	C(tail);
	C(end);
	C(head);
	C(head_frag);
	C(data);
	C(truesize);
	atomic_set(&n->users, 1);

	atomic_inc(&(skb_shinfo(skb)->dataref));
	skb->cloned = 1;

	return n;
#undef C
}

/**
 *	skb_morph	-	morph one skb into another
 *	@dst: the skb to receive the contents
 *	@src: the skb to supply the contents
 *
 *	This is identical to skb_clone except that the target skb is
 *	supplied by the user.
 *
 *	The target skb is returned upon exit.
 */
struct sk_buff *skb_morph(struct sk_buff *dst, struct sk_buff *src)
{
	skb_release_all(dst);
	return __skb_clone(dst, src);
}
EXPORT_SYMBOL_GPL(skb_morph);

/**
 *	skb_copy_ubufs	-	copy userspace skb frags buffers to kernel
 *	@skb: the skb to modify
 *	@gfp_mask: allocation priority
 *
 *	This must be called on SKBTX_DEV_ZEROCOPY skb.
 *	It will copy all frags into kernel and drop the reference
 *	to userspace pages.
 *
 *	If this function is called from an interrupt gfp_mask() must be
 *	%GFP_ATOMIC.
 *
 *	Returns 0 on success or a negative error code on failure
 *	to allocate kernel memory to copy to.
 */
int skb_copy_ubufs(struct sk_buff *skb, gfp_t gfp_mask)
{
	int i;
	int num_frags = skb_shinfo(skb)->nr_frags;
	struct page *page, *head = NULL;
	struct ubuf_info *uarg = skb_shinfo(skb)->destructor_arg;

	for (i = 0; i < num_frags; i++) {
		u8 *vaddr;
		skb_frag_t *f = &skb_shinfo(skb)->frags[i];

		page = alloc_page(gfp_mask);
		if (!page) {
			while (head) {
				struct page *next = (struct page *)page_private(head);
				put_page(head);
				head = next;
			}
			return -ENOMEM;
		}
		vaddr = kmap_atomic(skb_frag_page(f));
		memcpy(page_address(page),
		       vaddr + f->page_offset, skb_frag_size(f));
		kunmap_atomic(vaddr);
		set_page_private(page, (unsigned long)head);
		head = page;
	}

	/* skb frags release userspace buffers */
	for (i = 0; i < num_frags; i++)
		skb_frag_unref(skb, i);

	uarg->callback(uarg, false);

	/* skb frags point to kernel buffers */
	for (i = num_frags - 1; i >= 0; i--) {
		__skb_fill_page_desc(skb, i, head, 0,
				     skb_shinfo(skb)->frags[i].size);
		head = (struct page *)page_private(head);
	}

	skb_shinfo(skb)->tx_flags &= ~SKBTX_DEV_ZEROCOPY;
	return 0;
}
EXPORT_SYMBOL_GPL(skb_copy_ubufs);

/**
 *	skb_clone	-	duplicate an sk_buff
 *	@skb: buffer to clone
 *	@gfp_mask: allocation priority
 *
 *	Duplicate an &sk_buff. The new one is not owned by a socket. Both
 *	copies share the same packet data but not structure. The new
 *	buffer has a reference count of 1. If the allocation fails the
 *	function returns %NULL otherwise the new buffer is returned.
 *
 *	If this function is called from an interrupt gfp_mask() must be
 *	%GFP_ATOMIC.
 */

struct sk_buff *skb_clone(struct sk_buff *skb, gfp_t gfp_mask)
{
	struct sk_buff_fclones *fclones = container_of(skb,
						       struct sk_buff_fclones,
						       skb1);
	struct sk_buff *n;

	if (skb_orphan_frags(skb, gfp_mask))
		return NULL;

	if (skb->fclone == SKB_FCLONE_ORIG &&
<<<<<<< HEAD
	    n->fclone == SKB_FCLONE_FREE) {
		n->fclone = SKB_FCLONE_CLONE;
		atomic_inc(&fclones->fclone_ref);
=======
	    atomic_read(&fclones->fclone_ref) == 1) {
		n = &fclones->skb2;
		atomic_set(&fclones->fclone_ref, 2);
>>>>>>> afd2ff9b
	} else {
		if (skb_pfmemalloc(skb))
			gfp_mask |= __GFP_MEMALLOC;

		n = kmem_cache_alloc(skbuff_head_cache, gfp_mask);
		if (!n)
			return NULL;

		kmemcheck_annotate_bitfield(n, flags1);
		n->fclone = SKB_FCLONE_UNAVAILABLE;
	}

	return __skb_clone(n, skb);
}
EXPORT_SYMBOL(skb_clone);

static void skb_headers_offset_update(struct sk_buff *skb, int off)
{
	/* Only adjust this if it actually is csum_start rather than csum */
	if (skb->ip_summed == CHECKSUM_PARTIAL)
		skb->csum_start += off;
	/* {transport,network,mac}_header and tail are relative to skb->head */
	skb->transport_header += off;
	skb->network_header   += off;
	if (skb_mac_header_was_set(skb))
		skb->mac_header += off;
	skb->inner_transport_header += off;
	skb->inner_network_header += off;
	skb->inner_mac_header += off;
}

static void copy_skb_header(struct sk_buff *new, const struct sk_buff *old)
{
	__copy_skb_header(new, old);

	skb_shinfo(new)->gso_size = skb_shinfo(old)->gso_size;
	skb_shinfo(new)->gso_segs = skb_shinfo(old)->gso_segs;
	skb_shinfo(new)->gso_type = skb_shinfo(old)->gso_type;
}

static inline int skb_alloc_rx_flag(const struct sk_buff *skb)
{
	if (skb_pfmemalloc(skb))
		return SKB_ALLOC_RX;
	return 0;
}

/**
 *	skb_copy	-	create private copy of an sk_buff
 *	@skb: buffer to copy
 *	@gfp_mask: allocation priority
 *
 *	Make a copy of both an &sk_buff and its data. This is used when the
 *	caller wishes to modify the data and needs a private copy of the
 *	data to alter. Returns %NULL on failure or the pointer to the buffer
 *	on success. The returned buffer has a reference count of 1.
 *
 *	As by-product this function converts non-linear &sk_buff to linear
 *	one, so that &sk_buff becomes completely private and caller is allowed
 *	to modify all the data of returned buffer. This means that this
 *	function is not recommended for use in circumstances when only
 *	header is going to be modified. Use pskb_copy() instead.
 */

struct sk_buff *skb_copy(const struct sk_buff *skb, gfp_t gfp_mask)
{
	int headerlen = skb_headroom(skb);
	unsigned int size = skb_end_offset(skb) + skb->data_len;
	struct sk_buff *n = __alloc_skb(size, gfp_mask,
					skb_alloc_rx_flag(skb), NUMA_NO_NODE);

	if (!n)
		return NULL;

	/* Set the data pointer */
	skb_reserve(n, headerlen);
	/* Set the tail pointer and length */
	skb_put(n, skb->len);

	if (skb_copy_bits(skb, -headerlen, n->head, headerlen + skb->len))
		BUG();

	copy_skb_header(n, skb);
	return n;
}
EXPORT_SYMBOL(skb_copy);

/**
 *	__pskb_copy_fclone	-  create copy of an sk_buff with private head.
 *	@skb: buffer to copy
 *	@headroom: headroom of new skb
 *	@gfp_mask: allocation priority
 *	@fclone: if true allocate the copy of the skb from the fclone
 *	cache instead of the head cache; it is recommended to set this
 *	to true for the cases where the copy will likely be cloned
 *
 *	Make a copy of both an &sk_buff and part of its data, located
 *	in header. Fragmented data remain shared. This is used when
 *	the caller wishes to modify only header of &sk_buff and needs
 *	private copy of the header to alter. Returns %NULL on failure
 *	or the pointer to the buffer on success.
 *	The returned buffer has a reference count of 1.
 */

struct sk_buff *__pskb_copy_fclone(struct sk_buff *skb, int headroom,
				   gfp_t gfp_mask, bool fclone)
{
	unsigned int size = skb_headlen(skb) + headroom;
	int flags = skb_alloc_rx_flag(skb) | (fclone ? SKB_ALLOC_FCLONE : 0);
	struct sk_buff *n = __alloc_skb(size, gfp_mask, flags, NUMA_NO_NODE);

	if (!n)
		goto out;

	/* Set the data pointer */
	skb_reserve(n, headroom);
	/* Set the tail pointer and length */
	skb_put(n, skb_headlen(skb));
	/* Copy the bytes */
	skb_copy_from_linear_data(skb, n->data, n->len);

	n->truesize += skb->data_len;
	n->data_len  = skb->data_len;
	n->len	     = skb->len;

	if (skb_shinfo(skb)->nr_frags) {
		int i;

		if (skb_orphan_frags(skb, gfp_mask)) {
			kfree_skb(n);
			n = NULL;
			goto out;
		}
		for (i = 0; i < skb_shinfo(skb)->nr_frags; i++) {
			skb_shinfo(n)->frags[i] = skb_shinfo(skb)->frags[i];
			skb_frag_ref(skb, i);
		}
		skb_shinfo(n)->nr_frags = i;
	}

	if (skb_has_frag_list(skb)) {
		skb_shinfo(n)->frag_list = skb_shinfo(skb)->frag_list;
		skb_clone_fraglist(n);
	}

	copy_skb_header(n, skb);
out:
	return n;
}
EXPORT_SYMBOL(__pskb_copy_fclone);

/**
 *	pskb_expand_head - reallocate header of &sk_buff
 *	@skb: buffer to reallocate
 *	@nhead: room to add at head
 *	@ntail: room to add at tail
 *	@gfp_mask: allocation priority
 *
 *	Expands (or creates identical copy, if @nhead and @ntail are zero)
 *	header of @skb. &sk_buff itself is not changed. &sk_buff MUST have
 *	reference count of 1. Returns zero in the case of success or error,
 *	if expansion failed. In the last case, &sk_buff is not changed.
 *
 *	All the pointers pointing into skb header may change and must be
 *	reloaded after call to this function.
 */

int pskb_expand_head(struct sk_buff *skb, int nhead, int ntail,
		     gfp_t gfp_mask)
{
	int i;
	u8 *data;
	int size = nhead + skb_end_offset(skb) + ntail;
	long off;

	BUG_ON(nhead < 0);

	if (skb_shared(skb))
		BUG();

	size = SKB_DATA_ALIGN(size);

	if (skb_pfmemalloc(skb))
		gfp_mask |= __GFP_MEMALLOC;
	data = kmalloc_reserve(size + SKB_DATA_ALIGN(sizeof(struct skb_shared_info)),
			       gfp_mask, NUMA_NO_NODE, NULL);
	if (!data)
		goto nodata;
	size = SKB_WITH_OVERHEAD(ksize(data));

	/* Copy only real data... and, alas, header. This should be
	 * optimized for the cases when header is void.
	 */
	memcpy(data + nhead, skb->head, skb_tail_pointer(skb) - skb->head);

	memcpy((struct skb_shared_info *)(data + size),
	       skb_shinfo(skb),
	       offsetof(struct skb_shared_info, frags[skb_shinfo(skb)->nr_frags]));

	/*
	 * if shinfo is shared we must drop the old head gracefully, but if it
	 * is not we can just drop the old head and let the existing refcount
	 * be since all we did is relocate the values
	 */
	if (skb_cloned(skb)) {
		/* copy this zero copy skb frags */
		if (skb_orphan_frags(skb, gfp_mask))
			goto nofrags;
		for (i = 0; i < skb_shinfo(skb)->nr_frags; i++)
			skb_frag_ref(skb, i);

		if (skb_has_frag_list(skb))
			skb_clone_fraglist(skb);

		skb_release_data(skb);
	} else {
		skb_free_head(skb);
	}
	off = (data + nhead) - skb->head;

	skb->head     = data;
	skb->head_frag = 0;
	skb->data    += off;
#ifdef NET_SKBUFF_DATA_USES_OFFSET
	skb->end      = size;
	off           = nhead;
#else
	skb->end      = skb->head + size;
#endif
	skb->tail	      += off;
	skb_headers_offset_update(skb, nhead);
	skb->cloned   = 0;
	skb->hdr_len  = 0;
	skb->nohdr    = 0;
	atomic_set(&skb_shinfo(skb)->dataref, 1);
	return 0;

nofrags:
	kfree(data);
nodata:
	return -ENOMEM;
}
EXPORT_SYMBOL(pskb_expand_head);

/* Make private copy of skb with writable head and some headroom */

struct sk_buff *skb_realloc_headroom(struct sk_buff *skb, unsigned int headroom)
{
	struct sk_buff *skb2;
	int delta = headroom - skb_headroom(skb);

	if (delta <= 0)
		skb2 = pskb_copy(skb, GFP_ATOMIC);
	else {
		skb2 = skb_clone(skb, GFP_ATOMIC);
		if (skb2 && pskb_expand_head(skb2, SKB_DATA_ALIGN(delta), 0,
					     GFP_ATOMIC)) {
			kfree_skb(skb2);
			skb2 = NULL;
		}
	}
	return skb2;
}
EXPORT_SYMBOL(skb_realloc_headroom);

/**
 *	skb_copy_expand	-	copy and expand sk_buff
 *	@skb: buffer to copy
 *	@newheadroom: new free bytes at head
 *	@newtailroom: new free bytes at tail
 *	@gfp_mask: allocation priority
 *
 *	Make a copy of both an &sk_buff and its data and while doing so
 *	allocate additional space.
 *
 *	This is used when the caller wishes to modify the data and needs a
 *	private copy of the data to alter as well as more space for new fields.
 *	Returns %NULL on failure or the pointer to the buffer
 *	on success. The returned buffer has a reference count of 1.
 *
 *	You must pass %GFP_ATOMIC as the allocation priority if this function
 *	is called from an interrupt.
 */
struct sk_buff *skb_copy_expand(const struct sk_buff *skb,
				int newheadroom, int newtailroom,
				gfp_t gfp_mask)
{
	/*
	 *	Allocate the copy buffer
	 */
	struct sk_buff *n = __alloc_skb(newheadroom + skb->len + newtailroom,
					gfp_mask, skb_alloc_rx_flag(skb),
					NUMA_NO_NODE);
	int oldheadroom = skb_headroom(skb);
	int head_copy_len, head_copy_off;

	if (!n)
		return NULL;

	skb_reserve(n, newheadroom);

	/* Set the tail pointer and length */
	skb_put(n, skb->len);

	head_copy_len = oldheadroom;
	head_copy_off = 0;
	if (newheadroom <= head_copy_len)
		head_copy_len = newheadroom;
	else
		head_copy_off = newheadroom - head_copy_len;

	/* Copy the linear header and data. */
	if (skb_copy_bits(skb, -head_copy_len, n->head + head_copy_off,
			  skb->len + head_copy_len))
		BUG();

	copy_skb_header(n, skb);

	skb_headers_offset_update(n, newheadroom - oldheadroom);

	return n;
}
EXPORT_SYMBOL(skb_copy_expand);

/**
 *	skb_pad			-	zero pad the tail of an skb
 *	@skb: buffer to pad
 *	@pad: space to pad
 *
 *	Ensure that a buffer is followed by a padding area that is zero
 *	filled. Used by network drivers which may DMA or transfer data
 *	beyond the buffer end onto the wire.
 *
 *	May return error in out of memory cases. The skb is freed on error.
 */

int skb_pad(struct sk_buff *skb, int pad)
{
	int err;
	int ntail;

	/* If the skbuff is non linear tailroom is always zero.. */
	if (!skb_cloned(skb) && skb_tailroom(skb) >= pad) {
		memset(skb->data+skb->len, 0, pad);
		return 0;
	}

	ntail = skb->data_len + pad - (skb->end - skb->tail);
	if (likely(skb_cloned(skb) || ntail > 0)) {
		err = pskb_expand_head(skb, 0, ntail, GFP_ATOMIC);
		if (unlikely(err))
			goto free_skb;
	}

	/* FIXME: The use of this function with non-linear skb's really needs
	 * to be audited.
	 */
	err = skb_linearize(skb);
	if (unlikely(err))
		goto free_skb;

	memset(skb->data + skb->len, 0, pad);
	return 0;

free_skb:
	kfree_skb(skb);
	return err;
}
EXPORT_SYMBOL(skb_pad);

/**
 *	pskb_put - add data to the tail of a potentially fragmented buffer
 *	@skb: start of the buffer to use
 *	@tail: tail fragment of the buffer to use
 *	@len: amount of data to add
 *
 *	This function extends the used data area of the potentially
 *	fragmented buffer. @tail must be the last fragment of @skb -- or
 *	@skb itself. If this would exceed the total buffer size the kernel
 *	will panic. A pointer to the first byte of the extra data is
 *	returned.
 */

unsigned char *pskb_put(struct sk_buff *skb, struct sk_buff *tail, int len)
{
	if (tail != skb) {
		skb->data_len += len;
		skb->len += len;
	}
	return skb_put(tail, len);
}
EXPORT_SYMBOL_GPL(pskb_put);

/**
 *	skb_put - add data to a buffer
 *	@skb: buffer to use
 *	@len: amount of data to add
 *
 *	This function extends the used data area of the buffer. If this would
 *	exceed the total buffer size the kernel will panic. A pointer to the
 *	first byte of the extra data is returned.
 */
unsigned char *skb_put(struct sk_buff *skb, unsigned int len)
{
	unsigned char *tmp = skb_tail_pointer(skb);
	SKB_LINEAR_ASSERT(skb);
	skb->tail += len;
	skb->len  += len;
	if (unlikely(skb->tail > skb->end))
		skb_over_panic(skb, len, __builtin_return_address(0));
	return tmp;
}
EXPORT_SYMBOL(skb_put);

/**
 *	skb_push - add data to the start of a buffer
 *	@skb: buffer to use
 *	@len: amount of data to add
 *
 *	This function extends the used data area of the buffer at the buffer
 *	start. If this would exceed the total buffer headroom the kernel will
 *	panic. A pointer to the first byte of the extra data is returned.
 */
unsigned char *skb_push(struct sk_buff *skb, unsigned int len)
{
	skb->data -= len;
	skb->len  += len;
	if (unlikely(skb->data<skb->head))
		skb_under_panic(skb, len, __builtin_return_address(0));
	return skb->data;
}
EXPORT_SYMBOL(skb_push);

/**
 *	skb_pull - remove data from the start of a buffer
 *	@skb: buffer to use
 *	@len: amount of data to remove
 *
 *	This function removes data from the start of a buffer, returning
 *	the memory to the headroom. A pointer to the next data in the buffer
 *	is returned. Once the data has been pulled future pushes will overwrite
 *	the old data.
 */
unsigned char *skb_pull(struct sk_buff *skb, unsigned int len)
{
	return skb_pull_inline(skb, len);
}
EXPORT_SYMBOL(skb_pull);

/**
 *	skb_trim - remove end from a buffer
 *	@skb: buffer to alter
 *	@len: new length
 *
 *	Cut the length of a buffer down by removing data from the tail. If
 *	the buffer is already under the length specified it is not modified.
 *	The skb must be linear.
 */
void skb_trim(struct sk_buff *skb, unsigned int len)
{
	if (skb->len > len)
		__skb_trim(skb, len);
}
EXPORT_SYMBOL(skb_trim);

/* Trims skb to length len. It can change skb pointers.
 */

int ___pskb_trim(struct sk_buff *skb, unsigned int len)
{
	struct sk_buff **fragp;
	struct sk_buff *frag;
	int offset = skb_headlen(skb);
	int nfrags = skb_shinfo(skb)->nr_frags;
	int i;
	int err;

	if (skb_cloned(skb) &&
	    unlikely((err = pskb_expand_head(skb, 0, 0, GFP_ATOMIC))))
		return err;

	i = 0;
	if (offset >= len)
		goto drop_pages;

	for (; i < nfrags; i++) {
		int end = offset + skb_frag_size(&skb_shinfo(skb)->frags[i]);

		if (end < len) {
			offset = end;
			continue;
		}

		skb_frag_size_set(&skb_shinfo(skb)->frags[i++], len - offset);

drop_pages:
		skb_shinfo(skb)->nr_frags = i;

		for (; i < nfrags; i++)
			skb_frag_unref(skb, i);

		if (skb_has_frag_list(skb))
			skb_drop_fraglist(skb);
		goto done;
	}

	for (fragp = &skb_shinfo(skb)->frag_list; (frag = *fragp);
	     fragp = &frag->next) {
		int end = offset + frag->len;

		if (skb_shared(frag)) {
			struct sk_buff *nfrag;

			nfrag = skb_clone(frag, GFP_ATOMIC);
			if (unlikely(!nfrag))
				return -ENOMEM;

			nfrag->next = frag->next;
			consume_skb(frag);
			frag = nfrag;
			*fragp = frag;
		}

		if (end < len) {
			offset = end;
			continue;
		}

		if (end > len &&
		    unlikely((err = pskb_trim(frag, len - offset))))
			return err;

		if (frag->next)
			skb_drop_list(&frag->next);
		break;
	}

done:
	if (len > skb_headlen(skb)) {
		skb->data_len -= skb->len - len;
		skb->len       = len;
	} else {
		skb->len       = len;
		skb->data_len  = 0;
		skb_set_tail_pointer(skb, len);
	}

	return 0;
}
EXPORT_SYMBOL(___pskb_trim);

/**
 *	__pskb_pull_tail - advance tail of skb header
 *	@skb: buffer to reallocate
 *	@delta: number of bytes to advance tail
 *
 *	The function makes a sense only on a fragmented &sk_buff,
 *	it expands header moving its tail forward and copying necessary
 *	data from fragmented part.
 *
 *	&sk_buff MUST have reference count of 1.
 *
 *	Returns %NULL (and &sk_buff does not change) if pull failed
 *	or value of new tail of skb in the case of success.
 *
 *	All the pointers pointing into skb header may change and must be
 *	reloaded after call to this function.
 */

/* Moves tail of skb head forward, copying data from fragmented part,
 * when it is necessary.
 * 1. It may fail due to malloc failure.
 * 2. It may change skb pointers.
 *
 * It is pretty complicated. Luckily, it is called only in exceptional cases.
 */
unsigned char *__pskb_pull_tail(struct sk_buff *skb, int delta)
{
	/* If skb has not enough free space at tail, get new one
	 * plus 128 bytes for future expansions. If we have enough
	 * room at tail, reallocate without expansion only if skb is cloned.
	 */
	int i, k, eat = (skb->tail + delta) - skb->end;

	if (eat > 0 || skb_cloned(skb)) {
		if (pskb_expand_head(skb, 0, eat > 0 ? eat + 128 : 0,
				     GFP_ATOMIC))
			return NULL;
	}

	if (skb_copy_bits(skb, skb_headlen(skb), skb_tail_pointer(skb), delta))
		BUG();

	/* Optimization: no fragments, no reasons to preestimate
	 * size of pulled pages. Superb.
	 */
	if (!skb_has_frag_list(skb))
		goto pull_pages;

	/* Estimate size of pulled pages. */
	eat = delta;
	for (i = 0; i < skb_shinfo(skb)->nr_frags; i++) {
		int size = skb_frag_size(&skb_shinfo(skb)->frags[i]);

		if (size >= eat)
			goto pull_pages;
		eat -= size;
	}

	/* If we need update frag list, we are in troubles.
	 * Certainly, it possible to add an offset to skb data,
	 * but taking into account that pulling is expected to
	 * be very rare operation, it is worth to fight against
	 * further bloating skb head and crucify ourselves here instead.
	 * Pure masohism, indeed. 8)8)
	 */
	if (eat) {
		struct sk_buff *list = skb_shinfo(skb)->frag_list;
		struct sk_buff *clone = NULL;
		struct sk_buff *insp = NULL;

		do {
			BUG_ON(!list);

			if (list->len <= eat) {
				/* Eaten as whole. */
				eat -= list->len;
				list = list->next;
				insp = list;
			} else {
				/* Eaten partially. */

				if (skb_shared(list)) {
					/* Sucks! We need to fork list. :-( */
					clone = skb_clone(list, GFP_ATOMIC);
					if (!clone)
						return NULL;
					insp = list->next;
					list = clone;
				} else {
					/* This may be pulled without
					 * problems. */
					insp = list;
				}
				if (!pskb_pull(list, eat)) {
					kfree_skb(clone);
					return NULL;
				}
				break;
			}
		} while (eat);

		/* Free pulled out fragments. */
		while ((list = skb_shinfo(skb)->frag_list) != insp) {
			skb_shinfo(skb)->frag_list = list->next;
			kfree_skb(list);
		}
		/* And insert new clone at head. */
		if (clone) {
			clone->next = list;
			skb_shinfo(skb)->frag_list = clone;
		}
	}
	/* Success! Now we may commit changes to skb data. */

pull_pages:
	eat = delta;
	k = 0;
	for (i = 0; i < skb_shinfo(skb)->nr_frags; i++) {
		int size = skb_frag_size(&skb_shinfo(skb)->frags[i]);

		if (size <= eat) {
			skb_frag_unref(skb, i);
			eat -= size;
		} else {
			skb_shinfo(skb)->frags[k] = skb_shinfo(skb)->frags[i];
			if (eat) {
				skb_shinfo(skb)->frags[k].page_offset += eat;
				skb_frag_size_sub(&skb_shinfo(skb)->frags[k], eat);
				eat = 0;
			}
			k++;
		}
	}
	skb_shinfo(skb)->nr_frags = k;

	skb->tail     += delta;
	skb->data_len -= delta;

	return skb_tail_pointer(skb);
}
EXPORT_SYMBOL(__pskb_pull_tail);

/**
 *	skb_copy_bits - copy bits from skb to kernel buffer
 *	@skb: source skb
 *	@offset: offset in source
 *	@to: destination buffer
 *	@len: number of bytes to copy
 *
 *	Copy the specified number of bytes from the source skb to the
 *	destination buffer.
 *
 *	CAUTION ! :
 *		If its prototype is ever changed,
 *		check arch/{*}/net/{*}.S files,
 *		since it is called from BPF assembly code.
 */
int skb_copy_bits(const struct sk_buff *skb, int offset, void *to, int len)
{
	int start = skb_headlen(skb);
	struct sk_buff *frag_iter;
	int i, copy;

	if (offset > (int)skb->len - len)
		goto fault;

	/* Copy header. */
	if ((copy = start - offset) > 0) {
		if (copy > len)
			copy = len;
		skb_copy_from_linear_data_offset(skb, offset, to, copy);
		if ((len -= copy) == 0)
			return 0;
		offset += copy;
		to     += copy;
	}

	for (i = 0; i < skb_shinfo(skb)->nr_frags; i++) {
		int end;
		skb_frag_t *f = &skb_shinfo(skb)->frags[i];

		WARN_ON(start > offset + len);

		end = start + skb_frag_size(f);
		if ((copy = end - offset) > 0) {
			u8 *vaddr;

			if (copy > len)
				copy = len;

			vaddr = kmap_atomic(skb_frag_page(f));
			memcpy(to,
			       vaddr + f->page_offset + offset - start,
			       copy);
			kunmap_atomic(vaddr);

			if ((len -= copy) == 0)
				return 0;
			offset += copy;
			to     += copy;
		}
		start = end;
	}

	skb_walk_frags(skb, frag_iter) {
		int end;

		WARN_ON(start > offset + len);

		end = start + frag_iter->len;
		if ((copy = end - offset) > 0) {
			if (copy > len)
				copy = len;
			if (skb_copy_bits(frag_iter, offset - start, to, copy))
				goto fault;
			if ((len -= copy) == 0)
				return 0;
			offset += copy;
			to     += copy;
		}
		start = end;
	}

	if (!len)
		return 0;

fault:
	return -EFAULT;
}
EXPORT_SYMBOL(skb_copy_bits);

/*
 * Callback from splice_to_pipe(), if we need to release some pages
 * at the end of the spd in case we error'ed out in filling the pipe.
 */
static void sock_spd_release(struct splice_pipe_desc *spd, unsigned int i)
{
	put_page(spd->pages[i]);
}

static struct page *linear_to_page(struct page *page, unsigned int *len,
				   unsigned int *offset,
				   struct sock *sk)
{
	struct page_frag *pfrag = sk_page_frag(sk);

	if (!sk_page_frag_refill(sk, pfrag))
		return NULL;

	*len = min_t(unsigned int, *len, pfrag->size - pfrag->offset);

	memcpy(page_address(pfrag->page) + pfrag->offset,
	       page_address(page) + *offset, *len);
	*offset = pfrag->offset;
	pfrag->offset += *len;

	return pfrag->page;
}

static bool spd_can_coalesce(const struct splice_pipe_desc *spd,
			     struct page *page,
			     unsigned int offset)
{
	return	spd->nr_pages &&
		spd->pages[spd->nr_pages - 1] == page &&
		(spd->partial[spd->nr_pages - 1].offset +
		 spd->partial[spd->nr_pages - 1].len == offset);
}

/*
 * Fill page/offset/length into spd, if it can hold more pages.
 */
static bool spd_fill_page(struct splice_pipe_desc *spd,
			  struct pipe_inode_info *pipe, struct page *page,
			  unsigned int *len, unsigned int offset,
			  bool linear,
			  struct sock *sk)
{
	if (unlikely(spd->nr_pages == MAX_SKB_FRAGS))
		return true;

	if (linear) {
		page = linear_to_page(page, len, &offset, sk);
		if (!page)
			return true;
	}
	if (spd_can_coalesce(spd, page, offset)) {
		spd->partial[spd->nr_pages - 1].len += *len;
		return false;
	}
	get_page(page);
	spd->pages[spd->nr_pages] = page;
	spd->partial[spd->nr_pages].len = *len;
	spd->partial[spd->nr_pages].offset = offset;
	spd->nr_pages++;

	return false;
}

static bool __splice_segment(struct page *page, unsigned int poff,
			     unsigned int plen, unsigned int *off,
			     unsigned int *len,
			     struct splice_pipe_desc *spd, bool linear,
			     struct sock *sk,
			     struct pipe_inode_info *pipe)
{
	if (!*len)
		return true;

	/* skip this segment if already processed */
	if (*off >= plen) {
		*off -= plen;
		return false;
	}

	/* ignore any bits we already processed */
	poff += *off;
	plen -= *off;
	*off = 0;

	do {
		unsigned int flen = min(*len, plen);

		if (spd_fill_page(spd, pipe, page, &flen, poff,
				  linear, sk))
			return true;
		poff += flen;
		plen -= flen;
		*len -= flen;
	} while (*len && plen);

	return false;
}

/*
 * Map linear and fragment data from the skb to spd. It reports true if the
 * pipe is full or if we already spliced the requested length.
 */
static bool __skb_splice_bits(struct sk_buff *skb, struct pipe_inode_info *pipe,
			      unsigned int *offset, unsigned int *len,
			      struct splice_pipe_desc *spd, struct sock *sk)
{
	int seg;

	/* map the linear part :
	 * If skb->head_frag is set, this 'linear' part is backed by a
	 * fragment, and if the head is not shared with any clones then
	 * we can avoid a copy since we own the head portion of this page.
	 */
	if (__splice_segment(virt_to_page(skb->data),
			     (unsigned long) skb->data & (PAGE_SIZE - 1),
			     skb_headlen(skb),
			     offset, len, spd,
			     skb_head_is_locked(skb),
			     sk, pipe))
		return true;

	/*
	 * then map the fragments
	 */
	for (seg = 0; seg < skb_shinfo(skb)->nr_frags; seg++) {
		const skb_frag_t *f = &skb_shinfo(skb)->frags[seg];

		if (__splice_segment(skb_frag_page(f),
				     f->page_offset, skb_frag_size(f),
				     offset, len, spd, false, sk, pipe))
			return true;
	}

	return false;
}

ssize_t skb_socket_splice(struct sock *sk,
			  struct pipe_inode_info *pipe,
			  struct splice_pipe_desc *spd)
{
	int ret;

	/* Drop the socket lock, otherwise we have reverse
	 * locking dependencies between sk_lock and i_mutex
	 * here as compared to sendfile(). We enter here
	 * with the socket lock held, and splice_to_pipe() will
	 * grab the pipe inode lock. For sendfile() emulation,
	 * we call into ->sendpage() with the i_mutex lock held
	 * and networking will grab the socket lock.
	 */
	release_sock(sk);
	ret = splice_to_pipe(pipe, spd);
	lock_sock(sk);

	return ret;
}

/*
 * Map data from the skb to a pipe. Should handle both the linear part,
 * the fragments, and the frag list. It does NOT handle frag lists within
 * the frag list, if such a thing exists. We'd probably need to recurse to
 * handle that cleanly.
 */
int skb_splice_bits(struct sk_buff *skb, struct sock *sk, unsigned int offset,
		    struct pipe_inode_info *pipe, unsigned int tlen,
		    unsigned int flags,
		    ssize_t (*splice_cb)(struct sock *,
					 struct pipe_inode_info *,
					 struct splice_pipe_desc *))
{
	struct partial_page partial[MAX_SKB_FRAGS];
	struct page *pages[MAX_SKB_FRAGS];
	struct splice_pipe_desc spd = {
		.pages = pages,
		.partial = partial,
		.nr_pages_max = MAX_SKB_FRAGS,
		.flags = flags,
		.ops = &nosteal_pipe_buf_ops,
		.spd_release = sock_spd_release,
	};
	struct sk_buff *frag_iter;
	int ret = 0;

	/*
	 * __skb_splice_bits() only fails if the output has no room left,
	 * so no point in going over the frag_list for the error case.
	 */
	if (__skb_splice_bits(skb, pipe, &offset, &tlen, &spd, sk))
		goto done;
	else if (!tlen)
		goto done;

	/*
	 * now see if we have a frag_list to map
	 */
	skb_walk_frags(skb, frag_iter) {
		if (!tlen)
			break;
		if (__skb_splice_bits(frag_iter, pipe, &offset, &tlen, &spd, sk))
			break;
	}

done:
	if (spd.nr_pages)
		ret = splice_cb(sk, pipe, &spd);

	return ret;
}
EXPORT_SYMBOL_GPL(skb_splice_bits);

/**
 *	skb_store_bits - store bits from kernel buffer to skb
 *	@skb: destination buffer
 *	@offset: offset in destination
 *	@from: source buffer
 *	@len: number of bytes to copy
 *
 *	Copy the specified number of bytes from the source buffer to the
 *	destination skb.  This function handles all the messy bits of
 *	traversing fragment lists and such.
 */

int skb_store_bits(struct sk_buff *skb, int offset, const void *from, int len)
{
	int start = skb_headlen(skb);
	struct sk_buff *frag_iter;
	int i, copy;

	if (offset > (int)skb->len - len)
		goto fault;

	if ((copy = start - offset) > 0) {
		if (copy > len)
			copy = len;
		skb_copy_to_linear_data_offset(skb, offset, from, copy);
		if ((len -= copy) == 0)
			return 0;
		offset += copy;
		from += copy;
	}

	for (i = 0; i < skb_shinfo(skb)->nr_frags; i++) {
		skb_frag_t *frag = &skb_shinfo(skb)->frags[i];
		int end;

		WARN_ON(start > offset + len);

		end = start + skb_frag_size(frag);
		if ((copy = end - offset) > 0) {
			u8 *vaddr;

			if (copy > len)
				copy = len;

			vaddr = kmap_atomic(skb_frag_page(frag));
			memcpy(vaddr + frag->page_offset + offset - start,
			       from, copy);
			kunmap_atomic(vaddr);

			if ((len -= copy) == 0)
				return 0;
			offset += copy;
			from += copy;
		}
		start = end;
	}

	skb_walk_frags(skb, frag_iter) {
		int end;

		WARN_ON(start > offset + len);

		end = start + frag_iter->len;
		if ((copy = end - offset) > 0) {
			if (copy > len)
				copy = len;
			if (skb_store_bits(frag_iter, offset - start,
					   from, copy))
				goto fault;
			if ((len -= copy) == 0)
				return 0;
			offset += copy;
			from += copy;
		}
		start = end;
	}
	if (!len)
		return 0;

fault:
	return -EFAULT;
}
EXPORT_SYMBOL(skb_store_bits);

/* Checksum skb data. */
__wsum __skb_checksum(const struct sk_buff *skb, int offset, int len,
		      __wsum csum, const struct skb_checksum_ops *ops)
{
	int start = skb_headlen(skb);
	int i, copy = start - offset;
	struct sk_buff *frag_iter;
	int pos = 0;

	/* Checksum header. */
	if (copy > 0) {
		if (copy > len)
			copy = len;
		csum = ops->update(skb->data + offset, copy, csum);
		if ((len -= copy) == 0)
			return csum;
		offset += copy;
		pos	= copy;
	}

	for (i = 0; i < skb_shinfo(skb)->nr_frags; i++) {
		int end;
		skb_frag_t *frag = &skb_shinfo(skb)->frags[i];

		WARN_ON(start > offset + len);

		end = start + skb_frag_size(frag);
		if ((copy = end - offset) > 0) {
			__wsum csum2;
			u8 *vaddr;

			if (copy > len)
				copy = len;
			vaddr = kmap_atomic(skb_frag_page(frag));
			csum2 = ops->update(vaddr + frag->page_offset +
					    offset - start, copy, 0);
			kunmap_atomic(vaddr);
			csum = ops->combine(csum, csum2, pos, copy);
			if (!(len -= copy))
				return csum;
			offset += copy;
			pos    += copy;
		}
		start = end;
	}

	skb_walk_frags(skb, frag_iter) {
		int end;

		WARN_ON(start > offset + len);

		end = start + frag_iter->len;
		if ((copy = end - offset) > 0) {
			__wsum csum2;
			if (copy > len)
				copy = len;
			csum2 = __skb_checksum(frag_iter, offset - start,
					       copy, 0, ops);
			csum = ops->combine(csum, csum2, pos, copy);
			if ((len -= copy) == 0)
				return csum;
			offset += copy;
			pos    += copy;
		}
		start = end;
	}
	BUG_ON(len);

	return csum;
}
EXPORT_SYMBOL(__skb_checksum);

__wsum skb_checksum(const struct sk_buff *skb, int offset,
		    int len, __wsum csum)
{
	const struct skb_checksum_ops ops = {
		.update  = csum_partial_ext,
		.combine = csum_block_add_ext,
	};

	return __skb_checksum(skb, offset, len, csum, &ops);
}
EXPORT_SYMBOL(skb_checksum);

/* Both of above in one bottle. */

__wsum skb_copy_and_csum_bits(const struct sk_buff *skb, int offset,
				    u8 *to, int len, __wsum csum)
{
	int start = skb_headlen(skb);
	int i, copy = start - offset;
	struct sk_buff *frag_iter;
	int pos = 0;

	/* Copy header. */
	if (copy > 0) {
		if (copy > len)
			copy = len;
		csum = csum_partial_copy_nocheck(skb->data + offset, to,
						 copy, csum);
		if ((len -= copy) == 0)
			return csum;
		offset += copy;
		to     += copy;
		pos	= copy;
	}

	for (i = 0; i < skb_shinfo(skb)->nr_frags; i++) {
		int end;

		WARN_ON(start > offset + len);

		end = start + skb_frag_size(&skb_shinfo(skb)->frags[i]);
		if ((copy = end - offset) > 0) {
			__wsum csum2;
			u8 *vaddr;
			skb_frag_t *frag = &skb_shinfo(skb)->frags[i];

			if (copy > len)
				copy = len;
			vaddr = kmap_atomic(skb_frag_page(frag));
			csum2 = csum_partial_copy_nocheck(vaddr +
							  frag->page_offset +
							  offset - start, to,
							  copy, 0);
			kunmap_atomic(vaddr);
			csum = csum_block_add(csum, csum2, pos);
			if (!(len -= copy))
				return csum;
			offset += copy;
			to     += copy;
			pos    += copy;
		}
		start = end;
	}

	skb_walk_frags(skb, frag_iter) {
		__wsum csum2;
		int end;

		WARN_ON(start > offset + len);

		end = start + frag_iter->len;
		if ((copy = end - offset) > 0) {
			if (copy > len)
				copy = len;
			csum2 = skb_copy_and_csum_bits(frag_iter,
						       offset - start,
						       to, copy, 0);
			csum = csum_block_add(csum, csum2, pos);
			if ((len -= copy) == 0)
				return csum;
			offset += copy;
			to     += copy;
			pos    += copy;
		}
		start = end;
	}
	BUG_ON(len);
	return csum;
}
EXPORT_SYMBOL(skb_copy_and_csum_bits);

 /**
 *	skb_zerocopy_headlen - Calculate headroom needed for skb_zerocopy()
 *	@from: source buffer
 *
 *	Calculates the amount of linear headroom needed in the 'to' skb passed
 *	into skb_zerocopy().
 */
unsigned int
skb_zerocopy_headlen(const struct sk_buff *from)
{
	unsigned int hlen = 0;

	if (!from->head_frag ||
	    skb_headlen(from) < L1_CACHE_BYTES ||
	    skb_shinfo(from)->nr_frags >= MAX_SKB_FRAGS)
		hlen = skb_headlen(from);

	if (skb_has_frag_list(from))
		hlen = from->len;

	return hlen;
}
EXPORT_SYMBOL_GPL(skb_zerocopy_headlen);

/**
 *	skb_zerocopy - Zero copy skb to skb
 *	@to: destination buffer
 *	@from: source buffer
 *	@len: number of bytes to copy from source buffer
 *	@hlen: size of linear headroom in destination buffer
 *
 *	Copies up to `len` bytes from `from` to `to` by creating references
 *	to the frags in the source buffer.
 *
 *	The `hlen` as calculated by skb_zerocopy_headlen() specifies the
 *	headroom in the `to` buffer.
 *
 *	Return value:
 *	0: everything is OK
 *	-ENOMEM: couldn't orphan frags of @from due to lack of memory
 *	-EFAULT: skb_copy_bits() found some problem with skb geometry
 */
int
skb_zerocopy(struct sk_buff *to, struct sk_buff *from, int len, int hlen)
{
	int i, j = 0;
	int plen = 0; /* length of skb->head fragment */
	int ret;
	struct page *page;
	unsigned int offset;

	BUG_ON(!from->head_frag && !hlen);

	/* dont bother with small payloads */
	if (len <= skb_tailroom(to))
		return skb_copy_bits(from, 0, skb_put(to, len), len);

	if (hlen) {
		ret = skb_copy_bits(from, 0, skb_put(to, hlen), hlen);
		if (unlikely(ret))
			return ret;
		len -= hlen;
	} else {
		plen = min_t(int, skb_headlen(from), len);
		if (plen) {
			page = virt_to_head_page(from->head);
			offset = from->data - (unsigned char *)page_address(page);
			__skb_fill_page_desc(to, 0, page, offset, plen);
			get_page(page);
			j = 1;
			len -= plen;
		}
	}

	to->truesize += len + plen;
	to->len += len + plen;
	to->data_len += len + plen;

	if (unlikely(skb_orphan_frags(from, GFP_ATOMIC))) {
		skb_tx_error(from);
		return -ENOMEM;
	}

	for (i = 0; i < skb_shinfo(from)->nr_frags; i++) {
		if (!len)
			break;
		skb_shinfo(to)->frags[j] = skb_shinfo(from)->frags[i];
		skb_shinfo(to)->frags[j].size = min_t(int, skb_shinfo(to)->frags[j].size, len);
		len -= skb_shinfo(to)->frags[j].size;
		skb_frag_ref(to, j);
		j++;
	}
	skb_shinfo(to)->nr_frags = j;

	return 0;
}
EXPORT_SYMBOL_GPL(skb_zerocopy);

void skb_copy_and_csum_dev(const struct sk_buff *skb, u8 *to)
{
	__wsum csum;
	long csstart;

	if (skb->ip_summed == CHECKSUM_PARTIAL)
		csstart = skb_checksum_start_offset(skb);
	else
		csstart = skb_headlen(skb);

	BUG_ON(csstart > skb_headlen(skb));

	skb_copy_from_linear_data(skb, to, csstart);

	csum = 0;
	if (csstart != skb->len)
		csum = skb_copy_and_csum_bits(skb, csstart, to + csstart,
					      skb->len - csstart, 0);

	if (skb->ip_summed == CHECKSUM_PARTIAL) {
		long csstuff = csstart + skb->csum_offset;

		*((__sum16 *)(to + csstuff)) = csum_fold(csum);
	}
}
EXPORT_SYMBOL(skb_copy_and_csum_dev);

/**
 *	skb_dequeue - remove from the head of the queue
 *	@list: list to dequeue from
 *
 *	Remove the head of the list. The list lock is taken so the function
 *	may be used safely with other locking list functions. The head item is
 *	returned or %NULL if the list is empty.
 */

struct sk_buff *skb_dequeue(struct sk_buff_head *list)
{
	unsigned long flags;
	struct sk_buff *result;

	spin_lock_irqsave(&list->lock, flags);
	result = __skb_dequeue(list);
	spin_unlock_irqrestore(&list->lock, flags);
	return result;
}
EXPORT_SYMBOL(skb_dequeue);

/**
 *	skb_dequeue_tail - remove from the tail of the queue
 *	@list: list to dequeue from
 *
 *	Remove the tail of the list. The list lock is taken so the function
 *	may be used safely with other locking list functions. The tail item is
 *	returned or %NULL if the list is empty.
 */
struct sk_buff *skb_dequeue_tail(struct sk_buff_head *list)
{
	unsigned long flags;
	struct sk_buff *result;

	spin_lock_irqsave(&list->lock, flags);
	result = __skb_dequeue_tail(list);
	spin_unlock_irqrestore(&list->lock, flags);
	return result;
}
EXPORT_SYMBOL(skb_dequeue_tail);

/**
 *	skb_queue_purge - empty a list
 *	@list: list to empty
 *
 *	Delete all buffers on an &sk_buff list. Each buffer is removed from
 *	the list and one reference dropped. This function takes the list
 *	lock and is atomic with respect to other list locking functions.
 */
void skb_queue_purge(struct sk_buff_head *list)
{
	struct sk_buff *skb;
	while ((skb = skb_dequeue(list)) != NULL)
		kfree_skb(skb);
}
EXPORT_SYMBOL(skb_queue_purge);

/**
 *	skb_queue_head - queue a buffer at the list head
 *	@list: list to use
 *	@newsk: buffer to queue
 *
 *	Queue a buffer at the start of the list. This function takes the
 *	list lock and can be used safely with other locking &sk_buff functions
 *	safely.
 *
 *	A buffer cannot be placed on two lists at the same time.
 */
void skb_queue_head(struct sk_buff_head *list, struct sk_buff *newsk)
{
	unsigned long flags;

	spin_lock_irqsave(&list->lock, flags);
	__skb_queue_head(list, newsk);
	spin_unlock_irqrestore(&list->lock, flags);
}
EXPORT_SYMBOL(skb_queue_head);

/**
 *	skb_queue_tail - queue a buffer at the list tail
 *	@list: list to use
 *	@newsk: buffer to queue
 *
 *	Queue a buffer at the tail of the list. This function takes the
 *	list lock and can be used safely with other locking &sk_buff functions
 *	safely.
 *
 *	A buffer cannot be placed on two lists at the same time.
 */
void skb_queue_tail(struct sk_buff_head *list, struct sk_buff *newsk)
{
	unsigned long flags;

	spin_lock_irqsave(&list->lock, flags);
	__skb_queue_tail(list, newsk);
	spin_unlock_irqrestore(&list->lock, flags);
}
EXPORT_SYMBOL(skb_queue_tail);

/**
 *	skb_unlink	-	remove a buffer from a list
 *	@skb: buffer to remove
 *	@list: list to use
 *
 *	Remove a packet from a list. The list locks are taken and this
 *	function is atomic with respect to other list locked calls
 *
 *	You must know what list the SKB is on.
 */
void skb_unlink(struct sk_buff *skb, struct sk_buff_head *list)
{
	unsigned long flags;

	spin_lock_irqsave(&list->lock, flags);
	__skb_unlink(skb, list);
	spin_unlock_irqrestore(&list->lock, flags);
}
EXPORT_SYMBOL(skb_unlink);

/**
 *	skb_append	-	append a buffer
 *	@old: buffer to insert after
 *	@newsk: buffer to insert
 *	@list: list to use
 *
 *	Place a packet after a given packet in a list. The list locks are taken
 *	and this function is atomic with respect to other list locked calls.
 *	A buffer cannot be placed on two lists at the same time.
 */
void skb_append(struct sk_buff *old, struct sk_buff *newsk, struct sk_buff_head *list)
{
	unsigned long flags;

	spin_lock_irqsave(&list->lock, flags);
	__skb_queue_after(list, old, newsk);
	spin_unlock_irqrestore(&list->lock, flags);
}
EXPORT_SYMBOL(skb_append);

/**
 *	skb_insert	-	insert a buffer
 *	@old: buffer to insert before
 *	@newsk: buffer to insert
 *	@list: list to use
 *
 *	Place a packet before a given packet in a list. The list locks are
 * 	taken and this function is atomic with respect to other list locked
 *	calls.
 *
 *	A buffer cannot be placed on two lists at the same time.
 */
void skb_insert(struct sk_buff *old, struct sk_buff *newsk, struct sk_buff_head *list)
{
	unsigned long flags;

	spin_lock_irqsave(&list->lock, flags);
	__skb_insert(newsk, old->prev, old, list);
	spin_unlock_irqrestore(&list->lock, flags);
}
EXPORT_SYMBOL(skb_insert);

static inline void skb_split_inside_header(struct sk_buff *skb,
					   struct sk_buff* skb1,
					   const u32 len, const int pos)
{
	int i;

	skb_copy_from_linear_data_offset(skb, len, skb_put(skb1, pos - len),
					 pos - len);
	/* And move data appendix as is. */
	for (i = 0; i < skb_shinfo(skb)->nr_frags; i++)
		skb_shinfo(skb1)->frags[i] = skb_shinfo(skb)->frags[i];

	skb_shinfo(skb1)->nr_frags = skb_shinfo(skb)->nr_frags;
	skb_shinfo(skb)->nr_frags  = 0;
	skb1->data_len		   = skb->data_len;
	skb1->len		   += skb1->data_len;
	skb->data_len		   = 0;
	skb->len		   = len;
	skb_set_tail_pointer(skb, len);
}

static inline void skb_split_no_header(struct sk_buff *skb,
				       struct sk_buff* skb1,
				       const u32 len, int pos)
{
	int i, k = 0;
	const int nfrags = skb_shinfo(skb)->nr_frags;

	skb_shinfo(skb)->nr_frags = 0;
	skb1->len		  = skb1->data_len = skb->len - len;
	skb->len		  = len;
	skb->data_len		  = len - pos;

	for (i = 0; i < nfrags; i++) {
		int size = skb_frag_size(&skb_shinfo(skb)->frags[i]);

		if (pos + size > len) {
			skb_shinfo(skb1)->frags[k] = skb_shinfo(skb)->frags[i];

			if (pos < len) {
				/* Split frag.
				 * We have two variants in this case:
				 * 1. Move all the frag to the second
				 *    part, if it is possible. F.e.
				 *    this approach is mandatory for TUX,
				 *    where splitting is expensive.
				 * 2. Split is accurately. We make this.
				 */
				skb_frag_ref(skb, i);
				skb_shinfo(skb1)->frags[0].page_offset += len - pos;
				skb_frag_size_sub(&skb_shinfo(skb1)->frags[0], len - pos);
				skb_frag_size_set(&skb_shinfo(skb)->frags[i], len - pos);
				skb_shinfo(skb)->nr_frags++;
			}
			k++;
		} else
			skb_shinfo(skb)->nr_frags++;
		pos += size;
	}
	skb_shinfo(skb1)->nr_frags = k;
}

/**
 * skb_split - Split fragmented skb to two parts at length len.
 * @skb: the buffer to split
 * @skb1: the buffer to receive the second part
 * @len: new length for skb
 */
void skb_split(struct sk_buff *skb, struct sk_buff *skb1, const u32 len)
{
	int pos = skb_headlen(skb);

	skb_shinfo(skb1)->tx_flags = skb_shinfo(skb)->tx_flags & SKBTX_SHARED_FRAG;
	if (len < pos)	/* Split line is inside header. */
		skb_split_inside_header(skb, skb1, len, pos);
	else		/* Second chunk has no header, nothing to copy. */
		skb_split_no_header(skb, skb1, len, pos);
}
EXPORT_SYMBOL(skb_split);

/* Shifting from/to a cloned skb is a no-go.
 *
 * Caller cannot keep skb_shinfo related pointers past calling here!
 */
static int skb_prepare_for_shift(struct sk_buff *skb)
{
	return skb_cloned(skb) && pskb_expand_head(skb, 0, 0, GFP_ATOMIC);
}

/**
 * skb_shift - Shifts paged data partially from skb to another
 * @tgt: buffer into which tail data gets added
 * @skb: buffer from which the paged data comes from
 * @shiftlen: shift up to this many bytes
 *
 * Attempts to shift up to shiftlen worth of bytes, which may be less than
 * the length of the skb, from skb to tgt. Returns number bytes shifted.
 * It's up to caller to free skb if everything was shifted.
 *
 * If @tgt runs out of frags, the whole operation is aborted.
 *
 * Skb cannot include anything else but paged data while tgt is allowed
 * to have non-paged data as well.
 *
 * TODO: full sized shift could be optimized but that would need
 * specialized skb free'er to handle frags without up-to-date nr_frags.
 */
int skb_shift(struct sk_buff *tgt, struct sk_buff *skb, int shiftlen)
{
	int from, to, merge, todo;
	struct skb_frag_struct *fragfrom, *fragto;

	BUG_ON(shiftlen > skb->len);
	BUG_ON(skb_headlen(skb));	/* Would corrupt stream */

	todo = shiftlen;
	from = 0;
	to = skb_shinfo(tgt)->nr_frags;
	fragfrom = &skb_shinfo(skb)->frags[from];

	/* Actual merge is delayed until the point when we know we can
	 * commit all, so that we don't have to undo partial changes
	 */
	if (!to ||
	    !skb_can_coalesce(tgt, to, skb_frag_page(fragfrom),
			      fragfrom->page_offset)) {
		merge = -1;
	} else {
		merge = to - 1;

		todo -= skb_frag_size(fragfrom);
		if (todo < 0) {
			if (skb_prepare_for_shift(skb) ||
			    skb_prepare_for_shift(tgt))
				return 0;

			/* All previous frag pointers might be stale! */
			fragfrom = &skb_shinfo(skb)->frags[from];
			fragto = &skb_shinfo(tgt)->frags[merge];

			skb_frag_size_add(fragto, shiftlen);
			skb_frag_size_sub(fragfrom, shiftlen);
			fragfrom->page_offset += shiftlen;

			goto onlymerged;
		}

		from++;
	}

	/* Skip full, not-fitting skb to avoid expensive operations */
	if ((shiftlen == skb->len) &&
	    (skb_shinfo(skb)->nr_frags - from) > (MAX_SKB_FRAGS - to))
		return 0;

	if (skb_prepare_for_shift(skb) || skb_prepare_for_shift(tgt))
		return 0;

	while ((todo > 0) && (from < skb_shinfo(skb)->nr_frags)) {
		if (to == MAX_SKB_FRAGS)
			return 0;

		fragfrom = &skb_shinfo(skb)->frags[from];
		fragto = &skb_shinfo(tgt)->frags[to];

		if (todo >= skb_frag_size(fragfrom)) {
			*fragto = *fragfrom;
			todo -= skb_frag_size(fragfrom);
			from++;
			to++;

		} else {
			__skb_frag_ref(fragfrom);
			fragto->page = fragfrom->page;
			fragto->page_offset = fragfrom->page_offset;
			skb_frag_size_set(fragto, todo);

			fragfrom->page_offset += todo;
			skb_frag_size_sub(fragfrom, todo);
			todo = 0;

			to++;
			break;
		}
	}

	/* Ready to "commit" this state change to tgt */
	skb_shinfo(tgt)->nr_frags = to;

	if (merge >= 0) {
		fragfrom = &skb_shinfo(skb)->frags[0];
		fragto = &skb_shinfo(tgt)->frags[merge];

		skb_frag_size_add(fragto, skb_frag_size(fragfrom));
		__skb_frag_unref(fragfrom);
	}

	/* Reposition in the original skb */
	to = 0;
	while (from < skb_shinfo(skb)->nr_frags)
		skb_shinfo(skb)->frags[to++] = skb_shinfo(skb)->frags[from++];
	skb_shinfo(skb)->nr_frags = to;

	BUG_ON(todo > 0 && !skb_shinfo(skb)->nr_frags);

onlymerged:
	/* Most likely the tgt won't ever need its checksum anymore, skb on
	 * the other hand might need it if it needs to be resent
	 */
	tgt->ip_summed = CHECKSUM_PARTIAL;
	skb->ip_summed = CHECKSUM_PARTIAL;

	/* Yak, is it really working this way? Some helper please? */
	skb->len -= shiftlen;
	skb->data_len -= shiftlen;
	skb->truesize -= shiftlen;
	tgt->len += shiftlen;
	tgt->data_len += shiftlen;
	tgt->truesize += shiftlen;

	return shiftlen;
}

/**
 * skb_prepare_seq_read - Prepare a sequential read of skb data
 * @skb: the buffer to read
 * @from: lower offset of data to be read
 * @to: upper offset of data to be read
 * @st: state variable
 *
 * Initializes the specified state variable. Must be called before
 * invoking skb_seq_read() for the first time.
 */
void skb_prepare_seq_read(struct sk_buff *skb, unsigned int from,
			  unsigned int to, struct skb_seq_state *st)
{
	st->lower_offset = from;
	st->upper_offset = to;
	st->root_skb = st->cur_skb = skb;
	st->frag_idx = st->stepped_offset = 0;
	st->frag_data = NULL;
}
EXPORT_SYMBOL(skb_prepare_seq_read);

/**
 * skb_seq_read - Sequentially read skb data
 * @consumed: number of bytes consumed by the caller so far
 * @data: destination pointer for data to be returned
 * @st: state variable
 *
 * Reads a block of skb data at @consumed relative to the
 * lower offset specified to skb_prepare_seq_read(). Assigns
 * the head of the data block to @data and returns the length
 * of the block or 0 if the end of the skb data or the upper
 * offset has been reached.
 *
 * The caller is not required to consume all of the data
 * returned, i.e. @consumed is typically set to the number
 * of bytes already consumed and the next call to
 * skb_seq_read() will return the remaining part of the block.
 *
 * Note 1: The size of each block of data returned can be arbitrary,
 *       this limitation is the cost for zerocopy sequential
 *       reads of potentially non linear data.
 *
 * Note 2: Fragment lists within fragments are not implemented
 *       at the moment, state->root_skb could be replaced with
 *       a stack for this purpose.
 */
unsigned int skb_seq_read(unsigned int consumed, const u8 **data,
			  struct skb_seq_state *st)
{
	unsigned int block_limit, abs_offset = consumed + st->lower_offset;
	skb_frag_t *frag;

	if (unlikely(abs_offset >= st->upper_offset)) {
		if (st->frag_data) {
			kunmap_atomic(st->frag_data);
			st->frag_data = NULL;
		}
		return 0;
	}

next_skb:
	block_limit = skb_headlen(st->cur_skb) + st->stepped_offset;

	if (abs_offset < block_limit && !st->frag_data) {
		*data = st->cur_skb->data + (abs_offset - st->stepped_offset);
		return block_limit - abs_offset;
	}

	if (st->frag_idx == 0 && !st->frag_data)
		st->stepped_offset += skb_headlen(st->cur_skb);

	while (st->frag_idx < skb_shinfo(st->cur_skb)->nr_frags) {
		frag = &skb_shinfo(st->cur_skb)->frags[st->frag_idx];
		block_limit = skb_frag_size(frag) + st->stepped_offset;

		if (abs_offset < block_limit) {
			if (!st->frag_data)
				st->frag_data = kmap_atomic(skb_frag_page(frag));

			*data = (u8 *) st->frag_data + frag->page_offset +
				(abs_offset - st->stepped_offset);

			return block_limit - abs_offset;
		}

		if (st->frag_data) {
			kunmap_atomic(st->frag_data);
			st->frag_data = NULL;
		}

		st->frag_idx++;
		st->stepped_offset += skb_frag_size(frag);
	}

	if (st->frag_data) {
		kunmap_atomic(st->frag_data);
		st->frag_data = NULL;
	}

	if (st->root_skb == st->cur_skb && skb_has_frag_list(st->root_skb)) {
		st->cur_skb = skb_shinfo(st->root_skb)->frag_list;
		st->frag_idx = 0;
		goto next_skb;
	} else if (st->cur_skb->next) {
		st->cur_skb = st->cur_skb->next;
		st->frag_idx = 0;
		goto next_skb;
	}

	return 0;
}
EXPORT_SYMBOL(skb_seq_read);

/**
 * skb_abort_seq_read - Abort a sequential read of skb data
 * @st: state variable
 *
 * Must be called if skb_seq_read() was not called until it
 * returned 0.
 */
void skb_abort_seq_read(struct skb_seq_state *st)
{
	if (st->frag_data)
		kunmap_atomic(st->frag_data);
}
EXPORT_SYMBOL(skb_abort_seq_read);

#define TS_SKB_CB(state)	((struct skb_seq_state *) &((state)->cb))

static unsigned int skb_ts_get_next_block(unsigned int offset, const u8 **text,
					  struct ts_config *conf,
					  struct ts_state *state)
{
	return skb_seq_read(offset, text, TS_SKB_CB(state));
}

static void skb_ts_finish(struct ts_config *conf, struct ts_state *state)
{
	skb_abort_seq_read(TS_SKB_CB(state));
}

/**
 * skb_find_text - Find a text pattern in skb data
 * @skb: the buffer to look in
 * @from: search offset
 * @to: search limit
 * @config: textsearch configuration
 *
 * Finds a pattern in the skb data according to the specified
 * textsearch configuration. Use textsearch_next() to retrieve
 * subsequent occurrences of the pattern. Returns the offset
 * to the first occurrence or UINT_MAX if no match was found.
 */
unsigned int skb_find_text(struct sk_buff *skb, unsigned int from,
			   unsigned int to, struct ts_config *config)
{
	struct ts_state state;
	unsigned int ret;

	config->get_next_block = skb_ts_get_next_block;
	config->finish = skb_ts_finish;

	skb_prepare_seq_read(skb, from, to, TS_SKB_CB(&state));

	ret = textsearch_find(config, &state);
	return (ret <= to - from ? ret : UINT_MAX);
}
EXPORT_SYMBOL(skb_find_text);

/**
 * skb_append_datato_frags - append the user data to a skb
 * @sk: sock  structure
 * @skb: skb structure to be appended with user data.
 * @getfrag: call back function to be used for getting the user data
 * @from: pointer to user message iov
 * @length: length of the iov message
 *
 * Description: This procedure append the user data in the fragment part
 * of the skb if any page alloc fails user this procedure returns  -ENOMEM
 */
int skb_append_datato_frags(struct sock *sk, struct sk_buff *skb,
			int (*getfrag)(void *from, char *to, int offset,
					int len, int odd, struct sk_buff *skb),
			void *from, int length)
{
	int frg_cnt = skb_shinfo(skb)->nr_frags;
	int copy;
	int offset = 0;
	int ret;
	struct page_frag *pfrag = &current->task_frag;

	do {
		/* Return error if we don't have space for new frag */
		if (frg_cnt >= MAX_SKB_FRAGS)
			return -EMSGSIZE;

		if (!sk_page_frag_refill(sk, pfrag))
			return -ENOMEM;

		/* copy the user data to page */
		copy = min_t(int, length, pfrag->size - pfrag->offset);

		ret = getfrag(from, page_address(pfrag->page) + pfrag->offset,
			      offset, copy, 0, skb);
		if (ret < 0)
			return -EFAULT;

		/* copy was successful so update the size parameters */
		skb_fill_page_desc(skb, frg_cnt, pfrag->page, pfrag->offset,
				   copy);
		frg_cnt++;
		pfrag->offset += copy;
		get_page(pfrag->page);

		skb->truesize += copy;
		atomic_add(copy, &sk->sk_wmem_alloc);
		skb->len += copy;
		skb->data_len += copy;
		offset += copy;
		length -= copy;

	} while (length > 0);

	return 0;
}
EXPORT_SYMBOL(skb_append_datato_frags);

int skb_append_pagefrags(struct sk_buff *skb, struct page *page,
			 int offset, size_t size)
{
	int i = skb_shinfo(skb)->nr_frags;

	if (skb_can_coalesce(skb, i, page, offset)) {
		skb_frag_size_add(&skb_shinfo(skb)->frags[i - 1], size);
	} else if (i < MAX_SKB_FRAGS) {
		get_page(page);
		skb_fill_page_desc(skb, i, page, offset, size);
	} else {
		return -EMSGSIZE;
	}

	return 0;
}
EXPORT_SYMBOL_GPL(skb_append_pagefrags);

/**
 *	skb_pull_rcsum - pull skb and update receive checksum
 *	@skb: buffer to update
 *	@len: length of data pulled
 *
 *	This function performs an skb_pull on the packet and updates
 *	the CHECKSUM_COMPLETE checksum.  It should be used on
 *	receive path processing instead of skb_pull unless you know
 *	that the checksum difference is zero (e.g., a valid IP header)
 *	or you are setting ip_summed to CHECKSUM_NONE.
 */
unsigned char *skb_pull_rcsum(struct sk_buff *skb, unsigned int len)
{
	unsigned char *data = skb->data;

	BUG_ON(len > skb->len);
	__skb_pull(skb, len);
	skb_postpull_rcsum(skb, data, len);
	return skb->data;
}
EXPORT_SYMBOL_GPL(skb_pull_rcsum);

/**
 *	skb_segment - Perform protocol segmentation on skb.
 *	@head_skb: buffer to segment
 *	@features: features for the output path (see dev->features)
 *
 *	This function performs segmentation on the given skb.  It returns
 *	a pointer to the first in a list of new skbs for the segments.
 *	In case of error it returns ERR_PTR(err).
 */
struct sk_buff *skb_segment(struct sk_buff *head_skb,
			    netdev_features_t features)
{
	struct sk_buff *segs = NULL;
	struct sk_buff *tail = NULL;
	struct sk_buff *list_skb = skb_shinfo(head_skb)->frag_list;
	skb_frag_t *frag = skb_shinfo(head_skb)->frags;
	unsigned int mss = skb_shinfo(head_skb)->gso_size;
	unsigned int doffset = head_skb->data - skb_mac_header(head_skb);
	struct sk_buff *frag_skb = head_skb;
	unsigned int offset = doffset;
	unsigned int tnl_hlen = skb_tnl_header_len(head_skb);
	unsigned int headroom;
	unsigned int len;
	__be16 proto;
	bool csum;
	int sg = !!(features & NETIF_F_SG);
	int nfrags = skb_shinfo(head_skb)->nr_frags;
	int err = -ENOMEM;
	int i = 0;
	int pos;
	int dummy;

	__skb_push(head_skb, doffset);
	proto = skb_network_protocol(head_skb, &dummy);
	if (unlikely(!proto))
		return ERR_PTR(-EINVAL);

	csum = !head_skb->encap_hdr_csum &&
	    !!can_checksum_protocol(features, proto);

	headroom = skb_headroom(head_skb);
	pos = skb_headlen(head_skb);

	do {
		struct sk_buff *nskb;
		skb_frag_t *nskb_frag;
		int hsize;
		int size;

		len = head_skb->len - offset;
		if (len > mss)
			len = mss;

		hsize = skb_headlen(head_skb) - offset;
		if (hsize < 0)
			hsize = 0;
		if (hsize > len || !sg)
			hsize = len;

		if (!hsize && i >= nfrags && skb_headlen(list_skb) &&
		    (skb_headlen(list_skb) == len || sg)) {
			BUG_ON(skb_headlen(list_skb) > len);

			i = 0;
			nfrags = skb_shinfo(list_skb)->nr_frags;
			frag = skb_shinfo(list_skb)->frags;
			frag_skb = list_skb;
			pos += skb_headlen(list_skb);

			while (pos < offset + len) {
				BUG_ON(i >= nfrags);

				size = skb_frag_size(frag);
				if (pos + size > offset + len)
					break;

				i++;
				pos += size;
				frag++;
			}

			nskb = skb_clone(list_skb, GFP_ATOMIC);
			list_skb = list_skb->next;

			if (unlikely(!nskb))
				goto err;

			if (unlikely(pskb_trim(nskb, len))) {
				kfree_skb(nskb);
				goto err;
			}

			hsize = skb_end_offset(nskb);
			if (skb_cow_head(nskb, doffset + headroom)) {
				kfree_skb(nskb);
				goto err;
			}

			nskb->truesize += skb_end_offset(nskb) - hsize;
			skb_release_head_state(nskb);
			__skb_push(nskb, doffset);
		} else {
			nskb = __alloc_skb(hsize + doffset + headroom,
					   GFP_ATOMIC, skb_alloc_rx_flag(head_skb),
					   NUMA_NO_NODE);

			if (unlikely(!nskb))
				goto err;

			skb_reserve(nskb, headroom);
			__skb_put(nskb, doffset);
		}

		if (segs)
			tail->next = nskb;
		else
			segs = nskb;
		tail = nskb;

		__copy_skb_header(nskb, head_skb);

		skb_headers_offset_update(nskb, skb_headroom(nskb) - headroom);
		skb_reset_mac_len(nskb);

		skb_copy_from_linear_data_offset(head_skb, -tnl_hlen,
						 nskb->data - tnl_hlen,
						 doffset + tnl_hlen);

		if (nskb->len == len + doffset)
			goto perform_csum_check;

		if (!sg && !nskb->remcsum_offload) {
			nskb->ip_summed = CHECKSUM_NONE;
			nskb->csum = skb_copy_and_csum_bits(head_skb, offset,
							    skb_put(nskb, len),
							    len, 0);
			SKB_GSO_CB(nskb)->csum_start =
			    skb_headroom(nskb) + doffset;
			continue;
		}

		nskb_frag = skb_shinfo(nskb)->frags;

		skb_copy_from_linear_data_offset(head_skb, offset,
						 skb_put(nskb, hsize), hsize);

		skb_shinfo(nskb)->tx_flags = skb_shinfo(head_skb)->tx_flags &
			SKBTX_SHARED_FRAG;

		while (pos < offset + len) {
			if (i >= nfrags) {
				BUG_ON(skb_headlen(list_skb));

				i = 0;
				nfrags = skb_shinfo(list_skb)->nr_frags;
				frag = skb_shinfo(list_skb)->frags;
				frag_skb = list_skb;

				BUG_ON(!nfrags);

				list_skb = list_skb->next;
			}

			if (unlikely(skb_shinfo(nskb)->nr_frags >=
				     MAX_SKB_FRAGS)) {
				net_warn_ratelimited(
					"skb_segment: too many frags: %u %u\n",
					pos, mss);
				goto err;
			}

			if (unlikely(skb_orphan_frags(frag_skb, GFP_ATOMIC)))
				goto err;

			*nskb_frag = *frag;
			__skb_frag_ref(nskb_frag);
			size = skb_frag_size(nskb_frag);

			if (pos < offset) {
				nskb_frag->page_offset += offset - pos;
				skb_frag_size_sub(nskb_frag, offset - pos);
			}

			skb_shinfo(nskb)->nr_frags++;

			if (pos + size <= offset + len) {
				i++;
				frag++;
				pos += size;
			} else {
				skb_frag_size_sub(nskb_frag, pos + size - (offset + len));
				goto skip_fraglist;
			}

			nskb_frag++;
		}

skip_fraglist:
		nskb->data_len = len - hsize;
		nskb->len += nskb->data_len;
		nskb->truesize += nskb->data_len;

perform_csum_check:
		if (!csum && !nskb->remcsum_offload) {
			nskb->csum = skb_checksum(nskb, doffset,
						  nskb->len - doffset, 0);
			nskb->ip_summed = CHECKSUM_NONE;
			SKB_GSO_CB(nskb)->csum_start =
			    skb_headroom(nskb) + doffset;
		}
	} while ((offset += len) < head_skb->len);

	/* Some callers want to get the end of the list.
	 * Put it in segs->prev to avoid walking the list.
	 * (see validate_xmit_skb_list() for example)
	 */
	segs->prev = tail;

	/* Following permits correct backpressure, for protocols
	 * using skb_set_owner_w().
	 * Idea is to tranfert ownership from head_skb to last segment.
	 */
	if (head_skb->destructor == sock_wfree) {
		swap(tail->truesize, head_skb->truesize);
		swap(tail->destructor, head_skb->destructor);
		swap(tail->sk, head_skb->sk);
	}
	return segs;

err:
	kfree_skb_list(segs);
	return ERR_PTR(err);
}
EXPORT_SYMBOL_GPL(skb_segment);

int skb_gro_receive(struct sk_buff **head, struct sk_buff *skb)
{
	struct skb_shared_info *pinfo, *skbinfo = skb_shinfo(skb);
	unsigned int offset = skb_gro_offset(skb);
	unsigned int headlen = skb_headlen(skb);
	unsigned int len = skb_gro_len(skb);
	struct sk_buff *lp, *p = *head;
	unsigned int delta_truesize;

	if (unlikely(p->len + len >= 65536))
		return -E2BIG;

	lp = NAPI_GRO_CB(p)->last;
	pinfo = skb_shinfo(lp);

	if (headlen <= offset) {
		skb_frag_t *frag;
		skb_frag_t *frag2;
		int i = skbinfo->nr_frags;
		int nr_frags = pinfo->nr_frags + i;

		if (nr_frags > MAX_SKB_FRAGS)
			goto merge;

		offset -= headlen;
		pinfo->nr_frags = nr_frags;
		skbinfo->nr_frags = 0;

		frag = pinfo->frags + nr_frags;
		frag2 = skbinfo->frags + i;
		do {
			*--frag = *--frag2;
		} while (--i);

		frag->page_offset += offset;
		skb_frag_size_sub(frag, offset);

		/* all fragments truesize : remove (head size + sk_buff) */
		delta_truesize = skb->truesize -
				 SKB_TRUESIZE(skb_end_offset(skb));

		skb->truesize -= skb->data_len;
		skb->len -= skb->data_len;
		skb->data_len = 0;

		NAPI_GRO_CB(skb)->free = NAPI_GRO_FREE;
		goto done;
	} else if (skb->head_frag) {
		int nr_frags = pinfo->nr_frags;
		skb_frag_t *frag = pinfo->frags + nr_frags;
		struct page *page = virt_to_head_page(skb->head);
		unsigned int first_size = headlen - offset;
		unsigned int first_offset;

		if (nr_frags + 1 + skbinfo->nr_frags > MAX_SKB_FRAGS)
			goto merge;

		first_offset = skb->data -
			       (unsigned char *)page_address(page) +
			       offset;

		pinfo->nr_frags = nr_frags + 1 + skbinfo->nr_frags;

		frag->page.p	  = page;
		frag->page_offset = first_offset;
		skb_frag_size_set(frag, first_size);

		memcpy(frag + 1, skbinfo->frags, sizeof(*frag) * skbinfo->nr_frags);
		/* We dont need to clear skbinfo->nr_frags here */

		delta_truesize = skb->truesize - SKB_DATA_ALIGN(sizeof(struct sk_buff));
		NAPI_GRO_CB(skb)->free = NAPI_GRO_FREE_STOLEN_HEAD;
		goto done;
	}

merge:
	delta_truesize = skb->truesize;
	if (offset > headlen) {
		unsigned int eat = offset - headlen;

		skbinfo->frags[0].page_offset += eat;
		skb_frag_size_sub(&skbinfo->frags[0], eat);
		skb->data_len -= eat;
		skb->len -= eat;
		offset = headlen;
	}

	__skb_pull(skb, offset);

	if (NAPI_GRO_CB(p)->last == p)
		skb_shinfo(p)->frag_list = skb;
	else
		NAPI_GRO_CB(p)->last->next = skb;
	NAPI_GRO_CB(p)->last = skb;
	__skb_header_release(skb);
	lp = p;

done:
	NAPI_GRO_CB(p)->count++;
	p->data_len += len;
	p->truesize += delta_truesize;
	p->len += len;
	if (lp != p) {
		lp->data_len += len;
		lp->truesize += delta_truesize;
		lp->len += len;
	}
	NAPI_GRO_CB(skb)->same_flow = 1;
	return 0;
}

void __init skb_init(void)
{
	skbuff_head_cache = kmem_cache_create("skbuff_head_cache",
					      sizeof(struct sk_buff),
					      0,
					      SLAB_HWCACHE_ALIGN|SLAB_PANIC,
					      NULL);
	skbuff_fclone_cache = kmem_cache_create("skbuff_fclone_cache",
						sizeof(struct sk_buff_fclones),
						0,
						SLAB_HWCACHE_ALIGN|SLAB_PANIC,
						NULL);
}

/**
 *	skb_to_sgvec - Fill a scatter-gather list from a socket buffer
 *	@skb: Socket buffer containing the buffers to be mapped
 *	@sg: The scatter-gather list to map into
 *	@offset: The offset into the buffer's contents to start mapping
 *	@len: Length of buffer space to be mapped
 *
 *	Fill the specified scatter-gather list with mappings/pointers into a
 *	region of the buffer space attached to a socket buffer.
 */
static int
__skb_to_sgvec(struct sk_buff *skb, struct scatterlist *sg, int offset, int len)
{
	int start = skb_headlen(skb);
	int i, copy = start - offset;
	struct sk_buff *frag_iter;
	int elt = 0;

	if (copy > 0) {
		if (copy > len)
			copy = len;
		sg_set_buf(sg, skb->data + offset, copy);
		elt++;
		if ((len -= copy) == 0)
			return elt;
		offset += copy;
	}

	for (i = 0; i < skb_shinfo(skb)->nr_frags; i++) {
		int end;

		WARN_ON(start > offset + len);

		end = start + skb_frag_size(&skb_shinfo(skb)->frags[i]);
		if ((copy = end - offset) > 0) {
			skb_frag_t *frag = &skb_shinfo(skb)->frags[i];

			if (copy > len)
				copy = len;
			sg_set_page(&sg[elt], skb_frag_page(frag), copy,
					frag->page_offset+offset-start);
			elt++;
			if (!(len -= copy))
				return elt;
			offset += copy;
		}
		start = end;
	}

	skb_walk_frags(skb, frag_iter) {
		int end;

		WARN_ON(start > offset + len);

		end = start + frag_iter->len;
		if ((copy = end - offset) > 0) {
			if (copy > len)
				copy = len;
			elt += __skb_to_sgvec(frag_iter, sg+elt, offset - start,
					      copy);
			if ((len -= copy) == 0)
				return elt;
			offset += copy;
		}
		start = end;
	}
	BUG_ON(len);
	return elt;
}

/* As compared with skb_to_sgvec, skb_to_sgvec_nomark only map skb to given
 * sglist without mark the sg which contain last skb data as the end.
 * So the caller can mannipulate sg list as will when padding new data after
 * the first call without calling sg_unmark_end to expend sg list.
 *
 * Scenario to use skb_to_sgvec_nomark:
 * 1. sg_init_table
 * 2. skb_to_sgvec_nomark(payload1)
 * 3. skb_to_sgvec_nomark(payload2)
 *
 * This is equivalent to:
 * 1. sg_init_table
 * 2. skb_to_sgvec(payload1)
 * 3. sg_unmark_end
 * 4. skb_to_sgvec(payload2)
 *
 * When mapping mutilple payload conditionally, skb_to_sgvec_nomark
 * is more preferable.
 */
int skb_to_sgvec_nomark(struct sk_buff *skb, struct scatterlist *sg,
			int offset, int len)
{
	return __skb_to_sgvec(skb, sg, offset, len);
}
EXPORT_SYMBOL_GPL(skb_to_sgvec_nomark);

int skb_to_sgvec(struct sk_buff *skb, struct scatterlist *sg, int offset, int len)
{
	int nsg = __skb_to_sgvec(skb, sg, offset, len);

	sg_mark_end(&sg[nsg - 1]);

	return nsg;
}
EXPORT_SYMBOL_GPL(skb_to_sgvec);

/**
 *	skb_cow_data - Check that a socket buffer's data buffers are writable
 *	@skb: The socket buffer to check.
 *	@tailbits: Amount of trailing space to be added
 *	@trailer: Returned pointer to the skb where the @tailbits space begins
 *
 *	Make sure that the data buffers attached to a socket buffer are
 *	writable. If they are not, private copies are made of the data buffers
 *	and the socket buffer is set to use these instead.
 *
 *	If @tailbits is given, make sure that there is space to write @tailbits
 *	bytes of data beyond current end of socket buffer.  @trailer will be
 *	set to point to the skb in which this space begins.
 *
 *	The number of scatterlist elements required to completely map the
 *	COW'd and extended socket buffer will be returned.
 */
int skb_cow_data(struct sk_buff *skb, int tailbits, struct sk_buff **trailer)
{
	int copyflag;
	int elt;
	struct sk_buff *skb1, **skb_p;

	/* If skb is cloned or its head is paged, reallocate
	 * head pulling out all the pages (pages are considered not writable
	 * at the moment even if they are anonymous).
	 */
	if ((skb_cloned(skb) || skb_shinfo(skb)->nr_frags) &&
	    __pskb_pull_tail(skb, skb_pagelen(skb)-skb_headlen(skb)) == NULL)
		return -ENOMEM;

	/* Easy case. Most of packets will go this way. */
	if (!skb_has_frag_list(skb)) {
		/* A little of trouble, not enough of space for trailer.
		 * This should not happen, when stack is tuned to generate
		 * good frames. OK, on miss we reallocate and reserve even more
		 * space, 128 bytes is fair. */

		if (skb_tailroom(skb) < tailbits &&
		    pskb_expand_head(skb, 0, tailbits-skb_tailroom(skb)+128, GFP_ATOMIC))
			return -ENOMEM;

		/* Voila! */
		*trailer = skb;
		return 1;
	}

	/* Misery. We are in troubles, going to mincer fragments... */

	elt = 1;
	skb_p = &skb_shinfo(skb)->frag_list;
	copyflag = 0;

	while ((skb1 = *skb_p) != NULL) {
		int ntail = 0;

		/* The fragment is partially pulled by someone,
		 * this can happen on input. Copy it and everything
		 * after it. */

		if (skb_shared(skb1))
			copyflag = 1;

		/* If the skb is the last, worry about trailer. */

		if (skb1->next == NULL && tailbits) {
			if (skb_shinfo(skb1)->nr_frags ||
			    skb_has_frag_list(skb1) ||
			    skb_tailroom(skb1) < tailbits)
				ntail = tailbits + 128;
		}

		if (copyflag ||
		    skb_cloned(skb1) ||
		    ntail ||
		    skb_shinfo(skb1)->nr_frags ||
		    skb_has_frag_list(skb1)) {
			struct sk_buff *skb2;

			/* Fuck, we are miserable poor guys... */
			if (ntail == 0)
				skb2 = skb_copy(skb1, GFP_ATOMIC);
			else
				skb2 = skb_copy_expand(skb1,
						       skb_headroom(skb1),
						       ntail,
						       GFP_ATOMIC);
			if (unlikely(skb2 == NULL))
				return -ENOMEM;

			if (skb1->sk)
				skb_set_owner_w(skb2, skb1->sk);

			/* Looking around. Are we still alive?
			 * OK, link new skb, drop old one */

			skb2->next = skb1->next;
			*skb_p = skb2;
			kfree_skb(skb1);
			skb1 = skb2;
		}
		elt++;
		*trailer = skb1;
		skb_p = &skb1->next;
	}

	return elt;
}
EXPORT_SYMBOL_GPL(skb_cow_data);

static void sock_rmem_free(struct sk_buff *skb)
{
	struct sock *sk = skb->sk;

	atomic_sub(skb->truesize, &sk->sk_rmem_alloc);
}

/*
 * Note: We dont mem charge error packets (no sk_forward_alloc changes)
 */
int sock_queue_err_skb(struct sock *sk, struct sk_buff *skb)
{
	if (atomic_read(&sk->sk_rmem_alloc) + skb->truesize >=
	    (unsigned int)sk->sk_rcvbuf)
		return -ENOMEM;

	skb_orphan(skb);
	skb->sk = sk;
	skb->destructor = sock_rmem_free;
	atomic_add(skb->truesize, &sk->sk_rmem_alloc);

	/* before exiting rcu section, make sure dst is refcounted */
	skb_dst_force(skb);

	skb_queue_tail(&sk->sk_error_queue, skb);
	if (!sock_flag(sk, SOCK_DEAD))
		sk->sk_data_ready(sk);
	return 0;
}
EXPORT_SYMBOL(sock_queue_err_skb);

struct sk_buff *sock_dequeue_err_skb(struct sock *sk)
{
	struct sk_buff_head *q = &sk->sk_error_queue;
	struct sk_buff *skb, *skb_next;
	unsigned long flags;
	int err = 0;

	spin_lock_irqsave(&q->lock, flags);
	skb = __skb_dequeue(q);
	if (skb && (skb_next = skb_peek(q)))
		err = SKB_EXT_ERR(skb_next)->ee.ee_errno;
	spin_unlock_irqrestore(&q->lock, flags);

	sk->sk_err = err;
	if (err)
		sk->sk_error_report(sk);

	return skb;
}
EXPORT_SYMBOL(sock_dequeue_err_skb);

/**
 * skb_clone_sk - create clone of skb, and take reference to socket
 * @skb: the skb to clone
 *
 * This function creates a clone of a buffer that holds a reference on
 * sk_refcnt.  Buffers created via this function are meant to be
 * returned using sock_queue_err_skb, or free via kfree_skb.
 *
 * When passing buffers allocated with this function to sock_queue_err_skb
 * it is necessary to wrap the call with sock_hold/sock_put in order to
 * prevent the socket from being released prior to being enqueued on
 * the sk_error_queue.
 */
struct sk_buff *skb_clone_sk(struct sk_buff *skb)
{
	struct sock *sk = skb->sk;
	struct sk_buff *clone;

	if (!sk || !atomic_inc_not_zero(&sk->sk_refcnt))
		return NULL;

	clone = skb_clone(skb, GFP_ATOMIC);
	if (!clone) {
		sock_put(sk);
		return NULL;
	}

	clone->sk = sk;
	clone->destructor = sock_efree;

	return clone;
}
EXPORT_SYMBOL(skb_clone_sk);

static void __skb_complete_tx_timestamp(struct sk_buff *skb,
					struct sock *sk,
					int tstype)
{
	struct sock_exterr_skb *serr;
	int err;

	serr = SKB_EXT_ERR(skb);
	memset(serr, 0, sizeof(*serr));
	serr->ee.ee_errno = ENOMSG;
	serr->ee.ee_origin = SO_EE_ORIGIN_TIMESTAMPING;
	serr->ee.ee_info = tstype;
	if (sk->sk_tsflags & SOF_TIMESTAMPING_OPT_ID) {
		serr->ee.ee_data = skb_shinfo(skb)->tskey;
		if (sk->sk_protocol == IPPROTO_TCP &&
		    sk->sk_type == SOCK_STREAM)
			serr->ee.ee_data -= sk->sk_tskey;
	}

	err = sock_queue_err_skb(sk, skb);

	if (err)
		kfree_skb(skb);
}

static bool skb_may_tx_timestamp(struct sock *sk, bool tsonly)
{
	bool ret;

	if (likely(sysctl_tstamp_allow_data || tsonly))
		return true;

	read_lock_bh(&sk->sk_callback_lock);
	ret = sk->sk_socket && sk->sk_socket->file &&
	      file_ns_capable(sk->sk_socket->file, &init_user_ns, CAP_NET_RAW);
	read_unlock_bh(&sk->sk_callback_lock);
	return ret;
}

void skb_complete_tx_timestamp(struct sk_buff *skb,
			       struct skb_shared_hwtstamps *hwtstamps)
{
	struct sock *sk = skb->sk;

	if (!skb_may_tx_timestamp(sk, false))
		return;

	/* take a reference to prevent skb_orphan() from freeing the socket */
	sock_hold(sk);

	*skb_hwtstamps(skb) = *hwtstamps;
	__skb_complete_tx_timestamp(skb, sk, SCM_TSTAMP_SND);

	sock_put(sk);
}
EXPORT_SYMBOL_GPL(skb_complete_tx_timestamp);

void __skb_tstamp_tx(struct sk_buff *orig_skb,
		     struct skb_shared_hwtstamps *hwtstamps,
		     struct sock *sk, int tstype)
{
	struct sk_buff *skb;
	bool tsonly;

	if (!sk)
		return;

	tsonly = sk->sk_tsflags & SOF_TIMESTAMPING_OPT_TSONLY;
	if (!skb_may_tx_timestamp(sk, tsonly))
		return;

	if (tsonly)
		skb = alloc_skb(0, GFP_ATOMIC);
	else
		skb = skb_clone(orig_skb, GFP_ATOMIC);
	if (!skb)
		return;

	if (tsonly) {
		skb_shinfo(skb)->tx_flags = skb_shinfo(orig_skb)->tx_flags;
		skb_shinfo(skb)->tskey = skb_shinfo(orig_skb)->tskey;
	}

	if (hwtstamps)
		*skb_hwtstamps(skb) = *hwtstamps;
	else
		skb->tstamp = ktime_get_real();

	__skb_complete_tx_timestamp(skb, sk, tstype);
}
EXPORT_SYMBOL_GPL(__skb_tstamp_tx);

void skb_tstamp_tx(struct sk_buff *orig_skb,
		   struct skb_shared_hwtstamps *hwtstamps)
{
	return __skb_tstamp_tx(orig_skb, hwtstamps, orig_skb->sk,
			       SCM_TSTAMP_SND);
}
EXPORT_SYMBOL_GPL(skb_tstamp_tx);

void skb_complete_wifi_ack(struct sk_buff *skb, bool acked)
{
	struct sock *sk = skb->sk;
	struct sock_exterr_skb *serr;
	int err;

	skb->wifi_acked_valid = 1;
	skb->wifi_acked = acked;

	serr = SKB_EXT_ERR(skb);
	memset(serr, 0, sizeof(*serr));
	serr->ee.ee_errno = ENOMSG;
	serr->ee.ee_origin = SO_EE_ORIGIN_TXSTATUS;

	/* take a reference to prevent skb_orphan() from freeing the socket */
	sock_hold(sk);

	err = sock_queue_err_skb(sk, skb);
	if (err)
		kfree_skb(skb);

	sock_put(sk);
}
EXPORT_SYMBOL_GPL(skb_complete_wifi_ack);

/**
 * skb_partial_csum_set - set up and verify partial csum values for packet
 * @skb: the skb to set
 * @start: the number of bytes after skb->data to start checksumming.
 * @off: the offset from start to place the checksum.
 *
 * For untrusted partially-checksummed packets, we need to make sure the values
 * for skb->csum_start and skb->csum_offset are valid so we don't oops.
 *
 * This function checks and sets those values and skb->ip_summed: if this
 * returns false you should drop the packet.
 */
bool skb_partial_csum_set(struct sk_buff *skb, u16 start, u16 off)
{
	if (unlikely(start > skb_headlen(skb)) ||
	    unlikely((int)start + off > skb_headlen(skb) - 2)) {
		net_warn_ratelimited("bad partial csum: csum=%u/%u len=%u\n",
				     start, off, skb_headlen(skb));
		return false;
	}
	skb->ip_summed = CHECKSUM_PARTIAL;
	skb->csum_start = skb_headroom(skb) + start;
	skb->csum_offset = off;
	skb_set_transport_header(skb, start);
	return true;
}
EXPORT_SYMBOL_GPL(skb_partial_csum_set);

static int skb_maybe_pull_tail(struct sk_buff *skb, unsigned int len,
			       unsigned int max)
{
	if (skb_headlen(skb) >= len)
		return 0;

	/* If we need to pullup then pullup to the max, so we
	 * won't need to do it again.
	 */
	if (max > skb->len)
		max = skb->len;

	if (__pskb_pull_tail(skb, max - skb_headlen(skb)) == NULL)
		return -ENOMEM;

	if (skb_headlen(skb) < len)
		return -EPROTO;

	return 0;
}

#define MAX_TCP_HDR_LEN (15 * 4)

static __sum16 *skb_checksum_setup_ip(struct sk_buff *skb,
				      typeof(IPPROTO_IP) proto,
				      unsigned int off)
{
	switch (proto) {
		int err;

	case IPPROTO_TCP:
		err = skb_maybe_pull_tail(skb, off + sizeof(struct tcphdr),
					  off + MAX_TCP_HDR_LEN);
		if (!err && !skb_partial_csum_set(skb, off,
						  offsetof(struct tcphdr,
							   check)))
			err = -EPROTO;
		return err ? ERR_PTR(err) : &tcp_hdr(skb)->check;

	case IPPROTO_UDP:
		err = skb_maybe_pull_tail(skb, off + sizeof(struct udphdr),
					  off + sizeof(struct udphdr));
		if (!err && !skb_partial_csum_set(skb, off,
						  offsetof(struct udphdr,
							   check)))
			err = -EPROTO;
		return err ? ERR_PTR(err) : &udp_hdr(skb)->check;
	}

	return ERR_PTR(-EPROTO);
}

/* This value should be large enough to cover a tagged ethernet header plus
 * maximally sized IP and TCP or UDP headers.
 */
#define MAX_IP_HDR_LEN 128

static int skb_checksum_setup_ipv4(struct sk_buff *skb, bool recalculate)
{
	unsigned int off;
	bool fragment;
	__sum16 *csum;
	int err;

	fragment = false;

	err = skb_maybe_pull_tail(skb,
				  sizeof(struct iphdr),
				  MAX_IP_HDR_LEN);
	if (err < 0)
		goto out;

	if (ip_hdr(skb)->frag_off & htons(IP_OFFSET | IP_MF))
		fragment = true;

	off = ip_hdrlen(skb);

	err = -EPROTO;

	if (fragment)
		goto out;

	csum = skb_checksum_setup_ip(skb, ip_hdr(skb)->protocol, off);
	if (IS_ERR(csum))
		return PTR_ERR(csum);

	if (recalculate)
		*csum = ~csum_tcpudp_magic(ip_hdr(skb)->saddr,
					   ip_hdr(skb)->daddr,
					   skb->len - off,
					   ip_hdr(skb)->protocol, 0);
	err = 0;

out:
	return err;
}

/* This value should be large enough to cover a tagged ethernet header plus
 * an IPv6 header, all options, and a maximal TCP or UDP header.
 */
#define MAX_IPV6_HDR_LEN 256

#define OPT_HDR(type, skb, off) \
	(type *)(skb_network_header(skb) + (off))

static int skb_checksum_setup_ipv6(struct sk_buff *skb, bool recalculate)
{
	int err;
	u8 nexthdr;
	unsigned int off;
	unsigned int len;
	bool fragment;
	bool done;
	__sum16 *csum;

	fragment = false;
	done = false;

	off = sizeof(struct ipv6hdr);

	err = skb_maybe_pull_tail(skb, off, MAX_IPV6_HDR_LEN);
	if (err < 0)
		goto out;

	nexthdr = ipv6_hdr(skb)->nexthdr;

	len = sizeof(struct ipv6hdr) + ntohs(ipv6_hdr(skb)->payload_len);
	while (off <= len && !done) {
		switch (nexthdr) {
		case IPPROTO_DSTOPTS:
		case IPPROTO_HOPOPTS:
		case IPPROTO_ROUTING: {
			struct ipv6_opt_hdr *hp;

			err = skb_maybe_pull_tail(skb,
						  off +
						  sizeof(struct ipv6_opt_hdr),
						  MAX_IPV6_HDR_LEN);
			if (err < 0)
				goto out;

			hp = OPT_HDR(struct ipv6_opt_hdr, skb, off);
			nexthdr = hp->nexthdr;
			off += ipv6_optlen(hp);
			break;
		}
		case IPPROTO_AH: {
			struct ip_auth_hdr *hp;

			err = skb_maybe_pull_tail(skb,
						  off +
						  sizeof(struct ip_auth_hdr),
						  MAX_IPV6_HDR_LEN);
			if (err < 0)
				goto out;

			hp = OPT_HDR(struct ip_auth_hdr, skb, off);
			nexthdr = hp->nexthdr;
			off += ipv6_authlen(hp);
			break;
		}
		case IPPROTO_FRAGMENT: {
			struct frag_hdr *hp;

			err = skb_maybe_pull_tail(skb,
						  off +
						  sizeof(struct frag_hdr),
						  MAX_IPV6_HDR_LEN);
			if (err < 0)
				goto out;

			hp = OPT_HDR(struct frag_hdr, skb, off);

			if (hp->frag_off & htons(IP6_OFFSET | IP6_MF))
				fragment = true;

			nexthdr = hp->nexthdr;
			off += sizeof(struct frag_hdr);
			break;
		}
		default:
			done = true;
			break;
		}
	}

	err = -EPROTO;

	if (!done || fragment)
		goto out;

	csum = skb_checksum_setup_ip(skb, nexthdr, off);
	if (IS_ERR(csum))
		return PTR_ERR(csum);

	if (recalculate)
		*csum = ~csum_ipv6_magic(&ipv6_hdr(skb)->saddr,
					 &ipv6_hdr(skb)->daddr,
					 skb->len - off, nexthdr, 0);
	err = 0;

out:
	return err;
}

/**
 * skb_checksum_setup - set up partial checksum offset
 * @skb: the skb to set up
 * @recalculate: if true the pseudo-header checksum will be recalculated
 */
int skb_checksum_setup(struct sk_buff *skb, bool recalculate)
{
	int err;

	switch (skb->protocol) {
	case htons(ETH_P_IP):
		err = skb_checksum_setup_ipv4(skb, recalculate);
		break;

	case htons(ETH_P_IPV6):
		err = skb_checksum_setup_ipv6(skb, recalculate);
		break;

	default:
		err = -EPROTO;
		break;
	}

	return err;
}
EXPORT_SYMBOL(skb_checksum_setup);

/**
 * skb_checksum_maybe_trim - maybe trims the given skb
 * @skb: the skb to check
 * @transport_len: the data length beyond the network header
 *
 * Checks whether the given skb has data beyond the given transport length.
 * If so, returns a cloned skb trimmed to this transport length.
 * Otherwise returns the provided skb. Returns NULL in error cases
 * (e.g. transport_len exceeds skb length or out-of-memory).
 *
 * Caller needs to set the skb transport header and free any returned skb if it
 * differs from the provided skb.
 */
static struct sk_buff *skb_checksum_maybe_trim(struct sk_buff *skb,
					       unsigned int transport_len)
{
	struct sk_buff *skb_chk;
	unsigned int len = skb_transport_offset(skb) + transport_len;
	int ret;

	if (skb->len < len)
		return NULL;
	else if (skb->len == len)
		return skb;

	skb_chk = skb_clone(skb, GFP_ATOMIC);
	if (!skb_chk)
		return NULL;

	ret = pskb_trim_rcsum(skb_chk, len);
	if (ret) {
		kfree_skb(skb_chk);
		return NULL;
	}

	return skb_chk;
}

/**
 * skb_checksum_trimmed - validate checksum of an skb
 * @skb: the skb to check
 * @transport_len: the data length beyond the network header
 * @skb_chkf: checksum function to use
 *
 * Applies the given checksum function skb_chkf to the provided skb.
 * Returns a checked and maybe trimmed skb. Returns NULL on error.
 *
 * If the skb has data beyond the given transport length, then a
 * trimmed & cloned skb is checked and returned.
 *
 * Caller needs to set the skb transport header and free any returned skb if it
 * differs from the provided skb.
 */
struct sk_buff *skb_checksum_trimmed(struct sk_buff *skb,
				     unsigned int transport_len,
				     __sum16(*skb_chkf)(struct sk_buff *skb))
{
	struct sk_buff *skb_chk;
	unsigned int offset = skb_transport_offset(skb);
	__sum16 ret;

	skb_chk = skb_checksum_maybe_trim(skb, transport_len);
	if (!skb_chk)
		goto err;

	if (!pskb_may_pull(skb_chk, offset))
		goto err;

	__skb_pull(skb_chk, offset);
	ret = skb_chkf(skb_chk);
	__skb_push(skb_chk, offset);

	if (ret)
		goto err;

	return skb_chk;

err:
	if (skb_chk && skb_chk != skb)
		kfree_skb(skb_chk);

	return NULL;

}
EXPORT_SYMBOL(skb_checksum_trimmed);

void __skb_warn_lro_forwarding(const struct sk_buff *skb)
{
	net_warn_ratelimited("%s: received packets cannot be forwarded while LRO is enabled\n",
			     skb->dev->name);
}
EXPORT_SYMBOL(__skb_warn_lro_forwarding);

void kfree_skb_partial(struct sk_buff *skb, bool head_stolen)
{
	if (head_stolen) {
		skb_release_head_state(skb);
		kmem_cache_free(skbuff_head_cache, skb);
	} else {
		__kfree_skb(skb);
	}
}
EXPORT_SYMBOL(kfree_skb_partial);

/**
 * skb_try_coalesce - try to merge skb to prior one
 * @to: prior buffer
 * @from: buffer to add
 * @fragstolen: pointer to boolean
 * @delta_truesize: how much more was allocated than was requested
 */
bool skb_try_coalesce(struct sk_buff *to, struct sk_buff *from,
		      bool *fragstolen, int *delta_truesize)
{
	int i, delta, len = from->len;

	*fragstolen = false;

	if (skb_cloned(to))
		return false;

	if (len <= skb_tailroom(to)) {
		if (len)
			BUG_ON(skb_copy_bits(from, 0, skb_put(to, len), len));
		*delta_truesize = 0;
		return true;
	}

	if (skb_has_frag_list(to) || skb_has_frag_list(from))
		return false;

	if (skb_headlen(from) != 0) {
		struct page *page;
		unsigned int offset;

		if (skb_shinfo(to)->nr_frags +
		    skb_shinfo(from)->nr_frags >= MAX_SKB_FRAGS)
			return false;

		if (skb_head_is_locked(from))
			return false;

		delta = from->truesize - SKB_DATA_ALIGN(sizeof(struct sk_buff));

		page = virt_to_head_page(from->head);
		offset = from->data - (unsigned char *)page_address(page);

		skb_fill_page_desc(to, skb_shinfo(to)->nr_frags,
				   page, offset, skb_headlen(from));
		*fragstolen = true;
	} else {
		if (skb_shinfo(to)->nr_frags +
		    skb_shinfo(from)->nr_frags > MAX_SKB_FRAGS)
			return false;

		delta = from->truesize - SKB_TRUESIZE(skb_end_offset(from));
	}

	WARN_ON_ONCE(delta < len);

	memcpy(skb_shinfo(to)->frags + skb_shinfo(to)->nr_frags,
	       skb_shinfo(from)->frags,
	       skb_shinfo(from)->nr_frags * sizeof(skb_frag_t));
	skb_shinfo(to)->nr_frags += skb_shinfo(from)->nr_frags;

	if (!skb_cloned(from))
		skb_shinfo(from)->nr_frags = 0;

	/* if the skb is not cloned this does nothing
	 * since we set nr_frags to 0.
	 */
	for (i = 0; i < skb_shinfo(from)->nr_frags; i++)
		skb_frag_ref(from, i);

	to->truesize += delta;
	to->len += len;
	to->data_len += len;

	*delta_truesize = delta;
	return true;
}
EXPORT_SYMBOL(skb_try_coalesce);

/**
 * skb_scrub_packet - scrub an skb
 *
 * @skb: buffer to clean
 * @xnet: packet is crossing netns
 *
 * skb_scrub_packet can be used after encapsulating or decapsulting a packet
 * into/from a tunnel. Some information have to be cleared during these
 * operations.
 * skb_scrub_packet can also be used to clean a skb before injecting it in
 * another namespace (@xnet == true). We have to clear all information in the
 * skb that could impact namespace isolation.
 */
void skb_scrub_packet(struct sk_buff *skb, bool xnet)
{
	skb->tstamp.tv64 = 0;
	skb->pkt_type = PACKET_HOST;
	skb->skb_iif = 0;
	skb->ignore_df = 0;
	skb_dst_drop(skb);
	skb_sender_cpu_clear(skb);
	secpath_reset(skb);
	nf_reset(skb);
	nf_reset_trace(skb);

	if (!xnet)
		return;

	skb_orphan(skb);
	skb->mark = 0;
}
EXPORT_SYMBOL_GPL(skb_scrub_packet);

/**
 * skb_gso_transport_seglen - Return length of individual segments of a gso packet
 *
 * @skb: GSO skb
 *
 * skb_gso_transport_seglen is used to determine the real size of the
 * individual segments, including Layer4 headers (TCP/UDP).
 *
 * The MAC/L2 or network (IP, IPv6) headers are not accounted for.
 */
unsigned int skb_gso_transport_seglen(const struct sk_buff *skb)
{
	const struct skb_shared_info *shinfo = skb_shinfo(skb);
	unsigned int thlen = 0;

	if (skb->encapsulation) {
		thlen = skb_inner_transport_header(skb) -
			skb_transport_header(skb);

		if (likely(shinfo->gso_type & (SKB_GSO_TCPV4 | SKB_GSO_TCPV6)))
			thlen += inner_tcp_hdrlen(skb);
	} else if (likely(shinfo->gso_type & (SKB_GSO_TCPV4 | SKB_GSO_TCPV6))) {
		thlen = tcp_hdrlen(skb);
	}
	/* UFO sets gso_size to the size of the fragmentation
	 * payload, i.e. the size of the L4 (UDP) header is already
	 * accounted for.
	 */
	return thlen + shinfo->gso_size;
}
EXPORT_SYMBOL_GPL(skb_gso_transport_seglen);

static struct sk_buff *skb_reorder_vlan_header(struct sk_buff *skb)
{
	if (skb_cow(skb, skb_headroom(skb)) < 0) {
		kfree_skb(skb);
		return NULL;
	}

	memmove(skb->data - ETH_HLEN, skb->data - skb->mac_len - VLAN_HLEN,
		2 * ETH_ALEN);
	skb->mac_header += VLAN_HLEN;
	return skb;
}

struct sk_buff *skb_vlan_untag(struct sk_buff *skb)
{
	struct vlan_hdr *vhdr;
	u16 vlan_tci;

	if (unlikely(skb_vlan_tag_present(skb))) {
		/* vlan_tci is already set-up so leave this for another time */
		return skb;
	}

	skb = skb_share_check(skb, GFP_ATOMIC);
	if (unlikely(!skb))
		goto err_free;

	if (unlikely(!pskb_may_pull(skb, VLAN_HLEN)))
		goto err_free;

	vhdr = (struct vlan_hdr *)skb->data;
	vlan_tci = ntohs(vhdr->h_vlan_TCI);
	__vlan_hwaccel_put_tag(skb, skb->protocol, vlan_tci);

	skb_pull_rcsum(skb, VLAN_HLEN);
	vlan_set_encap_proto(skb, vhdr);

	skb = skb_reorder_vlan_header(skb);
	if (unlikely(!skb))
		goto err_free;

	skb_reset_network_header(skb);
	skb_reset_transport_header(skb);
	skb_reset_mac_len(skb);

	return skb;

err_free:
	kfree_skb(skb);
	return NULL;
}
EXPORT_SYMBOL(skb_vlan_untag);

int skb_ensure_writable(struct sk_buff *skb, int write_len)
{
	if (!pskb_may_pull(skb, write_len))
		return -ENOMEM;

	if (!skb_cloned(skb) || skb_clone_writable(skb, write_len))
		return 0;

	return pskb_expand_head(skb, 0, 0, GFP_ATOMIC);
}
EXPORT_SYMBOL(skb_ensure_writable);

/* remove VLAN header from packet and update csum accordingly. */
static int __skb_vlan_pop(struct sk_buff *skb, u16 *vlan_tci)
{
	struct vlan_hdr *vhdr;
	unsigned int offset = skb->data - skb_mac_header(skb);
	int err;

	__skb_push(skb, offset);
	err = skb_ensure_writable(skb, VLAN_ETH_HLEN);
	if (unlikely(err))
		goto pull;

	skb_postpull_rcsum(skb, skb->data + (2 * ETH_ALEN), VLAN_HLEN);

	vhdr = (struct vlan_hdr *)(skb->data + ETH_HLEN);
	*vlan_tci = ntohs(vhdr->h_vlan_TCI);

	memmove(skb->data + VLAN_HLEN, skb->data, 2 * ETH_ALEN);
	__skb_pull(skb, VLAN_HLEN);

	vlan_set_encap_proto(skb, vhdr);
	skb->mac_header += VLAN_HLEN;

	if (skb_network_offset(skb) < ETH_HLEN)
		skb_set_network_header(skb, ETH_HLEN);

	skb_reset_mac_len(skb);
pull:
	__skb_pull(skb, offset);

	return err;
}

int skb_vlan_pop(struct sk_buff *skb)
{
	u16 vlan_tci;
	__be16 vlan_proto;
	int err;

	if (likely(skb_vlan_tag_present(skb))) {
		skb->vlan_tci = 0;
	} else {
		if (unlikely((skb->protocol != htons(ETH_P_8021Q) &&
			      skb->protocol != htons(ETH_P_8021AD)) ||
			     skb->len < VLAN_ETH_HLEN))
			return 0;

		err = __skb_vlan_pop(skb, &vlan_tci);
		if (err)
			return err;
	}
	/* move next vlan tag to hw accel tag */
	if (likely((skb->protocol != htons(ETH_P_8021Q) &&
		    skb->protocol != htons(ETH_P_8021AD)) ||
		   skb->len < VLAN_ETH_HLEN))
		return 0;

	vlan_proto = skb->protocol;
	err = __skb_vlan_pop(skb, &vlan_tci);
	if (unlikely(err))
		return err;

	__vlan_hwaccel_put_tag(skb, vlan_proto, vlan_tci);
	return 0;
}
EXPORT_SYMBOL(skb_vlan_pop);

int skb_vlan_push(struct sk_buff *skb, __be16 vlan_proto, u16 vlan_tci)
{
	if (skb_vlan_tag_present(skb)) {
		unsigned int offset = skb->data - skb_mac_header(skb);
		int err;

		/* __vlan_insert_tag expect skb->data pointing to mac header.
		 * So change skb->data before calling it and change back to
		 * original position later
		 */
		__skb_push(skb, offset);
		err = __vlan_insert_tag(skb, skb->vlan_proto,
					skb_vlan_tag_get(skb));
		if (err)
			return err;
		skb->protocol = skb->vlan_proto;
		skb->mac_len += VLAN_HLEN;
		__skb_pull(skb, offset);

		if (skb->ip_summed == CHECKSUM_COMPLETE)
			skb->csum = csum_add(skb->csum, csum_partial(skb->data
					+ (2 * ETH_ALEN), VLAN_HLEN, 0));
	}
	__vlan_hwaccel_put_tag(skb, vlan_proto, vlan_tci);
	return 0;
}
EXPORT_SYMBOL(skb_vlan_push);

/**
 * alloc_skb_with_frags - allocate skb with page frags
 *
 * @header_len: size of linear part
 * @data_len: needed length in frags
 * @max_page_order: max page order desired.
 * @errcode: pointer to error code if any
 * @gfp_mask: allocation mask
 *
 * This can be used to allocate a paged skb, given a maximal order for frags.
 */
struct sk_buff *alloc_skb_with_frags(unsigned long header_len,
				     unsigned long data_len,
				     int max_page_order,
				     int *errcode,
				     gfp_t gfp_mask)
{
	int npages = (data_len + (PAGE_SIZE - 1)) >> PAGE_SHIFT;
	unsigned long chunk;
	struct sk_buff *skb;
	struct page *page;
	gfp_t gfp_head;
	int i;

	*errcode = -EMSGSIZE;
	/* Note this test could be relaxed, if we succeed to allocate
	 * high order pages...
	 */
	if (npages > MAX_SKB_FRAGS)
		return NULL;

	gfp_head = gfp_mask;
	if (gfp_head & __GFP_DIRECT_RECLAIM)
		gfp_head |= __GFP_REPEAT;

	*errcode = -ENOBUFS;
	skb = alloc_skb(header_len, gfp_head);
	if (!skb)
		return NULL;

	skb->truesize += npages << PAGE_SHIFT;

	for (i = 0; npages > 0; i++) {
		int order = max_page_order;

		while (order) {
			if (npages >= 1 << order) {
				page = alloc_pages((gfp_mask & ~__GFP_DIRECT_RECLAIM) |
						   __GFP_COMP |
						   __GFP_NOWARN |
						   __GFP_NORETRY,
						   order);
				if (page)
					goto fill_page;
				/* Do not retry other high order allocations */
				order = 1;
				max_page_order = 0;
			}
			order--;
		}
		page = alloc_page(gfp_mask);
		if (!page)
			goto failure;
fill_page:
		chunk = min_t(unsigned long, data_len,
			      PAGE_SIZE << order);
		skb_fill_page_desc(skb, i, page, 0, chunk);
		data_len -= chunk;
		npages -= 1 << order;
	}
	return skb;

failure:
	kfree_skb(skb);
	return NULL;
}
EXPORT_SYMBOL(alloc_skb_with_frags);<|MERGE_RESOLUTION|>--- conflicted
+++ resolved
@@ -625,17 +625,6 @@
 
 	default: /* SKB_FCLONE_CLONE */
 		fclones = container_of(skb, struct sk_buff_fclones, skb2);
-<<<<<<< HEAD
-
-		/* The clone portion is available for
-		 * fast-cloning again.
-		 */
-		skb->fclone = SKB_FCLONE_FREE;
-
-		if (atomic_dec_and_test(&fclones->fclone_ref))
-			kmem_cache_free(skbuff_fclone_cache, fclones);
-=======
->>>>>>> afd2ff9b
 		break;
 	}
 	if (!atomic_dec_and_test(&fclones->fclone_ref))
@@ -955,15 +944,9 @@
 		return NULL;
 
 	if (skb->fclone == SKB_FCLONE_ORIG &&
-<<<<<<< HEAD
-	    n->fclone == SKB_FCLONE_FREE) {
-		n->fclone = SKB_FCLONE_CLONE;
-		atomic_inc(&fclones->fclone_ref);
-=======
 	    atomic_read(&fclones->fclone_ref) == 1) {
 		n = &fclones->skb2;
 		atomic_set(&fclones->fclone_ref, 2);
->>>>>>> afd2ff9b
 	} else {
 		if (skb_pfmemalloc(skb))
 			gfp_mask |= __GFP_MEMALLOC;
