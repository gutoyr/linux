--- conflicted
+++ resolved
@@ -91,11 +91,7 @@
 		const struct iphdr *iph;
 		struct iphdr _iph;
 ip:
-<<<<<<< HEAD
-		iph = skb_header_pointer(skb, nhoff, sizeof(_iph), &_iph);
-=======
 		iph = __skb_header_pointer(skb, nhoff, sizeof(_iph), data, hlen, &_iph);
->>>>>>> fc14f9c1
 		if (!iph || iph->ihl < 5)
 			return false;
 		nhoff += iph->ihl * 4;
@@ -240,19 +236,6 @@
 
 	flow->n_proto = proto;
 	flow->ip_proto = ip_proto;
-<<<<<<< HEAD
-	poff = proto_ports_offset(ip_proto);
-	if (poff >= 0) {
-		__be32 *ports, _ports;
-
-		ports = skb_header_pointer(skb, nhoff + poff,
-					   sizeof(_ports), &_ports);
-		if (ports)
-			flow->ports = *ports;
-	}
-
-=======
->>>>>>> fc14f9c1
 	flow->thoff = (u16) nhoff;
 
 	/* unless skb is set we don't need to record port info */
