/*
 *	SUCS NET3:
 *
 *	Generic datagram handling routines. These are generic for all
 *	protocols. Possibly a generic IP version on top of these would
 *	make sense. Not tonight however 8-).
 *	This is used because UDP, RAW, PACKET, DDP, IPX, AX.25 and
 *	NetROM layer all have identical poll code and mostly
 *	identical recvmsg() code. So we share it here. The poll was
 *	shared before but buried in udp.c so I moved it.
 *
 *	Authors:	Alan Cox <alan@lxorguk.ukuu.org.uk>. (datagram_poll() from old
 *						     udp.c code)
 *
 *	Fixes:
 *		Alan Cox	:	NULL return from skb_peek_copy()
 *					understood
 *		Alan Cox	:	Rewrote skb_read_datagram to avoid the
 *					skb_peek_copy stuff.
 *		Alan Cox	:	Added support for SOCK_SEQPACKET.
 *					IPX can no longer use the SO_TYPE hack
 *					but AX.25 now works right, and SPX is
 *					feasible.
 *		Alan Cox	:	Fixed write poll of non IP protocol
 *					crash.
 *		Florian  La Roche:	Changed for my new skbuff handling.
 *		Darryl Miles	:	Fixed non-blocking SOCK_SEQPACKET.
 *		Linus Torvalds	:	BSD semantic fixes.
 *		Alan Cox	:	Datagram iovec handling
 *		Darryl Miles	:	Fixed non-blocking SOCK_STREAM.
 *		Alan Cox	:	POSIXisms
 *		Pete Wyckoff    :       Unconnected accept() fix.
 *
 */

#include <linux/module.h>
#include <linux/types.h>
#include <linux/kernel.h>
#include <asm/uaccess.h>
#include <linux/mm.h>
#include <linux/interrupt.h>
#include <linux/errno.h>
#include <linux/sched.h>
#include <linux/inet.h>
#include <linux/netdevice.h>
#include <linux/rtnetlink.h>
#include <linux/poll.h>
#include <linux/highmem.h>
#include <linux/spinlock.h>
#include <linux/slab.h>
#include <linux/pagemap.h>

#include <net/protocol.h>
#include <linux/skbuff.h>

#include <net/checksum.h>
#include <net/sock.h>
#include <net/tcp_states.h>
#include <trace/events/skb.h>
#include <net/busy_poll.h>

/*
 *	Is a socket 'connection oriented' ?
 */
static inline int connection_based(struct sock *sk)
{
	return sk->sk_type == SOCK_SEQPACKET || sk->sk_type == SOCK_STREAM;
}

static int receiver_wake_function(wait_queue_t *wait, unsigned int mode, int sync,
				  void *key)
{
	unsigned long bits = (unsigned long)key;

	/*
	 * Avoid a wakeup if event not interesting for us
	 */
	if (bits && !(bits & (POLLIN | POLLERR)))
		return 0;
	return autoremove_wake_function(wait, mode, sync, key);
}
/*
 * Wait for the last received packet to be different from skb
 */
static int wait_for_more_packets(struct sock *sk, int *err, long *timeo_p,
				 const struct sk_buff *skb)
{
	int error;
	DEFINE_WAIT_FUNC(wait, receiver_wake_function);

	prepare_to_wait_exclusive(sk_sleep(sk), &wait, TASK_INTERRUPTIBLE);

	/* Socket errors? */
	error = sock_error(sk);
	if (error)
		goto out_err;

	if (sk->sk_receive_queue.prev != skb)
		goto out;

	/* Socket shut down? */
	if (sk->sk_shutdown & RCV_SHUTDOWN)
		goto out_noerr;

	/* Sequenced packets can come disconnected.
	 * If so we report the problem
	 */
	error = -ENOTCONN;
	if (connection_based(sk) &&
	    !(sk->sk_state == TCP_ESTABLISHED || sk->sk_state == TCP_LISTEN))
		goto out_err;

	/* handle signals */
	if (signal_pending(current))
		goto interrupted;

	error = 0;
	*timeo_p = schedule_timeout(*timeo_p);
out:
	finish_wait(sk_sleep(sk), &wait);
	return error;
interrupted:
	error = sock_intr_errno(*timeo_p);
out_err:
	*err = error;
	goto out;
out_noerr:
	*err = 0;
	error = 1;
	goto out;
}

<<<<<<< HEAD
static struct sk_buff *skb_set_peeked(struct sk_buff *skb)
{
	struct sk_buff *nskb;

	if (skb->peeked)
		return skb;

	/* We have to unshare an skb before modifying it. */
	if (!skb_shared(skb))
		goto done;

	nskb = skb_clone(skb, GFP_ATOMIC);
	if (!nskb)
		return ERR_PTR(-ENOMEM);

	skb->prev->next = nskb;
	skb->next->prev = nskb;
	nskb->prev = skb->prev;
	nskb->next = skb->next;

	consume_skb(skb);
	skb = nskb;

done:
	skb->peeked = 1;

	return skb;
}

=======
>>>>>>> 60917545
/**
 *	__skb_recv_datagram - Receive a datagram skbuff
 *	@sk: socket
 *	@flags: MSG_ flags
 *	@peeked: returns non-zero if this packet has been seen before
 *	@off: an offset in bytes to peek skb from. Returns an offset
 *	      within an skb where data actually starts
 *	@err: error code returned
 *
 *	Get a datagram skbuff, understands the peeking, nonblocking wakeups
 *	and possible races. This replaces identical code in packet, raw and
 *	udp, as well as the IPX AX.25 and Appletalk. It also finally fixes
 *	the long standing peek and read race for datagram sockets. If you
 *	alter this routine remember it must be re-entrant.
 *
 *	This function will lock the socket if a skb is returned, so the caller
 *	needs to unlock the socket in that case (usually by calling
 *	skb_free_datagram)
 *
 *	* It does not lock socket since today. This function is
 *	* free of race conditions. This measure should/can improve
 *	* significantly datagram socket latencies at high loads,
 *	* when data copying to user space takes lots of time.
 *	* (BTW I've just killed the last cli() in IP/IPv6/core/netlink/packet
 *	*  8) Great win.)
 *	*			                    --ANK (980729)
 *
 *	The order of the tests when we find no data waiting are specified
 *	quite explicitly by POSIX 1003.1g, don't change them without having
 *	the standard around please.
 */
struct sk_buff *__skb_recv_datagram(struct sock *sk, unsigned int flags,
				    int *peeked, int *off, int *err)
{
	struct sk_buff *skb, *last;
	long timeo;
	/*
	 * Caller is allowed not to check sk->sk_err before skb_recv_datagram()
	 */
	int error = sock_error(sk);

	if (error)
		goto no_packet;

	timeo = sock_rcvtimeo(sk, flags & MSG_DONTWAIT);

	do {
		/* Again only user level code calls this function, so nothing
		 * interrupt level will suddenly eat the receive_queue.
		 *
		 * Look at current nfs client by the way...
		 * However, this function was correct in any case. 8)
		 */
		unsigned long cpu_flags;
		struct sk_buff_head *queue = &sk->sk_receive_queue;
		int _off = *off;

		last = (struct sk_buff *)queue;
		spin_lock_irqsave(&queue->lock, cpu_flags);
		skb_queue_walk(queue, skb) {
			last = skb;
			*peeked = skb->peeked;
			if (flags & MSG_PEEK) {
				if (_off >= skb->len && (skb->len || _off ||
							 skb->peeked)) {
					_off -= skb->len;
					continue;
				}
<<<<<<< HEAD

				skb = skb_set_peeked(skb);
				error = PTR_ERR(skb);
				if (IS_ERR(skb))
					goto unlock_err;

=======
				skb->peeked = 1;
>>>>>>> 60917545
				atomic_inc(&skb->users);
			} else
				__skb_unlink(skb, queue);

			spin_unlock_irqrestore(&queue->lock, cpu_flags);
			*off = _off;
			return skb;
		}
		spin_unlock_irqrestore(&queue->lock, cpu_flags);

		if (sk_can_busy_loop(sk) &&
		    sk_busy_loop(sk, flags & MSG_DONTWAIT))
			continue;

		/* User doesn't want to wait */
		error = -EAGAIN;
		if (!timeo)
			goto no_packet;

	} while (!wait_for_more_packets(sk, err, &timeo, last));

	return NULL;

no_packet:
	*err = error;
	return NULL;
}
EXPORT_SYMBOL(__skb_recv_datagram);

struct sk_buff *skb_recv_datagram(struct sock *sk, unsigned int flags,
				  int noblock, int *err)
{
	int peeked, off = 0;

	return __skb_recv_datagram(sk, flags | (noblock ? MSG_DONTWAIT : 0),
				   &peeked, &off, err);
}
EXPORT_SYMBOL(skb_recv_datagram);

void skb_free_datagram(struct sock *sk, struct sk_buff *skb)
{
	consume_skb(skb);
	sk_mem_reclaim_partial(sk);
}
EXPORT_SYMBOL(skb_free_datagram);

void skb_free_datagram_locked(struct sock *sk, struct sk_buff *skb)
{
	bool slow;

	if (likely(atomic_read(&skb->users) == 1))
		smp_rmb();
	else if (likely(!atomic_dec_and_test(&skb->users)))
		return;

	slow = lock_sock_fast(sk);
	skb_orphan(skb);
	sk_mem_reclaim_partial(sk);
	unlock_sock_fast(sk, slow);

	/* skb is now orphaned, can be freed outside of locked section */
	__kfree_skb(skb);
}
EXPORT_SYMBOL(skb_free_datagram_locked);

/**
 *	skb_kill_datagram - Free a datagram skbuff forcibly
 *	@sk: socket
 *	@skb: datagram skbuff
 *	@flags: MSG_ flags
 *
 *	This function frees a datagram skbuff that was received by
 *	skb_recv_datagram.  The flags argument must match the one
 *	used for skb_recv_datagram.
 *
 *	If the MSG_PEEK flag is set, and the packet is still on the
 *	receive queue of the socket, it will be taken off the queue
 *	before it is freed.
 *
 *	This function currently only disables BH when acquiring the
 *	sk_receive_queue lock.  Therefore it must not be used in a
 *	context where that lock is acquired in an IRQ context.
 *
 *	It returns 0 if the packet was removed by us.
 */

int skb_kill_datagram(struct sock *sk, struct sk_buff *skb, unsigned int flags)
{
	int err = 0;

	if (flags & MSG_PEEK) {
		err = -ENOENT;
		spin_lock_bh(&sk->sk_receive_queue.lock);
		if (skb == skb_peek(&sk->sk_receive_queue)) {
			__skb_unlink(skb, &sk->sk_receive_queue);
			atomic_dec(&skb->users);
			err = 0;
		}
		spin_unlock_bh(&sk->sk_receive_queue.lock);
	}

	kfree_skb(skb);
	atomic_inc(&sk->sk_drops);
	sk_mem_reclaim_partial(sk);

	return err;
}
EXPORT_SYMBOL(skb_kill_datagram);

/**
 *	skb_copy_datagram_iovec - Copy a datagram to an iovec.
 *	@skb: buffer to copy
 *	@offset: offset in the buffer to start copying from
 *	@to: io vector to copy to
 *	@len: amount of data to copy from buffer to iovec
 *
 *	Note: the iovec is modified during the copy.
 */
int skb_copy_datagram_iovec(const struct sk_buff *skb, int offset,
			    struct iovec *to, int len)
{
	int start = skb_headlen(skb);
	int i, copy = start - offset;
	struct sk_buff *frag_iter;

	trace_skb_copy_datagram_iovec(skb, len);

	/* Copy header. */
	if (copy > 0) {
		if (copy > len)
			copy = len;
		if (memcpy_toiovec(to, skb->data + offset, copy))
			goto fault;
		if ((len -= copy) == 0)
			return 0;
		offset += copy;
	}

	/* Copy paged appendix. Hmm... why does this look so complicated? */
	for (i = 0; i < skb_shinfo(skb)->nr_frags; i++) {
		int end;
		const skb_frag_t *frag = &skb_shinfo(skb)->frags[i];

		WARN_ON(start > offset + len);

		end = start + skb_frag_size(frag);
		if ((copy = end - offset) > 0) {
			int err;
			u8  *vaddr;
			struct page *page = skb_frag_page(frag);

			if (copy > len)
				copy = len;
			vaddr = kmap(page);
			err = memcpy_toiovec(to, vaddr + frag->page_offset +
					     offset - start, copy);
			kunmap(page);
			if (err)
				goto fault;
			if (!(len -= copy))
				return 0;
			offset += copy;
		}
		start = end;
	}

	skb_walk_frags(skb, frag_iter) {
		int end;

		WARN_ON(start > offset + len);

		end = start + frag_iter->len;
		if ((copy = end - offset) > 0) {
			if (copy > len)
				copy = len;
			if (skb_copy_datagram_iovec(frag_iter,
						    offset - start,
						    to, copy))
				goto fault;
			if ((len -= copy) == 0)
				return 0;
			offset += copy;
		}
		start = end;
	}
	if (!len)
		return 0;

fault:
	return -EFAULT;
}
EXPORT_SYMBOL(skb_copy_datagram_iovec);

/**
 *	skb_copy_datagram_const_iovec - Copy a datagram to an iovec.
 *	@skb: buffer to copy
 *	@offset: offset in the buffer to start copying from
 *	@to: io vector to copy to
 *	@to_offset: offset in the io vector to start copying to
 *	@len: amount of data to copy from buffer to iovec
 *
 *	Returns 0 or -EFAULT.
 *	Note: the iovec is not modified during the copy.
 */
int skb_copy_datagram_const_iovec(const struct sk_buff *skb, int offset,
				  const struct iovec *to, int to_offset,
				  int len)
{
	int start = skb_headlen(skb);
	int i, copy = start - offset;
	struct sk_buff *frag_iter;

	/* Copy header. */
	if (copy > 0) {
		if (copy > len)
			copy = len;
		if (memcpy_toiovecend(to, skb->data + offset, to_offset, copy))
			goto fault;
		if ((len -= copy) == 0)
			return 0;
		offset += copy;
		to_offset += copy;
	}

	/* Copy paged appendix. Hmm... why does this look so complicated? */
	for (i = 0; i < skb_shinfo(skb)->nr_frags; i++) {
		int end;
		const skb_frag_t *frag = &skb_shinfo(skb)->frags[i];

		WARN_ON(start > offset + len);

		end = start + skb_frag_size(frag);
		if ((copy = end - offset) > 0) {
			int err;
			u8  *vaddr;
			struct page *page = skb_frag_page(frag);

			if (copy > len)
				copy = len;
			vaddr = kmap(page);
			err = memcpy_toiovecend(to, vaddr + frag->page_offset +
						offset - start, to_offset, copy);
			kunmap(page);
			if (err)
				goto fault;
			if (!(len -= copy))
				return 0;
			offset += copy;
			to_offset += copy;
		}
		start = end;
	}

	skb_walk_frags(skb, frag_iter) {
		int end;

		WARN_ON(start > offset + len);

		end = start + frag_iter->len;
		if ((copy = end - offset) > 0) {
			if (copy > len)
				copy = len;
			if (skb_copy_datagram_const_iovec(frag_iter,
							  offset - start,
							  to, to_offset,
							  copy))
				goto fault;
			if ((len -= copy) == 0)
				return 0;
			offset += copy;
			to_offset += copy;
		}
		start = end;
	}
	if (!len)
		return 0;

fault:
	return -EFAULT;
}
EXPORT_SYMBOL(skb_copy_datagram_const_iovec);

/**
 *	skb_copy_datagram_from_iovec - Copy a datagram from an iovec.
 *	@skb: buffer to copy
 *	@offset: offset in the buffer to start copying to
 *	@from: io vector to copy to
 *	@from_offset: offset in the io vector to start copying from
 *	@len: amount of data to copy to buffer from iovec
 *
 *	Returns 0 or -EFAULT.
 *	Note: the iovec is not modified during the copy.
 */
int skb_copy_datagram_from_iovec(struct sk_buff *skb, int offset,
				 const struct iovec *from, int from_offset,
				 int len)
{
	int start = skb_headlen(skb);
	int i, copy = start - offset;
	struct sk_buff *frag_iter;

	/* Copy header. */
	if (copy > 0) {
		if (copy > len)
			copy = len;
		if (memcpy_fromiovecend(skb->data + offset, from, from_offset,
					copy))
			goto fault;
		if ((len -= copy) == 0)
			return 0;
		offset += copy;
		from_offset += copy;
	}

	/* Copy paged appendix. Hmm... why does this look so complicated? */
	for (i = 0; i < skb_shinfo(skb)->nr_frags; i++) {
		int end;
		const skb_frag_t *frag = &skb_shinfo(skb)->frags[i];

		WARN_ON(start > offset + len);

		end = start + skb_frag_size(frag);
		if ((copy = end - offset) > 0) {
			int err;
			u8  *vaddr;
			struct page *page = skb_frag_page(frag);

			if (copy > len)
				copy = len;
			vaddr = kmap(page);
			err = memcpy_fromiovecend(vaddr + frag->page_offset +
						  offset - start,
						  from, from_offset, copy);
			kunmap(page);
			if (err)
				goto fault;

			if (!(len -= copy))
				return 0;
			offset += copy;
			from_offset += copy;
		}
		start = end;
	}

	skb_walk_frags(skb, frag_iter) {
		int end;

		WARN_ON(start > offset + len);

		end = start + frag_iter->len;
		if ((copy = end - offset) > 0) {
			if (copy > len)
				copy = len;
			if (skb_copy_datagram_from_iovec(frag_iter,
							 offset - start,
							 from,
							 from_offset,
							 copy))
				goto fault;
			if ((len -= copy) == 0)
				return 0;
			offset += copy;
			from_offset += copy;
		}
		start = end;
	}
	if (!len)
		return 0;

fault:
	return -EFAULT;
}
EXPORT_SYMBOL(skb_copy_datagram_from_iovec);

/**
 *	zerocopy_sg_from_iovec - Build a zerocopy datagram from an iovec
 *	@skb: buffer to copy
 *	@from: io vector to copy from
 *	@offset: offset in the io vector to start copying from
 *	@count: amount of vectors to copy to buffer from
 *
 *	The function will first copy up to headlen, and then pin the userspace
 *	pages and build frags through them.
 *
 *	Returns 0, -EFAULT or -EMSGSIZE.
 *	Note: the iovec is not modified during the copy
 */
int zerocopy_sg_from_iovec(struct sk_buff *skb, const struct iovec *from,
				  int offset, size_t count)
{
	int len = iov_length(from, count) - offset;
	int copy = min_t(int, skb_headlen(skb), len);
	int size;
	int i = 0;

	/* copy up to skb headlen */
	if (skb_copy_datagram_from_iovec(skb, 0, from, offset, copy))
		return -EFAULT;

	if (len == copy)
		return 0;

	offset += copy;
	while (count--) {
		struct page *page[MAX_SKB_FRAGS];
		int num_pages;
		unsigned long base;
		unsigned long truesize;

		/* Skip over from offset and copied */
		if (offset >= from->iov_len) {
			offset -= from->iov_len;
			++from;
			continue;
		}
		len = from->iov_len - offset;
		base = (unsigned long)from->iov_base + offset;
		size = ((base & ~PAGE_MASK) + len + ~PAGE_MASK) >> PAGE_SHIFT;
		if (i + size > MAX_SKB_FRAGS)
			return -EMSGSIZE;
		num_pages = get_user_pages_fast(base, size, 0, &page[i]);
		if (num_pages != size) {
			release_pages(&page[i], num_pages, 0);
			return -EFAULT;
		}
		truesize = size * PAGE_SIZE;
		skb->data_len += len;
		skb->len += len;
		skb->truesize += truesize;
		atomic_add(truesize, &skb->sk->sk_wmem_alloc);
		while (len) {
			int off = base & ~PAGE_MASK;
			int size = min_t(int, len, PAGE_SIZE - off);
			skb_fill_page_desc(skb, i, page[i], off, size);
			base += size;
			len -= size;
			i++;
		}
		offset = 0;
		++from;
	}
	return 0;
}
EXPORT_SYMBOL(zerocopy_sg_from_iovec);

static int skb_copy_and_csum_datagram(const struct sk_buff *skb, int offset,
				      u8 __user *to, int len,
				      __wsum *csump)
{
	int start = skb_headlen(skb);
	int i, copy = start - offset;
	struct sk_buff *frag_iter;
	int pos = 0;

	/* Copy header. */
	if (copy > 0) {
		int err = 0;
		if (copy > len)
			copy = len;
		*csump = csum_and_copy_to_user(skb->data + offset, to, copy,
					       *csump, &err);
		if (err)
			goto fault;
		if ((len -= copy) == 0)
			return 0;
		offset += copy;
		to += copy;
		pos = copy;
	}

	for (i = 0; i < skb_shinfo(skb)->nr_frags; i++) {
		int end;
		const skb_frag_t *frag = &skb_shinfo(skb)->frags[i];

		WARN_ON(start > offset + len);

		end = start + skb_frag_size(frag);
		if ((copy = end - offset) > 0) {
			__wsum csum2;
			int err = 0;
			u8  *vaddr;
			struct page *page = skb_frag_page(frag);

			if (copy > len)
				copy = len;
			vaddr = kmap(page);
			csum2 = csum_and_copy_to_user(vaddr +
							frag->page_offset +
							offset - start,
						      to, copy, 0, &err);
			kunmap(page);
			if (err)
				goto fault;
			*csump = csum_block_add(*csump, csum2, pos);
			if (!(len -= copy))
				return 0;
			offset += copy;
			to += copy;
			pos += copy;
		}
		start = end;
	}

	skb_walk_frags(skb, frag_iter) {
		int end;

		WARN_ON(start > offset + len);

		end = start + frag_iter->len;
		if ((copy = end - offset) > 0) {
			__wsum csum2 = 0;
			if (copy > len)
				copy = len;
			if (skb_copy_and_csum_datagram(frag_iter,
						       offset - start,
						       to, copy,
						       &csum2))
				goto fault;
			*csump = csum_block_add(*csump, csum2, pos);
			if ((len -= copy) == 0)
				return 0;
			offset += copy;
			to += copy;
			pos += copy;
		}
		start = end;
	}
	if (!len)
		return 0;

fault:
	return -EFAULT;
}

__sum16 __skb_checksum_complete_head(struct sk_buff *skb, int len)
{
	__sum16 sum;

	sum = csum_fold(skb_checksum(skb, 0, len, skb->csum));
	if (likely(!sum)) {
		if (unlikely(skb->ip_summed == CHECKSUM_COMPLETE) &&
		    !skb->csum_complete_sw)
			netdev_rx_csum_fault(skb->dev);
	}
	if (!skb_shared(skb))
		skb->csum_valid = !sum;
	return sum;
}
EXPORT_SYMBOL(__skb_checksum_complete_head);

__sum16 __skb_checksum_complete(struct sk_buff *skb)
{
	__wsum csum;
	__sum16 sum;

	csum = skb_checksum(skb, 0, skb->len, 0);

	/* skb->csum holds pseudo checksum */
	sum = csum_fold(csum_add(skb->csum, csum));
	if (likely(!sum)) {
		if (unlikely(skb->ip_summed == CHECKSUM_COMPLETE) &&
		    !skb->csum_complete_sw)
			netdev_rx_csum_fault(skb->dev);
	}

	if (!skb_shared(skb)) {
		/* Save full packet checksum */
		skb->csum = csum;
		skb->ip_summed = CHECKSUM_COMPLETE;
		skb->csum_complete_sw = 1;
		skb->csum_valid = !sum;
	}

	return sum;
}
EXPORT_SYMBOL(__skb_checksum_complete);

/**
 *	skb_copy_and_csum_datagram_iovec - Copy and checksum skb to user iovec.
 *	@skb: skbuff
 *	@hlen: hardware length
 *	@iov: io vector
 *
 *	Caller _must_ check that skb will fit to this iovec.
 *
 *	Returns: 0       - success.
 *		 -EINVAL - checksum failure.
 *		 -EFAULT - fault during copy. Beware, in this case iovec
 *			   can be modified!
 */
int skb_copy_and_csum_datagram_iovec(struct sk_buff *skb,
				     int hlen, struct iovec *iov)
{
	__wsum csum;
	int chunk = skb->len - hlen;

	if (!chunk)
		return 0;

	/* Skip filled elements.
	 * Pretty silly, look at memcpy_toiovec, though 8)
	 */
	while (!iov->iov_len)
		iov++;

	if (iov->iov_len < chunk) {
		if (__skb_checksum_complete(skb))
			goto csum_error;
		if (skb_copy_datagram_iovec(skb, hlen, iov, chunk))
			goto fault;
	} else {
		csum = csum_partial(skb->data, hlen, skb->csum);
		if (skb_copy_and_csum_datagram(skb, hlen, iov->iov_base,
					       chunk, &csum))
			goto fault;
		if (csum_fold(csum))
			goto csum_error;
		if (unlikely(skb->ip_summed == CHECKSUM_COMPLETE))
			netdev_rx_csum_fault(skb->dev);
		iov->iov_len -= chunk;
		iov->iov_base += chunk;
	}
	return 0;
csum_error:
	return -EINVAL;
fault:
	return -EFAULT;
}
EXPORT_SYMBOL(skb_copy_and_csum_datagram_iovec);

/**
 * 	datagram_poll - generic datagram poll
 *	@file: file struct
 *	@sock: socket
 *	@wait: poll table
 *
 *	Datagram poll: Again totally generic. This also handles
 *	sequenced packet sockets providing the socket receive queue
 *	is only ever holding data ready to receive.
 *
 *	Note: when you _don't_ use this routine for this protocol,
 *	and you use a different write policy from sock_writeable()
 *	then please supply your own write_space callback.
 */
unsigned int datagram_poll(struct file *file, struct socket *sock,
			   poll_table *wait)
{
	struct sock *sk = sock->sk;
	unsigned int mask;

	sock_poll_wait(file, sk_sleep(sk), wait);
	mask = 0;

	/* exceptional events? */
	if (sk->sk_err || !skb_queue_empty(&sk->sk_error_queue))
		mask |= POLLERR |
			(sock_flag(sk, SOCK_SELECT_ERR_QUEUE) ? POLLPRI : 0);

	if (sk->sk_shutdown & RCV_SHUTDOWN)
		mask |= POLLRDHUP | POLLIN | POLLRDNORM;
	if (sk->sk_shutdown == SHUTDOWN_MASK)
		mask |= POLLHUP;

	/* readable? */
	if (!skb_queue_empty(&sk->sk_receive_queue))
		mask |= POLLIN | POLLRDNORM;

	/* Connection-based need to check for termination and startup */
	if (connection_based(sk)) {
		if (sk->sk_state == TCP_CLOSE)
			mask |= POLLHUP;
		/* connection hasn't started yet? */
		if (sk->sk_state == TCP_SYN_SENT)
			return mask;
	}

	/* writable? */
	if (sock_writeable(sk))
		mask |= POLLOUT | POLLWRNORM | POLLWRBAND;
	else
		set_bit(SOCK_ASYNC_NOSPACE, &sk->sk_socket->flags);

	return mask;
}
EXPORT_SYMBOL(datagram_poll);<|MERGE_RESOLUTION|>--- conflicted
+++ resolved
@@ -130,38 +130,6 @@
 	goto out;
 }
 
-<<<<<<< HEAD
-static struct sk_buff *skb_set_peeked(struct sk_buff *skb)
-{
-	struct sk_buff *nskb;
-
-	if (skb->peeked)
-		return skb;
-
-	/* We have to unshare an skb before modifying it. */
-	if (!skb_shared(skb))
-		goto done;
-
-	nskb = skb_clone(skb, GFP_ATOMIC);
-	if (!nskb)
-		return ERR_PTR(-ENOMEM);
-
-	skb->prev->next = nskb;
-	skb->next->prev = nskb;
-	nskb->prev = skb->prev;
-	nskb->next = skb->next;
-
-	consume_skb(skb);
-	skb = nskb;
-
-done:
-	skb->peeked = 1;
-
-	return skb;
-}
-
-=======
->>>>>>> 60917545
 /**
  *	__skb_recv_datagram - Receive a datagram skbuff
  *	@sk: socket
@@ -230,16 +198,7 @@
 					_off -= skb->len;
 					continue;
 				}
-<<<<<<< HEAD
-
-				skb = skb_set_peeked(skb);
-				error = PTR_ERR(skb);
-				if (IS_ERR(skb))
-					goto unlock_err;
-
-=======
 				skb->peeked = 1;
->>>>>>> 60917545
 				atomic_inc(&skb->users);
 			} else
 				__skb_unlink(skb, queue);
