--- conflicted
+++ resolved
@@ -1467,11 +1467,7 @@
 		p->tbl		  = tbl;
 		atomic_set(&p->refcnt, 1);
 		p->reachable_time =
-<<<<<<< HEAD
-				neigh_rand_reach_time(p->base_reachable_time);
-=======
 				neigh_rand_reach_time(NEIGH_VAR(p, BASE_REACHABLE_TIME));
->>>>>>> fc14f9c1
 		dev_hold(dev);
 		p->dev = dev;
 		write_pnet(&p->net, hold_net(net));
