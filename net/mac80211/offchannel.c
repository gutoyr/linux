--- conflicted
+++ resolved
@@ -363,13 +363,9 @@
 		 * treat it as though the ROC operation started properly, so
 		 * other ROC operations won't interfere with this one.
 		 */
-<<<<<<< HEAD
-		roc->on_channel = roc->chan == local->_oper_chandef.chan;
-=======
 		roc->on_channel = roc->chan == local->_oper_chandef.chan &&
 				  local->_oper_chandef.width != NL80211_CHAN_WIDTH_5 &&
 				  local->_oper_chandef.width != NL80211_CHAN_WIDTH_10;
->>>>>>> fc14f9c1
 
 		/* start this ROC */
 		ieee80211_recalc_idle(local);
