--- conflicted
+++ resolved
@@ -334,11 +334,7 @@
 
 	spin_lock_init(&sta->lock);
 	spin_lock_init(&sta->ps_lock);
-<<<<<<< HEAD
-	INIT_WORK(&sta->drv_unblock_wk, sta_unblock);
-=======
 	INIT_WORK(&sta->drv_deliver_wk, sta_deliver_ps_frames);
->>>>>>> fc14f9c1
 	INIT_WORK(&sta->ampdu_mlme.work, ieee80211_ba_session_work);
 	mutex_init(&sta->ampdu_mlme.mtx);
 #ifdef CONFIG_MAC80211_MESH
@@ -1140,10 +1136,6 @@
 		buffered += tmp - count;
 	}
 
-<<<<<<< HEAD
-	ieee80211_add_pending_skbs_fn(local, &pending, clear_sta_ps_flags, sta);
-	spin_unlock(&sta->ps_lock);
-=======
 	ieee80211_add_pending_skbs(local, &pending);
 
 	/* now we're no longer in the deliver code */
@@ -1171,7 +1163,6 @@
 					   sta->sta.addr,
 					   sdata->vif.bss_conf.bssid);
 	}
->>>>>>> fc14f9c1
 
 	local->total_ps_buffered -= buffered;
 
