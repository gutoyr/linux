--- conflicted
+++ resolved
@@ -3107,17 +3107,10 @@
 		break;
 	case NL80211_IFTYPE_ADHOC:
 		if (!bssid)
-<<<<<<< HEAD
-			return 0;
-		if (ether_addr_equal(sdata->vif.addr, hdr->addr2) ||
-		    ether_addr_equal(sdata->u.ibss.bssid, hdr->addr2))
-			return 0;
-=======
 			return false;
 		if (ether_addr_equal(sdata->vif.addr, hdr->addr2) ||
 		    ether_addr_equal(sdata->u.ibss.bssid, hdr->addr2))
 			return false;
->>>>>>> fc14f9c1
 		if (ieee80211_is_beacon(hdr->frame_control)) {
 			return true;
 		} else if (!ieee80211_bssid_match(bssid, sdata->u.ibss.bssid)) {
