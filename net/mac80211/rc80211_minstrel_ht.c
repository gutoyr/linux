--- conflicted
+++ resolved
@@ -361,29 +361,17 @@
 
 	cur_group = index / MCS_GROUP_RATES;
 	cur_idx = index  % MCS_GROUP_RATES;
-<<<<<<< HEAD
-	cur_thr = mi->groups[cur_group].rates[cur_idx].cur_tp;
-	cur_prob = mi->groups[cur_group].rates[cur_idx].probability;
-=======
 	cur_prob = mi->groups[cur_group].rates[cur_idx].prob_ewma;
 	cur_tp_avg = minstrel_ht_get_tp_avg(mi, cur_group, cur_idx, cur_prob);
->>>>>>> afd2ff9b
 
 	do {
 		tmp_group = tp_list[j - 1] / MCS_GROUP_RATES;
 		tmp_idx = tp_list[j - 1] % MCS_GROUP_RATES;
-<<<<<<< HEAD
-		tmp_thr = mi->groups[tmp_group].rates[tmp_idx].cur_tp;
-		tmp_prob = mi->groups[tmp_group].rates[tmp_idx].probability;
-		if (cur_thr < tmp_thr ||
-		    (cur_thr == tmp_thr && cur_prob <= tmp_prob))
-=======
 		tmp_prob = mi->groups[tmp_group].rates[tmp_idx].prob_ewma;
 		tmp_tp_avg = minstrel_ht_get_tp_avg(mi, tmp_group, tmp_idx,
 						    tmp_prob);
 		if (cur_tp_avg < tmp_tp_avg ||
 		    (cur_tp_avg == tmp_tp_avg && cur_prob <= tmp_prob))
->>>>>>> afd2ff9b
 			break;
 		j--;
 	} while (j > 0);
