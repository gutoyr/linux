/*
 * Bridge multicast support.
 *
 * Copyright (c) 2010 Herbert Xu <herbert@gondor.apana.org.au>
 *
 * This program is free software; you can redistribute it and/or modify it
 * under the terms of the GNU General Public License as published by the Free
 * Software Foundation; either version 2 of the License, or (at your option)
 * any later version.
 *
 */

#include <linux/err.h>
#include <linux/export.h>
#include <linux/if_ether.h>
#include <linux/igmp.h>
#include <linux/jhash.h>
#include <linux/kernel.h>
#include <linux/log2.h>
#include <linux/netdevice.h>
#include <linux/netfilter_bridge.h>
#include <linux/random.h>
#include <linux/rculist.h>
#include <linux/skbuff.h>
#include <linux/slab.h>
#include <linux/timer.h>
#include <linux/inetdevice.h>
#include <net/ip.h>
#if IS_ENABLED(CONFIG_IPV6)
#include <net/ipv6.h>
#include <net/mld.h>
#include <net/ip6_checksum.h>
#include <net/addrconf.h>
#endif

#include "br_private.h"

static void br_multicast_start_querier(struct net_bridge *br,
				       struct bridge_mcast_own_query *query);
unsigned int br_mdb_rehash_seq;

static inline int br_ip_equal(const struct br_ip *a, const struct br_ip *b)
{
	if (a->proto != b->proto)
		return 0;
	if (a->vid != b->vid)
		return 0;
	switch (a->proto) {
	case htons(ETH_P_IP):
		return a->u.ip4 == b->u.ip4;
#if IS_ENABLED(CONFIG_IPV6)
	case htons(ETH_P_IPV6):
		return ipv6_addr_equal(&a->u.ip6, &b->u.ip6);
#endif
	}
	return 0;
}

static inline int __br_ip4_hash(struct net_bridge_mdb_htable *mdb, __be32 ip,
				__u16 vid)
{
	return jhash_2words((__force u32)ip, vid, mdb->secret) & (mdb->max - 1);
}

#if IS_ENABLED(CONFIG_IPV6)
static inline int __br_ip6_hash(struct net_bridge_mdb_htable *mdb,
				const struct in6_addr *ip,
				__u16 vid)
{
	return jhash_2words(ipv6_addr_hash(ip), vid,
			    mdb->secret) & (mdb->max - 1);
}
#endif

static inline int br_ip_hash(struct net_bridge_mdb_htable *mdb,
			     struct br_ip *ip)
{
	switch (ip->proto) {
	case htons(ETH_P_IP):
		return __br_ip4_hash(mdb, ip->u.ip4, ip->vid);
#if IS_ENABLED(CONFIG_IPV6)
	case htons(ETH_P_IPV6):
		return __br_ip6_hash(mdb, &ip->u.ip6, ip->vid);
#endif
	}
	return 0;
}

static struct net_bridge_mdb_entry *__br_mdb_ip_get(
	struct net_bridge_mdb_htable *mdb, struct br_ip *dst, int hash)
{
	struct net_bridge_mdb_entry *mp;

	hlist_for_each_entry_rcu(mp, &mdb->mhash[hash], hlist[mdb->ver]) {
		if (br_ip_equal(&mp->addr, dst))
			return mp;
	}

	return NULL;
}

struct net_bridge_mdb_entry *br_mdb_ip_get(struct net_bridge_mdb_htable *mdb,
					   struct br_ip *dst)
{
	if (!mdb)
		return NULL;

	return __br_mdb_ip_get(mdb, dst, br_ip_hash(mdb, dst));
}

static struct net_bridge_mdb_entry *br_mdb_ip4_get(
	struct net_bridge_mdb_htable *mdb, __be32 dst, __u16 vid)
{
	struct br_ip br_dst;

	br_dst.u.ip4 = dst;
	br_dst.proto = htons(ETH_P_IP);
	br_dst.vid = vid;

	return br_mdb_ip_get(mdb, &br_dst);
}

#if IS_ENABLED(CONFIG_IPV6)
static struct net_bridge_mdb_entry *br_mdb_ip6_get(
	struct net_bridge_mdb_htable *mdb, const struct in6_addr *dst,
	__u16 vid)
{
	struct br_ip br_dst;

	br_dst.u.ip6 = *dst;
	br_dst.proto = htons(ETH_P_IPV6);
	br_dst.vid = vid;

	return br_mdb_ip_get(mdb, &br_dst);
}
#endif

struct net_bridge_mdb_entry *br_mdb_get(struct net_bridge *br,
					struct sk_buff *skb, u16 vid)
{
	struct net_bridge_mdb_htable *mdb = rcu_dereference(br->mdb);
	struct br_ip ip;

	if (br->multicast_disabled)
		return NULL;

	if (BR_INPUT_SKB_CB(skb)->igmp)
		return NULL;

	ip.proto = skb->protocol;
	ip.vid = vid;

	switch (skb->protocol) {
	case htons(ETH_P_IP):
		ip.u.ip4 = ip_hdr(skb)->daddr;
		break;
#if IS_ENABLED(CONFIG_IPV6)
	case htons(ETH_P_IPV6):
		ip.u.ip6 = ipv6_hdr(skb)->daddr;
		break;
#endif
	default:
		return NULL;
	}

	return br_mdb_ip_get(mdb, &ip);
}

static void br_mdb_free(struct rcu_head *head)
{
	struct net_bridge_mdb_htable *mdb =
		container_of(head, struct net_bridge_mdb_htable, rcu);
	struct net_bridge_mdb_htable *old = mdb->old;

	mdb->old = NULL;
	kfree(old->mhash);
	kfree(old);
}

static int br_mdb_copy(struct net_bridge_mdb_htable *new,
		       struct net_bridge_mdb_htable *old,
		       int elasticity)
{
	struct net_bridge_mdb_entry *mp;
	int maxlen;
	int len;
	int i;

	for (i = 0; i < old->max; i++)
		hlist_for_each_entry(mp, &old->mhash[i], hlist[old->ver])
			hlist_add_head(&mp->hlist[new->ver],
				       &new->mhash[br_ip_hash(new, &mp->addr)]);

	if (!elasticity)
		return 0;

	maxlen = 0;
	for (i = 0; i < new->max; i++) {
		len = 0;
		hlist_for_each_entry(mp, &new->mhash[i], hlist[new->ver])
			len++;
		if (len > maxlen)
			maxlen = len;
	}

	return maxlen > elasticity ? -EINVAL : 0;
}

void br_multicast_free_pg(struct rcu_head *head)
{
	struct net_bridge_port_group *p =
		container_of(head, struct net_bridge_port_group, rcu);

	kfree(p);
}

static void br_multicast_free_group(struct rcu_head *head)
{
	struct net_bridge_mdb_entry *mp =
		container_of(head, struct net_bridge_mdb_entry, rcu);

	kfree(mp);
}

static void br_multicast_group_expired(unsigned long data)
{
	struct net_bridge_mdb_entry *mp = (void *)data;
	struct net_bridge *br = mp->br;
	struct net_bridge_mdb_htable *mdb;

	spin_lock(&br->multicast_lock);
	if (!netif_running(br->dev) || timer_pending(&mp->timer))
		goto out;

	mp->mglist = false;

	if (mp->ports)
		goto out;

	mdb = mlock_dereference(br->mdb, br);

	hlist_del_rcu(&mp->hlist[mdb->ver]);
	mdb->size--;

	call_rcu_bh(&mp->rcu, br_multicast_free_group);

out:
	spin_unlock(&br->multicast_lock);
}

static void br_multicast_del_pg(struct net_bridge *br,
				struct net_bridge_port_group *pg)
{
	struct net_bridge_mdb_htable *mdb;
	struct net_bridge_mdb_entry *mp;
	struct net_bridge_port_group *p;
	struct net_bridge_port_group __rcu **pp;

	mdb = mlock_dereference(br->mdb, br);

	mp = br_mdb_ip_get(mdb, &pg->addr);
	if (WARN_ON(!mp))
		return;

	for (pp = &mp->ports;
	     (p = mlock_dereference(*pp, br)) != NULL;
	     pp = &p->next) {
		if (p != pg)
			continue;

		rcu_assign_pointer(*pp, p->next);
		hlist_del_init(&p->mglist);
		del_timer(&p->timer);
		call_rcu_bh(&p->rcu, br_multicast_free_pg);

		if (!mp->ports && !mp->mglist && mp->timer_armed &&
		    netif_running(br->dev))
			mod_timer(&mp->timer, jiffies);

		return;
	}

	WARN_ON(1);
}

static void br_multicast_port_group_expired(unsigned long data)
{
	struct net_bridge_port_group *pg = (void *)data;
	struct net_bridge *br = pg->port->br;

	spin_lock(&br->multicast_lock);
	if (!netif_running(br->dev) || timer_pending(&pg->timer) ||
	    hlist_unhashed(&pg->mglist) || pg->state & MDB_PERMANENT)
		goto out;

	br_multicast_del_pg(br, pg);

out:
	spin_unlock(&br->multicast_lock);
}

static int br_mdb_rehash(struct net_bridge_mdb_htable __rcu **mdbp, int max,
			 int elasticity)
{
	struct net_bridge_mdb_htable *old = rcu_dereference_protected(*mdbp, 1);
	struct net_bridge_mdb_htable *mdb;
	int err;

	mdb = kmalloc(sizeof(*mdb), GFP_ATOMIC);
	if (!mdb)
		return -ENOMEM;

	mdb->max = max;
	mdb->old = old;

	mdb->mhash = kzalloc(max * sizeof(*mdb->mhash), GFP_ATOMIC);
	if (!mdb->mhash) {
		kfree(mdb);
		return -ENOMEM;
	}

	mdb->size = old ? old->size : 0;
	mdb->ver = old ? old->ver ^ 1 : 0;

	if (!old || elasticity)
		get_random_bytes(&mdb->secret, sizeof(mdb->secret));
	else
		mdb->secret = old->secret;

	if (!old)
		goto out;

	err = br_mdb_copy(mdb, old, elasticity);
	if (err) {
		kfree(mdb->mhash);
		kfree(mdb);
		return err;
	}

	br_mdb_rehash_seq++;
	call_rcu_bh(&mdb->rcu, br_mdb_free);

out:
	rcu_assign_pointer(*mdbp, mdb);

	return 0;
}

static struct sk_buff *br_ip4_multicast_alloc_query(struct net_bridge *br,
						    __be32 group)
{
	struct sk_buff *skb;
	struct igmphdr *ih;
	struct ethhdr *eth;
	struct iphdr *iph;

	skb = netdev_alloc_skb_ip_align(br->dev, sizeof(*eth) + sizeof(*iph) +
						 sizeof(*ih) + 4);
	if (!skb)
		goto out;

	skb->protocol = htons(ETH_P_IP);

	skb_reset_mac_header(skb);
	eth = eth_hdr(skb);

	ether_addr_copy(eth->h_source, br->dev->dev_addr);
	eth->h_dest[0] = 1;
	eth->h_dest[1] = 0;
	eth->h_dest[2] = 0x5e;
	eth->h_dest[3] = 0;
	eth->h_dest[4] = 0;
	eth->h_dest[5] = 1;
	eth->h_proto = htons(ETH_P_IP);
	skb_put(skb, sizeof(*eth));

	skb_set_network_header(skb, skb->len);
	iph = ip_hdr(skb);

	iph->version = 4;
	iph->ihl = 6;
	iph->tos = 0xc0;
	iph->tot_len = htons(sizeof(*iph) + sizeof(*ih) + 4);
	iph->id = 0;
	iph->frag_off = htons(IP_DF);
	iph->ttl = 1;
	iph->protocol = IPPROTO_IGMP;
	iph->saddr = br->multicast_query_use_ifaddr ?
		     inet_select_addr(br->dev, 0, RT_SCOPE_LINK) : 0;
	iph->daddr = htonl(INADDR_ALLHOSTS_GROUP);
	((u8 *)&iph[1])[0] = IPOPT_RA;
	((u8 *)&iph[1])[1] = 4;
	((u8 *)&iph[1])[2] = 0;
	((u8 *)&iph[1])[3] = 0;
	ip_send_check(iph);
	skb_put(skb, 24);

	skb_set_transport_header(skb, skb->len);
	ih = igmp_hdr(skb);
	ih->type = IGMP_HOST_MEMBERSHIP_QUERY;
	ih->code = (group ? br->multicast_last_member_interval :
			    br->multicast_query_response_interval) /
		   (HZ / IGMP_TIMER_SCALE);
	ih->group = group;
	ih->csum = 0;
	ih->csum = ip_compute_csum((void *)ih, sizeof(struct igmphdr));
	skb_put(skb, sizeof(*ih));

	__skb_pull(skb, sizeof(*eth));

out:
	return skb;
}

#if IS_ENABLED(CONFIG_IPV6)
static struct sk_buff *br_ip6_multicast_alloc_query(struct net_bridge *br,
						    const struct in6_addr *group)
{
	struct sk_buff *skb;
	struct ipv6hdr *ip6h;
	struct mld_msg *mldq;
	struct ethhdr *eth;
	u8 *hopopt;
	unsigned long interval;

	skb = netdev_alloc_skb_ip_align(br->dev, sizeof(*eth) + sizeof(*ip6h) +
						 8 + sizeof(*mldq));
	if (!skb)
		goto out;

	skb->protocol = htons(ETH_P_IPV6);

	/* Ethernet header */
	skb_reset_mac_header(skb);
	eth = eth_hdr(skb);

	ether_addr_copy(eth->h_source, br->dev->dev_addr);
	eth->h_proto = htons(ETH_P_IPV6);
	skb_put(skb, sizeof(*eth));

	/* IPv6 header + HbH option */
	skb_set_network_header(skb, skb->len);
	ip6h = ipv6_hdr(skb);

	*(__force __be32 *)ip6h = htonl(0x60000000);
	ip6h->payload_len = htons(8 + sizeof(*mldq));
	ip6h->nexthdr = IPPROTO_HOPOPTS;
	ip6h->hop_limit = 1;
	ipv6_addr_set(&ip6h->daddr, htonl(0xff020000), 0, 0, htonl(1));
	if (ipv6_dev_get_saddr(dev_net(br->dev), br->dev, &ip6h->daddr, 0,
			       &ip6h->saddr)) {
		kfree_skb(skb);
		return NULL;
	}
	ipv6_eth_mc_map(&ip6h->daddr, eth->h_dest);

	hopopt = (u8 *)(ip6h + 1);
	hopopt[0] = IPPROTO_ICMPV6;		/* next hdr */
	hopopt[1] = 0;				/* length of HbH */
	hopopt[2] = IPV6_TLV_ROUTERALERT;	/* Router Alert */
	hopopt[3] = 2;				/* Length of RA Option */
	hopopt[4] = 0;				/* Type = 0x0000 (MLD) */
	hopopt[5] = 0;
	hopopt[6] = IPV6_TLV_PAD1;		/* Pad1 */
	hopopt[7] = IPV6_TLV_PAD1;		/* Pad1 */

	skb_put(skb, sizeof(*ip6h) + 8);

	/* ICMPv6 */
	skb_set_transport_header(skb, skb->len);
	mldq = (struct mld_msg *) icmp6_hdr(skb);

	interval = ipv6_addr_any(group) ?
			br->multicast_query_response_interval :
			br->multicast_last_member_interval;

	mldq->mld_type = ICMPV6_MGM_QUERY;
	mldq->mld_code = 0;
	mldq->mld_cksum = 0;
	mldq->mld_maxdelay = htons((u16)jiffies_to_msecs(interval));
	mldq->mld_reserved = 0;
	mldq->mld_mca = *group;

	/* checksum */
	mldq->mld_cksum = csum_ipv6_magic(&ip6h->saddr, &ip6h->daddr,
					  sizeof(*mldq), IPPROTO_ICMPV6,
					  csum_partial(mldq,
						       sizeof(*mldq), 0));
	skb_put(skb, sizeof(*mldq));

	__skb_pull(skb, sizeof(*eth));

out:
	return skb;
}
#endif

static struct sk_buff *br_multicast_alloc_query(struct net_bridge *br,
						struct br_ip *addr)
{
	switch (addr->proto) {
	case htons(ETH_P_IP):
		return br_ip4_multicast_alloc_query(br, addr->u.ip4);
#if IS_ENABLED(CONFIG_IPV6)
	case htons(ETH_P_IPV6):
		return br_ip6_multicast_alloc_query(br, &addr->u.ip6);
#endif
	}
	return NULL;
}

static struct net_bridge_mdb_entry *br_multicast_get_group(
	struct net_bridge *br, struct net_bridge_port *port,
	struct br_ip *group, int hash)
{
	struct net_bridge_mdb_htable *mdb;
	struct net_bridge_mdb_entry *mp;
	unsigned int count = 0;
	unsigned int max;
	int elasticity;
	int err;

	mdb = rcu_dereference_protected(br->mdb, 1);
	hlist_for_each_entry(mp, &mdb->mhash[hash], hlist[mdb->ver]) {
		count++;
		if (unlikely(br_ip_equal(group, &mp->addr)))
			return mp;
	}

	elasticity = 0;
	max = mdb->max;

	if (unlikely(count > br->hash_elasticity && count)) {
		if (net_ratelimit())
			br_info(br, "Multicast hash table "
				"chain limit reached: %s\n",
				port ? port->dev->name : br->dev->name);

		elasticity = br->hash_elasticity;
	}

	if (mdb->size >= max) {
		max *= 2;
		if (unlikely(max > br->hash_max)) {
			br_warn(br, "Multicast hash table maximum of %d "
				"reached, disabling snooping: %s\n",
				br->hash_max,
				port ? port->dev->name : br->dev->name);
			err = -E2BIG;
disable:
			br->multicast_disabled = 1;
			goto err;
		}
	}

	if (max > mdb->max || elasticity) {
		if (mdb->old) {
			if (net_ratelimit())
				br_info(br, "Multicast hash table "
					"on fire: %s\n",
					port ? port->dev->name : br->dev->name);
			err = -EEXIST;
			goto err;
		}

		err = br_mdb_rehash(&br->mdb, max, elasticity);
		if (err) {
			br_warn(br, "Cannot rehash multicast "
				"hash table, disabling snooping: %s, %d, %d\n",
				port ? port->dev->name : br->dev->name,
				mdb->size, err);
			goto disable;
		}

		err = -EAGAIN;
		goto err;
	}

	return NULL;

err:
	mp = ERR_PTR(err);
	return mp;
}

struct net_bridge_mdb_entry *br_multicast_new_group(struct net_bridge *br,
	struct net_bridge_port *port, struct br_ip *group)
{
	struct net_bridge_mdb_htable *mdb;
	struct net_bridge_mdb_entry *mp;
	int hash;
	int err;

	mdb = rcu_dereference_protected(br->mdb, 1);
	if (!mdb) {
		err = br_mdb_rehash(&br->mdb, BR_HASH_SIZE, 0);
		if (err)
			return ERR_PTR(err);
		goto rehash;
	}

	hash = br_ip_hash(mdb, group);
	mp = br_multicast_get_group(br, port, group, hash);
	switch (PTR_ERR(mp)) {
	case 0:
		break;

	case -EAGAIN:
rehash:
		mdb = rcu_dereference_protected(br->mdb, 1);
		hash = br_ip_hash(mdb, group);
		break;

	default:
		goto out;
	}

	mp = kzalloc(sizeof(*mp), GFP_ATOMIC);
	if (unlikely(!mp))
		return ERR_PTR(-ENOMEM);

	mp->br = br;
	mp->addr = *group;

	setup_timer(&mp->timer, br_multicast_group_expired,
		    (unsigned long)mp);

	hlist_add_head_rcu(&mp->hlist[mdb->ver], &mdb->mhash[hash]);
	mdb->size++;

out:
	return mp;
}

struct net_bridge_port_group *br_multicast_new_port_group(
			struct net_bridge_port *port,
			struct br_ip *group,
			struct net_bridge_port_group __rcu *next,
			unsigned char state)
{
	struct net_bridge_port_group *p;

	p = kzalloc(sizeof(*p), GFP_ATOMIC);
	if (unlikely(!p))
		return NULL;

	p->addr = *group;
	p->port = port;
	p->state = state;
	rcu_assign_pointer(p->next, next);
	hlist_add_head(&p->mglist, &port->mglist);
	setup_timer(&p->timer, br_multicast_port_group_expired,
		    (unsigned long)p);
	return p;
}

static int br_multicast_add_group(struct net_bridge *br,
				  struct net_bridge_port *port,
				  struct br_ip *group)
{
	struct net_bridge_mdb_entry *mp;
	struct net_bridge_port_group *p;
	struct net_bridge_port_group __rcu **pp;
	int err;

	spin_lock(&br->multicast_lock);
	if (!netif_running(br->dev) ||
	    (port && port->state == BR_STATE_DISABLED))
		goto out;

	mp = br_multicast_new_group(br, port, group);
	err = PTR_ERR(mp);
	if (IS_ERR(mp))
		goto err;

	if (!port) {
		mp->mglist = true;
		goto out;
	}

	for (pp = &mp->ports;
	     (p = mlock_dereference(*pp, br)) != NULL;
	     pp = &p->next) {
		if (p->port == port)
			goto out;
		if ((unsigned long)p->port < (unsigned long)port)
			break;
	}

	p = br_multicast_new_port_group(port, group, *pp, MDB_TEMPORARY);
	if (unlikely(!p))
		goto err;
	rcu_assign_pointer(*pp, p);
	br_mdb_notify(br->dev, port, group, RTM_NEWMDB);

out:
	err = 0;

err:
	spin_unlock(&br->multicast_lock);
	return err;
}

static int br_ip4_multicast_add_group(struct net_bridge *br,
				      struct net_bridge_port *port,
				      __be32 group,
				      __u16 vid)
{
	struct br_ip br_group;

	if (ipv4_is_local_multicast(group))
		return 0;

	br_group.u.ip4 = group;
	br_group.proto = htons(ETH_P_IP);
	br_group.vid = vid;

	return br_multicast_add_group(br, port, &br_group);
}

#if IS_ENABLED(CONFIG_IPV6)
static int br_ip6_multicast_add_group(struct net_bridge *br,
				      struct net_bridge_port *port,
				      const struct in6_addr *group,
				      __u16 vid)
{
	struct br_ip br_group;

	if (ipv6_addr_is_ll_all_nodes(group))
		return 0;

	br_group.u.ip6 = *group;
	br_group.proto = htons(ETH_P_IPV6);
	br_group.vid = vid;

	return br_multicast_add_group(br, port, &br_group);
}
#endif

static void br_multicast_router_expired(unsigned long data)
{
	struct net_bridge_port *port = (void *)data;
	struct net_bridge *br = port->br;

	spin_lock(&br->multicast_lock);
	if (port->multicast_router != 1 ||
	    timer_pending(&port->multicast_router_timer) ||
	    hlist_unhashed(&port->rlist))
		goto out;

	hlist_del_init_rcu(&port->rlist);

out:
	spin_unlock(&br->multicast_lock);
}

static void br_multicast_local_router_expired(unsigned long data)
{
}

static void br_multicast_querier_expired(struct net_bridge *br,
					 struct bridge_mcast_own_query *query)
{
	spin_lock(&br->multicast_lock);
	if (!netif_running(br->dev) || br->multicast_disabled)
		goto out;

	br_multicast_start_querier(br, query);

out:
	spin_unlock(&br->multicast_lock);
}

static void br_ip4_multicast_querier_expired(unsigned long data)
{
	struct net_bridge *br = (void *)data;

	br_multicast_querier_expired(br, &br->ip4_own_query);
}

#if IS_ENABLED(CONFIG_IPV6)
static void br_ip6_multicast_querier_expired(unsigned long data)
{
	struct net_bridge *br = (void *)data;

	br_multicast_querier_expired(br, &br->ip6_own_query);
}
#endif

static void br_multicast_select_own_querier(struct net_bridge *br,
					    struct br_ip *ip,
					    struct sk_buff *skb)
{
	if (ip->proto == htons(ETH_P_IP))
		br->ip4_querier.addr.u.ip4 = ip_hdr(skb)->saddr;
#if IS_ENABLED(CONFIG_IPV6)
	else
		br->ip6_querier.addr.u.ip6 = ipv6_hdr(skb)->saddr;
#endif
}

static void __br_multicast_send_query(struct net_bridge *br,
				      struct net_bridge_port *port,
				      struct br_ip *ip)
{
	struct sk_buff *skb;

	skb = br_multicast_alloc_query(br, ip);
	if (!skb)
		return;

	if (port) {
		__skb_push(skb, sizeof(struct ethhdr));
		skb->dev = port->dev;
		NF_HOOK(NFPROTO_BRIDGE, NF_BR_LOCAL_OUT, skb, NULL, skb->dev,
			dev_queue_xmit);
	} else {
		br_multicast_select_own_querier(br, ip, skb);
		netif_rx(skb);
	}
}

static void br_multicast_send_query(struct net_bridge *br,
				    struct net_bridge_port *port,
				    struct bridge_mcast_own_query *own_query)
{
	unsigned long time;
	struct br_ip br_group;
	struct bridge_mcast_other_query *other_query = NULL;

	if (!netif_running(br->dev) || br->multicast_disabled ||
	    !br->multicast_querier)
		return;

	memset(&br_group.u, 0, sizeof(br_group.u));

	if (port ? (own_query == &port->ip4_own_query) :
		   (own_query == &br->ip4_own_query)) {
		other_query = &br->ip4_other_query;
		br_group.proto = htons(ETH_P_IP);
#if IS_ENABLED(CONFIG_IPV6)
	} else {
		other_query = &br->ip6_other_query;
		br_group.proto = htons(ETH_P_IPV6);
#endif
	}

	if (!other_query || timer_pending(&other_query->timer))
		return;

	__br_multicast_send_query(br, port, &br_group);

	time = jiffies;
	time += own_query->startup_sent < br->multicast_startup_query_count ?
		br->multicast_startup_query_interval :
		br->multicast_query_interval;
	mod_timer(&own_query->timer, time);
}

static void
br_multicast_port_query_expired(struct net_bridge_port *port,
				struct bridge_mcast_own_query *query)
{
	struct net_bridge *br = port->br;

	spin_lock(&br->multicast_lock);
	if (port->state == BR_STATE_DISABLED ||
	    port->state == BR_STATE_BLOCKING)
		goto out;

	if (query->startup_sent < br->multicast_startup_query_count)
		query->startup_sent++;

	br_multicast_send_query(port->br, port, query);

out:
	spin_unlock(&br->multicast_lock);
}

static void br_ip4_multicast_port_query_expired(unsigned long data)
{
	struct net_bridge_port *port = (void *)data;

	br_multicast_port_query_expired(port, &port->ip4_own_query);
}

#if IS_ENABLED(CONFIG_IPV6)
static void br_ip6_multicast_port_query_expired(unsigned long data)
{
	struct net_bridge_port *port = (void *)data;

	br_multicast_port_query_expired(port, &port->ip6_own_query);
}
#endif

void br_multicast_add_port(struct net_bridge_port *port)
{
	port->multicast_router = 1;

	setup_timer(&port->multicast_router_timer, br_multicast_router_expired,
		    (unsigned long)port);
	setup_timer(&port->ip4_own_query.timer,
		    br_ip4_multicast_port_query_expired, (unsigned long)port);
#if IS_ENABLED(CONFIG_IPV6)
	setup_timer(&port->ip6_own_query.timer,
		    br_ip6_multicast_port_query_expired, (unsigned long)port);
#endif
}

void br_multicast_del_port(struct net_bridge_port *port)
{
	del_timer_sync(&port->multicast_router_timer);
}

static void br_multicast_enable(struct bridge_mcast_own_query *query)
{
	query->startup_sent = 0;

	if (try_to_del_timer_sync(&query->timer) >= 0 ||
	    del_timer(&query->timer))
		mod_timer(&query->timer, jiffies);
}

void br_multicast_enable_port(struct net_bridge_port *port)
{
	struct net_bridge *br = port->br;

	spin_lock(&br->multicast_lock);
	if (br->multicast_disabled || !netif_running(br->dev))
		goto out;

	br_multicast_enable(&port->ip4_own_query);
#if IS_ENABLED(CONFIG_IPV6)
	br_multicast_enable(&port->ip6_own_query);
#endif

out:
	spin_unlock(&br->multicast_lock);
}

void br_multicast_disable_port(struct net_bridge_port *port)
{
	struct net_bridge *br = port->br;
	struct net_bridge_port_group *pg;
	struct hlist_node *n;

	spin_lock(&br->multicast_lock);
	hlist_for_each_entry_safe(pg, n, &port->mglist, mglist)
		br_multicast_del_pg(br, pg);

	if (!hlist_unhashed(&port->rlist))
		hlist_del_init_rcu(&port->rlist);
	del_timer(&port->multicast_router_timer);
	del_timer(&port->ip4_own_query.timer);
#if IS_ENABLED(CONFIG_IPV6)
	del_timer(&port->ip6_own_query.timer);
#endif
	spin_unlock(&br->multicast_lock);
}

static int br_ip4_multicast_igmp3_report(struct net_bridge *br,
					 struct net_bridge_port *port,
					 struct sk_buff *skb,
					 u16 vid)
{
	struct igmpv3_report *ih;
	struct igmpv3_grec *grec;
	int i;
	int len;
	int num;
	int type;
	int err = 0;
	__be32 group;

	if (!pskb_may_pull(skb, sizeof(*ih)))
		return -EINVAL;

	ih = igmpv3_report_hdr(skb);
	num = ntohs(ih->ngrec);
	len = sizeof(*ih);

	for (i = 0; i < num; i++) {
		len += sizeof(*grec);
		if (!pskb_may_pull(skb, len))
			return -EINVAL;

		grec = (void *)(skb->data + len - sizeof(*grec));
		group = grec->grec_mca;
		type = grec->grec_type;

		len += ntohs(grec->grec_nsrcs) * 4;
		if (!pskb_may_pull(skb, len))
			return -EINVAL;

		/* We treat this as an IGMPv2 report for now. */
		switch (type) {
		case IGMPV3_MODE_IS_INCLUDE:
		case IGMPV3_MODE_IS_EXCLUDE:
		case IGMPV3_CHANGE_TO_INCLUDE:
		case IGMPV3_CHANGE_TO_EXCLUDE:
		case IGMPV3_ALLOW_NEW_SOURCES:
		case IGMPV3_BLOCK_OLD_SOURCES:
			break;

		default:
			continue;
		}

		err = br_ip4_multicast_add_group(br, port, group, vid);
		if (err)
			break;
	}

	return err;
}

#if IS_ENABLED(CONFIG_IPV6)
static int br_ip6_multicast_mld2_report(struct net_bridge *br,
					struct net_bridge_port *port,
					struct sk_buff *skb,
					u16 vid)
{
	struct icmp6hdr *icmp6h;
	struct mld2_grec *grec;
	int i;
	int len;
	int num;
	int err = 0;

	if (!pskb_may_pull(skb, sizeof(*icmp6h)))
		return -EINVAL;

	icmp6h = icmp6_hdr(skb);
	num = ntohs(icmp6h->icmp6_dataun.un_data16[1]);
	len = sizeof(*icmp6h);

	for (i = 0; i < num; i++) {
		__be16 *nsrcs, _nsrcs;

		nsrcs = skb_header_pointer(skb,
					   len + offsetof(struct mld2_grec,
							  grec_nsrcs),
					   sizeof(_nsrcs), &_nsrcs);
		if (!nsrcs)
			return -EINVAL;

		if (!pskb_may_pull(skb,
				   len + sizeof(*grec) +
				   sizeof(struct in6_addr) * ntohs(*nsrcs)))
			return -EINVAL;

		grec = (struct mld2_grec *)(skb->data + len);
		len += sizeof(*grec) +
		       sizeof(struct in6_addr) * ntohs(*nsrcs);

		/* We treat these as MLDv1 reports for now. */
		switch (grec->grec_type) {
		case MLD2_MODE_IS_INCLUDE:
		case MLD2_MODE_IS_EXCLUDE:
		case MLD2_CHANGE_TO_INCLUDE:
		case MLD2_CHANGE_TO_EXCLUDE:
		case MLD2_ALLOW_NEW_SOURCES:
		case MLD2_BLOCK_OLD_SOURCES:
			break;

		default:
			continue;
		}

		err = br_ip6_multicast_add_group(br, port, &grec->grec_mca,
						 vid);
		if (!err)
			break;
	}

	return err;
}
#endif

static bool br_ip4_multicast_select_querier(struct net_bridge *br,
					    struct net_bridge_port *port,
					    __be32 saddr)
{
	if (!timer_pending(&br->ip4_own_query.timer) &&
	    !timer_pending(&br->ip4_other_query.timer))
		goto update;

	if (!br->ip4_querier.addr.u.ip4)
		goto update;

	if (ntohl(saddr) <= ntohl(br->ip4_querier.addr.u.ip4))
		goto update;

	return false;

update:
	br->ip4_querier.addr.u.ip4 = saddr;

	/* update protected by general multicast_lock by caller */
	rcu_assign_pointer(br->ip4_querier.port, port);

	return true;
}

#if IS_ENABLED(CONFIG_IPV6)
static bool br_ip6_multicast_select_querier(struct net_bridge *br,
					    struct net_bridge_port *port,
					    struct in6_addr *saddr)
{
	if (!timer_pending(&br->ip6_own_query.timer) &&
	    !timer_pending(&br->ip6_other_query.timer))
		goto update;

	if (ipv6_addr_cmp(saddr, &br->ip6_querier.addr.u.ip6) <= 0)
		goto update;

	return false;

update:
	br->ip6_querier.addr.u.ip6 = *saddr;

	/* update protected by general multicast_lock by caller */
	rcu_assign_pointer(br->ip6_querier.port, port);

	return true;
}
#endif

static bool br_multicast_select_querier(struct net_bridge *br,
					struct net_bridge_port *port,
					struct br_ip *saddr)
{
	switch (saddr->proto) {
	case htons(ETH_P_IP):
		return br_ip4_multicast_select_querier(br, port, saddr->u.ip4);
#if IS_ENABLED(CONFIG_IPV6)
	case htons(ETH_P_IPV6):
		return br_ip6_multicast_select_querier(br, port, &saddr->u.ip6);
#endif
	}

	return false;
}

static void
br_multicast_update_query_timer(struct net_bridge *br,
				struct bridge_mcast_other_query *query,
				unsigned long max_delay)
{
	if (!timer_pending(&query->timer))
		query->delay_time = jiffies + max_delay;

	mod_timer(&query->timer, jiffies + br->multicast_querier_interval);
}

/*
 * Add port to router_list
 *  list is maintained ordered by pointer value
 *  and locked by br->multicast_lock and RCU
 */
static void br_multicast_add_router(struct net_bridge *br,
				    struct net_bridge_port *port)
{
	struct net_bridge_port *p;
	struct hlist_node *slot = NULL;

	hlist_for_each_entry(p, &br->router_list, rlist) {
		if ((unsigned long) port >= (unsigned long) p)
			break;
		slot = &p->rlist;
	}

	if (slot)
		hlist_add_behind_rcu(&port->rlist, slot);
	else
		hlist_add_head_rcu(&port->rlist, &br->router_list);
}

static void br_multicast_mark_router(struct net_bridge *br,
				     struct net_bridge_port *port)
{
	unsigned long now = jiffies;

	if (!port) {
		if (br->multicast_router == 1)
			mod_timer(&br->multicast_router_timer,
				  now + br->multicast_querier_interval);
		return;
	}

	if (port->multicast_router != 1)
		return;

	if (!hlist_unhashed(&port->rlist))
		goto timer;

	br_multicast_add_router(br, port);

timer:
	mod_timer(&port->multicast_router_timer,
		  now + br->multicast_querier_interval);
}

static void br_multicast_query_received(struct net_bridge *br,
					struct net_bridge_port *port,
					struct bridge_mcast_other_query *query,
					struct br_ip *saddr,
					unsigned long max_delay)
{
	if (!br_multicast_select_querier(br, port, saddr))
		return;

	br_multicast_update_query_timer(br, query, max_delay);
	br_multicast_mark_router(br, port);
}

static int br_ip4_multicast_query(struct net_bridge *br,
				  struct net_bridge_port *port,
				  struct sk_buff *skb,
				  u16 vid)
{
	const struct iphdr *iph = ip_hdr(skb);
	struct igmphdr *ih = igmp_hdr(skb);
	struct net_bridge_mdb_entry *mp;
	struct igmpv3_query *ih3;
	struct net_bridge_port_group *p;
	struct net_bridge_port_group __rcu **pp;
	struct br_ip saddr;
	unsigned long max_delay;
	unsigned long now = jiffies;
	__be32 group;
	int err = 0;

	spin_lock(&br->multicast_lock);
	if (!netif_running(br->dev) ||
	    (port && port->state == BR_STATE_DISABLED))
		goto out;

	group = ih->group;

	if (skb->len == sizeof(*ih)) {
		max_delay = ih->code * (HZ / IGMP_TIMER_SCALE);

		if (!max_delay) {
			max_delay = 10 * HZ;
			group = 0;
		}
	} else {
		if (!pskb_may_pull(skb, sizeof(struct igmpv3_query))) {
			err = -EINVAL;
			goto out;
		}

		ih3 = igmpv3_query_hdr(skb);
		if (ih3->nsrcs)
			goto out;

		max_delay = ih3->code ?
			    IGMPV3_MRC(ih3->code) * (HZ / IGMP_TIMER_SCALE) : 1;
	}

	/* RFC2236+RFC3376 (IGMPv2+IGMPv3) require the multicast link layer
	 * all-systems destination addresses (224.0.0.1) for general queries
	 */
	if (!group && iph->daddr != htonl(INADDR_ALLHOSTS_GROUP)) {
		err = -EINVAL;
		goto out;
	}

	if (!group) {
		saddr.proto = htons(ETH_P_IP);
		saddr.u.ip4 = iph->saddr;

		br_multicast_query_received(br, port, &br->ip4_other_query,
					    &saddr, max_delay);
		goto out;
	}

	mp = br_mdb_ip4_get(mlock_dereference(br->mdb, br), group, vid);
	if (!mp)
		goto out;

	mod_timer(&mp->timer, now + br->multicast_membership_interval);
	mp->timer_armed = true;

	max_delay *= br->multicast_last_member_count;

	if (mp->mglist &&
	    (timer_pending(&mp->timer) ?
	     time_after(mp->timer.expires, now + max_delay) :
	     try_to_del_timer_sync(&mp->timer) >= 0))
		mod_timer(&mp->timer, now + max_delay);

	for (pp = &mp->ports;
	     (p = mlock_dereference(*pp, br)) != NULL;
	     pp = &p->next) {
		if (timer_pending(&p->timer) ?
		    time_after(p->timer.expires, now + max_delay) :
		    try_to_del_timer_sync(&p->timer) >= 0)
			mod_timer(&p->timer, now + max_delay);
	}

out:
	spin_unlock(&br->multicast_lock);
	return err;
}

#if IS_ENABLED(CONFIG_IPV6)
static int br_ip6_multicast_query(struct net_bridge *br,
				  struct net_bridge_port *port,
				  struct sk_buff *skb,
				  u16 vid)
{
	const struct ipv6hdr *ip6h = ipv6_hdr(skb);
	struct mld_msg *mld;
	struct net_bridge_mdb_entry *mp;
	struct mld2_query *mld2q;
	struct net_bridge_port_group *p;
	struct net_bridge_port_group __rcu **pp;
	struct br_ip saddr;
	unsigned long max_delay;
	unsigned long now = jiffies;
	const struct in6_addr *group = NULL;
	bool is_general_query;
	int err = 0;

	spin_lock(&br->multicast_lock);
	if (!netif_running(br->dev) ||
	    (port && port->state == BR_STATE_DISABLED))
		goto out;

	/* RFC2710+RFC3810 (MLDv1+MLDv2) require link-local source addresses */
	if (!(ipv6_addr_type(&ip6h->saddr) & IPV6_ADDR_LINKLOCAL)) {
		err = -EINVAL;
		goto out;
	}

	/* RFC2710+RFC3810 (MLDv1+MLDv2) require link-local source addresses */
	if (!(ipv6_addr_type(&ip6h->saddr) & IPV6_ADDR_LINKLOCAL)) {
		err = -EINVAL;
		goto out;
	}

	if (skb->len == sizeof(*mld)) {
		if (!pskb_may_pull(skb, sizeof(*mld))) {
			err = -EINVAL;
			goto out;
		}
		mld = (struct mld_msg *) icmp6_hdr(skb);
		max_delay = msecs_to_jiffies(ntohs(mld->mld_maxdelay));
		if (max_delay)
			group = &mld->mld_mca;
	} else {
		if (!pskb_may_pull(skb, sizeof(*mld2q))) {
			err = -EINVAL;
			goto out;
		}
		mld2q = (struct mld2_query *)icmp6_hdr(skb);
		if (!mld2q->mld2q_nsrcs)
			group = &mld2q->mld2q_mca;

<<<<<<< HEAD
		max_delay = max(msecs_to_jiffies(MLDV2_MRC(ntohs(mld2q->mld2q_mrc))), 1UL);
=======
		max_delay = max(msecs_to_jiffies(mldv2_mrc(mld2q)), 1UL);
>>>>>>> fc14f9c1
	}

	is_general_query = group && ipv6_addr_any(group);

	/* RFC2710+RFC3810 (MLDv1+MLDv2) require the multicast link layer
	 * all-nodes destination address (ff02::1) for general queries
	 */
	if (is_general_query && !ipv6_addr_is_ll_all_nodes(&ip6h->daddr)) {
		err = -EINVAL;
		goto out;
	}

	if (is_general_query) {
		saddr.proto = htons(ETH_P_IPV6);
		saddr.u.ip6 = ip6h->saddr;

		br_multicast_query_received(br, port, &br->ip6_other_query,
					    &saddr, max_delay);
		goto out;
	} else if (!group) {
		goto out;
	}

	mp = br_mdb_ip6_get(mlock_dereference(br->mdb, br), group, vid);
	if (!mp)
		goto out;

	mod_timer(&mp->timer, now + br->multicast_membership_interval);
	mp->timer_armed = true;

	max_delay *= br->multicast_last_member_count;
	if (mp->mglist &&
	    (timer_pending(&mp->timer) ?
	     time_after(mp->timer.expires, now + max_delay) :
	     try_to_del_timer_sync(&mp->timer) >= 0))
		mod_timer(&mp->timer, now + max_delay);

	for (pp = &mp->ports;
	     (p = mlock_dereference(*pp, br)) != NULL;
	     pp = &p->next) {
		if (timer_pending(&p->timer) ?
		    time_after(p->timer.expires, now + max_delay) :
		    try_to_del_timer_sync(&p->timer) >= 0)
			mod_timer(&p->timer, now + max_delay);
	}

out:
	spin_unlock(&br->multicast_lock);
	return err;
}
#endif

static void
br_multicast_leave_group(struct net_bridge *br,
			 struct net_bridge_port *port,
			 struct br_ip *group,
			 struct bridge_mcast_other_query *other_query,
			 struct bridge_mcast_own_query *own_query)
{
	struct net_bridge_mdb_htable *mdb;
	struct net_bridge_mdb_entry *mp;
	struct net_bridge_port_group *p;
	unsigned long now;
	unsigned long time;

	spin_lock(&br->multicast_lock);
	if (!netif_running(br->dev) ||
	    (port && port->state == BR_STATE_DISABLED) ||
	    timer_pending(&other_query->timer))
		goto out;

	mdb = mlock_dereference(br->mdb, br);
	mp = br_mdb_ip_get(mdb, group);
	if (!mp)
		goto out;

<<<<<<< HEAD
	if (br->multicast_querier &&
	    !timer_pending(&br->multicast_querier_timer)) {
=======
	if (br->multicast_querier) {
>>>>>>> fc14f9c1
		__br_multicast_send_query(br, port, &mp->addr);

		time = jiffies + br->multicast_last_member_count *
				 br->multicast_last_member_interval;
<<<<<<< HEAD
		mod_timer(port ? &port->multicast_query_timer :
				 &br->multicast_query_timer, time);
=======

		mod_timer(&own_query->timer, time);
>>>>>>> fc14f9c1

		for (p = mlock_dereference(mp->ports, br);
		     p != NULL;
		     p = mlock_dereference(p->next, br)) {
			if (p->port != port)
				continue;

			if (!hlist_unhashed(&p->mglist) &&
			    (timer_pending(&p->timer) ?
			     time_after(p->timer.expires, time) :
			     try_to_del_timer_sync(&p->timer) >= 0)) {
				mod_timer(&p->timer, time);
			}

			break;
		}
	}

	if (port && (port->flags & BR_MULTICAST_FAST_LEAVE)) {
		struct net_bridge_port_group __rcu **pp;

		for (pp = &mp->ports;
		     (p = mlock_dereference(*pp, br)) != NULL;
		     pp = &p->next) {
			if (p->port != port)
				continue;

			rcu_assign_pointer(*pp, p->next);
			hlist_del_init(&p->mglist);
			del_timer(&p->timer);
			call_rcu_bh(&p->rcu, br_multicast_free_pg);
			br_mdb_notify(br->dev, port, group, RTM_DELMDB);

			if (!mp->ports && !mp->mglist && mp->timer_armed &&
			    netif_running(br->dev))
				mod_timer(&mp->timer, jiffies);
		}
		goto out;
	}

	now = jiffies;
	time = now + br->multicast_last_member_count *
		     br->multicast_last_member_interval;

	if (!port) {
		if (mp->mglist && mp->timer_armed &&
		    (timer_pending(&mp->timer) ?
		     time_after(mp->timer.expires, time) :
		     try_to_del_timer_sync(&mp->timer) >= 0)) {
			mod_timer(&mp->timer, time);
		}
	}
out:
	spin_unlock(&br->multicast_lock);
}

static void br_ip4_multicast_leave_group(struct net_bridge *br,
					 struct net_bridge_port *port,
					 __be32 group,
					 __u16 vid)
{
	struct br_ip br_group;
	struct bridge_mcast_own_query *own_query;

	if (ipv4_is_local_multicast(group))
		return;

	own_query = port ? &port->ip4_own_query : &br->ip4_own_query;

	br_group.u.ip4 = group;
	br_group.proto = htons(ETH_P_IP);
	br_group.vid = vid;

	br_multicast_leave_group(br, port, &br_group, &br->ip4_other_query,
				 own_query);
}

#if IS_ENABLED(CONFIG_IPV6)
static void br_ip6_multicast_leave_group(struct net_bridge *br,
					 struct net_bridge_port *port,
					 const struct in6_addr *group,
					 __u16 vid)
{
	struct br_ip br_group;
	struct bridge_mcast_own_query *own_query;

	if (ipv6_addr_is_ll_all_nodes(group))
		return;

	own_query = port ? &port->ip6_own_query : &br->ip6_own_query;

	br_group.u.ip6 = *group;
	br_group.proto = htons(ETH_P_IPV6);
	br_group.vid = vid;

	br_multicast_leave_group(br, port, &br_group, &br->ip6_other_query,
				 own_query);
}
#endif

static int br_multicast_ipv4_rcv(struct net_bridge *br,
				 struct net_bridge_port *port,
				 struct sk_buff *skb,
				 u16 vid)
{
	struct sk_buff *skb2 = skb;
	const struct iphdr *iph;
	struct igmphdr *ih;
	unsigned int len;
	unsigned int offset;
	int err;

	/* We treat OOM as packet loss for now. */
	if (!pskb_may_pull(skb, sizeof(*iph)))
		return -EINVAL;

	iph = ip_hdr(skb);

	if (iph->ihl < 5 || iph->version != 4)
		return -EINVAL;

	if (!pskb_may_pull(skb, ip_hdrlen(skb)))
		return -EINVAL;

	iph = ip_hdr(skb);

	if (unlikely(ip_fast_csum((u8 *)iph, iph->ihl)))
		return -EINVAL;

	if (iph->protocol != IPPROTO_IGMP) {
		if (!ipv4_is_local_multicast(iph->daddr))
			BR_INPUT_SKB_CB(skb)->mrouters_only = 1;
		return 0;
	}

	len = ntohs(iph->tot_len);
	if (skb->len < len || len < ip_hdrlen(skb))
		return -EINVAL;

	if (skb->len > len) {
		skb2 = skb_clone(skb, GFP_ATOMIC);
		if (!skb2)
			return -ENOMEM;

		err = pskb_trim_rcsum(skb2, len);
		if (err)
			goto err_out;
	}

	len -= ip_hdrlen(skb2);
	offset = skb_network_offset(skb2) + ip_hdrlen(skb2);
	__skb_pull(skb2, offset);
	skb_reset_transport_header(skb2);

	err = -EINVAL;
	if (!pskb_may_pull(skb2, sizeof(*ih)))
		goto out;

	switch (skb2->ip_summed) {
	case CHECKSUM_COMPLETE:
		if (!csum_fold(skb2->csum))
			break;
		/* fall through */
	case CHECKSUM_NONE:
		skb2->csum = 0;
		if (skb_checksum_complete(skb2))
			goto out;
	}

	err = 0;

	BR_INPUT_SKB_CB(skb)->igmp = 1;
	ih = igmp_hdr(skb2);

	switch (ih->type) {
	case IGMP_HOST_MEMBERSHIP_REPORT:
	case IGMPV2_HOST_MEMBERSHIP_REPORT:
		BR_INPUT_SKB_CB(skb)->mrouters_only = 1;
		err = br_ip4_multicast_add_group(br, port, ih->group, vid);
		break;
	case IGMPV3_HOST_MEMBERSHIP_REPORT:
		err = br_ip4_multicast_igmp3_report(br, port, skb2, vid);
		break;
	case IGMP_HOST_MEMBERSHIP_QUERY:
		err = br_ip4_multicast_query(br, port, skb2, vid);
		break;
	case IGMP_HOST_LEAVE_MESSAGE:
		br_ip4_multicast_leave_group(br, port, ih->group, vid);
		break;
	}

out:
	__skb_push(skb2, offset);
err_out:
	if (skb2 != skb)
		kfree_skb(skb2);
	return err;
}

#if IS_ENABLED(CONFIG_IPV6)
static int br_multicast_ipv6_rcv(struct net_bridge *br,
				 struct net_bridge_port *port,
				 struct sk_buff *skb,
				 u16 vid)
{
	struct sk_buff *skb2;
	const struct ipv6hdr *ip6h;
	u8 icmp6_type;
	u8 nexthdr;
	__be16 frag_off;
	unsigned int len;
	int offset;
	int err;

	if (!pskb_may_pull(skb, sizeof(*ip6h)))
		return -EINVAL;

	ip6h = ipv6_hdr(skb);

	/*
	 * We're interested in MLD messages only.
	 *  - Version is 6
	 *  - MLD has always Router Alert hop-by-hop option
	 *  - But we do not support jumbrograms.
	 */
	if (ip6h->version != 6)
		return 0;

	/* Prevent flooding this packet if there is no listener present */
	if (!ipv6_addr_is_ll_all_nodes(&ip6h->daddr))
		BR_INPUT_SKB_CB(skb)->mrouters_only = 1;

	if (ip6h->nexthdr != IPPROTO_HOPOPTS ||
	    ip6h->payload_len == 0)
		return 0;

	len = ntohs(ip6h->payload_len) + sizeof(*ip6h);
	if (skb->len < len)
		return -EINVAL;

	nexthdr = ip6h->nexthdr;
	offset = ipv6_skip_exthdr(skb, sizeof(*ip6h), &nexthdr, &frag_off);

	if (offset < 0 || nexthdr != IPPROTO_ICMPV6)
		return 0;

	/* Okay, we found ICMPv6 header */
	skb2 = skb_clone(skb, GFP_ATOMIC);
	if (!skb2)
		return -ENOMEM;

	err = -EINVAL;
	if (!pskb_may_pull(skb2, offset + sizeof(struct icmp6hdr)))
		goto out;

	len -= offset - skb_network_offset(skb2);

	__skb_pull(skb2, offset);
	skb_reset_transport_header(skb2);
	skb_postpull_rcsum(skb2, skb_network_header(skb2),
			   skb_network_header_len(skb2));

	icmp6_type = icmp6_hdr(skb2)->icmp6_type;

	switch (icmp6_type) {
	case ICMPV6_MGM_QUERY:
	case ICMPV6_MGM_REPORT:
	case ICMPV6_MGM_REDUCTION:
	case ICMPV6_MLD2_REPORT:
		break;
	default:
		err = 0;
		goto out;
	}

	/* Okay, we found MLD message. Check further. */
	if (skb2->len > len) {
		err = pskb_trim_rcsum(skb2, len);
		if (err)
			goto out;
		err = -EINVAL;
	}

	ip6h = ipv6_hdr(skb2);

	switch (skb2->ip_summed) {
	case CHECKSUM_COMPLETE:
		if (!csum_ipv6_magic(&ip6h->saddr, &ip6h->daddr, skb2->len,
					IPPROTO_ICMPV6, skb2->csum))
			break;
		/*FALLTHROUGH*/
	case CHECKSUM_NONE:
		skb2->csum = ~csum_unfold(csum_ipv6_magic(&ip6h->saddr,
							&ip6h->daddr,
							skb2->len,
							IPPROTO_ICMPV6, 0));
		if (__skb_checksum_complete(skb2))
			goto out;
	}

	err = 0;

	BR_INPUT_SKB_CB(skb)->igmp = 1;

	switch (icmp6_type) {
	case ICMPV6_MGM_REPORT:
	    {
		struct mld_msg *mld;
		if (!pskb_may_pull(skb2, sizeof(*mld))) {
			err = -EINVAL;
			goto out;
		}
		mld = (struct mld_msg *)skb_transport_header(skb2);
		BR_INPUT_SKB_CB(skb)->mrouters_only = 1;
		err = br_ip6_multicast_add_group(br, port, &mld->mld_mca, vid);
		break;
	    }
	case ICMPV6_MLD2_REPORT:
		err = br_ip6_multicast_mld2_report(br, port, skb2, vid);
		break;
	case ICMPV6_MGM_QUERY:
		err = br_ip6_multicast_query(br, port, skb2, vid);
		break;
	case ICMPV6_MGM_REDUCTION:
	    {
		struct mld_msg *mld;
		if (!pskb_may_pull(skb2, sizeof(*mld))) {
			err = -EINVAL;
			goto out;
		}
		mld = (struct mld_msg *)skb_transport_header(skb2);
		br_ip6_multicast_leave_group(br, port, &mld->mld_mca, vid);
	    }
	}

out:
	kfree_skb(skb2);
	return err;
}
#endif

int br_multicast_rcv(struct net_bridge *br, struct net_bridge_port *port,
		     struct sk_buff *skb, u16 vid)
{
	BR_INPUT_SKB_CB(skb)->igmp = 0;
	BR_INPUT_SKB_CB(skb)->mrouters_only = 0;

	if (br->multicast_disabled)
		return 0;

	switch (skb->protocol) {
	case htons(ETH_P_IP):
		return br_multicast_ipv4_rcv(br, port, skb, vid);
#if IS_ENABLED(CONFIG_IPV6)
	case htons(ETH_P_IPV6):
		return br_multicast_ipv6_rcv(br, port, skb, vid);
#endif
	}

	return 0;
}

static void br_multicast_query_expired(struct net_bridge *br,
				       struct bridge_mcast_own_query *query,
				       struct bridge_mcast_querier *querier)
{
	spin_lock(&br->multicast_lock);
	if (query->startup_sent < br->multicast_startup_query_count)
		query->startup_sent++;

	RCU_INIT_POINTER(querier, NULL);
	br_multicast_send_query(br, NULL, query);
	spin_unlock(&br->multicast_lock);
}

static void br_ip4_multicast_query_expired(unsigned long data)
{
	struct net_bridge *br = (void *)data;

	br_multicast_query_expired(br, &br->ip4_own_query, &br->ip4_querier);
}

#if IS_ENABLED(CONFIG_IPV6)
static void br_ip6_multicast_query_expired(unsigned long data)
{
	struct net_bridge *br = (void *)data;

	br_multicast_query_expired(br, &br->ip6_own_query, &br->ip6_querier);
}
#endif

void br_multicast_init(struct net_bridge *br)
{
	br->hash_elasticity = 4;
	br->hash_max = 512;

	br->multicast_router = 1;
	br->multicast_querier = 0;
	br->multicast_query_use_ifaddr = 0;
	br->multicast_last_member_count = 2;
	br->multicast_startup_query_count = 2;

	br->multicast_last_member_interval = HZ;
	br->multicast_query_response_interval = 10 * HZ;
	br->multicast_startup_query_interval = 125 * HZ / 4;
	br->multicast_query_interval = 125 * HZ;
	br->multicast_querier_interval = 255 * HZ;
	br->multicast_membership_interval = 260 * HZ;

	br->ip4_other_query.delay_time = 0;
	br->ip4_querier.port = NULL;
#if IS_ENABLED(CONFIG_IPV6)
	br->ip6_other_query.delay_time = 0;
	br->ip6_querier.port = NULL;
#endif

	spin_lock_init(&br->multicast_lock);
	setup_timer(&br->multicast_router_timer,
		    br_multicast_local_router_expired, 0);
	setup_timer(&br->ip4_other_query.timer,
		    br_ip4_multicast_querier_expired, (unsigned long)br);
	setup_timer(&br->ip4_own_query.timer, br_ip4_multicast_query_expired,
		    (unsigned long)br);
#if IS_ENABLED(CONFIG_IPV6)
	setup_timer(&br->ip6_other_query.timer,
		    br_ip6_multicast_querier_expired, (unsigned long)br);
	setup_timer(&br->ip6_own_query.timer, br_ip6_multicast_query_expired,
		    (unsigned long)br);
#endif
}

static void __br_multicast_open(struct net_bridge *br,
				struct bridge_mcast_own_query *query)
{
	query->startup_sent = 0;

	if (br->multicast_disabled)
		return;

	mod_timer(&query->timer, jiffies);
}

void br_multicast_open(struct net_bridge *br)
{
	__br_multicast_open(br, &br->ip4_own_query);
#if IS_ENABLED(CONFIG_IPV6)
	__br_multicast_open(br, &br->ip6_own_query);
#endif
}

void br_multicast_stop(struct net_bridge *br)
{
	struct net_bridge_mdb_htable *mdb;
	struct net_bridge_mdb_entry *mp;
	struct hlist_node *n;
	u32 ver;
	int i;

	del_timer_sync(&br->multicast_router_timer);
	del_timer_sync(&br->ip4_other_query.timer);
	del_timer_sync(&br->ip4_own_query.timer);
#if IS_ENABLED(CONFIG_IPV6)
	del_timer_sync(&br->ip6_other_query.timer);
	del_timer_sync(&br->ip6_own_query.timer);
#endif

	spin_lock_bh(&br->multicast_lock);
	mdb = mlock_dereference(br->mdb, br);
	if (!mdb)
		goto out;

	br->mdb = NULL;

	ver = mdb->ver;
	for (i = 0; i < mdb->max; i++) {
		hlist_for_each_entry_safe(mp, n, &mdb->mhash[i],
					  hlist[ver]) {
			del_timer(&mp->timer);
			mp->timer_armed = false;
			call_rcu_bh(&mp->rcu, br_multicast_free_group);
		}
	}

	if (mdb->old) {
		spin_unlock_bh(&br->multicast_lock);
		rcu_barrier_bh();
		spin_lock_bh(&br->multicast_lock);
		WARN_ON(mdb->old);
	}

	mdb->old = mdb;
	call_rcu_bh(&mdb->rcu, br_mdb_free);

out:
	spin_unlock_bh(&br->multicast_lock);
}

int br_multicast_set_router(struct net_bridge *br, unsigned long val)
{
	int err = -ENOENT;

	spin_lock_bh(&br->multicast_lock);
	if (!netif_running(br->dev))
		goto unlock;

	switch (val) {
	case 0:
	case 2:
		del_timer(&br->multicast_router_timer);
		/* fall through */
	case 1:
		br->multicast_router = val;
		err = 0;
		break;

	default:
		err = -EINVAL;
		break;
	}

unlock:
	spin_unlock_bh(&br->multicast_lock);

	return err;
}

int br_multicast_set_port_router(struct net_bridge_port *p, unsigned long val)
{
	struct net_bridge *br = p->br;
	int err = -ENOENT;

	spin_lock(&br->multicast_lock);
	if (!netif_running(br->dev) || p->state == BR_STATE_DISABLED)
		goto unlock;

	switch (val) {
	case 0:
	case 1:
	case 2:
		p->multicast_router = val;
		err = 0;

		if (val < 2 && !hlist_unhashed(&p->rlist))
			hlist_del_init_rcu(&p->rlist);

		if (val == 1)
			break;

		del_timer(&p->multicast_router_timer);

		if (val == 0)
			break;

		br_multicast_add_router(br, p);
		break;

	default:
		err = -EINVAL;
		break;
	}

unlock:
	spin_unlock(&br->multicast_lock);

	return err;
}

static void br_multicast_start_querier(struct net_bridge *br,
				       struct bridge_mcast_own_query *query)
{
	struct net_bridge_port *port;

	__br_multicast_open(br, query);

	list_for_each_entry(port, &br->port_list, list) {
		if (port->state == BR_STATE_DISABLED ||
		    port->state == BR_STATE_BLOCKING)
			continue;

		if (query == &br->ip4_own_query)
			br_multicast_enable(&port->ip4_own_query);
#if IS_ENABLED(CONFIG_IPV6)
		else
			br_multicast_enable(&port->ip6_own_query);
#endif
	}
}

int br_multicast_toggle(struct net_bridge *br, unsigned long val)
{
	int err = 0;
	struct net_bridge_mdb_htable *mdb;

	spin_lock_bh(&br->multicast_lock);
	if (br->multicast_disabled == !val)
		goto unlock;

	br->multicast_disabled = !val;
	if (br->multicast_disabled)
		goto unlock;

	if (!netif_running(br->dev))
		goto unlock;

	mdb = mlock_dereference(br->mdb, br);
	if (mdb) {
		if (mdb->old) {
			err = -EEXIST;
rollback:
			br->multicast_disabled = !!val;
			goto unlock;
		}

		err = br_mdb_rehash(&br->mdb, mdb->max,
				    br->hash_elasticity);
		if (err)
			goto rollback;
	}

	br_multicast_start_querier(br, &br->ip4_own_query);
#if IS_ENABLED(CONFIG_IPV6)
	br_multicast_start_querier(br, &br->ip6_own_query);
#endif

unlock:
	spin_unlock_bh(&br->multicast_lock);

	return err;
}

int br_multicast_set_querier(struct net_bridge *br, unsigned long val)
{
	unsigned long max_delay;

	val = !!val;

	spin_lock_bh(&br->multicast_lock);
	if (br->multicast_querier == val)
		goto unlock;

	br->multicast_querier = val;
	if (!val)
		goto unlock;

	max_delay = br->multicast_query_response_interval;

	if (!timer_pending(&br->ip4_other_query.timer))
		br->ip4_other_query.delay_time = jiffies + max_delay;

	br_multicast_start_querier(br, &br->ip4_own_query);

#if IS_ENABLED(CONFIG_IPV6)
	if (!timer_pending(&br->ip6_other_query.timer))
		br->ip6_other_query.delay_time = jiffies + max_delay;

	br_multicast_start_querier(br, &br->ip6_own_query);
#endif

unlock:
	spin_unlock_bh(&br->multicast_lock);

	return 0;
}

int br_multicast_set_hash_max(struct net_bridge *br, unsigned long val)
{
	int err = -ENOENT;
	u32 old;
	struct net_bridge_mdb_htable *mdb;

	spin_lock_bh(&br->multicast_lock);
	if (!netif_running(br->dev))
		goto unlock;

	err = -EINVAL;
	if (!is_power_of_2(val))
		goto unlock;

	mdb = mlock_dereference(br->mdb, br);
	if (mdb && val < mdb->size)
		goto unlock;

	err = 0;

	old = br->hash_max;
	br->hash_max = val;

	if (mdb) {
		if (mdb->old) {
			err = -EEXIST;
rollback:
			br->hash_max = old;
			goto unlock;
		}

		err = br_mdb_rehash(&br->mdb, br->hash_max,
				    br->hash_elasticity);
		if (err)
			goto rollback;
	}

unlock:
	spin_unlock_bh(&br->multicast_lock);

	return err;
}

/**
 * br_multicast_list_adjacent - Returns snooped multicast addresses
 * @dev:	The bridge port adjacent to which to retrieve addresses
 * @br_ip_list:	The list to store found, snooped multicast IP addresses in
 *
 * Creates a list of IP addresses (struct br_ip_list) sensed by the multicast
 * snooping feature on all bridge ports of dev's bridge device, excluding
 * the addresses from dev itself.
 *
 * Returns the number of items added to br_ip_list.
 *
 * Notes:
 * - br_ip_list needs to be initialized by caller
 * - br_ip_list might contain duplicates in the end
 *   (needs to be taken care of by caller)
 * - br_ip_list needs to be freed by caller
 */
int br_multicast_list_adjacent(struct net_device *dev,
			       struct list_head *br_ip_list)
{
	struct net_bridge *br;
	struct net_bridge_port *port;
	struct net_bridge_port_group *group;
	struct br_ip_list *entry;
	int count = 0;

	rcu_read_lock();
	if (!br_ip_list || !br_port_exists(dev))
		goto unlock;

	port = br_port_get_rcu(dev);
	if (!port || !port->br)
		goto unlock;

	br = port->br;

	list_for_each_entry_rcu(port, &br->port_list, list) {
		if (!port->dev || port->dev == dev)
			continue;

		hlist_for_each_entry_rcu(group, &port->mglist, mglist) {
			entry = kmalloc(sizeof(*entry), GFP_ATOMIC);
			if (!entry)
				goto unlock;

			entry->addr = group->addr;
			list_add(&entry->list, br_ip_list);
			count++;
		}
	}

unlock:
	rcu_read_unlock();
	return count;
}
EXPORT_SYMBOL_GPL(br_multicast_list_adjacent);

/**
 * br_multicast_has_querier_anywhere - Checks for a querier on a bridge
 * @dev: The bridge port providing the bridge on which to check for a querier
 * @proto: The protocol family to check for: IGMP -> ETH_P_IP, MLD -> ETH_P_IPV6
 *
 * Checks whether the given interface has a bridge on top and if so returns
 * true if a valid querier exists anywhere on the bridged link layer.
 * Otherwise returns false.
 */
bool br_multicast_has_querier_anywhere(struct net_device *dev, int proto)
{
	struct net_bridge *br;
	struct net_bridge_port *port;
	struct ethhdr eth;
	bool ret = false;

	rcu_read_lock();
	if (!br_port_exists(dev))
		goto unlock;

	port = br_port_get_rcu(dev);
	if (!port || !port->br)
		goto unlock;

	br = port->br;

	memset(&eth, 0, sizeof(eth));
	eth.h_proto = htons(proto);

	ret = br_multicast_querier_exists(br, &eth);

unlock:
	rcu_read_unlock();
	return ret;
}
EXPORT_SYMBOL_GPL(br_multicast_has_querier_anywhere);

/**
 * br_multicast_has_querier_adjacent - Checks for a querier behind a bridge port
 * @dev: The bridge port adjacent to which to check for a querier
 * @proto: The protocol family to check for: IGMP -> ETH_P_IP, MLD -> ETH_P_IPV6
 *
 * Checks whether the given interface has a bridge on top and if so returns
 * true if a selected querier is behind one of the other ports of this
 * bridge. Otherwise returns false.
 */
bool br_multicast_has_querier_adjacent(struct net_device *dev, int proto)
{
	struct net_bridge *br;
	struct net_bridge_port *port;
	bool ret = false;

	rcu_read_lock();
	if (!br_port_exists(dev))
		goto unlock;

	port = br_port_get_rcu(dev);
	if (!port || !port->br)
		goto unlock;

	br = port->br;

	switch (proto) {
	case ETH_P_IP:
		if (!timer_pending(&br->ip4_other_query.timer) ||
		    rcu_dereference(br->ip4_querier.port) == port)
			goto unlock;
		break;
#if IS_ENABLED(CONFIG_IPV6)
	case ETH_P_IPV6:
		if (!timer_pending(&br->ip6_other_query.timer) ||
		    rcu_dereference(br->ip6_querier.port) == port)
			goto unlock;
		break;
#endif
	default:
		goto unlock;
	}

	ret = true;
unlock:
	rcu_read_unlock();
	return ret;
}
EXPORT_SYMBOL_GPL(br_multicast_has_querier_adjacent);<|MERGE_RESOLUTION|>--- conflicted
+++ resolved
@@ -273,7 +273,7 @@
 		del_timer(&p->timer);
 		call_rcu_bh(&p->rcu, br_multicast_free_pg);
 
-		if (!mp->ports && !mp->mglist && mp->timer_armed &&
+		if (!mp->ports && !mp->mglist &&
 		    netif_running(br->dev))
 			mod_timer(&mp->timer, jiffies);
 
@@ -621,7 +621,6 @@
 
 	mp->br = br;
 	mp->addr = *group;
-
 	setup_timer(&mp->timer, br_multicast_group_expired,
 		    (unsigned long)mp);
 
@@ -661,6 +660,7 @@
 	struct net_bridge_mdb_entry *mp;
 	struct net_bridge_port_group *p;
 	struct net_bridge_port_group __rcu **pp;
+	unsigned long now = jiffies;
 	int err;
 
 	spin_lock(&br->multicast_lock);
@@ -675,6 +675,7 @@
 
 	if (!port) {
 		mp->mglist = true;
+		mod_timer(&mp->timer, now + br->multicast_membership_interval);
 		goto out;
 	}
 
@@ -682,7 +683,7 @@
 	     (p = mlock_dereference(*pp, br)) != NULL;
 	     pp = &p->next) {
 		if (p->port == port)
-			goto out;
+			goto found;
 		if ((unsigned long)p->port < (unsigned long)port)
 			break;
 	}
@@ -693,6 +694,8 @@
 	rcu_assign_pointer(*pp, p);
 	br_mdb_notify(br->dev, port, group, RTM_NEWMDB);
 
+found:
+	mod_timer(&p->timer, now + br->multicast_membership_interval);
 out:
 	err = 0;
 
@@ -1279,9 +1282,6 @@
 	mp = br_mdb_ip4_get(mlock_dereference(br->mdb, br), group, vid);
 	if (!mp)
 		goto out;
-
-	mod_timer(&mp->timer, now + br->multicast_membership_interval);
-	mp->timer_armed = true;
 
 	max_delay *= br->multicast_last_member_count;
 
@@ -1328,12 +1328,6 @@
 	if (!netif_running(br->dev) ||
 	    (port && port->state == BR_STATE_DISABLED))
 		goto out;
-
-	/* RFC2710+RFC3810 (MLDv1+MLDv2) require link-local source addresses */
-	if (!(ipv6_addr_type(&ip6h->saddr) & IPV6_ADDR_LINKLOCAL)) {
-		err = -EINVAL;
-		goto out;
-	}
 
 	/* RFC2710+RFC3810 (MLDv1+MLDv2) require link-local source addresses */
 	if (!(ipv6_addr_type(&ip6h->saddr) & IPV6_ADDR_LINKLOCAL)) {
@@ -1359,11 +1353,7 @@
 		if (!mld2q->mld2q_nsrcs)
 			group = &mld2q->mld2q_mca;
 
-<<<<<<< HEAD
-		max_delay = max(msecs_to_jiffies(MLDV2_MRC(ntohs(mld2q->mld2q_mrc))), 1UL);
-=======
 		max_delay = max(msecs_to_jiffies(mldv2_mrc(mld2q)), 1UL);
->>>>>>> fc14f9c1
 	}
 
 	is_general_query = group && ipv6_addr_any(group);
@@ -1390,9 +1380,6 @@
 	mp = br_mdb_ip6_get(mlock_dereference(br->mdb, br), group, vid);
 	if (!mp)
 		goto out;
-
-	mod_timer(&mp->timer, now + br->multicast_membership_interval);
-	mp->timer_armed = true;
 
 	max_delay *= br->multicast_last_member_count;
 	if (mp->mglist &&
@@ -1440,23 +1427,13 @@
 	if (!mp)
 		goto out;
 
-<<<<<<< HEAD
-	if (br->multicast_querier &&
-	    !timer_pending(&br->multicast_querier_timer)) {
-=======
 	if (br->multicast_querier) {
->>>>>>> fc14f9c1
 		__br_multicast_send_query(br, port, &mp->addr);
 
 		time = jiffies + br->multicast_last_member_count *
 				 br->multicast_last_member_interval;
-<<<<<<< HEAD
-		mod_timer(port ? &port->multicast_query_timer :
-				 &br->multicast_query_timer, time);
-=======
 
 		mod_timer(&own_query->timer, time);
->>>>>>> fc14f9c1
 
 		for (p = mlock_dereference(mp->ports, br);
 		     p != NULL;
@@ -1490,7 +1467,7 @@
 			call_rcu_bh(&p->rcu, br_multicast_free_pg);
 			br_mdb_notify(br->dev, port, group, RTM_DELMDB);
 
-			if (!mp->ports && !mp->mglist && mp->timer_armed &&
+			if (!mp->ports && !mp->mglist &&
 			    netif_running(br->dev))
 				mod_timer(&mp->timer, jiffies);
 		}
@@ -1502,12 +1479,30 @@
 		     br->multicast_last_member_interval;
 
 	if (!port) {
-		if (mp->mglist && mp->timer_armed &&
+		if (mp->mglist &&
 		    (timer_pending(&mp->timer) ?
 		     time_after(mp->timer.expires, time) :
 		     try_to_del_timer_sync(&mp->timer) >= 0)) {
 			mod_timer(&mp->timer, time);
 		}
+
+		goto out;
+	}
+
+	for (p = mlock_dereference(mp->ports, br);
+	     p != NULL;
+	     p = mlock_dereference(p->next, br)) {
+		if (p->port != port)
+			continue;
+
+		if (!hlist_unhashed(&p->mglist) &&
+		    (timer_pending(&p->timer) ?
+		     time_after(p->timer.expires, time) :
+		     try_to_del_timer_sync(&p->timer) >= 0)) {
+			mod_timer(&p->timer, time);
+		}
+
+		break;
 	}
 out:
 	spin_unlock(&br->multicast_lock);
@@ -1935,7 +1930,6 @@
 		hlist_for_each_entry_safe(mp, n, &mdb->mhash[i],
 					  hlist[ver]) {
 			del_timer(&mp->timer);
-			mp->timer_armed = false;
 			call_rcu_bh(&mp->rcu, br_multicast_free_group);
 		}
 	}
