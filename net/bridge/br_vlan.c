--- conflicted
+++ resolved
@@ -179,8 +179,6 @@
 	 */
 	if (!v)
 		goto drop;
-<<<<<<< HEAD
-=======
 
 	BR_INPUT_SKB_CB(skb)->vlan_filtered = true;
 	proto = br->vlan_proto;
@@ -217,7 +215,6 @@
 		/* Untagged frame */
 		tagged = false;
 	}
->>>>>>> fc14f9c1
 
 	if (!*vid) {
 		u16 pvid = br_get_pvid(v);
@@ -226,11 +223,7 @@
 		 * See if pvid is set on this port.  That tells us which
 		 * vlan untagged or priority-tagged traffic belongs to.
 		 */
-<<<<<<< HEAD
-		if (pvid == VLAN_N_VID)
-=======
 		if (!pvid)
->>>>>>> fc14f9c1
 			goto drop;
 
 		/* PVID is set on this port.  Any untagged or priority-tagged
