--- conflicted
+++ resolved
@@ -458,8 +458,6 @@
 	return register_netdevice(dev);
 }
 
-<<<<<<< HEAD
-=======
 static int br_port_slave_changelink(struct net_device *brdev,
 				    struct net_device *dev,
 				    struct nlattr *tb[],
@@ -542,7 +540,6 @@
 	return 0;
 }
 
->>>>>>> fc14f9c1
 static size_t br_get_link_af_size(const struct net_device *dev)
 {
 	struct net_port_vlans *pv;
@@ -567,14 +564,6 @@
 };
 
 struct rtnl_link_ops br_link_ops __read_mostly = {
-<<<<<<< HEAD
-	.kind		= "bridge",
-	.priv_size	= sizeof(struct net_bridge),
-	.setup		= br_dev_setup,
-	.validate	= br_validate,
-	.newlink	= br_dev_newlink,
-	.dellink	= br_dev_delete,
-=======
 	.kind			= "bridge",
 	.priv_size		= sizeof(struct net_bridge),
 	.setup			= br_dev_setup,
@@ -592,7 +581,6 @@
 	.slave_changelink	= br_port_slave_changelink,
 	.get_slave_size		= br_port_get_slave_size,
 	.fill_slave_info	= br_port_fill_slave_info,
->>>>>>> fc14f9c1
 };
 
 int __init br_netlink_init(void)
