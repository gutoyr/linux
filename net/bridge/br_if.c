/*
 *	Userspace interface
 *	Linux ethernet bridge
 *
 *	Authors:
 *	Lennert Buytenhek		<buytenh@gnu.org>
 *
 *	This program is free software; you can redistribute it and/or
 *	modify it under the terms of the GNU General Public License
 *	as published by the Free Software Foundation; either version
 *	2 of the License, or (at your option) any later version.
 */

#include <linux/kernel.h>
#include <linux/netdevice.h>
#include <linux/etherdevice.h>
#include <linux/netpoll.h>
#include <linux/ethtool.h>
#include <linux/if_arp.h>
#include <linux/module.h>
#include <linux/init.h>
#include <linux/rtnetlink.h>
#include <linux/if_ether.h>
#include <linux/slab.h>
#include <net/sock.h>
#include <linux/if_vlan.h>

#include "br_private.h"

/*
 * Determine initial path cost based on speed.
 * using recommendations from 802.1d standard
 *
 * Since driver might sleep need to not be holding any locks.
 */
static int port_cost(struct net_device *dev)
{
	struct ethtool_cmd ecmd;

	if (!__ethtool_get_settings(dev, &ecmd)) {
		switch (ethtool_cmd_speed(&ecmd)) {
		case SPEED_10000:
			return 2;
		case SPEED_1000:
			return 4;
		case SPEED_100:
			return 19;
		case SPEED_10:
			return 100;
		}
	}

	/* Old silly heuristics based on name */
	if (!strncmp(dev->name, "lec", 3))
		return 7;

	if (!strncmp(dev->name, "plip", 4))
		return 2500;

	return 100;	/* assume old 10Mbps */
}


/* Check for port carrier transitions. */
void br_port_carrier_check(struct net_bridge_port *p)
{
	struct net_device *dev = p->dev;
	struct net_bridge *br = p->br;

	if (!(p->flags & BR_ADMIN_COST) &&
	    netif_running(dev) && netif_oper_up(dev))
		p->path_cost = port_cost(dev);

	if (!netif_running(br->dev))
		return;

	spin_lock_bh(&br->lock);
	if (netif_running(dev) && netif_oper_up(dev)) {
		if (p->state == BR_STATE_DISABLED)
			br_stp_enable_port(p);
	} else {
		if (p->state != BR_STATE_DISABLED)
			br_stp_disable_port(p);
	}
	spin_unlock_bh(&br->lock);
}

static void br_port_set_promisc(struct net_bridge_port *p)
{
	int err = 0;

	if (br_promisc_port(p))
		return;

	err = dev_set_promiscuity(p->dev, 1);
	if (err)
		return;

	br_fdb_unsync_static(p->br, p);
	p->flags |= BR_PROMISC;
}

static void br_port_clear_promisc(struct net_bridge_port *p)
{
	int err;

	/* Check if the port is already non-promisc or if it doesn't
	 * support UNICAST filtering.  Without unicast filtering support
	 * we'll end up re-enabling promisc mode anyway, so just check for
	 * it here.
	 */
	if (!br_promisc_port(p) || !(p->dev->priv_flags & IFF_UNICAST_FLT))
		return;

	/* Since we'll be clearing the promisc mode, program the port
	 * first so that we don't have interruption in traffic.
	 */
	err = br_fdb_sync_static(p->br, p);
	if (err)
		return;

	dev_set_promiscuity(p->dev, -1);
	p->flags &= ~BR_PROMISC;
}

/* When a port is added or removed or when certain port flags
 * change, this function is called to automatically manage
 * promiscuity setting of all the bridge ports.  We are always called
 * under RTNL so can skip using rcu primitives.
 */
void br_manage_promisc(struct net_bridge *br)
{
	struct net_bridge_port *p;
	bool set_all = false;

	/* If vlan filtering is disabled or bridge interface is placed
	 * into promiscuous mode, place all ports in promiscuous mode.
	 */
	if ((br->dev->flags & IFF_PROMISC) || !br_vlan_enabled(br))
		set_all = true;

	list_for_each_entry(p, &br->port_list, list) {
		if (set_all) {
			br_port_set_promisc(p);
		} else {
			/* If the number of auto-ports is <= 1, then all other
			 * ports will have their output configuration
			 * statically specified through fdbs.  Since ingress
			 * on the auto-port becomes forwarding/egress to other
			 * ports and egress configuration is statically known,
			 * we can say that ingress configuration of the
			 * auto-port is also statically known.
			 * This lets us disable promiscuous mode and write
			 * this config to hw.
			 */
			if (br->auto_cnt == 0 ||
			    (br->auto_cnt == 1 && br_auto_port(p)))
				br_port_clear_promisc(p);
			else
				br_port_set_promisc(p);
		}
	}
}

static void nbp_update_port_count(struct net_bridge *br)
{
	struct net_bridge_port *p;
	u32 cnt = 0;

	list_for_each_entry(p, &br->port_list, list) {
		if (br_auto_port(p))
			cnt++;
	}
	if (br->auto_cnt != cnt) {
		br->auto_cnt = cnt;
		br_manage_promisc(br);
	}
}

static void nbp_delete_promisc(struct net_bridge_port *p)
{
	/* If port is currently promiscuous, unset promiscuity.
	 * Otherwise, it is a static port so remove all addresses
	 * from it.
	 */
	dev_set_allmulti(p->dev, -1);
	if (br_promisc_port(p))
		dev_set_promiscuity(p->dev, -1);
	else
		br_fdb_unsync_static(p->br, p);
}

static void release_nbp(struct kobject *kobj)
{
	struct net_bridge_port *p
		= container_of(kobj, struct net_bridge_port, kobj);
	kfree(p);
}

static struct kobj_type brport_ktype = {
#ifdef CONFIG_SYSFS
	.sysfs_ops = &brport_sysfs_ops,
#endif
	.release = release_nbp,
};

static void destroy_nbp(struct net_bridge_port *p)
{
	struct net_device *dev = p->dev;

	p->br = NULL;
	p->dev = NULL;
	dev_put(dev);

	kobject_put(&p->kobj);
}

static void destroy_nbp_rcu(struct rcu_head *head)
{
	struct net_bridge_port *p =
			container_of(head, struct net_bridge_port, rcu);
	destroy_nbp(p);
}

/* Delete port(interface) from bridge is done in two steps.
 * via RCU. First step, marks device as down. That deletes
 * all the timers and stops new packets from flowing through.
 *
 * Final cleanup doesn't occur until after all CPU's finished
 * processing packets.
 *
 * Protected from multiple admin operations by RTNL mutex
 */
static void del_nbp(struct net_bridge_port *p)
{
	struct net_bridge *br = p->br;
	struct net_device *dev = p->dev;

	sysfs_remove_link(br->ifobj, p->dev->name);

	nbp_delete_promisc(p);

	spin_lock_bh(&br->lock);
	br_stp_disable_port(p);
	spin_unlock_bh(&br->lock);

	br_ifinfo_notify(RTM_DELLINK, p);

	list_del_rcu(&p->list);

	nbp_vlan_flush(p);
	br_fdb_delete_by_port(br, p, 1);
	nbp_update_port_count(br);

	netdev_upper_dev_unlink(dev, br->dev);

	dev->priv_flags &= ~IFF_BRIDGE_PORT;

	netdev_rx_handler_unregister(dev);

	br_multicast_del_port(p);

	kobject_uevent(&p->kobj, KOBJ_REMOVE);
	kobject_del(&p->kobj);

	br_netpoll_disable(p);

	call_rcu(&p->rcu, destroy_nbp_rcu);
}

/* Delete bridge device */
void br_dev_delete(struct net_device *dev, struct list_head *head)
{
	struct net_bridge *br = netdev_priv(dev);
	struct net_bridge_port *p, *n;

	list_for_each_entry_safe(p, n, &br->port_list, list) {
		del_nbp(p);
	}

	br_fdb_delete_by_port(br, NULL, 1);

<<<<<<< HEAD
=======
	br_vlan_flush(br);
>>>>>>> fc14f9c1
	del_timer_sync(&br->gc_timer);

	br_sysfs_delbr(br->dev);
	unregister_netdevice_queue(br->dev, head);
}

/* find an available port number */
static int find_portno(struct net_bridge *br)
{
	int index;
	struct net_bridge_port *p;
	unsigned long *inuse;

	inuse = kcalloc(BITS_TO_LONGS(BR_MAX_PORTS), sizeof(unsigned long),
			GFP_KERNEL);
	if (!inuse)
		return -ENOMEM;

	set_bit(0, inuse);	/* zero is reserved */
	list_for_each_entry(p, &br->port_list, list) {
		set_bit(p->port_no, inuse);
	}
	index = find_first_zero_bit(inuse, BR_MAX_PORTS);
	kfree(inuse);

	return (index >= BR_MAX_PORTS) ? -EXFULL : index;
}

/* called with RTNL but without bridge lock */
static struct net_bridge_port *new_nbp(struct net_bridge *br,
				       struct net_device *dev)
{
	int index;
	struct net_bridge_port *p;

	index = find_portno(br);
	if (index < 0)
		return ERR_PTR(index);

	p = kzalloc(sizeof(*p), GFP_KERNEL);
	if (p == NULL)
		return ERR_PTR(-ENOMEM);

	p->br = br;
	dev_hold(dev);
	p->dev = dev;
	p->path_cost = port_cost(dev);
	p->priority = 0x8000 >> BR_PORT_BITS;
	p->port_no = index;
	p->flags = BR_LEARNING | BR_FLOOD;
	br_init_port(p);
	br_set_state(p, BR_STATE_DISABLED);
	br_stp_port_timer_init(p);
	br_multicast_add_port(p);

	return p;
}

int br_add_bridge(struct net *net, const char *name)
{
	struct net_device *dev;
	int res;

	dev = alloc_netdev(sizeof(struct net_bridge), name, NET_NAME_UNKNOWN,
			   br_dev_setup);

	if (!dev)
		return -ENOMEM;

	dev_net_set(dev, net);
	dev->rtnl_link_ops = &br_link_ops;

	res = register_netdev(dev);
	if (res)
		free_netdev(dev);
	return res;
}

int br_del_bridge(struct net *net, const char *name)
{
	struct net_device *dev;
	int ret = 0;

	rtnl_lock();
	dev = __dev_get_by_name(net, name);
	if (dev == NULL)
		ret =  -ENXIO; 	/* Could not find device */

	else if (!(dev->priv_flags & IFF_EBRIDGE)) {
		/* Attempt to delete non bridge device! */
		ret = -EPERM;
	}

	else if (dev->flags & IFF_UP) {
		/* Not shutdown yet. */
		ret = -EBUSY;
	}

	else
		br_dev_delete(dev, NULL);

	rtnl_unlock();
	return ret;
}

/* MTU of the bridge pseudo-device: ETH_DATA_LEN or the minimum of the ports */
int br_min_mtu(const struct net_bridge *br)
{
	const struct net_bridge_port *p;
	int mtu = 0;

	ASSERT_RTNL();

	if (list_empty(&br->port_list))
		mtu = ETH_DATA_LEN;
	else {
		list_for_each_entry(p, &br->port_list, list) {
			if (!mtu  || p->dev->mtu < mtu)
				mtu = p->dev->mtu;
		}
	}
	return mtu;
}

/*
 * Recomputes features using slave's features
 */
netdev_features_t br_features_recompute(struct net_bridge *br,
	netdev_features_t features)
{
	struct net_bridge_port *p;
	netdev_features_t mask;

	if (list_empty(&br->port_list))
		return features;

	mask = features;
	features &= ~NETIF_F_ONE_FOR_ALL;

	list_for_each_entry(p, &br->port_list, list) {
		features = netdev_increment_features(features,
						     p->dev->features, mask);
	}

	return features;
}

/* called with RTNL */
int br_add_if(struct net_bridge *br, struct net_device *dev)
{
	struct net_bridge_port *p;
	int err = 0;
	bool changed_addr;

	/* Don't allow bridging non-ethernet like devices */
	if ((dev->flags & IFF_LOOPBACK) ||
	    dev->type != ARPHRD_ETHER || dev->addr_len != ETH_ALEN ||
	    !is_valid_ether_addr(dev->dev_addr))
		return -EINVAL;

	/* No bridging of bridges */
	if (dev->netdev_ops->ndo_start_xmit == br_dev_xmit)
		return -ELOOP;

	/* Device is already being bridged */
	if (br_port_exists(dev))
		return -EBUSY;

	/* No bridging devices that dislike that (e.g. wireless) */
	if (dev->priv_flags & IFF_DONT_BRIDGE)
		return -EOPNOTSUPP;

	p = new_nbp(br, dev);
	if (IS_ERR(p))
		return PTR_ERR(p);

	call_netdevice_notifiers(NETDEV_JOIN, dev);

	err = dev_set_allmulti(dev, 1);
	if (err)
		goto put_back;

	err = kobject_init_and_add(&p->kobj, &brport_ktype, &(dev->dev.kobj),
				   SYSFS_BRIDGE_PORT_ATTR);
	if (err)
		goto err1;

	err = br_sysfs_addif(p);
	if (err)
		goto err2;

	err = br_netpoll_enable(p);
	if (err)
		goto err3;

	err = netdev_rx_handler_register(dev, br_handle_frame, p);
	if (err)
		goto err4;

	dev->priv_flags |= IFF_BRIDGE_PORT;

	err = netdev_master_upper_dev_link(dev, br->dev);
	if (err)
		goto err5;

	dev_disable_lro(dev);

	list_add_rcu(&p->list, &br->port_list);

	nbp_update_port_count(br);

	netdev_update_features(br->dev);

	if (br->dev->needed_headroom < dev->needed_headroom)
		br->dev->needed_headroom = dev->needed_headroom;

	if (br_fdb_insert(br, p, dev->dev_addr, 0))
		netdev_err(dev, "failed insert local address bridge forwarding table\n");

	if (nbp_vlan_init(p))
		netdev_err(dev, "failed to initialize vlan filtering on this port\n");

	spin_lock_bh(&br->lock);
	changed_addr = br_stp_recalculate_bridge_id(br);

	if (netif_running(dev) && netif_oper_up(dev) &&
	    (br->dev->flags & IFF_UP))
		br_stp_enable_port(p);
	spin_unlock_bh(&br->lock);

	br_ifinfo_notify(RTM_NEWLINK, p);

	if (changed_addr)
		call_netdevice_notifiers(NETDEV_CHANGEADDR, br->dev);

	dev_set_mtu(br->dev, br_min_mtu(br));

	kobject_uevent(&p->kobj, KOBJ_ADD);

	return 0;

err5:
	dev->priv_flags &= ~IFF_BRIDGE_PORT;
	netdev_rx_handler_unregister(dev);
err4:
	br_netpoll_disable(p);
err3:
	sysfs_remove_link(br->ifobj, p->dev->name);
err2:
	kobject_put(&p->kobj);
	p = NULL; /* kobject_put frees */
err1:
	dev_set_allmulti(dev, -1);
put_back:
	dev_put(dev);
	kfree(p);
	return err;
}

/* called with RTNL */
int br_del_if(struct net_bridge *br, struct net_device *dev)
{
	struct net_bridge_port *p;
	bool changed_addr;

	p = br_port_get_rtnl(dev);
	if (!p || p->br != br)
		return -EINVAL;

	/* Since more than one interface can be attached to a bridge,
	 * there still maybe an alternate path for netconsole to use;
	 * therefore there is no reason for a NETDEV_RELEASE event.
	 */
	del_nbp(p);

	spin_lock_bh(&br->lock);
	changed_addr = br_stp_recalculate_bridge_id(br);
	spin_unlock_bh(&br->lock);

	if (changed_addr)
		call_netdevice_notifiers(NETDEV_CHANGEADDR, br->dev);

	netdev_update_features(br->dev);

	return 0;
}

void br_port_flags_change(struct net_bridge_port *p, unsigned long mask)
{
	struct net_bridge *br = p->br;

	if (mask & BR_AUTO_MASK)
		nbp_update_port_count(br);
}<|MERGE_RESOLUTION|>--- conflicted
+++ resolved
@@ -280,10 +280,7 @@
 
 	br_fdb_delete_by_port(br, NULL, 1);
 
-<<<<<<< HEAD
-=======
 	br_vlan_flush(br);
->>>>>>> fc14f9c1
 	del_timer_sync(&br->gc_timer);
 
 	br_sysfs_delbr(br->dev);
