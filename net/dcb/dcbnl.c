--- conflicted
+++ resolved
@@ -1932,22 +1932,6 @@
 }
 EXPORT_SYMBOL(dcb_ieee_delapp);
 
-<<<<<<< HEAD
-static void dcb_flushapp(void)
-{
-	struct dcb_app_type *app;
-	struct dcb_app_type *tmp;
-
-	spin_lock_bh(&dcb_lock);
-	list_for_each_entry_safe(app, tmp, &dcb_app_list, list) {
-		list_del(&app->list);
-		kfree(app);
-	}
-	spin_unlock_bh(&dcb_lock);
-}
-
-=======
->>>>>>> afd2ff9b
 static int __init dcbnl_init(void)
 {
 	INIT_LIST_HEAD(&dcb_app_list);
