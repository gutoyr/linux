/*
 * net/tipc/socket.c: TIPC socket API
 *
 * Copyright (c) 2001-2007, 2012-2014, Ericsson AB
 * Copyright (c) 2004-2008, 2010-2013, Wind River Systems
 * All rights reserved.
 *
 * Redistribution and use in source and binary forms, with or without
 * modification, are permitted provided that the following conditions are met:
 *
 * 1. Redistributions of source code must retain the above copyright
 *    notice, this list of conditions and the following disclaimer.
 * 2. Redistributions in binary form must reproduce the above copyright
 *    notice, this list of conditions and the following disclaimer in the
 *    documentation and/or other materials provided with the distribution.
 * 3. Neither the names of the copyright holders nor the names of its
 *    contributors may be used to endorse or promote products derived from
 *    this software without specific prior written permission.
 *
 * Alternatively, this software may be distributed under the terms of the
 * GNU General Public License ("GPL") version 2 as published by the Free
 * Software Foundation.
 *
 * THIS SOFTWARE IS PROVIDED BY THE COPYRIGHT HOLDERS AND CONTRIBUTORS "AS IS"
 * AND ANY EXPRESS OR IMPLIED WARRANTIES, INCLUDING, BUT NOT LIMITED TO, THE
 * IMPLIED WARRANTIES OF MERCHANTABILITY AND FITNESS FOR A PARTICULAR PURPOSE
 * ARE DISCLAIMED. IN NO EVENT SHALL THE COPYRIGHT OWNER OR CONTRIBUTORS BE
 * LIABLE FOR ANY DIRECT, INDIRECT, INCIDENTAL, SPECIAL, EXEMPLARY, OR
 * CONSEQUENTIAL DAMAGES (INCLUDING, BUT NOT LIMITED TO, PROCUREMENT OF
 * SUBSTITUTE GOODS OR SERVICES; LOSS OF USE, DATA, OR PROFITS; OR BUSINESS
 * INTERRUPTION) HOWEVER CAUSED AND ON ANY THEORY OF LIABILITY, WHETHER IN
 * CONTRACT, STRICT LIABILITY, OR TORT (INCLUDING NEGLIGENCE OR OTHERWISE)
 * ARISING IN ANY WAY OUT OF THE USE OF THIS SOFTWARE, EVEN IF ADVISED OF THE
 * POSSIBILITY OF SUCH DAMAGE.
 */

#include "core.h"
#include "name_table.h"
#include "node.h"
#include "link.h"
#include <linux/export.h>
#include "config.h"
#include "socket.h"

#define SS_LISTENING	-1	/* socket is listening */
#define SS_READY	-2	/* socket is connectionless */

#define CONN_TIMEOUT_DEFAULT  8000	/* default connect timeout = 8s */
#define CONN_PROBING_INTERVAL 3600000	/* [ms] => 1 h */
#define TIPC_FWD_MSG	      1
#define TIPC_CONN_OK          0
#define TIPC_CONN_PROBING     1

/**
 * struct tipc_sock - TIPC socket structure
 * @sk: socket - interacts with 'port' and with user via the socket API
 * @connected: non-zero if port is currently connected to a peer port
 * @conn_type: TIPC type used when connection was established
 * @conn_instance: TIPC instance used when connection was established
 * @published: non-zero if port has one or more associated names
 * @max_pkt: maximum packet size "hint" used when building messages sent by port
 * @ref: unique reference to port in TIPC object registry
 * @phdr: preformatted message header used when sending messages
 * @port_list: adjacent ports in TIPC's global list of ports
 * @publications: list of publications for port
 * @pub_count: total # of publications port has made during its lifetime
 * @probing_state:
 * @probing_interval:
 * @timer:
 * @port: port - interacts with 'sk' and with the rest of the TIPC stack
 * @peer_name: the peer of the connection, if any
 * @conn_timeout: the time we can wait for an unresponded setup request
 * @dupl_rcvcnt: number of bytes counted twice, in both backlog and rcv queue
 * @link_cong: non-zero if owner must sleep because of link congestion
 * @sent_unacked: # messages sent by socket, and not yet acked by peer
 * @rcv_unacked: # messages read by user, but not yet acked back to peer
 */
struct tipc_sock {
	struct sock sk;
	int connected;
	u32 conn_type;
	u32 conn_instance;
	int published;
	u32 max_pkt;
	u32 ref;
	struct tipc_msg phdr;
	struct list_head sock_list;
	struct list_head publications;
	u32 pub_count;
	u32 probing_state;
	u32 probing_interval;
	struct timer_list timer;
	uint conn_timeout;
	atomic_t dupl_rcvcnt;
	bool link_cong;
	uint sent_unacked;
	uint rcv_unacked;
};

static int tipc_backlog_rcv(struct sock *sk, struct sk_buff *skb);
static void tipc_data_ready(struct sock *sk);
static void tipc_write_space(struct sock *sk);
static int tipc_release(struct socket *sock);
static int tipc_accept(struct socket *sock, struct socket *new_sock, int flags);
static int tipc_wait_for_sndmsg(struct socket *sock, long *timeo_p);
static void tipc_sk_timeout(unsigned long ref);
static int tipc_sk_publish(struct tipc_sock *tsk, uint scope,
			   struct tipc_name_seq const *seq);
static int tipc_sk_withdraw(struct tipc_sock *tsk, uint scope,
			    struct tipc_name_seq const *seq);
static u32 tipc_sk_ref_acquire(struct tipc_sock *tsk);
static void tipc_sk_ref_discard(u32 ref);
static struct tipc_sock *tipc_sk_get(u32 ref);
static struct tipc_sock *tipc_sk_get_next(u32 *ref);
static void tipc_sk_put(struct tipc_sock *tsk);

static const struct proto_ops packet_ops;
static const struct proto_ops stream_ops;
static const struct proto_ops msg_ops;

static struct proto tipc_proto;
static struct proto tipc_proto_kern;

/*
 * Revised TIPC socket locking policy:
 *
 * Most socket operations take the standard socket lock when they start
 * and hold it until they finish (or until they need to sleep).  Acquiring
 * this lock grants the owner exclusive access to the fields of the socket
 * data structures, with the exception of the backlog queue.  A few socket
 * operations can be done without taking the socket lock because they only
 * read socket information that never changes during the life of the socket.
 *
 * Socket operations may acquire the lock for the associated TIPC port if they
 * need to perform an operation on the port.  If any routine needs to acquire
 * both the socket lock and the port lock it must take the socket lock first
 * to avoid the risk of deadlock.
 *
 * The dispatcher handling incoming messages cannot grab the socket lock in
 * the standard fashion, since invoked it runs at the BH level and cannot block.
 * Instead, it checks to see if the socket lock is currently owned by someone,
 * and either handles the message itself or adds it to the socket's backlog
 * queue; in the latter case the queued message is processed once the process
 * owning the socket lock releases it.
 *
 * NOTE: Releasing the socket lock while an operation is sleeping overcomes
 * the problem of a blocked socket operation preventing any other operations
 * from occurring.  However, applications must be careful if they have
 * multiple threads trying to send (or receive) on the same socket, as these
 * operations might interfere with each other.  For example, doing a connect
 * and a receive at the same time might allow the receive to consume the
 * ACK message meant for the connect.  While additional work could be done
 * to try and overcome this, it doesn't seem to be worthwhile at the present.
 *
 * NOTE: Releasing the socket lock while an operation is sleeping also ensures
 * that another operation that must be performed in a non-blocking manner is
 * not delayed for very long because the lock has already been taken.
 *
 * NOTE: This code assumes that certain fields of a port/socket pair are
 * constant over its lifetime; such fields can be examined without taking
 * the socket lock and/or port lock, and do not need to be re-read even
 * after resuming processing after waiting.  These fields include:
 *   - socket type
 *   - pointer to socket sk structure (aka tipc_sock structure)
 *   - pointer to port structure
 *   - port reference
 */

static u32 tsk_peer_node(struct tipc_sock *tsk)
{
	return msg_destnode(&tsk->phdr);
}

static u32 tsk_peer_port(struct tipc_sock *tsk)
{
	return msg_destport(&tsk->phdr);
}

static  bool tsk_unreliable(struct tipc_sock *tsk)
{
	return msg_src_droppable(&tsk->phdr) != 0;
}

static void tsk_set_unreliable(struct tipc_sock *tsk, bool unreliable)
{
	msg_set_src_droppable(&tsk->phdr, unreliable ? 1 : 0);
}

static bool tsk_unreturnable(struct tipc_sock *tsk)
{
	return msg_dest_droppable(&tsk->phdr) != 0;
}

static void tsk_set_unreturnable(struct tipc_sock *tsk, bool unreturnable)
{
	msg_set_dest_droppable(&tsk->phdr, unreturnable ? 1 : 0);
}

static int tsk_importance(struct tipc_sock *tsk)
{
	return msg_importance(&tsk->phdr);
}

static int tsk_set_importance(struct tipc_sock *tsk, int imp)
{
	if (imp > TIPC_CRITICAL_IMPORTANCE)
		return -EINVAL;
	msg_set_importance(&tsk->phdr, (u32)imp);
	return 0;
}

static struct tipc_sock *tipc_sk(const struct sock *sk)
{
	return container_of(sk, struct tipc_sock, sk);
}

static int tsk_conn_cong(struct tipc_sock *tsk)
{
	return tsk->sent_unacked >= TIPC_FLOWCTRL_WIN;
}

/**
 * tsk_advance_rx_queue - discard first buffer in socket receive queue
 *
 * Caller must hold socket lock
 */
static void tsk_advance_rx_queue(struct sock *sk)
{
	kfree_skb(__skb_dequeue(&sk->sk_receive_queue));
}

/**
 * tsk_rej_rx_queue - reject all buffers in socket receive queue
 *
 * Caller must hold socket lock
 */
static void tsk_rej_rx_queue(struct sock *sk)
{
	struct sk_buff *buf;
	u32 dnode;

	while ((buf = __skb_dequeue(&sk->sk_receive_queue))) {
		if (tipc_msg_reverse(buf, &dnode, TIPC_ERR_NO_PORT))
			tipc_link_xmit(buf, dnode, 0);
	}
}

/* tsk_peer_msg - verify if message was sent by connected port's peer
 *
 * Handles cases where the node's network address has changed from
 * the default of <0.0.0> to its configured setting.
 */
static bool tsk_peer_msg(struct tipc_sock *tsk, struct tipc_msg *msg)
{
	u32 peer_port = tsk_peer_port(tsk);
	u32 orig_node;
	u32 peer_node;

	if (unlikely(!tsk->connected))
		return false;

	if (unlikely(msg_origport(msg) != peer_port))
		return false;

	orig_node = msg_orignode(msg);
	peer_node = tsk_peer_node(tsk);

	if (likely(orig_node == peer_node))
		return true;

	if (!orig_node && (peer_node == tipc_own_addr))
		return true;

	if (!peer_node && (orig_node == tipc_own_addr))
		return true;

	return false;
}

/**
 * tipc_sk_create - create a TIPC socket
 * @net: network namespace (must be default network)
 * @sock: pre-allocated socket structure
 * @protocol: protocol indicator (must be 0)
 * @kern: caused by kernel or by userspace?
 *
 * This routine creates additional data structures used by the TIPC socket,
 * initializes them, and links them together.
 *
 * Returns 0 on success, errno otherwise
 */
static int tipc_sk_create(struct net *net, struct socket *sock,
			  int protocol, int kern)
{
	const struct proto_ops *ops;
	socket_state state;
	struct sock *sk;
	struct tipc_sock *tsk;
	struct tipc_msg *msg;
	u32 ref;

	/* Validate arguments */
	if (unlikely(protocol != 0))
		return -EPROTONOSUPPORT;

	switch (sock->type) {
	case SOCK_STREAM:
		ops = &stream_ops;
		state = SS_UNCONNECTED;
		break;
	case SOCK_SEQPACKET:
		ops = &packet_ops;
		state = SS_UNCONNECTED;
		break;
	case SOCK_DGRAM:
	case SOCK_RDM:
		ops = &msg_ops;
		state = SS_READY;
		break;
	default:
		return -EPROTOTYPE;
	}

	/* Allocate socket's protocol area */
	if (!kern)
		sk = sk_alloc(net, AF_TIPC, GFP_KERNEL, &tipc_proto);
	else
		sk = sk_alloc(net, AF_TIPC, GFP_KERNEL, &tipc_proto_kern);

	if (sk == NULL)
		return -ENOMEM;

	tsk = tipc_sk(sk);
	ref = tipc_sk_ref_acquire(tsk);
	if (!ref) {
		pr_warn("Socket create failed; reference table exhausted\n");
		return -ENOMEM;
	}
	tsk->max_pkt = MAX_PKT_DEFAULT;
	tsk->ref = ref;
	INIT_LIST_HEAD(&tsk->publications);
	msg = &tsk->phdr;
	tipc_msg_init(msg, TIPC_LOW_IMPORTANCE, TIPC_NAMED_MSG,
		      NAMED_H_SIZE, 0);
	msg_set_origport(msg, ref);

	/* Finish initializing socket data structures */
	sock->ops = ops;
	sock->state = state;
	sock_init_data(sock, sk);
	k_init_timer(&tsk->timer, (Handler)tipc_sk_timeout, ref);
	sk->sk_backlog_rcv = tipc_backlog_rcv;
	sk->sk_rcvbuf = sysctl_tipc_rmem[1];
	sk->sk_data_ready = tipc_data_ready;
	sk->sk_write_space = tipc_write_space;
	tsk->conn_timeout = CONN_TIMEOUT_DEFAULT;
	tsk->sent_unacked = 0;
	atomic_set(&tsk->dupl_rcvcnt, 0);

	if (sock->state == SS_READY) {
		tsk_set_unreturnable(tsk, true);
		if (sock->type == SOCK_DGRAM)
			tsk_set_unreliable(tsk, true);
	}
	return 0;
}

/**
 * tipc_sock_create_local - create TIPC socket from inside TIPC module
 * @type: socket type - SOCK_RDM or SOCK_SEQPACKET
 *
 * We cannot use sock_creat_kern here because it bumps module user count.
 * Since socket owner and creator is the same module we must make sure
 * that module count remains zero for module local sockets, otherwise
 * we cannot do rmmod.
 *
 * Returns 0 on success, errno otherwise
 */
int tipc_sock_create_local(int type, struct socket **res)
{
	int rc;

	rc = sock_create_lite(AF_TIPC, type, 0, res);
	if (rc < 0) {
		pr_err("Failed to create kernel socket\n");
		return rc;
	}
	tipc_sk_create(&init_net, *res, 0, 1);

	return 0;
}

/**
 * tipc_sock_release_local - release socket created by tipc_sock_create_local
 * @sock: the socket to be released.
 *
 * Module reference count is not incremented when such sockets are created,
 * so we must keep it from being decremented when they are released.
 */
void tipc_sock_release_local(struct socket *sock)
{
	tipc_release(sock);
	sock->ops = NULL;
	sock_release(sock);
}

/**
 * tipc_sock_accept_local - accept a connection on a socket created
 * with tipc_sock_create_local. Use this function to avoid that
 * module reference count is inadvertently incremented.
 *
 * @sock:    the accepting socket
 * @newsock: reference to the new socket to be created
 * @flags:   socket flags
 */

int tipc_sock_accept_local(struct socket *sock, struct socket **newsock,
			   int flags)
{
	struct sock *sk = sock->sk;
	int ret;

	ret = sock_create_lite(sk->sk_family, sk->sk_type,
			       sk->sk_protocol, newsock);
	if (ret < 0)
		return ret;

	ret = tipc_accept(sock, *newsock, flags);
	if (ret < 0) {
		sock_release(*newsock);
		return ret;
	}
	(*newsock)->ops = sock->ops;
	return ret;
}

/**
 * tipc_release - destroy a TIPC socket
 * @sock: socket to destroy
 *
 * This routine cleans up any messages that are still queued on the socket.
 * For DGRAM and RDM socket types, all queued messages are rejected.
 * For SEQPACKET and STREAM socket types, the first message is rejected
 * and any others are discarded.  (If the first message on a STREAM socket
 * is partially-read, it is discarded and the next one is rejected instead.)
 *
 * NOTE: Rejected messages are not necessarily returned to the sender!  They
 * are returned or discarded according to the "destination droppable" setting
 * specified for the message by the sender.
 *
 * Returns 0 on success, errno otherwise
 */
static int tipc_release(struct socket *sock)
{
	struct sock *sk = sock->sk;
	struct tipc_sock *tsk;
	struct sk_buff *buf;
	u32 dnode;

	/*
	 * Exit if socket isn't fully initialized (occurs when a failed accept()
	 * releases a pre-allocated child socket that was never used)
	 */
	if (sk == NULL)
		return 0;

	tsk = tipc_sk(sk);
	lock_sock(sk);

	/*
	 * Reject all unreceived messages, except on an active connection
	 * (which disconnects locally & sends a 'FIN+' to peer)
	 */
	dnode = tsk_peer_node(tsk);
	while (sock->state != SS_DISCONNECTING) {
		buf = __skb_dequeue(&sk->sk_receive_queue);
		if (buf == NULL)
			break;
		if (TIPC_SKB_CB(buf)->handle != NULL)
			kfree_skb(buf);
		else {
			if ((sock->state == SS_CONNECTING) ||
			    (sock->state == SS_CONNECTED)) {
				sock->state = SS_DISCONNECTING;
				tsk->connected = 0;
				tipc_node_remove_conn(dnode, tsk->ref);
			}
			if (tipc_msg_reverse(buf, &dnode, TIPC_ERR_NO_PORT))
				tipc_link_xmit(buf, dnode, 0);
		}
	}

	tipc_sk_withdraw(tsk, 0, NULL);
	tipc_sk_ref_discard(tsk->ref);
	k_cancel_timer(&tsk->timer);
	if (tsk->connected) {
		buf = tipc_msg_create(TIPC_CRITICAL_IMPORTANCE, TIPC_CONN_MSG,
				      SHORT_H_SIZE, 0, dnode, tipc_own_addr,
				      tsk_peer_port(tsk),
				      tsk->ref, TIPC_ERR_NO_PORT);
		if (buf)
			tipc_link_xmit(buf, dnode, tsk->ref);
		tipc_node_remove_conn(dnode, tsk->ref);
	}
	k_term_timer(&tsk->timer);

	/* Discard any remaining (connection-based) messages in receive queue */
	__skb_queue_purge(&sk->sk_receive_queue);

	/* Reject any messages that accumulated in backlog queue */
	sock->state = SS_DISCONNECTING;
	release_sock(sk);
	sock_put(sk);
	sock->sk = NULL;

	return 0;
}

/**
 * tipc_bind - associate or disassocate TIPC name(s) with a socket
 * @sock: socket structure
 * @uaddr: socket address describing name(s) and desired operation
 * @uaddr_len: size of socket address data structure
 *
 * Name and name sequence binding is indicated using a positive scope value;
 * a negative scope value unbinds the specified name.  Specifying no name
 * (i.e. a socket address length of 0) unbinds all names from the socket.
 *
 * Returns 0 on success, errno otherwise
 *
 * NOTE: This routine doesn't need to take the socket lock since it doesn't
 *       access any non-constant socket information.
 */
static int tipc_bind(struct socket *sock, struct sockaddr *uaddr,
		     int uaddr_len)
{
	struct sock *sk = sock->sk;
	struct sockaddr_tipc *addr = (struct sockaddr_tipc *)uaddr;
	struct tipc_sock *tsk = tipc_sk(sk);
	int res = -EINVAL;

	lock_sock(sk);
	if (unlikely(!uaddr_len)) {
		res = tipc_sk_withdraw(tsk, 0, NULL);
		goto exit;
	}

	if (uaddr_len < sizeof(struct sockaddr_tipc)) {
		res = -EINVAL;
		goto exit;
	}
	if (addr->family != AF_TIPC) {
		res = -EAFNOSUPPORT;
		goto exit;
	}

	if (addr->addrtype == TIPC_ADDR_NAME)
		addr->addr.nameseq.upper = addr->addr.nameseq.lower;
	else if (addr->addrtype != TIPC_ADDR_NAMESEQ) {
		res = -EAFNOSUPPORT;
		goto exit;
	}

	if ((addr->addr.nameseq.type < TIPC_RESERVED_TYPES) &&
	    (addr->addr.nameseq.type != TIPC_TOP_SRV) &&
	    (addr->addr.nameseq.type != TIPC_CFG_SRV)) {
		res = -EACCES;
		goto exit;
	}

	res = (addr->scope > 0) ?
		tipc_sk_publish(tsk, addr->scope, &addr->addr.nameseq) :
		tipc_sk_withdraw(tsk, -addr->scope, &addr->addr.nameseq);
exit:
	release_sock(sk);
	return res;
}

/**
 * tipc_getname - get port ID of socket or peer socket
 * @sock: socket structure
 * @uaddr: area for returned socket address
 * @uaddr_len: area for returned length of socket address
 * @peer: 0 = own ID, 1 = current peer ID, 2 = current/former peer ID
 *
 * Returns 0 on success, errno otherwise
 *
 * NOTE: This routine doesn't need to take the socket lock since it only
 *       accesses socket information that is unchanging (or which changes in
 *       a completely predictable manner).
 */
static int tipc_getname(struct socket *sock, struct sockaddr *uaddr,
			int *uaddr_len, int peer)
{
	struct sockaddr_tipc *addr = (struct sockaddr_tipc *)uaddr;
	struct tipc_sock *tsk = tipc_sk(sock->sk);

	memset(addr, 0, sizeof(*addr));
	if (peer) {
		if ((sock->state != SS_CONNECTED) &&
			((peer != 2) || (sock->state != SS_DISCONNECTING)))
			return -ENOTCONN;
		addr->addr.id.ref = tsk_peer_port(tsk);
		addr->addr.id.node = tsk_peer_node(tsk);
	} else {
		addr->addr.id.ref = tsk->ref;
		addr->addr.id.node = tipc_own_addr;
	}

	*uaddr_len = sizeof(*addr);
	addr->addrtype = TIPC_ADDR_ID;
	addr->family = AF_TIPC;
	addr->scope = 0;
	addr->addr.name.domain = 0;

	return 0;
}

/**
 * tipc_poll - read and possibly block on pollmask
 * @file: file structure associated with the socket
 * @sock: socket for which to calculate the poll bits
 * @wait: ???
 *
 * Returns pollmask value
 *
 * COMMENTARY:
 * It appears that the usual socket locking mechanisms are not useful here
 * since the pollmask info is potentially out-of-date the moment this routine
 * exits.  TCP and other protocols seem to rely on higher level poll routines
 * to handle any preventable race conditions, so TIPC will do the same ...
 *
 * TIPC sets the returned events as follows:
 *
 * socket state		flags set
 * ------------		---------
 * unconnected		no read flags
 *			POLLOUT if port is not congested
 *
 * connecting		POLLIN/POLLRDNORM if ACK/NACK in rx queue
 *			no write flags
 *
 * connected		POLLIN/POLLRDNORM if data in rx queue
 *			POLLOUT if port is not congested
 *
 * disconnecting	POLLIN/POLLRDNORM/POLLHUP
 *			no write flags
 *
 * listening		POLLIN if SYN in rx queue
 *			no write flags
 *
 * ready		POLLIN/POLLRDNORM if data in rx queue
 * [connectionless]	POLLOUT (since port cannot be congested)
 *
 * IMPORTANT: The fact that a read or write operation is indicated does NOT
 * imply that the operation will succeed, merely that it should be performed
 * and will not block.
 */
static unsigned int tipc_poll(struct file *file, struct socket *sock,
			      poll_table *wait)
{
	struct sock *sk = sock->sk;
	struct tipc_sock *tsk = tipc_sk(sk);
	u32 mask = 0;

	sock_poll_wait(file, sk_sleep(sk), wait);

	switch ((int)sock->state) {
	case SS_UNCONNECTED:
		if (!tsk->link_cong)
			mask |= POLLOUT;
		break;
	case SS_READY:
	case SS_CONNECTED:
		if (!tsk->link_cong && !tsk_conn_cong(tsk))
			mask |= POLLOUT;
		/* fall thru' */
	case SS_CONNECTING:
	case SS_LISTENING:
		if (!skb_queue_empty(&sk->sk_receive_queue))
			mask |= (POLLIN | POLLRDNORM);
		break;
	case SS_DISCONNECTING:
		mask = (POLLIN | POLLRDNORM | POLLHUP);
		break;
	}

	return mask;
}

/**
 * tipc_sendmcast - send multicast message
 * @sock: socket structure
 * @seq: destination address
 * @iov: message data to send
 * @dsz: total length of message data
 * @timeo: timeout to wait for wakeup
 *
 * Called from function tipc_sendmsg(), which has done all sanity checks
 * Returns the number of bytes sent on success, or errno
 */
static int tipc_sendmcast(struct  socket *sock, struct tipc_name_seq *seq,
			  struct iovec *iov, size_t dsz, long timeo)
{
	struct sock *sk = sock->sk;
	struct tipc_msg *mhdr = &tipc_sk(sk)->phdr;
	struct sk_buff *buf;
	uint mtu;
	int rc;

	msg_set_type(mhdr, TIPC_MCAST_MSG);
	msg_set_lookup_scope(mhdr, TIPC_CLUSTER_SCOPE);
	msg_set_destport(mhdr, 0);
	msg_set_destnode(mhdr, 0);
	msg_set_nametype(mhdr, seq->type);
	msg_set_namelower(mhdr, seq->lower);
	msg_set_nameupper(mhdr, seq->upper);
	msg_set_hdr_sz(mhdr, MCAST_H_SIZE);

new_mtu:
	mtu = tipc_bclink_get_mtu();
	rc = tipc_msg_build(mhdr, iov, 0, dsz, mtu, &buf);
	if (unlikely(rc < 0))
		return rc;

	do {
		rc = tipc_bclink_xmit(buf);
		if (likely(rc >= 0)) {
			rc = dsz;
			break;
		}
		if (rc == -EMSGSIZE)
			goto new_mtu;
		if (rc != -ELINKCONG)
			break;
		tipc_sk(sk)->link_cong = 1;
		rc = tipc_wait_for_sndmsg(sock, &timeo);
		if (rc)
			kfree_skb_list(buf);
	} while (!rc);
	return rc;
}

/* tipc_sk_mcast_rcv - Deliver multicast message to all destination sockets
 */
void tipc_sk_mcast_rcv(struct sk_buff *buf)
{
	struct tipc_msg *msg = buf_msg(buf);
	struct tipc_port_list dports = {0, NULL, };
	struct tipc_port_list *item;
	struct sk_buff *b;
	uint i, last, dst = 0;
	u32 scope = TIPC_CLUSTER_SCOPE;

	if (in_own_node(msg_orignode(msg)))
		scope = TIPC_NODE_SCOPE;

	/* Create destination port list: */
	tipc_nametbl_mc_translate(msg_nametype(msg),
				  msg_namelower(msg),
				  msg_nameupper(msg),
				  scope,
				  &dports);
	last = dports.count;
	if (!last) {
		kfree_skb(buf);
		return;
	}

	for (item = &dports; item; item = item->next) {
		for (i = 0; i < PLSIZE && ++dst <= last; i++) {
			b = (dst != last) ? skb_clone(buf, GFP_ATOMIC) : buf;
			if (!b) {
				pr_warn("Failed do clone mcast rcv buffer\n");
				continue;
			}
			msg_set_destport(msg, item->ports[i]);
			tipc_sk_rcv(b);
		}
	}
	tipc_port_list_free(&dports);
}

/**
 * tipc_sk_proto_rcv - receive a connection mng protocol message
 * @tsk: receiving socket
 * @dnode: node to send response message to, if any
 * @buf: buffer containing protocol message
 * Returns 0 (TIPC_OK) if message was consumed, 1 (TIPC_FWD_MSG) if
 * (CONN_PROBE_REPLY) message should be forwarded.
 */
static int tipc_sk_proto_rcv(struct tipc_sock *tsk, u32 *dnode,
			     struct sk_buff *buf)
{
	struct tipc_msg *msg = buf_msg(buf);
	int conn_cong;

	/* Ignore if connection cannot be validated: */
	if (!tsk_peer_msg(tsk, msg))
		goto exit;

	tsk->probing_state = TIPC_CONN_OK;

	if (msg_type(msg) == CONN_ACK) {
		conn_cong = tsk_conn_cong(tsk);
		tsk->sent_unacked -= msg_msgcnt(msg);
		if (conn_cong)
			tsk->sk.sk_write_space(&tsk->sk);
	} else if (msg_type(msg) == CONN_PROBE) {
		if (!tipc_msg_reverse(buf, dnode, TIPC_OK))
			return TIPC_OK;
		msg_set_type(msg, CONN_PROBE_REPLY);
		return TIPC_FWD_MSG;
	}
	/* Do nothing if msg_type() == CONN_PROBE_REPLY */
exit:
	kfree_skb(buf);
	return TIPC_OK;
}

/**
 * dest_name_check - verify user is permitted to send to specified port name
 * @dest: destination address
 * @m: descriptor for message to be sent
 *
 * Prevents restricted configuration commands from being issued by
 * unauthorized users.
 *
 * Returns 0 if permission is granted, otherwise errno
 */
static int dest_name_check(struct sockaddr_tipc *dest, struct msghdr *m)
{
	struct tipc_cfg_msg_hdr hdr;

	if (unlikely(dest->addrtype == TIPC_ADDR_ID))
		return 0;
	if (likely(dest->addr.name.name.type >= TIPC_RESERVED_TYPES))
		return 0;
	if (likely(dest->addr.name.name.type == TIPC_TOP_SRV))
		return 0;
	if (likely(dest->addr.name.name.type != TIPC_CFG_SRV))
		return -EACCES;

	if (!m->msg_iovlen || (m->msg_iov[0].iov_len < sizeof(hdr)))
		return -EMSGSIZE;
	if (copy_from_user(&hdr, m->msg_iov[0].iov_base, sizeof(hdr)))
		return -EFAULT;
	if ((ntohs(hdr.tcm_type) & 0xC000) && (!capable(CAP_NET_ADMIN)))
		return -EACCES;

	return 0;
}

static int tipc_wait_for_sndmsg(struct socket *sock, long *timeo_p)
{
	struct sock *sk = sock->sk;
	struct tipc_sock *tsk = tipc_sk(sk);
	DEFINE_WAIT(wait);
	int done;

	do {
		int err = sock_error(sk);
		if (err)
			return err;
		if (sock->state == SS_DISCONNECTING)
			return -EPIPE;
		if (!*timeo_p)
			return -EAGAIN;
		if (signal_pending(current))
			return sock_intr_errno(*timeo_p);

		prepare_to_wait(sk_sleep(sk), &wait, TASK_INTERRUPTIBLE);
		done = sk_wait_event(sk, timeo_p, !tsk->link_cong);
		finish_wait(sk_sleep(sk), &wait);
	} while (!done);
	return 0;
}

/**
 * tipc_sendmsg - send message in connectionless manner
 * @iocb: if NULL, indicates that socket lock is already held
 * @sock: socket structure
 * @m: message to send
 * @dsz: amount of user data to be sent
 *
 * Message must have an destination specified explicitly.
 * Used for SOCK_RDM and SOCK_DGRAM messages,
 * and for 'SYN' messages on SOCK_SEQPACKET and SOCK_STREAM connections.
 * (Note: 'SYN+' is prohibited on SOCK_STREAM.)
 *
 * Returns the number of bytes sent on success, or errno otherwise
 */
static int tipc_sendmsg(struct kiocb *iocb, struct socket *sock,
			struct msghdr *m, size_t dsz)
{
	DECLARE_SOCKADDR(struct sockaddr_tipc *, dest, m->msg_name);
	struct sock *sk = sock->sk;
	struct tipc_sock *tsk = tipc_sk(sk);
	struct tipc_msg *mhdr = &tsk->phdr;
	struct iovec *iov = m->msg_iov;
	u32 dnode, dport;
	struct sk_buff *buf;
	struct tipc_name_seq *seq = &dest->addr.nameseq;
	u32 mtu;
	long timeo;
	int rc = -EINVAL;

	if (unlikely(!dest))
		return -EDESTADDRREQ;

	if (unlikely((m->msg_namelen < sizeof(*dest)) ||
		     (dest->family != AF_TIPC)))
		return -EINVAL;

	if (dsz > TIPC_MAX_USER_MSG_SIZE)
		return -EMSGSIZE;

	if (iocb)
		lock_sock(sk);

	if (unlikely(sock->state != SS_READY)) {
		if (sock->state == SS_LISTENING) {
			rc = -EPIPE;
			goto exit;
		}
		if (sock->state != SS_UNCONNECTED) {
			rc = -EISCONN;
			goto exit;
		}
		if (tsk->published) {
			rc = -EOPNOTSUPP;
			goto exit;
		}
		if (dest->addrtype == TIPC_ADDR_NAME) {
			tsk->conn_type = dest->addr.name.name.type;
			tsk->conn_instance = dest->addr.name.name.instance;
		}
	}
	rc = dest_name_check(dest, m);
	if (rc)
		goto exit;

	timeo = sock_sndtimeo(sk, m->msg_flags & MSG_DONTWAIT);

	if (dest->addrtype == TIPC_ADDR_MCAST) {
		rc = tipc_sendmcast(sock, seq, iov, dsz, timeo);
		goto exit;
	} else if (dest->addrtype == TIPC_ADDR_NAME) {
		u32 type = dest->addr.name.name.type;
		u32 inst = dest->addr.name.name.instance;
		u32 domain = dest->addr.name.domain;

		dnode = domain;
		msg_set_type(mhdr, TIPC_NAMED_MSG);
		msg_set_hdr_sz(mhdr, NAMED_H_SIZE);
		msg_set_nametype(mhdr, type);
		msg_set_nameinst(mhdr, inst);
		msg_set_lookup_scope(mhdr, tipc_addr_scope(domain));
		dport = tipc_nametbl_translate(type, inst, &dnode);
		msg_set_destnode(mhdr, dnode);
		msg_set_destport(mhdr, dport);
		if (unlikely(!dport && !dnode)) {
			rc = -EHOSTUNREACH;
			goto exit;
		}
	} else if (dest->addrtype == TIPC_ADDR_ID) {
		dnode = dest->addr.id.node;
		msg_set_type(mhdr, TIPC_DIRECT_MSG);
		msg_set_lookup_scope(mhdr, 0);
		msg_set_destnode(mhdr, dnode);
		msg_set_destport(mhdr, dest->addr.id.ref);
		msg_set_hdr_sz(mhdr, BASIC_H_SIZE);
	}

new_mtu:
	mtu = tipc_node_get_mtu(dnode, tsk->ref);
	rc = tipc_msg_build(mhdr, iov, 0, dsz, mtu, &buf);
	if (rc < 0)
		goto exit;

	do {
		TIPC_SKB_CB(buf)->wakeup_pending = tsk->link_cong;
		rc = tipc_link_xmit(buf, dnode, tsk->ref);
		if (likely(rc >= 0)) {
			if (sock->state != SS_READY)
				sock->state = SS_CONNECTING;
			rc = dsz;
			break;
		}
		if (rc == -EMSGSIZE)
			goto new_mtu;
		if (rc != -ELINKCONG)
			break;
		tsk->link_cong = 1;
		rc = tipc_wait_for_sndmsg(sock, &timeo);
		if (rc)
			kfree_skb_list(buf);
	} while (!rc);
exit:
	if (iocb)
		release_sock(sk);

	return rc;
}

static int tipc_wait_for_sndpkt(struct socket *sock, long *timeo_p)
{
	struct sock *sk = sock->sk;
	struct tipc_sock *tsk = tipc_sk(sk);
	DEFINE_WAIT(wait);
	int done;

	do {
		int err = sock_error(sk);
		if (err)
			return err;
		if (sock->state == SS_DISCONNECTING)
			return -EPIPE;
		else if (sock->state != SS_CONNECTED)
			return -ENOTCONN;
		if (!*timeo_p)
			return -EAGAIN;
		if (signal_pending(current))
			return sock_intr_errno(*timeo_p);

		prepare_to_wait(sk_sleep(sk), &wait, TASK_INTERRUPTIBLE);
		done = sk_wait_event(sk, timeo_p,
				     (!tsk->link_cong &&
				      !tsk_conn_cong(tsk)) ||
				     !tsk->connected);
		finish_wait(sk_sleep(sk), &wait);
	} while (!done);
	return 0;
}

/**
 * tipc_send_stream - send stream-oriented data
 * @iocb: (unused)
 * @sock: socket structure
 * @m: data to send
 * @dsz: total length of data to be transmitted
 *
 * Used for SOCK_STREAM data.
 *
 * Returns the number of bytes sent on success (or partial success),
 * or errno if no data sent
 */
static int tipc_send_stream(struct kiocb *iocb, struct socket *sock,
			    struct msghdr *m, size_t dsz)
{
	struct sock *sk = sock->sk;
	struct tipc_sock *tsk = tipc_sk(sk);
	struct tipc_msg *mhdr = &tsk->phdr;
	struct sk_buff *buf;
	DECLARE_SOCKADDR(struct sockaddr_tipc *, dest, m->msg_name);
	u32 ref = tsk->ref;
	int rc = -EINVAL;
	long timeo;
	u32 dnode;
	uint mtu, send, sent = 0;

	/* Handle implied connection establishment */
	if (unlikely(dest)) {
		rc = tipc_sendmsg(iocb, sock, m, dsz);
		if (dsz && (dsz == rc))
			tsk->sent_unacked = 1;
		return rc;
	}
	if (dsz > (uint)INT_MAX)
		return -EMSGSIZE;

	if (iocb)
		lock_sock(sk);

	if (unlikely(sock->state != SS_CONNECTED)) {
		if (sock->state == SS_DISCONNECTING)
			rc = -EPIPE;
		else
			rc = -ENOTCONN;
		goto exit;
	}

	timeo = sock_sndtimeo(sk, m->msg_flags & MSG_DONTWAIT);
	dnode = tsk_peer_node(tsk);

next:
	mtu = tsk->max_pkt;
	send = min_t(uint, dsz - sent, TIPC_MAX_USER_MSG_SIZE);
	rc = tipc_msg_build(mhdr, m->msg_iov, sent, send, mtu, &buf);
	if (unlikely(rc < 0))
		goto exit;
	do {
		if (likely(!tsk_conn_cong(tsk))) {
			rc = tipc_link_xmit(buf, dnode, ref);
			if (likely(!rc)) {
				tsk->sent_unacked++;
				sent += send;
				if (sent == dsz)
					break;
				goto next;
			}
			if (rc == -EMSGSIZE) {
				tsk->max_pkt = tipc_node_get_mtu(dnode, ref);
				goto next;
			}
			if (rc != -ELINKCONG)
				break;
			tsk->link_cong = 1;
		}
		rc = tipc_wait_for_sndpkt(sock, &timeo);
		if (rc)
			kfree_skb_list(buf);
	} while (!rc);
exit:
	if (iocb)
		release_sock(sk);
	return sent ? sent : rc;
}

/**
 * tipc_send_packet - send a connection-oriented message
 * @iocb: if NULL, indicates that socket lock is already held
 * @sock: socket structure
 * @m: message to send
 * @dsz: length of data to be transmitted
 *
 * Used for SOCK_SEQPACKET messages.
 *
 * Returns the number of bytes sent on success, or errno otherwise
 */
static int tipc_send_packet(struct kiocb *iocb, struct socket *sock,
			    struct msghdr *m, size_t dsz)
{
	if (dsz > TIPC_MAX_USER_MSG_SIZE)
		return -EMSGSIZE;

	return tipc_send_stream(iocb, sock, m, dsz);
}

/* tipc_sk_finish_conn - complete the setup of a connection
 */
static void tipc_sk_finish_conn(struct tipc_sock *tsk, u32 peer_port,
				u32 peer_node)
{
	struct tipc_msg *msg = &tsk->phdr;

	msg_set_destnode(msg, peer_node);
	msg_set_destport(msg, peer_port);
	msg_set_type(msg, TIPC_CONN_MSG);
	msg_set_lookup_scope(msg, 0);
	msg_set_hdr_sz(msg, SHORT_H_SIZE);

	tsk->probing_interval = CONN_PROBING_INTERVAL;
	tsk->probing_state = TIPC_CONN_OK;
	tsk->connected = 1;
	k_start_timer(&tsk->timer, tsk->probing_interval);
	tipc_node_add_conn(peer_node, tsk->ref, peer_port);
	tsk->max_pkt = tipc_node_get_mtu(peer_node, tsk->ref);
}

/**
 * set_orig_addr - capture sender's address for received message
 * @m: descriptor for message info
 * @msg: received message header
 *
 * Note: Address is not captured if not requested by receiver.
 */
static void set_orig_addr(struct msghdr *m, struct tipc_msg *msg)
{
	DECLARE_SOCKADDR(struct sockaddr_tipc *, addr, m->msg_name);

	if (addr) {
		addr->family = AF_TIPC;
		addr->addrtype = TIPC_ADDR_ID;
		memset(&addr->addr, 0, sizeof(addr->addr));
		addr->addr.id.ref = msg_origport(msg);
		addr->addr.id.node = msg_orignode(msg);
		addr->addr.name.domain = 0;	/* could leave uninitialized */
		addr->scope = 0;		/* could leave uninitialized */
		m->msg_namelen = sizeof(struct sockaddr_tipc);
	}
}

/**
 * tipc_sk_anc_data_recv - optionally capture ancillary data for received message
 * @m: descriptor for message info
 * @msg: received message header
 * @tsk: TIPC port associated with message
 *
 * Note: Ancillary data is not captured if not requested by receiver.
 *
 * Returns 0 if successful, otherwise errno
 */
static int tipc_sk_anc_data_recv(struct msghdr *m, struct tipc_msg *msg,
				 struct tipc_sock *tsk)
{
	u32 anc_data[3];
	u32 err;
	u32 dest_type;
	int has_name;
	int res;

	if (likely(m->msg_controllen == 0))
		return 0;

	/* Optionally capture errored message object(s) */
	err = msg ? msg_errcode(msg) : 0;
	if (unlikely(err)) {
		anc_data[0] = err;
		anc_data[1] = msg_data_sz(msg);
		res = put_cmsg(m, SOL_TIPC, TIPC_ERRINFO, 8, anc_data);
		if (res)
			return res;
		if (anc_data[1]) {
			res = put_cmsg(m, SOL_TIPC, TIPC_RETDATA, anc_data[1],
				       msg_data(msg));
			if (res)
				return res;
		}
	}

	/* Optionally capture message destination object */
	dest_type = msg ? msg_type(msg) : TIPC_DIRECT_MSG;
	switch (dest_type) {
	case TIPC_NAMED_MSG:
		has_name = 1;
		anc_data[0] = msg_nametype(msg);
		anc_data[1] = msg_namelower(msg);
		anc_data[2] = msg_namelower(msg);
		break;
	case TIPC_MCAST_MSG:
		has_name = 1;
		anc_data[0] = msg_nametype(msg);
		anc_data[1] = msg_namelower(msg);
		anc_data[2] = msg_nameupper(msg);
		break;
	case TIPC_CONN_MSG:
		has_name = (tsk->conn_type != 0);
		anc_data[0] = tsk->conn_type;
		anc_data[1] = tsk->conn_instance;
		anc_data[2] = tsk->conn_instance;
		break;
	default:
		has_name = 0;
	}
	if (has_name) {
		res = put_cmsg(m, SOL_TIPC, TIPC_DESTNAME, 12, anc_data);
		if (res)
			return res;
	}

	return 0;
}

static void tipc_sk_send_ack(struct tipc_sock *tsk, uint ack)
{
	struct sk_buff *buf = NULL;
	struct tipc_msg *msg;
	u32 peer_port = tsk_peer_port(tsk);
	u32 dnode = tsk_peer_node(tsk);

	if (!tsk->connected)
		return;
	buf = tipc_msg_create(CONN_MANAGER, CONN_ACK, INT_H_SIZE, 0, dnode,
			      tipc_own_addr, peer_port, tsk->ref, TIPC_OK);
	if (!buf)
		return;
	msg = buf_msg(buf);
	msg_set_msgcnt(msg, ack);
	tipc_link_xmit(buf, dnode, msg_link_selector(msg));
}

static int tipc_wait_for_rcvmsg(struct socket *sock, long *timeop)
{
	struct sock *sk = sock->sk;
	DEFINE_WAIT(wait);
	long timeo = *timeop;
	int err;

	for (;;) {
		prepare_to_wait(sk_sleep(sk), &wait, TASK_INTERRUPTIBLE);
		if (timeo && skb_queue_empty(&sk->sk_receive_queue)) {
			if (sock->state == SS_DISCONNECTING) {
				err = -ENOTCONN;
				break;
			}
			release_sock(sk);
			timeo = schedule_timeout(timeo);
			lock_sock(sk);
		}
		err = 0;
		if (!skb_queue_empty(&sk->sk_receive_queue))
			break;
		err = sock_intr_errno(timeo);
		if (signal_pending(current))
			break;
		err = -EAGAIN;
		if (!timeo)
			break;
	}
	finish_wait(sk_sleep(sk), &wait);
	*timeop = timeo;
	return err;
}

/**
 * tipc_recvmsg - receive packet-oriented message
 * @iocb: (unused)
 * @m: descriptor for message info
 * @buf_len: total size of user buffer area
 * @flags: receive flags
 *
 * Used for SOCK_DGRAM, SOCK_RDM, and SOCK_SEQPACKET messages.
 * If the complete message doesn't fit in user area, truncate it.
 *
 * Returns size of returned message data, errno otherwise
 */
static int tipc_recvmsg(struct kiocb *iocb, struct socket *sock,
			struct msghdr *m, size_t buf_len, int flags)
{
	struct sock *sk = sock->sk;
	struct tipc_sock *tsk = tipc_sk(sk);
	struct sk_buff *buf;
	struct tipc_msg *msg;
	long timeo;
	unsigned int sz;
	u32 err;
	int res;

	/* Catch invalid receive requests */
	if (unlikely(!buf_len))
		return -EINVAL;

	lock_sock(sk);

	if (unlikely(sock->state == SS_UNCONNECTED)) {
		res = -ENOTCONN;
		goto exit;
	}

<<<<<<< HEAD
	timeout = sock_rcvtimeo(sk, flags & MSG_DONTWAIT);
=======
	timeo = sock_rcvtimeo(sk, flags & MSG_DONTWAIT);
>>>>>>> fc14f9c1
restart:

	/* Look for a message in receive queue; wait if necessary */
	res = tipc_wait_for_rcvmsg(sock, &timeo);
	if (res)
		goto exit;

	/* Look at first message in receive queue */
	buf = skb_peek(&sk->sk_receive_queue);
	msg = buf_msg(buf);
	sz = msg_data_sz(msg);
	err = msg_errcode(msg);

	/* Discard an empty non-errored message & try again */
	if ((!sz) && (!err)) {
		tsk_advance_rx_queue(sk);
		goto restart;
	}

	/* Capture sender's address (optional) */
	set_orig_addr(m, msg);

	/* Capture ancillary data (optional) */
	res = tipc_sk_anc_data_recv(m, msg, tsk);
	if (res)
		goto exit;

	/* Capture message data (if valid) & compute return value (always) */
	if (!err) {
		if (unlikely(buf_len < sz)) {
			sz = buf_len;
			m->msg_flags |= MSG_TRUNC;
		}
		res = skb_copy_datagram_iovec(buf, msg_hdr_sz(msg),
					      m->msg_iov, sz);
		if (res)
			goto exit;
		res = sz;
	} else {
		if ((sock->state == SS_READY) ||
		    ((err == TIPC_CONN_SHUTDOWN) || m->msg_control))
			res = 0;
		else
			res = -ECONNRESET;
	}

	/* Consume received message (optional) */
	if (likely(!(flags & MSG_PEEK))) {
		if ((sock->state != SS_READY) &&
		    (++tsk->rcv_unacked >= TIPC_CONNACK_INTV)) {
			tipc_sk_send_ack(tsk, tsk->rcv_unacked);
			tsk->rcv_unacked = 0;
		}
		tsk_advance_rx_queue(sk);
	}
exit:
	release_sock(sk);
	return res;
}

/**
 * tipc_recv_stream - receive stream-oriented data
 * @iocb: (unused)
 * @m: descriptor for message info
 * @buf_len: total size of user buffer area
 * @flags: receive flags
 *
 * Used for SOCK_STREAM messages only.  If not enough data is available
 * will optionally wait for more; never truncates data.
 *
 * Returns size of returned message data, errno otherwise
 */
static int tipc_recv_stream(struct kiocb *iocb, struct socket *sock,
			    struct msghdr *m, size_t buf_len, int flags)
{
	struct sock *sk = sock->sk;
	struct tipc_sock *tsk = tipc_sk(sk);
	struct sk_buff *buf;
	struct tipc_msg *msg;
	long timeo;
	unsigned int sz;
	int sz_to_copy, target, needed;
	int sz_copied = 0;
	u32 err;
	int res = 0;

	/* Catch invalid receive attempts */
	if (unlikely(!buf_len))
		return -EINVAL;

	lock_sock(sk);

	if (unlikely(sock->state == SS_UNCONNECTED)) {
		res = -ENOTCONN;
		goto exit;
	}

	target = sock_rcvlowat(sk, flags & MSG_WAITALL, buf_len);
	timeo = sock_rcvtimeo(sk, flags & MSG_DONTWAIT);

restart:
	/* Look for a message in receive queue; wait if necessary */
	res = tipc_wait_for_rcvmsg(sock, &timeo);
	if (res)
		goto exit;

	/* Look at first message in receive queue */
	buf = skb_peek(&sk->sk_receive_queue);
	msg = buf_msg(buf);
	sz = msg_data_sz(msg);
	err = msg_errcode(msg);

	/* Discard an empty non-errored message & try again */
	if ((!sz) && (!err)) {
		tsk_advance_rx_queue(sk);
		goto restart;
	}

	/* Optionally capture sender's address & ancillary data of first msg */
	if (sz_copied == 0) {
		set_orig_addr(m, msg);
		res = tipc_sk_anc_data_recv(m, msg, tsk);
		if (res)
			goto exit;
	}

	/* Capture message data (if valid) & compute return value (always) */
	if (!err) {
		u32 offset = (u32)(unsigned long)(TIPC_SKB_CB(buf)->handle);

		sz -= offset;
		needed = (buf_len - sz_copied);
		sz_to_copy = (sz <= needed) ? sz : needed;

		res = skb_copy_datagram_iovec(buf, msg_hdr_sz(msg) + offset,
					      m->msg_iov, sz_to_copy);
		if (res)
			goto exit;

		sz_copied += sz_to_copy;

		if (sz_to_copy < sz) {
			if (!(flags & MSG_PEEK))
				TIPC_SKB_CB(buf)->handle =
				(void *)(unsigned long)(offset + sz_to_copy);
			goto exit;
		}
	} else {
		if (sz_copied != 0)
			goto exit; /* can't add error msg to valid data */

		if ((err == TIPC_CONN_SHUTDOWN) || m->msg_control)
			res = 0;
		else
			res = -ECONNRESET;
	}

	/* Consume received message (optional) */
	if (likely(!(flags & MSG_PEEK))) {
		if (unlikely(++tsk->rcv_unacked >= TIPC_CONNACK_INTV)) {
			tipc_sk_send_ack(tsk, tsk->rcv_unacked);
			tsk->rcv_unacked = 0;
		}
		tsk_advance_rx_queue(sk);
	}

	/* Loop around if more data is required */
	if ((sz_copied < buf_len) &&	/* didn't get all requested data */
	    (!skb_queue_empty(&sk->sk_receive_queue) ||
	    (sz_copied < target)) &&	/* and more is ready or required */
	    (!(flags & MSG_PEEK)) &&	/* and aren't just peeking at data */
	    (!err))			/* and haven't reached a FIN */
		goto restart;

exit:
	release_sock(sk);
	return sz_copied ? sz_copied : res;
}

/**
 * tipc_write_space - wake up thread if port congestion is released
 * @sk: socket
 */
static void tipc_write_space(struct sock *sk)
{
	struct socket_wq *wq;

	rcu_read_lock();
	wq = rcu_dereference(sk->sk_wq);
	if (wq_has_sleeper(wq))
		wake_up_interruptible_sync_poll(&wq->wait, POLLOUT |
						POLLWRNORM | POLLWRBAND);
	rcu_read_unlock();
}

/**
 * tipc_data_ready - wake up threads to indicate messages have been received
 * @sk: socket
 * @len: the length of messages
 */
static void tipc_data_ready(struct sock *sk)
{
	struct socket_wq *wq;

	rcu_read_lock();
	wq = rcu_dereference(sk->sk_wq);
	if (wq_has_sleeper(wq))
		wake_up_interruptible_sync_poll(&wq->wait, POLLIN |
						POLLRDNORM | POLLRDBAND);
	rcu_read_unlock();
}

/**
 * filter_connect - Handle all incoming messages for a connection-based socket
 * @tsk: TIPC socket
 * @msg: message
 *
 * Returns 0 (TIPC_OK) if everyting ok, -TIPC_ERR_NO_PORT otherwise
 */
static int filter_connect(struct tipc_sock *tsk, struct sk_buff **buf)
{
	struct sock *sk = &tsk->sk;
	struct socket *sock = sk->sk_socket;
	struct tipc_msg *msg = buf_msg(*buf);
	int retval = -TIPC_ERR_NO_PORT;

	if (msg_mcast(msg))
		return retval;

	switch ((int)sock->state) {
	case SS_CONNECTED:
		/* Accept only connection-based messages sent by peer */
		if (tsk_peer_msg(tsk, msg)) {
			if (unlikely(msg_errcode(msg))) {
				sock->state = SS_DISCONNECTING;
				tsk->connected = 0;
				/* let timer expire on it's own */
				tipc_node_remove_conn(tsk_peer_node(tsk),
						      tsk->ref);
			}
			retval = TIPC_OK;
		}
		break;
	case SS_CONNECTING:
		/* Accept only ACK or NACK message */

		if (unlikely(!msg_connected(msg)))
			break;

		if (unlikely(msg_errcode(msg))) {
			sock->state = SS_DISCONNECTING;
			sk->sk_err = ECONNREFUSED;
			retval = TIPC_OK;
			break;
		}

		if (unlikely(msg_importance(msg) > TIPC_CRITICAL_IMPORTANCE)) {
			sock->state = SS_DISCONNECTING;
<<<<<<< HEAD
			sk->sk_err = -res;
=======
			sk->sk_err = EINVAL;
>>>>>>> fc14f9c1
			retval = TIPC_OK;
			break;
		}

		tipc_sk_finish_conn(tsk, msg_origport(msg), msg_orignode(msg));
		msg_set_importance(&tsk->phdr, msg_importance(msg));
		sock->state = SS_CONNECTED;

		/* If an incoming message is an 'ACK-', it should be
		 * discarded here because it doesn't contain useful
		 * data. In addition, we should try to wake up
		 * connect() routine if sleeping.
		 */
		if (msg_data_sz(msg) == 0) {
			kfree_skb(*buf);
			*buf = NULL;
			if (waitqueue_active(sk_sleep(sk)))
				wake_up_interruptible(sk_sleep(sk));
		}
		retval = TIPC_OK;
		break;
	case SS_LISTENING:
	case SS_UNCONNECTED:
		/* Accept only SYN message */
		if (!msg_connected(msg) && !(msg_errcode(msg)))
			retval = TIPC_OK;
		break;
	case SS_DISCONNECTING:
		break;
	default:
		pr_err("Unknown socket state %u\n", sock->state);
	}
	return retval;
}

/**
 * rcvbuf_limit - get proper overload limit of socket receive queue
 * @sk: socket
 * @buf: message
 *
 * For all connection oriented messages, irrespective of importance,
 * the default overload value (i.e. 67MB) is set as limit.
 *
 * For all connectionless messages, by default new queue limits are
 * as belows:
 *
 * TIPC_LOW_IMPORTANCE       (4 MB)
 * TIPC_MEDIUM_IMPORTANCE    (8 MB)
 * TIPC_HIGH_IMPORTANCE      (16 MB)
 * TIPC_CRITICAL_IMPORTANCE  (32 MB)
 *
 * Returns overload limit according to corresponding message importance
 */
static unsigned int rcvbuf_limit(struct sock *sk, struct sk_buff *buf)
{
	struct tipc_msg *msg = buf_msg(buf);

	if (msg_connected(msg))
		return sysctl_tipc_rmem[2];

	return sk->sk_rcvbuf >> TIPC_CRITICAL_IMPORTANCE <<
		msg_importance(msg);
}

/**
 * filter_rcv - validate incoming message
 * @sk: socket
 * @buf: message
 *
 * Enqueues message on receive queue if acceptable; optionally handles
 * disconnect indication for a connected socket.
 *
 * Called with socket lock already taken; port lock may also be taken.
 *
 * Returns 0 (TIPC_OK) if message was consumed, -TIPC error code if message
 * to be rejected, 1 (TIPC_FWD_MSG) if (CONN_MANAGER) message to be forwarded
 */
static int filter_rcv(struct sock *sk, struct sk_buff *buf)
{
	struct socket *sock = sk->sk_socket;
	struct tipc_sock *tsk = tipc_sk(sk);
	struct tipc_msg *msg = buf_msg(buf);
	unsigned int limit = rcvbuf_limit(sk, buf);
	u32 onode;
	int rc = TIPC_OK;

	if (unlikely(msg_user(msg) == CONN_MANAGER))
		return tipc_sk_proto_rcv(tsk, &onode, buf);

	if (unlikely(msg_user(msg) == SOCK_WAKEUP)) {
		kfree_skb(buf);
		tsk->link_cong = 0;
		sk->sk_write_space(sk);
		return TIPC_OK;
	}

	/* Reject message if it is wrong sort of message for socket */
	if (msg_type(msg) > TIPC_DIRECT_MSG)
		return -TIPC_ERR_NO_PORT;

	if (sock->state == SS_READY) {
		if (msg_connected(msg))
			return -TIPC_ERR_NO_PORT;
	} else {
		rc = filter_connect(tsk, &buf);
		if (rc != TIPC_OK || buf == NULL)
			return rc;
	}

	/* Reject message if there isn't room to queue it */
	if (sk_rmem_alloc_get(sk) + buf->truesize >= limit)
		return -TIPC_ERR_OVERLOAD;

	/* Enqueue message */
	TIPC_SKB_CB(buf)->handle = NULL;
	__skb_queue_tail(&sk->sk_receive_queue, buf);
	skb_set_owner_r(buf, sk);

	sk->sk_data_ready(sk);
	return TIPC_OK;
}

/**
 * tipc_backlog_rcv - handle incoming message from backlog queue
 * @sk: socket
 * @buf: message
 *
 * Caller must hold socket lock, but not port lock.
 *
 * Returns 0
 */
static int tipc_backlog_rcv(struct sock *sk, struct sk_buff *buf)
{
	int rc;
	u32 onode;
	struct tipc_sock *tsk = tipc_sk(sk);
	uint truesize = buf->truesize;

	rc = filter_rcv(sk, buf);

	if (likely(!rc)) {
		if (atomic_read(&tsk->dupl_rcvcnt) < TIPC_CONN_OVERLOAD_LIMIT)
			atomic_add(truesize, &tsk->dupl_rcvcnt);
		return 0;
	}

	if ((rc < 0) && !tipc_msg_reverse(buf, &onode, -rc))
		return 0;

	tipc_link_xmit(buf, onode, 0);

	return 0;
}

/**
 * tipc_sk_rcv - handle incoming message
 * @buf: buffer containing arriving message
 * Consumes buffer
 * Returns 0 if success, or errno: -EHOSTUNREACH
 */
int tipc_sk_rcv(struct sk_buff *buf)
{
	struct tipc_sock *tsk;
	struct sock *sk;
	u32 dport = msg_destport(buf_msg(buf));
	int rc = TIPC_OK;
	uint limit;
	u32 dnode;

	/* Validate destination and message */
	tsk = tipc_sk_get(dport);
	if (unlikely(!tsk)) {
		rc = tipc_msg_eval(buf, &dnode);
		goto exit;
	}
	sk = &tsk->sk;

	/* Queue message */
	spin_lock_bh(&sk->sk_lock.slock);

	if (!sock_owned_by_user(sk)) {
		rc = filter_rcv(sk, buf);
	} else {
		if (sk->sk_backlog.len == 0)
			atomic_set(&tsk->dupl_rcvcnt, 0);
		limit = rcvbuf_limit(sk, buf) + atomic_read(&tsk->dupl_rcvcnt);
		if (sk_add_backlog(sk, buf, limit))
			rc = -TIPC_ERR_OVERLOAD;
	}
	spin_unlock_bh(&sk->sk_lock.slock);
	tipc_sk_put(tsk);
	if (likely(!rc))
		return 0;
exit:
	if ((rc < 0) && !tipc_msg_reverse(buf, &dnode, -rc))
		return -EHOSTUNREACH;

	tipc_link_xmit(buf, dnode, 0);
	return (rc < 0) ? -EHOSTUNREACH : 0;
}

static int tipc_wait_for_connect(struct socket *sock, long *timeo_p)
{
	struct sock *sk = sock->sk;
	DEFINE_WAIT(wait);
	int done;

	do {
		int err = sock_error(sk);
		if (err)
			return err;
		if (!*timeo_p)
			return -ETIMEDOUT;
		if (signal_pending(current))
			return sock_intr_errno(*timeo_p);

		prepare_to_wait(sk_sleep(sk), &wait, TASK_INTERRUPTIBLE);
		done = sk_wait_event(sk, timeo_p, sock->state != SS_CONNECTING);
		finish_wait(sk_sleep(sk), &wait);
	} while (!done);
	return 0;
}

/**
 * tipc_connect - establish a connection to another TIPC port
 * @sock: socket structure
 * @dest: socket address for destination port
 * @destlen: size of socket address data structure
 * @flags: file-related flags associated with socket
 *
 * Returns 0 on success, errno otherwise
 */
static int tipc_connect(struct socket *sock, struct sockaddr *dest,
			int destlen, int flags)
{
	struct sock *sk = sock->sk;
	struct sockaddr_tipc *dst = (struct sockaddr_tipc *)dest;
	struct msghdr m = {NULL,};
	long timeout = (flags & O_NONBLOCK) ? 0 : tipc_sk(sk)->conn_timeout;
	socket_state previous;
	int res;

	lock_sock(sk);

	/* For now, TIPC does not allow use of connect() with DGRAM/RDM types */
	if (sock->state == SS_READY) {
		res = -EOPNOTSUPP;
		goto exit;
	}

	/*
	 * Reject connection attempt using multicast address
	 *
	 * Note: send_msg() validates the rest of the address fields,
	 *       so there's no need to do it here
	 */
	if (dst->addrtype == TIPC_ADDR_MCAST) {
		res = -EINVAL;
		goto exit;
	}

	previous = sock->state;
	switch (sock->state) {
	case SS_UNCONNECTED:
		/* Send a 'SYN-' to destination */
		m.msg_name = dest;
		m.msg_namelen = destlen;

		/* If connect is in non-blocking case, set MSG_DONTWAIT to
		 * indicate send_msg() is never blocked.
		 */
		if (!timeout)
			m.msg_flags = MSG_DONTWAIT;

		res = tipc_sendmsg(NULL, sock, &m, 0);
		if ((res < 0) && (res != -EWOULDBLOCK))
			goto exit;

		/* Just entered SS_CONNECTING state; the only
		 * difference is that return value in non-blocking
		 * case is EINPROGRESS, rather than EALREADY.
		 */
		res = -EINPROGRESS;
	case SS_CONNECTING:
		if (previous == SS_CONNECTING)
			res = -EALREADY;
		if (!timeout)
			goto exit;
		timeout = msecs_to_jiffies(timeout);
		/* Wait until an 'ACK' or 'RST' arrives, or a timeout occurs */
		res = tipc_wait_for_connect(sock, &timeout);
		break;
	case SS_CONNECTED:
		res = -EISCONN;
		break;
	default:
		res = -EINVAL;
		break;
	}
exit:
	release_sock(sk);
	return res;
}

/**
 * tipc_listen - allow socket to listen for incoming connections
 * @sock: socket structure
 * @len: (unused)
 *
 * Returns 0 on success, errno otherwise
 */
static int tipc_listen(struct socket *sock, int len)
{
	struct sock *sk = sock->sk;
	int res;

	lock_sock(sk);

	if (sock->state != SS_UNCONNECTED)
		res = -EINVAL;
	else {
		sock->state = SS_LISTENING;
		res = 0;
	}

	release_sock(sk);
	return res;
}

static int tipc_wait_for_accept(struct socket *sock, long timeo)
{
	struct sock *sk = sock->sk;
	DEFINE_WAIT(wait);
	int err;

	/* True wake-one mechanism for incoming connections: only
	 * one process gets woken up, not the 'whole herd'.
	 * Since we do not 'race & poll' for established sockets
	 * anymore, the common case will execute the loop only once.
	*/
	for (;;) {
		prepare_to_wait_exclusive(sk_sleep(sk), &wait,
					  TASK_INTERRUPTIBLE);
		if (timeo && skb_queue_empty(&sk->sk_receive_queue)) {
			release_sock(sk);
			timeo = schedule_timeout(timeo);
			lock_sock(sk);
		}
		err = 0;
		if (!skb_queue_empty(&sk->sk_receive_queue))
			break;
		err = -EINVAL;
		if (sock->state != SS_LISTENING)
			break;
		err = sock_intr_errno(timeo);
		if (signal_pending(current))
			break;
		err = -EAGAIN;
		if (!timeo)
			break;
	}
	finish_wait(sk_sleep(sk), &wait);
	return err;
}

/**
 * tipc_accept - wait for connection request
 * @sock: listening socket
 * @newsock: new socket that is to be connected
 * @flags: file-related flags associated with socket
 *
 * Returns 0 on success, errno otherwise
 */
static int tipc_accept(struct socket *sock, struct socket *new_sock, int flags)
{
	struct sock *new_sk, *sk = sock->sk;
	struct sk_buff *buf;
	struct tipc_sock *new_tsock;
	struct tipc_msg *msg;
	long timeo;
	int res;

	lock_sock(sk);

	if (sock->state != SS_LISTENING) {
		res = -EINVAL;
		goto exit;
	}
	timeo = sock_rcvtimeo(sk, flags & O_NONBLOCK);
	res = tipc_wait_for_accept(sock, timeo);
	if (res)
		goto exit;

	buf = skb_peek(&sk->sk_receive_queue);

	res = tipc_sk_create(sock_net(sock->sk), new_sock, 0, 1);
	if (res)
		goto exit;

	new_sk = new_sock->sk;
	new_tsock = tipc_sk(new_sk);
	msg = buf_msg(buf);

	/* we lock on new_sk; but lockdep sees the lock on sk */
	lock_sock_nested(new_sk, SINGLE_DEPTH_NESTING);

	/*
	 * Reject any stray messages received by new socket
	 * before the socket lock was taken (very, very unlikely)
	 */
	tsk_rej_rx_queue(new_sk);

	/* Connect new socket to it's peer */
	tipc_sk_finish_conn(new_tsock, msg_origport(msg), msg_orignode(msg));
	new_sock->state = SS_CONNECTED;

	tsk_set_importance(new_tsock, msg_importance(msg));
	if (msg_named(msg)) {
		new_tsock->conn_type = msg_nametype(msg);
		new_tsock->conn_instance = msg_nameinst(msg);
	}

	/*
	 * Respond to 'SYN-' by discarding it & returning 'ACK'-.
	 * Respond to 'SYN+' by queuing it on new socket.
	 */
	if (!msg_data_sz(msg)) {
		struct msghdr m = {NULL,};

		tsk_advance_rx_queue(sk);
		tipc_send_packet(NULL, new_sock, &m, 0);
	} else {
		__skb_dequeue(&sk->sk_receive_queue);
		__skb_queue_head(&new_sk->sk_receive_queue, buf);
		skb_set_owner_r(buf, new_sk);
	}
	release_sock(new_sk);
exit:
	release_sock(sk);
	return res;
}

/**
 * tipc_shutdown - shutdown socket connection
 * @sock: socket structure
 * @how: direction to close (must be SHUT_RDWR)
 *
 * Terminates connection (if necessary), then purges socket's receive queue.
 *
 * Returns 0 on success, errno otherwise
 */
static int tipc_shutdown(struct socket *sock, int how)
{
	struct sock *sk = sock->sk;
	struct tipc_sock *tsk = tipc_sk(sk);
	struct sk_buff *buf;
	u32 dnode;
	int res;

	if (how != SHUT_RDWR)
		return -EINVAL;

	lock_sock(sk);

	switch (sock->state) {
	case SS_CONNECTING:
	case SS_CONNECTED:

restart:
		/* Disconnect and send a 'FIN+' or 'FIN-' message to peer */
		buf = __skb_dequeue(&sk->sk_receive_queue);
		if (buf) {
			if (TIPC_SKB_CB(buf)->handle != NULL) {
				kfree_skb(buf);
				goto restart;
			}
			if (tipc_msg_reverse(buf, &dnode, TIPC_CONN_SHUTDOWN))
				tipc_link_xmit(buf, dnode, tsk->ref);
			tipc_node_remove_conn(dnode, tsk->ref);
		} else {
			dnode = tsk_peer_node(tsk);
			buf = tipc_msg_create(TIPC_CRITICAL_IMPORTANCE,
					      TIPC_CONN_MSG, SHORT_H_SIZE,
					      0, dnode, tipc_own_addr,
					      tsk_peer_port(tsk),
					      tsk->ref, TIPC_CONN_SHUTDOWN);
			tipc_link_xmit(buf, dnode, tsk->ref);
		}
		tsk->connected = 0;
		sock->state = SS_DISCONNECTING;
		tipc_node_remove_conn(dnode, tsk->ref);
		/* fall through */

	case SS_DISCONNECTING:

		/* Discard any unreceived messages */
		__skb_queue_purge(&sk->sk_receive_queue);

		/* Wake up anyone sleeping in poll */
		sk->sk_state_change(sk);
		res = 0;
		break;

	default:
		res = -ENOTCONN;
	}

	release_sock(sk);
	return res;
}

static void tipc_sk_timeout(unsigned long ref)
{
	struct tipc_sock *tsk;
	struct sock *sk;
	struct sk_buff *buf = NULL;
	u32 peer_port, peer_node;

	tsk = tipc_sk_get(ref);
	if (!tsk)
		return;

	sk = &tsk->sk;
	bh_lock_sock(sk);
	if (!tsk->connected) {
		bh_unlock_sock(sk);
		goto exit;
	}
	peer_port = tsk_peer_port(tsk);
	peer_node = tsk_peer_node(tsk);

	if (tsk->probing_state == TIPC_CONN_PROBING) {
		/* Previous probe not answered -> self abort */
		buf = tipc_msg_create(TIPC_CRITICAL_IMPORTANCE, TIPC_CONN_MSG,
				      SHORT_H_SIZE, 0, tipc_own_addr,
				      peer_node, ref, peer_port,
				      TIPC_ERR_NO_PORT);
	} else {
		buf = tipc_msg_create(CONN_MANAGER, CONN_PROBE, INT_H_SIZE,
				      0, peer_node, tipc_own_addr,
				      peer_port, ref, TIPC_OK);
		tsk->probing_state = TIPC_CONN_PROBING;
		k_start_timer(&tsk->timer, tsk->probing_interval);
	}
	bh_unlock_sock(sk);
	if (buf)
		tipc_link_xmit(buf, peer_node, ref);
exit:
	tipc_sk_put(tsk);
}

static int tipc_sk_publish(struct tipc_sock *tsk, uint scope,
			   struct tipc_name_seq const *seq)
{
	struct publication *publ;
	u32 key;

	if (tsk->connected)
		return -EINVAL;
	key = tsk->ref + tsk->pub_count + 1;
	if (key == tsk->ref)
		return -EADDRINUSE;

	publ = tipc_nametbl_publish(seq->type, seq->lower, seq->upper,
				    scope, tsk->ref, key);
	if (unlikely(!publ))
		return -EINVAL;

	list_add(&publ->pport_list, &tsk->publications);
	tsk->pub_count++;
	tsk->published = 1;
	return 0;
}

static int tipc_sk_withdraw(struct tipc_sock *tsk, uint scope,
			    struct tipc_name_seq const *seq)
{
	struct publication *publ;
	struct publication *safe;
	int rc = -EINVAL;

	list_for_each_entry_safe(publ, safe, &tsk->publications, pport_list) {
		if (seq) {
			if (publ->scope != scope)
				continue;
			if (publ->type != seq->type)
				continue;
			if (publ->lower != seq->lower)
				continue;
			if (publ->upper != seq->upper)
				break;
			tipc_nametbl_withdraw(publ->type, publ->lower,
					      publ->ref, publ->key);
			rc = 0;
			break;
		}
		tipc_nametbl_withdraw(publ->type, publ->lower,
				      publ->ref, publ->key);
		rc = 0;
	}
	if (list_empty(&tsk->publications))
		tsk->published = 0;
	return rc;
}

static int tipc_sk_show(struct tipc_sock *tsk, char *buf,
			int len, int full_id)
{
	struct publication *publ;
	int ret;

	if (full_id)
		ret = tipc_snprintf(buf, len, "<%u.%u.%u:%u>:",
				    tipc_zone(tipc_own_addr),
				    tipc_cluster(tipc_own_addr),
				    tipc_node(tipc_own_addr), tsk->ref);
	else
		ret = tipc_snprintf(buf, len, "%-10u:", tsk->ref);

	if (tsk->connected) {
		u32 dport = tsk_peer_port(tsk);
		u32 destnode = tsk_peer_node(tsk);

		ret += tipc_snprintf(buf + ret, len - ret,
				     " connected to <%u.%u.%u:%u>",
				     tipc_zone(destnode),
				     tipc_cluster(destnode),
				     tipc_node(destnode), dport);
		if (tsk->conn_type != 0)
			ret += tipc_snprintf(buf + ret, len - ret,
					     " via {%u,%u}", tsk->conn_type,
					     tsk->conn_instance);
	} else if (tsk->published) {
		ret += tipc_snprintf(buf + ret, len - ret, " bound to");
		list_for_each_entry(publ, &tsk->publications, pport_list) {
			if (publ->lower == publ->upper)
				ret += tipc_snprintf(buf + ret, len - ret,
						     " {%u,%u}", publ->type,
						     publ->lower);
			else
				ret += tipc_snprintf(buf + ret, len - ret,
						     " {%u,%u,%u}", publ->type,
						     publ->lower, publ->upper);
		}
	}
	ret += tipc_snprintf(buf + ret, len - ret, "\n");
	return ret;
}

struct sk_buff *tipc_sk_socks_show(void)
{
	struct sk_buff *buf;
	struct tlv_desc *rep_tlv;
	char *pb;
	int pb_len;
	struct tipc_sock *tsk;
	int str_len = 0;
	u32 ref = 0;

	buf = tipc_cfg_reply_alloc(TLV_SPACE(ULTRA_STRING_MAX_LEN));
	if (!buf)
		return NULL;
	rep_tlv = (struct tlv_desc *)buf->data;
	pb = TLV_DATA(rep_tlv);
	pb_len = ULTRA_STRING_MAX_LEN;

	tsk = tipc_sk_get_next(&ref);
	for (; tsk; tsk = tipc_sk_get_next(&ref)) {
		lock_sock(&tsk->sk);
		str_len += tipc_sk_show(tsk, pb + str_len,
					pb_len - str_len, 0);
		release_sock(&tsk->sk);
		tipc_sk_put(tsk);
	}
	str_len += 1;	/* for "\0" */
	skb_put(buf, TLV_SPACE(str_len));
	TLV_SET(rep_tlv, TIPC_TLV_ULTRA_STRING, NULL, str_len);

	return buf;
}

/* tipc_sk_reinit: set non-zero address in all existing sockets
 *                 when we go from standalone to network mode.
 */
void tipc_sk_reinit(void)
{
	struct tipc_msg *msg;
	u32 ref = 0;
	struct tipc_sock *tsk = tipc_sk_get_next(&ref);

	for (; tsk; tsk = tipc_sk_get_next(&ref)) {
		lock_sock(&tsk->sk);
		msg = &tsk->phdr;
		msg_set_prevnode(msg, tipc_own_addr);
		msg_set_orignode(msg, tipc_own_addr);
		release_sock(&tsk->sk);
		tipc_sk_put(tsk);
	}
}

/**
 * struct reference - TIPC socket reference entry
 * @tsk: pointer to socket associated with reference entry
 * @ref: reference value for socket (combines instance & array index info)
 */
struct reference {
	struct tipc_sock *tsk;
	u32 ref;
};

/**
 * struct tipc_ref_table - table of TIPC socket reference entries
 * @entries: pointer to array of reference entries
 * @capacity: array index of first unusable entry
 * @init_point: array index of first uninitialized entry
 * @first_free: array index of first unused socket reference entry
 * @last_free: array index of last unused socket reference entry
 * @index_mask: bitmask for array index portion of reference values
 * @start_mask: initial value for instance value portion of reference values
 */
struct ref_table {
	struct reference *entries;
	u32 capacity;
	u32 init_point;
	u32 first_free;
	u32 last_free;
	u32 index_mask;
	u32 start_mask;
};

/* Socket reference table consists of 2**N entries.
 *
 * State	Socket ptr	Reference
 * -----        ----------      ---------
 * In use        non-NULL       XXXX|own index
 *				(XXXX changes each time entry is acquired)
 * Free            NULL         YYYY|next free index
 *				(YYYY is one more than last used XXXX)
 * Uninitialized   NULL         0
 *
 * Entry 0 is not used; this allows index 0 to denote the end of the free list.
 *
 * Note that a reference value of 0 does not necessarily indicate that an
 * entry is uninitialized, since the last entry in the free list could also
 * have a reference value of 0 (although this is unlikely).
 */

static struct ref_table tipc_ref_table;

static DEFINE_RWLOCK(ref_table_lock);

/**
 * tipc_ref_table_init - create reference table for sockets
 */
int tipc_sk_ref_table_init(u32 req_sz, u32 start)
{
	struct reference *table;
	u32 actual_sz;

	/* account for unused entry, then round up size to a power of 2 */

	req_sz++;
	for (actual_sz = 16; actual_sz < req_sz; actual_sz <<= 1) {
		/* do nothing */
	};

	/* allocate table & mark all entries as uninitialized */
	table = vzalloc(actual_sz * sizeof(struct reference));
	if (table == NULL)
		return -ENOMEM;

	tipc_ref_table.entries = table;
	tipc_ref_table.capacity = req_sz;
	tipc_ref_table.init_point = 1;
	tipc_ref_table.first_free = 0;
	tipc_ref_table.last_free = 0;
	tipc_ref_table.index_mask = actual_sz - 1;
	tipc_ref_table.start_mask = start & ~tipc_ref_table.index_mask;

	return 0;
}

/**
 * tipc_ref_table_stop - destroy reference table for sockets
 */
void tipc_sk_ref_table_stop(void)
{
	if (!tipc_ref_table.entries)
		return;
	vfree(tipc_ref_table.entries);
	tipc_ref_table.entries = NULL;
}

/* tipc_ref_acquire - create reference to a socket
 *
 * Register an socket pointer in the reference table.
 * Returns a unique reference value that is used from then on to retrieve the
 * socket pointer, or to determine if the socket has been deregistered.
 */
u32 tipc_sk_ref_acquire(struct tipc_sock *tsk)
{
	u32 index;
	u32 index_mask;
	u32 next_plus_upper;
	u32 ref = 0;
	struct reference *entry;

	if (unlikely(!tsk)) {
		pr_err("Attempt to acquire ref. to non-existent obj\n");
		return 0;
	}
	if (unlikely(!tipc_ref_table.entries)) {
		pr_err("Ref. table not found in acquisition attempt\n");
		return 0;
	}

	/* Take a free entry, if available; otherwise initialize a new one */
	write_lock_bh(&ref_table_lock);
	index = tipc_ref_table.first_free;
	entry = &tipc_ref_table.entries[index];

	if (likely(index)) {
		index = tipc_ref_table.first_free;
		entry = &tipc_ref_table.entries[index];
		index_mask = tipc_ref_table.index_mask;
		next_plus_upper = entry->ref;
		tipc_ref_table.first_free = next_plus_upper & index_mask;
		ref = (next_plus_upper & ~index_mask) + index;
		entry->tsk = tsk;
	} else if (tipc_ref_table.init_point < tipc_ref_table.capacity) {
		index = tipc_ref_table.init_point++;
		entry = &tipc_ref_table.entries[index];
		ref = tipc_ref_table.start_mask + index;
	}

	if (ref) {
		entry->ref = ref;
		entry->tsk = tsk;
	}
	write_unlock_bh(&ref_table_lock);
	return ref;
}

/* tipc_sk_ref_discard - invalidate reference to an socket
 *
 * Disallow future references to an socket and free up the entry for re-use.
 */
void tipc_sk_ref_discard(u32 ref)
{
	struct reference *entry;
	u32 index;
	u32 index_mask;

	if (unlikely(!tipc_ref_table.entries)) {
		pr_err("Ref. table not found during discard attempt\n");
		return;
	}

	index_mask = tipc_ref_table.index_mask;
	index = ref & index_mask;
	entry = &tipc_ref_table.entries[index];

	write_lock_bh(&ref_table_lock);

	if (unlikely(!entry->tsk)) {
		pr_err("Attempt to discard ref. to non-existent socket\n");
		goto exit;
	}
	if (unlikely(entry->ref != ref)) {
		pr_err("Attempt to discard non-existent reference\n");
		goto exit;
	}

	/* Mark entry as unused; increment instance part of entry's
	 *   reference to invalidate any subsequent references
	 */

	entry->tsk = NULL;
	entry->ref = (ref & ~index_mask) + (index_mask + 1);

	/* Append entry to free entry list */
	if (unlikely(tipc_ref_table.first_free == 0))
		tipc_ref_table.first_free = index;
	else
		tipc_ref_table.entries[tipc_ref_table.last_free].ref |= index;
	tipc_ref_table.last_free = index;
exit:
	write_unlock_bh(&ref_table_lock);
}

/* tipc_sk_get - find referenced socket and return pointer to it
 */
struct tipc_sock *tipc_sk_get(u32 ref)
{
	struct reference *entry;
	struct tipc_sock *tsk;

	if (unlikely(!tipc_ref_table.entries))
		return NULL;
	read_lock_bh(&ref_table_lock);
	entry = &tipc_ref_table.entries[ref & tipc_ref_table.index_mask];
	tsk = entry->tsk;
	if (likely(tsk && (entry->ref == ref)))
		sock_hold(&tsk->sk);
	else
		tsk = NULL;
	read_unlock_bh(&ref_table_lock);
	return tsk;
}

/* tipc_sk_get_next - lock & return next socket after referenced one
*/
struct tipc_sock *tipc_sk_get_next(u32 *ref)
{
	struct reference *entry;
	struct tipc_sock *tsk = NULL;
	uint index = *ref & tipc_ref_table.index_mask;

	read_lock_bh(&ref_table_lock);
	while (++index < tipc_ref_table.capacity) {
		entry = &tipc_ref_table.entries[index];
		if (!entry->tsk)
			continue;
		tsk = entry->tsk;
		sock_hold(&tsk->sk);
		*ref = entry->ref;
		break;
	}
	read_unlock_bh(&ref_table_lock);
	return tsk;
}

static void tipc_sk_put(struct tipc_sock *tsk)
{
	sock_put(&tsk->sk);
}

/**
 * tipc_setsockopt - set socket option
 * @sock: socket structure
 * @lvl: option level
 * @opt: option identifier
 * @ov: pointer to new option value
 * @ol: length of option value
 *
 * For stream sockets only, accepts and ignores all IPPROTO_TCP options
 * (to ease compatibility).
 *
 * Returns 0 on success, errno otherwise
 */
static int tipc_setsockopt(struct socket *sock, int lvl, int opt,
			   char __user *ov, unsigned int ol)
{
	struct sock *sk = sock->sk;
	struct tipc_sock *tsk = tipc_sk(sk);
	u32 value;
	int res;

	if ((lvl == IPPROTO_TCP) && (sock->type == SOCK_STREAM))
		return 0;
	if (lvl != SOL_TIPC)
		return -ENOPROTOOPT;
	if (ol < sizeof(value))
		return -EINVAL;
	res = get_user(value, (u32 __user *)ov);
	if (res)
		return res;

	lock_sock(sk);

	switch (opt) {
	case TIPC_IMPORTANCE:
		res = tsk_set_importance(tsk, value);
		break;
	case TIPC_SRC_DROPPABLE:
		if (sock->type != SOCK_STREAM)
			tsk_set_unreliable(tsk, value);
		else
			res = -ENOPROTOOPT;
		break;
	case TIPC_DEST_DROPPABLE:
		tsk_set_unreturnable(tsk, value);
		break;
	case TIPC_CONN_TIMEOUT:
		tipc_sk(sk)->conn_timeout = value;
		/* no need to set "res", since already 0 at this point */
		break;
	default:
		res = -EINVAL;
	}

	release_sock(sk);

	return res;
}

/**
 * tipc_getsockopt - get socket option
 * @sock: socket structure
 * @lvl: option level
 * @opt: option identifier
 * @ov: receptacle for option value
 * @ol: receptacle for length of option value
 *
 * For stream sockets only, returns 0 length result for all IPPROTO_TCP options
 * (to ease compatibility).
 *
 * Returns 0 on success, errno otherwise
 */
static int tipc_getsockopt(struct socket *sock, int lvl, int opt,
			   char __user *ov, int __user *ol)
{
	struct sock *sk = sock->sk;
	struct tipc_sock *tsk = tipc_sk(sk);
	int len;
	u32 value;
	int res;

	if ((lvl == IPPROTO_TCP) && (sock->type == SOCK_STREAM))
		return put_user(0, ol);
	if (lvl != SOL_TIPC)
		return -ENOPROTOOPT;
	res = get_user(len, ol);
	if (res)
		return res;

	lock_sock(sk);

	switch (opt) {
	case TIPC_IMPORTANCE:
		value = tsk_importance(tsk);
		break;
	case TIPC_SRC_DROPPABLE:
		value = tsk_unreliable(tsk);
		break;
	case TIPC_DEST_DROPPABLE:
		value = tsk_unreturnable(tsk);
		break;
	case TIPC_CONN_TIMEOUT:
		value = tsk->conn_timeout;
		/* no need to set "res", since already 0 at this point */
		break;
	case TIPC_NODE_RECVQ_DEPTH:
		value = 0; /* was tipc_queue_size, now obsolete */
		break;
	case TIPC_SOCK_RECVQ_DEPTH:
		value = skb_queue_len(&sk->sk_receive_queue);
		break;
	default:
		res = -EINVAL;
	}

	release_sock(sk);

	if (res)
		return res;	/* "get" failed */

	if (len < sizeof(value))
		return -EINVAL;

	if (copy_to_user(ov, &value, sizeof(value)))
		return -EFAULT;

	return put_user(sizeof(value), ol);
}

static int tipc_ioctl(struct socket *sk, unsigned int cmd, unsigned long arg)
{
	struct tipc_sioc_ln_req lnr;
	void __user *argp = (void __user *)arg;

	switch (cmd) {
	case SIOCGETLINKNAME:
		if (copy_from_user(&lnr, argp, sizeof(lnr)))
			return -EFAULT;
		if (!tipc_node_get_linkname(lnr.bearer_id & 0xffff, lnr.peer,
					    lnr.linkname, TIPC_MAX_LINK_NAME)) {
			if (copy_to_user(argp, &lnr, sizeof(lnr)))
				return -EFAULT;
			return 0;
		}
		return -EADDRNOTAVAIL;
	default:
		return -ENOIOCTLCMD;
	}
}

/* Protocol switches for the various types of TIPC sockets */

static const struct proto_ops msg_ops = {
	.owner		= THIS_MODULE,
	.family		= AF_TIPC,
	.release	= tipc_release,
	.bind		= tipc_bind,
	.connect	= tipc_connect,
	.socketpair	= sock_no_socketpair,
	.accept		= sock_no_accept,
	.getname	= tipc_getname,
	.poll		= tipc_poll,
	.ioctl		= tipc_ioctl,
	.listen		= sock_no_listen,
	.shutdown	= tipc_shutdown,
	.setsockopt	= tipc_setsockopt,
	.getsockopt	= tipc_getsockopt,
	.sendmsg	= tipc_sendmsg,
	.recvmsg	= tipc_recvmsg,
	.mmap		= sock_no_mmap,
	.sendpage	= sock_no_sendpage
};

static const struct proto_ops packet_ops = {
	.owner		= THIS_MODULE,
	.family		= AF_TIPC,
	.release	= tipc_release,
	.bind		= tipc_bind,
	.connect	= tipc_connect,
	.socketpair	= sock_no_socketpair,
	.accept		= tipc_accept,
	.getname	= tipc_getname,
	.poll		= tipc_poll,
	.ioctl		= tipc_ioctl,
	.listen		= tipc_listen,
	.shutdown	= tipc_shutdown,
	.setsockopt	= tipc_setsockopt,
	.getsockopt	= tipc_getsockopt,
	.sendmsg	= tipc_send_packet,
	.recvmsg	= tipc_recvmsg,
	.mmap		= sock_no_mmap,
	.sendpage	= sock_no_sendpage
};

static const struct proto_ops stream_ops = {
	.owner		= THIS_MODULE,
	.family		= AF_TIPC,
	.release	= tipc_release,
	.bind		= tipc_bind,
	.connect	= tipc_connect,
	.socketpair	= sock_no_socketpair,
	.accept		= tipc_accept,
	.getname	= tipc_getname,
	.poll		= tipc_poll,
	.ioctl		= tipc_ioctl,
	.listen		= tipc_listen,
	.shutdown	= tipc_shutdown,
	.setsockopt	= tipc_setsockopt,
	.getsockopt	= tipc_getsockopt,
	.sendmsg	= tipc_send_stream,
	.recvmsg	= tipc_recv_stream,
	.mmap		= sock_no_mmap,
	.sendpage	= sock_no_sendpage
};

static const struct net_proto_family tipc_family_ops = {
	.owner		= THIS_MODULE,
	.family		= AF_TIPC,
	.create		= tipc_sk_create
};

static struct proto tipc_proto = {
	.name		= "TIPC",
	.owner		= THIS_MODULE,
	.obj_size	= sizeof(struct tipc_sock),
	.sysctl_rmem	= sysctl_tipc_rmem
};

static struct proto tipc_proto_kern = {
	.name		= "TIPC",
	.obj_size	= sizeof(struct tipc_sock),
	.sysctl_rmem	= sysctl_tipc_rmem
};

/**
 * tipc_socket_init - initialize TIPC socket interface
 *
 * Returns 0 on success, errno otherwise
 */
int tipc_socket_init(void)
{
	int res;

	res = proto_register(&tipc_proto, 1);
	if (res) {
		pr_err("Failed to register TIPC protocol type\n");
		goto out;
	}

	res = sock_register(&tipc_family_ops);
	if (res) {
		pr_err("Failed to register TIPC socket type\n");
		proto_unregister(&tipc_proto);
		goto out;
	}
 out:
	return res;
}

/**
 * tipc_socket_stop - stop TIPC socket interface
 */
void tipc_socket_stop(void)
{
	sock_unregister(tipc_family_ops.family);
	proto_unregister(&tipc_proto);
}<|MERGE_RESOLUTION|>--- conflicted
+++ resolved
@@ -1338,11 +1338,7 @@
 		goto exit;
 	}
 
-<<<<<<< HEAD
-	timeout = sock_rcvtimeo(sk, flags & MSG_DONTWAIT);
-=======
 	timeo = sock_rcvtimeo(sk, flags & MSG_DONTWAIT);
->>>>>>> fc14f9c1
 restart:
 
 	/* Look for a message in receive queue; wait if necessary */
@@ -1601,11 +1597,7 @@
 
 		if (unlikely(msg_importance(msg) > TIPC_CRITICAL_IMPORTANCE)) {
 			sock->state = SS_DISCONNECTING;
-<<<<<<< HEAD
-			sk->sk_err = -res;
-=======
 			sk->sk_err = EINVAL;
->>>>>>> fc14f9c1
 			retval = TIPC_OK;
 			break;
 		}
