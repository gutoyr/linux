/* Copyright (C) 2012-2014 B.A.T.M.A.N. contributors:
 *
 * Martin Hundebøll, Jeppe Ledet-Pedersen
 *
 * This program is free software; you can redistribute it and/or
 * modify it under the terms of version 2 of the GNU General Public
 * License as published by the Free Software Foundation.
 *
 * This program is distributed in the hope that it will be useful, but
 * WITHOUT ANY WARRANTY; without even the implied warranty of
 * MERCHANTABILITY or FITNESS FOR A PARTICULAR PURPOSE. See the GNU
 * General Public License for more details.
 *
 * You should have received a copy of the GNU General Public License
 * along with this program; if not, see <http://www.gnu.org/licenses/>.
 */

#ifndef _NET_BATMAN_ADV_NETWORK_CODING_H_
#define _NET_BATMAN_ADV_NETWORK_CODING_H_

#ifdef CONFIG_BATMAN_ADV_NC

<<<<<<< HEAD
=======
void batadv_nc_status_update(struct net_device *net_dev);
>>>>>>> fc14f9c1
int batadv_nc_init(void);
int batadv_nc_mesh_init(struct batadv_priv *bat_priv);
void batadv_nc_mesh_free(struct batadv_priv *bat_priv);
void batadv_nc_update_nc_node(struct batadv_priv *bat_priv,
			      struct batadv_orig_node *orig_node,
			      struct batadv_orig_node *orig_neigh_node,
			      struct batadv_ogm_packet *ogm_packet,
			      int is_single_hop_neigh);
void batadv_nc_purge_orig(struct batadv_priv *bat_priv,
			  struct batadv_orig_node *orig_node,
			  bool (*to_purge)(struct batadv_priv *,
					   struct batadv_nc_node *));
void batadv_nc_init_bat_priv(struct batadv_priv *bat_priv);
void batadv_nc_init_orig(struct batadv_orig_node *orig_node);
bool batadv_nc_skb_forward(struct sk_buff *skb,
			   struct batadv_neigh_node *neigh_node);
void batadv_nc_skb_store_for_decoding(struct batadv_priv *bat_priv,
				      struct sk_buff *skb);
void batadv_nc_skb_store_sniffed_unicast(struct batadv_priv *bat_priv,
					 struct sk_buff *skb);
int batadv_nc_nodes_seq_print_text(struct seq_file *seq, void *offset);
int batadv_nc_init_debugfs(struct batadv_priv *bat_priv);

#else /* ifdef CONFIG_BATMAN_ADV_NC */

<<<<<<< HEAD
static inline int batadv_nc_init(void)
=======
static inline void batadv_nc_status_update(struct net_device *net_dev)
{
}

static inline int batadv_nc_init(void)
{
	return 0;
}

static inline int batadv_nc_mesh_init(struct batadv_priv *bat_priv)
>>>>>>> fc14f9c1
{
	return 0;
}

<<<<<<< HEAD
static inline int batadv_nc_mesh_init(struct batadv_priv *bat_priv)
{
	return 0;
}

=======
>>>>>>> fc14f9c1
static inline void batadv_nc_mesh_free(struct batadv_priv *bat_priv)
{
}

static inline void
batadv_nc_update_nc_node(struct batadv_priv *bat_priv,
			 struct batadv_orig_node *orig_node,
			 struct batadv_orig_node *orig_neigh_node,
			 struct batadv_ogm_packet *ogm_packet,
			 int is_single_hop_neigh)
{
}

static inline void
batadv_nc_purge_orig(struct batadv_priv *bat_priv,
		     struct batadv_orig_node *orig_node,
		     bool (*to_purge)(struct batadv_priv *,
				      struct batadv_nc_node *))
{
}

static inline void batadv_nc_init_bat_priv(struct batadv_priv *bat_priv)
{
}

static inline void batadv_nc_init_orig(struct batadv_orig_node *orig_node)
{
}

static inline bool batadv_nc_skb_forward(struct sk_buff *skb,
					 struct batadv_neigh_node *neigh_node)
{
	return false;
}

static inline void
batadv_nc_skb_store_for_decoding(struct batadv_priv *bat_priv,
				 struct sk_buff *skb)
{
}

static inline void
batadv_nc_skb_store_sniffed_unicast(struct batadv_priv *bat_priv,
				    struct sk_buff *skb)
{
}

static inline int batadv_nc_nodes_seq_print_text(struct seq_file *seq,
						 void *offset)
{
	return 0;
}

static inline int batadv_nc_init_debugfs(struct batadv_priv *bat_priv)
{
	return 0;
}

#endif /* ifdef CONFIG_BATMAN_ADV_NC */

#endif /* _NET_BATMAN_ADV_NETWORK_CODING_H_ */<|MERGE_RESOLUTION|>--- conflicted
+++ resolved
@@ -20,10 +20,7 @@
 
 #ifdef CONFIG_BATMAN_ADV_NC
 
-<<<<<<< HEAD
-=======
 void batadv_nc_status_update(struct net_device *net_dev);
->>>>>>> fc14f9c1
 int batadv_nc_init(void);
 int batadv_nc_mesh_init(struct batadv_priv *bat_priv);
 void batadv_nc_mesh_free(struct batadv_priv *bat_priv);
@@ -49,9 +46,6 @@
 
 #else /* ifdef CONFIG_BATMAN_ADV_NC */
 
-<<<<<<< HEAD
-static inline int batadv_nc_init(void)
-=======
 static inline void batadv_nc_status_update(struct net_device *net_dev)
 {
 }
@@ -62,19 +56,10 @@
 }
 
 static inline int batadv_nc_mesh_init(struct batadv_priv *bat_priv)
->>>>>>> fc14f9c1
 {
 	return 0;
 }
 
-<<<<<<< HEAD
-static inline int batadv_nc_mesh_init(struct batadv_priv *bat_priv)
-{
-	return 0;
-}
-
-=======
->>>>>>> fc14f9c1
 static inline void batadv_nc_mesh_free(struct batadv_priv *bat_priv)
 {
 }
