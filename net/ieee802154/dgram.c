/*
 * IEEE 802.15.4 dgram socket interface
 *
 * Copyright 2007, 2008 Siemens AG
 *
 * This program is free software; you can redistribute it and/or modify
 * it under the terms of the GNU General Public License version 2
 * as published by the Free Software Foundation.
 *
 * This program is distributed in the hope that it will be useful,
 * but WITHOUT ANY WARRANTY; without even the implied warranty of
 * MERCHANTABILITY or FITNESS FOR A PARTICULAR PURPOSE.  See the
 * GNU General Public License for more details.
 *
 * You should have received a copy of the GNU General Public License along
 * with this program; if not, write to the Free Software Foundation, Inc.,
 * 51 Franklin Street, Fifth Floor, Boston, MA 02110-1301 USA.
 *
 * Written by:
 * Sergey Lapin <slapin@ossfans.org>
 * Dmitry Eremin-Solenikov <dbaryshkov@gmail.com>
 */

#include <linux/capability.h>
#include <linux/net.h>
#include <linux/module.h>
#include <linux/if_arp.h>
#include <linux/list.h>
#include <linux/slab.h>
#include <net/sock.h>
#include <net/af_ieee802154.h>
#include <net/ieee802154.h>
#include <net/ieee802154_netdev.h>

#include <asm/ioctls.h>

#include "af802154.h"

static HLIST_HEAD(dgram_head);
static DEFINE_RWLOCK(dgram_lock);

struct dgram_sock {
	struct sock sk;

	struct ieee802154_addr src_addr;
	struct ieee802154_addr dst_addr;

	unsigned int bound:1;
	unsigned int connected:1;
	unsigned int want_ack:1;
	unsigned int secen:1;
	unsigned int secen_override:1;
	unsigned int seclevel:3;
	unsigned int seclevel_override:1;
};

static inline struct dgram_sock *dgram_sk(const struct sock *sk)
{
	return container_of(sk, struct dgram_sock, sk);
}

static void dgram_hash(struct sock *sk)
{
	write_lock_bh(&dgram_lock);
	sk_add_node(sk, &dgram_head);
	sock_prot_inuse_add(sock_net(sk), sk->sk_prot, 1);
	write_unlock_bh(&dgram_lock);
}

static void dgram_unhash(struct sock *sk)
{
	write_lock_bh(&dgram_lock);
	if (sk_del_node_init(sk))
		sock_prot_inuse_add(sock_net(sk), sk->sk_prot, -1);
	write_unlock_bh(&dgram_lock);
}

static int dgram_init(struct sock *sk)
{
	struct dgram_sock *ro = dgram_sk(sk);

	ro->want_ack = 1;
	return 0;
}

static void dgram_close(struct sock *sk, long timeout)
{
	sk_common_release(sk);
}

static int dgram_bind(struct sock *sk, struct sockaddr *uaddr, int len)
{
	struct sockaddr_ieee802154 *addr = (struct sockaddr_ieee802154 *)uaddr;
	struct ieee802154_addr haddr;
	struct dgram_sock *ro = dgram_sk(sk);
	int err = -EINVAL;
	struct net_device *dev;

	lock_sock(sk);

	ro->bound = 0;

	if (len < sizeof(*addr))
		goto out;

	if (addr->family != AF_IEEE802154)
		goto out;

	ieee802154_addr_from_sa(&haddr, &addr->addr);
	dev = ieee802154_get_dev(sock_net(sk), &haddr);
	if (!dev) {
		err = -ENODEV;
		goto out;
	}

	if (dev->type != ARPHRD_IEEE802154) {
		err = -ENODEV;
		goto out_put;
	}

	ro->src_addr = haddr;

	ro->bound = 1;
	err = 0;
out_put:
	dev_put(dev);
out:
	release_sock(sk);

	return err;
}

static int dgram_ioctl(struct sock *sk, int cmd, unsigned long arg)
{
	switch (cmd) {
	case SIOCOUTQ:
	{
		int amount = sk_wmem_alloc_get(sk);

		return put_user(amount, (int __user *)arg);
	}

	case SIOCINQ:
	{
		struct sk_buff *skb;
		unsigned long amount;

		amount = 0;
		spin_lock_bh(&sk->sk_receive_queue.lock);
		skb = skb_peek(&sk->sk_receive_queue);
		if (skb != NULL) {
			/* We will only return the amount
			 * of this packet since that is all
			 * that will be read.
			 */
			amount = skb->len - ieee802154_hdr_length(skb);
		}
		spin_unlock_bh(&sk->sk_receive_queue.lock);
		return put_user(amount, (int __user *)arg);
	}

	}

	return -ENOIOCTLCMD;
}

/* FIXME: autobind */
static int dgram_connect(struct sock *sk, struct sockaddr *uaddr,
			 int len)
{
	struct sockaddr_ieee802154 *addr = (struct sockaddr_ieee802154 *)uaddr;
	struct dgram_sock *ro = dgram_sk(sk);
	int err = 0;

	if (len < sizeof(*addr))
		return -EINVAL;

	if (addr->family != AF_IEEE802154)
		return -EINVAL;

	lock_sock(sk);

	if (!ro->bound) {
		err = -ENETUNREACH;
		goto out;
	}

	ieee802154_addr_from_sa(&ro->dst_addr, &addr->addr);
	ro->connected = 1;

out:
	release_sock(sk);
	return err;
}

static int dgram_disconnect(struct sock *sk, int flags)
{
	struct dgram_sock *ro = dgram_sk(sk);

	lock_sock(sk);
	ro->connected = 0;
	release_sock(sk);

	return 0;
}

static int dgram_sendmsg(struct kiocb *iocb, struct sock *sk,
			 struct msghdr *msg, size_t size)
{
	struct net_device *dev;
	unsigned int mtu;
	struct sk_buff *skb;
	struct ieee802154_mac_cb *cb;
	struct dgram_sock *ro = dgram_sk(sk);
	struct ieee802154_addr dst_addr;
	int hlen, tlen;
	int err;

	if (msg->msg_flags & MSG_OOB) {
		pr_debug("msg->msg_flags = 0x%x\n", msg->msg_flags);
		return -EOPNOTSUPP;
	}

	if (!ro->connected && !msg->msg_name)
		return -EDESTADDRREQ;
	else if (ro->connected && msg->msg_name)
		return -EISCONN;

	if (!ro->bound)
		dev = dev_getfirstbyhwtype(sock_net(sk), ARPHRD_IEEE802154);
	else
		dev = ieee802154_get_dev(sock_net(sk), &ro->src_addr);

	if (!dev) {
		pr_debug("no dev\n");
		err = -ENXIO;
		goto out;
	}
	mtu = dev->mtu;
	pr_debug("name = %s, mtu = %u\n", dev->name, mtu);

	if (size > mtu) {
		pr_debug("size = %Zu, mtu = %u\n", size, mtu);
		err = -EMSGSIZE;
		goto out_dev;
	}

	hlen = LL_RESERVED_SPACE(dev);
	tlen = dev->needed_tailroom;
	skb = sock_alloc_send_skb(sk, hlen + tlen + size,
				  msg->msg_flags & MSG_DONTWAIT,
				  &err);
	if (!skb)
		goto out_dev;

	skb_reserve(skb, hlen);

	skb_reset_network_header(skb);

	cb = mac_cb_init(skb);
	cb->type = IEEE802154_FC_TYPE_DATA;
	cb->ackreq = ro->want_ack;

	if (msg->msg_name) {
		DECLARE_SOCKADDR(struct sockaddr_ieee802154*,
				 daddr, msg->msg_name);

		ieee802154_addr_from_sa(&dst_addr, &daddr->addr);
	} else {
		dst_addr = ro->dst_addr;
	}

	cb->secen = ro->secen;
	cb->secen_override = ro->secen_override;
	cb->seclevel = ro->seclevel;
	cb->seclevel_override = ro->seclevel_override;

	err = dev_hard_header(skb, dev, ETH_P_IEEE802154, &dst_addr,
			      ro->bound ? &ro->src_addr : NULL, size);
	if (err < 0)
		goto out_skb;

	err = memcpy_fromiovec(skb_put(skb, size), msg->msg_iov, size);
	if (err < 0)
		goto out_skb;

	skb->dev = dev;
	skb->sk  = sk;
	skb->protocol = htons(ETH_P_IEEE802154);

	dev_put(dev);

	err = dev_queue_xmit(skb);
	if (err > 0)
		err = net_xmit_errno(err);

	return err ?: size;

out_skb:
	kfree_skb(skb);
out_dev:
	dev_put(dev);
out:
	return err;
}

static int dgram_recvmsg(struct kiocb *iocb, struct sock *sk,
			 struct msghdr *msg, size_t len, int noblock,
			 int flags, int *addr_len)
{
	size_t copied = 0;
	int err = -EOPNOTSUPP;
	struct sk_buff *skb;
	DECLARE_SOCKADDR(struct sockaddr_ieee802154 *, saddr, msg->msg_name);

	skb = skb_recv_datagram(sk, flags, noblock, &err);
	if (!skb)
		goto out;

	copied = skb->len;
	if (len < copied) {
		msg->msg_flags |= MSG_TRUNC;
		copied = len;
	}

	/* FIXME: skip headers if necessary ?! */
	err = skb_copy_datagram_iovec(skb, 0, msg->msg_iov, copied);
	if (err)
		goto done;

	sock_recv_ts_and_drops(msg, sk, skb);

	if (saddr) {
		saddr->family = AF_IEEE802154;
<<<<<<< HEAD
		saddr->addr = mac_cb(skb)->sa;
=======
		ieee802154_addr_to_sa(&saddr->addr, &mac_cb(skb)->source);
>>>>>>> fc14f9c1
		*addr_len = sizeof(*saddr);
	}

	if (flags & MSG_TRUNC)
		copied = skb->len;
done:
	skb_free_datagram(sk, skb);
out:
	if (err)
		return err;
	return copied;
}

static int dgram_rcv_skb(struct sock *sk, struct sk_buff *skb)
{
	skb = skb_share_check(skb, GFP_ATOMIC);
	if (!skb)
		return NET_RX_DROP;

	if (sock_queue_rcv_skb(sk, skb) < 0) {
		kfree_skb(skb);
		return NET_RX_DROP;
	}

	return NET_RX_SUCCESS;
}

static inline bool
ieee802154_match_sock(__le64 hw_addr, __le16 pan_id, __le16 short_addr,
		      struct dgram_sock *ro)
{
	if (!ro->bound)
		return true;

	if (ro->src_addr.mode == IEEE802154_ADDR_LONG &&
	    hw_addr == ro->src_addr.extended_addr)
		return true;

	if (ro->src_addr.mode == IEEE802154_ADDR_SHORT &&
	    pan_id == ro->src_addr.pan_id &&
	    short_addr == ro->src_addr.short_addr)
		return true;

	return false;
}

int ieee802154_dgram_deliver(struct net_device *dev, struct sk_buff *skb)
{
	struct sock *sk, *prev = NULL;
	int ret = NET_RX_SUCCESS;
	__le16 pan_id, short_addr;
	__le64 hw_addr;

	/* Data frame processing */
	BUG_ON(dev->type != ARPHRD_IEEE802154);

	pan_id = ieee802154_mlme_ops(dev)->get_pan_id(dev);
	short_addr = ieee802154_mlme_ops(dev)->get_short_addr(dev);
	hw_addr = ieee802154_devaddr_from_raw(dev->dev_addr);

	read_lock(&dgram_lock);
	sk_for_each(sk, &dgram_head) {
		if (ieee802154_match_sock(hw_addr, pan_id, short_addr,
					  dgram_sk(sk))) {
			if (prev) {
				struct sk_buff *clone;

				clone = skb_clone(skb, GFP_ATOMIC);
				if (clone)
					dgram_rcv_skb(prev, clone);
			}

			prev = sk;
		}
	}

	if (prev) {
		dgram_rcv_skb(prev, skb);
	} else {
		kfree_skb(skb);
		ret = NET_RX_DROP;
	}
	read_unlock(&dgram_lock);

	return ret;
}

static int dgram_getsockopt(struct sock *sk, int level, int optname,
			    char __user *optval, int __user *optlen)
{
	struct dgram_sock *ro = dgram_sk(sk);

	int val, len;

	if (level != SOL_IEEE802154)
		return -EOPNOTSUPP;

	if (get_user(len, optlen))
		return -EFAULT;

	len = min_t(unsigned int, len, sizeof(int));

	switch (optname) {
	case WPAN_WANTACK:
		val = ro->want_ack;
		break;
	case WPAN_SECURITY:
		if (!ro->secen_override)
			val = WPAN_SECURITY_DEFAULT;
		else if (ro->secen)
			val = WPAN_SECURITY_ON;
		else
			val = WPAN_SECURITY_OFF;
		break;
	case WPAN_SECURITY_LEVEL:
		if (!ro->seclevel_override)
			val = WPAN_SECURITY_LEVEL_DEFAULT;
		else
			val = ro->seclevel;
		break;
	default:
		return -ENOPROTOOPT;
	}

	if (put_user(len, optlen))
		return -EFAULT;
	if (copy_to_user(optval, &val, len))
		return -EFAULT;
	return 0;
}

static int dgram_setsockopt(struct sock *sk, int level, int optname,
			    char __user *optval, unsigned int optlen)
{
	struct dgram_sock *ro = dgram_sk(sk);
	struct net *net = sock_net(sk);
	int val;
	int err = 0;

	if (optlen < sizeof(int))
		return -EINVAL;

	if (get_user(val, (int __user *)optval))
		return -EFAULT;

	lock_sock(sk);

	switch (optname) {
	case WPAN_WANTACK:
		ro->want_ack = !!val;
		break;
	case WPAN_SECURITY:
		if (!ns_capable(net->user_ns, CAP_NET_ADMIN) &&
		    !ns_capable(net->user_ns, CAP_NET_RAW)) {
			err = -EPERM;
			break;
		}

		switch (val) {
		case WPAN_SECURITY_DEFAULT:
			ro->secen_override = 0;
			break;
		case WPAN_SECURITY_ON:
			ro->secen_override = 1;
			ro->secen = 1;
			break;
		case WPAN_SECURITY_OFF:
			ro->secen_override = 1;
			ro->secen = 0;
			break;
		default:
			err = -EINVAL;
			break;
		}
		break;
	case WPAN_SECURITY_LEVEL:
		if (!ns_capable(net->user_ns, CAP_NET_ADMIN) &&
		    !ns_capable(net->user_ns, CAP_NET_RAW)) {
			err = -EPERM;
			break;
		}

		if (val < WPAN_SECURITY_LEVEL_DEFAULT ||
		    val > IEEE802154_SCF_SECLEVEL_ENC_MIC128) {
			err = -EINVAL;
		} else if (val == WPAN_SECURITY_LEVEL_DEFAULT) {
			ro->seclevel_override = 0;
		} else {
			ro->seclevel_override = 1;
			ro->seclevel = val;
		}
		break;
	default:
		err = -ENOPROTOOPT;
		break;
	}

	release_sock(sk);
	return err;
}

struct proto ieee802154_dgram_prot = {
	.name		= "IEEE-802.15.4-MAC",
	.owner		= THIS_MODULE,
	.obj_size	= sizeof(struct dgram_sock),
	.init		= dgram_init,
	.close		= dgram_close,
	.bind		= dgram_bind,
	.sendmsg	= dgram_sendmsg,
	.recvmsg	= dgram_recvmsg,
	.hash		= dgram_hash,
	.unhash		= dgram_unhash,
	.connect	= dgram_connect,
	.disconnect	= dgram_disconnect,
	.ioctl		= dgram_ioctl,
	.getsockopt	= dgram_getsockopt,
	.setsockopt	= dgram_setsockopt,
};
<|MERGE_RESOLUTION|>--- conflicted
+++ resolved
@@ -332,11 +332,7 @@
 
 	if (saddr) {
 		saddr->family = AF_IEEE802154;
-<<<<<<< HEAD
-		saddr->addr = mac_cb(skb)->sa;
-=======
 		ieee802154_addr_to_sa(&saddr->addr, &mac_cb(skb)->source);
->>>>>>> fc14f9c1
 		*addr_len = sizeof(*saddr);
 	}
 
