#include <linux/mm.h>
#include <linux/vmacache.h>
#include <linux/hugetlb.h>
#include <linux/huge_mm.h>
#include <linux/mount.h>
#include <linux/seq_file.h>
#include <linux/highmem.h>
#include <linux/ptrace.h>
#include <linux/slab.h>
#include <linux/pagemap.h>
#include <linux/mempolicy.h>
#include <linux/rmap.h>
#include <linux/swap.h>
#include <linux/swapops.h>
#include <linux/mmu_notifier.h>

#include <asm/elf.h>
#include <asm/uaccess.h>
#include <asm/tlbflush.h>
#include "internal.h"

void task_mem(struct seq_file *m, struct mm_struct *mm)
{
	unsigned long data, text, lib, swap;
	unsigned long hiwater_vm, total_vm, hiwater_rss, total_rss;

	/*
	 * Note: to minimize their overhead, mm maintains hiwater_vm and
	 * hiwater_rss only when about to *lower* total_vm or rss.  Any
	 * collector of these hiwater stats must therefore get total_vm
	 * and rss too, which will usually be the higher.  Barriers? not
	 * worth the effort, such snapshots can always be inconsistent.
	 */
	hiwater_vm = total_vm = mm->total_vm;
	if (hiwater_vm < mm->hiwater_vm)
		hiwater_vm = mm->hiwater_vm;
	hiwater_rss = total_rss = get_mm_rss(mm);
	if (hiwater_rss < mm->hiwater_rss)
		hiwater_rss = mm->hiwater_rss;

	data = mm->total_vm - mm->shared_vm - mm->stack_vm;
	text = (PAGE_ALIGN(mm->end_code) - (mm->start_code & PAGE_MASK)) >> 10;
	lib = (mm->exec_vm << (PAGE_SHIFT-10)) - text;
	swap = get_mm_counter(mm, MM_SWAPENTS);
	seq_printf(m,
		"VmPeak:\t%8lu kB\n"
		"VmSize:\t%8lu kB\n"
		"VmLck:\t%8lu kB\n"
		"VmPin:\t%8lu kB\n"
		"VmHWM:\t%8lu kB\n"
		"VmRSS:\t%8lu kB\n"
		"VmData:\t%8lu kB\n"
		"VmStk:\t%8lu kB\n"
		"VmExe:\t%8lu kB\n"
		"VmLib:\t%8lu kB\n"
		"VmPTE:\t%8lu kB\n"
		"VmSwap:\t%8lu kB\n",
		hiwater_vm << (PAGE_SHIFT-10),
		total_vm << (PAGE_SHIFT-10),
		mm->locked_vm << (PAGE_SHIFT-10),
		mm->pinned_vm << (PAGE_SHIFT-10),
		hiwater_rss << (PAGE_SHIFT-10),
		total_rss << (PAGE_SHIFT-10),
		data << (PAGE_SHIFT-10),
		mm->stack_vm << (PAGE_SHIFT-10), text, lib,
		(PTRS_PER_PTE * sizeof(pte_t) *
		 atomic_long_read(&mm->nr_ptes)) >> 10,
		swap << (PAGE_SHIFT-10));
}

unsigned long task_vsize(struct mm_struct *mm)
{
	return PAGE_SIZE * mm->total_vm;
}

unsigned long task_statm(struct mm_struct *mm,
			 unsigned long *shared, unsigned long *text,
			 unsigned long *data, unsigned long *resident)
{
	*shared = get_mm_counter(mm, MM_FILEPAGES);
	*text = (PAGE_ALIGN(mm->end_code) - (mm->start_code & PAGE_MASK))
								>> PAGE_SHIFT;
	*data = mm->total_vm - mm->shared_vm;
	*resident = *shared + get_mm_counter(mm, MM_ANONPAGES);
	return mm->total_vm;
}

#ifdef CONFIG_NUMA
/*
 * Save get_task_policy() for show_numa_map().
 */
static void hold_task_mempolicy(struct proc_maps_private *priv)
{
	struct task_struct *task = priv->task;

	task_lock(task);
	priv->task_mempolicy = get_task_policy(task);
	mpol_get(priv->task_mempolicy);
	task_unlock(task);
}
static void release_task_mempolicy(struct proc_maps_private *priv)
{
	mpol_put(priv->task_mempolicy);
}
#else
static void hold_task_mempolicy(struct proc_maps_private *priv)
{
}
static void release_task_mempolicy(struct proc_maps_private *priv)
{
}
#endif

static void vma_stop(struct proc_maps_private *priv)
{
	struct mm_struct *mm = priv->mm;

	release_task_mempolicy(priv);
	up_read(&mm->mmap_sem);
	mmput(mm);
}

static struct vm_area_struct *
m_next_vma(struct proc_maps_private *priv, struct vm_area_struct *vma)
{
	if (vma == priv->tail_vma)
		return NULL;
	return vma->vm_next ?: priv->tail_vma;
}

static void m_cache_vma(struct seq_file *m, struct vm_area_struct *vma)
{
	if (m->count < m->size)	/* vma is copied successfully */
		m->version = m_next_vma(m->private, vma) ? vma->vm_start : -1UL;
}

static void *m_start(struct seq_file *m, loff_t *ppos)
{
	struct proc_maps_private *priv = m->private;
	unsigned long last_addr = m->version;
	struct mm_struct *mm;
	struct vm_area_struct *vma;
	unsigned int pos = *ppos;

	/* See m_cache_vma(). Zero at the start or after lseek. */
	if (last_addr == -1UL)
		return NULL;

	priv->task = get_proc_task(priv->inode);
	if (!priv->task)
		return ERR_PTR(-ESRCH);

	mm = priv->mm;
	if (!mm || !atomic_inc_not_zero(&mm->mm_users))
		return NULL;

	down_read(&mm->mmap_sem);
	hold_task_mempolicy(priv);
	priv->tail_vma = get_gate_vma(mm);

	if (last_addr) {
		vma = find_vma(mm, last_addr);
		if (vma && (vma = m_next_vma(priv, vma)))
			return vma;
	}

	m->version = 0;
	if (pos < mm->map_count) {
		for (vma = mm->mmap; pos; pos--) {
			m->version = vma->vm_start;
			vma = vma->vm_next;
		}
		return vma;
	}

	/* we do not bother to update m->version in this case */
	if (pos == mm->map_count && priv->tail_vma)
		return priv->tail_vma;

	vma_stop(priv);
	return NULL;
}

static void *m_next(struct seq_file *m, void *v, loff_t *pos)
{
	struct proc_maps_private *priv = m->private;
	struct vm_area_struct *next;

	(*pos)++;
	next = m_next_vma(priv, v);
	if (!next)
		vma_stop(priv);
	return next;
}

static void m_stop(struct seq_file *m, void *v)
{
	struct proc_maps_private *priv = m->private;

	if (!IS_ERR_OR_NULL(v))
		vma_stop(priv);
	if (priv->task) {
		put_task_struct(priv->task);
		priv->task = NULL;
	}
}

static int proc_maps_open(struct inode *inode, struct file *file,
			const struct seq_operations *ops, int psize)
{
	struct proc_maps_private *priv = __seq_open_private(file, ops, psize);

	if (!priv)
		return -ENOMEM;

	priv->inode = inode;
	priv->mm = proc_mem_open(inode, PTRACE_MODE_READ);
	if (IS_ERR(priv->mm)) {
		int err = PTR_ERR(priv->mm);

		seq_release_private(inode, file);
		return err;
	}

	return 0;
}

static int proc_map_release(struct inode *inode, struct file *file)
{
	struct seq_file *seq = file->private_data;
	struct proc_maps_private *priv = seq->private;

	if (priv->mm)
		mmdrop(priv->mm);

	return seq_release_private(inode, file);
}

static int do_maps_open(struct inode *inode, struct file *file,
			const struct seq_operations *ops)
{
	return proc_maps_open(inode, file, ops,
				sizeof(struct proc_maps_private));
}

static pid_t pid_of_stack(struct proc_maps_private *priv,
				struct vm_area_struct *vma, bool is_pid)
{
	struct inode *inode = priv->inode;
	struct task_struct *task;
	pid_t ret = 0;

	rcu_read_lock();
	task = pid_task(proc_pid(inode), PIDTYPE_PID);
	if (task) {
		task = task_of_stack(task, vma, is_pid);
		if (task)
			ret = task_pid_nr_ns(task, inode->i_sb->s_fs_info);
	}
	rcu_read_unlock();

	return ret;
}

static void
show_map_vma(struct seq_file *m, struct vm_area_struct *vma, int is_pid)
{
	struct mm_struct *mm = vma->vm_mm;
	struct file *file = vma->vm_file;
	struct proc_maps_private *priv = m->private;
	vm_flags_t flags = vma->vm_flags;
	unsigned long ino = 0;
	unsigned long long pgoff = 0;
	unsigned long start, end;
	dev_t dev = 0;
	const char *name = NULL;

	if (file) {
		struct inode *inode = file_inode(vma->vm_file);
		dev = inode->i_sb->s_dev;
		ino = inode->i_ino;
		pgoff = ((loff_t)vma->vm_pgoff) << PAGE_SHIFT;
	}

	/* We don't show the stack guard page in /proc/maps */
	start = vma->vm_start;
	if (stack_guard_page_start(vma, start))
		start += PAGE_SIZE;
	end = vma->vm_end;
	if (stack_guard_page_end(vma, end))
		end -= PAGE_SIZE;

	seq_setwidth(m, 25 + sizeof(void *) * 6 - 1);
	seq_printf(m, "%08lx-%08lx %c%c%c%c %08llx %02x:%02x %lu ",
			start,
			end,
			flags & VM_READ ? 'r' : '-',
			flags & VM_WRITE ? 'w' : '-',
			flags & VM_EXEC ? 'x' : '-',
			flags & VM_MAYSHARE ? 's' : 'p',
			pgoff,
			MAJOR(dev), MINOR(dev), ino);

	/*
	 * Print the dentry name for named mappings, and a
	 * special [heap] marker for the heap:
	 */
	if (file) {
		seq_pad(m, ' ');
		seq_path(m, &file->f_path, "\n");
		goto done;
	}

	if (vma->vm_ops && vma->vm_ops->name) {
		name = vma->vm_ops->name(vma);
		if (name)
			goto done;
	}

	name = arch_vma_name(vma);
	if (!name) {
		pid_t tid;

		if (!mm) {
			name = "[vdso]";
			goto done;
		}

		if (vma->vm_start <= mm->brk &&
		    vma->vm_end >= mm->start_brk) {
			name = "[heap]";
			goto done;
		}

		tid = pid_of_stack(priv, vma, is_pid);
		if (tid != 0) {
			/*
			 * Thread stack in /proc/PID/task/TID/maps or
			 * the main process stack.
			 */
			if (!is_pid || (vma->vm_start <= mm->start_stack &&
			    vma->vm_end >= mm->start_stack)) {
				name = "[stack]";
			} else {
				/* Thread stack in /proc/PID/maps */
				seq_pad(m, ' ');
				seq_printf(m, "[stack:%d]", tid);
			}
		}
	}

done:
	if (name) {
		seq_pad(m, ' ');
		seq_puts(m, name);
	}
	seq_putc(m, '\n');
}

static int show_map(struct seq_file *m, void *v, int is_pid)
{
	show_map_vma(m, v, is_pid);
	m_cache_vma(m, v);
	return 0;
}

static int show_pid_map(struct seq_file *m, void *v)
{
	return show_map(m, v, 1);
}

static int show_tid_map(struct seq_file *m, void *v)
{
	return show_map(m, v, 0);
}

static const struct seq_operations proc_pid_maps_op = {
	.start	= m_start,
	.next	= m_next,
	.stop	= m_stop,
	.show	= show_pid_map
};

static const struct seq_operations proc_tid_maps_op = {
	.start	= m_start,
	.next	= m_next,
	.stop	= m_stop,
	.show	= show_tid_map
};

static int pid_maps_open(struct inode *inode, struct file *file)
{
	return do_maps_open(inode, file, &proc_pid_maps_op);
}

static int tid_maps_open(struct inode *inode, struct file *file)
{
	return do_maps_open(inode, file, &proc_tid_maps_op);
}

const struct file_operations proc_pid_maps_operations = {
	.open		= pid_maps_open,
	.read		= seq_read,
	.llseek		= seq_lseek,
	.release	= proc_map_release,
};

const struct file_operations proc_tid_maps_operations = {
	.open		= tid_maps_open,
	.read		= seq_read,
	.llseek		= seq_lseek,
	.release	= proc_map_release,
};

/*
 * Proportional Set Size(PSS): my share of RSS.
 *
 * PSS of a process is the count of pages it has in memory, where each
 * page is divided by the number of processes sharing it.  So if a
 * process has 1000 pages all to itself, and 1000 shared with one other
 * process, its PSS will be 1500.
 *
 * To keep (accumulated) division errors low, we adopt a 64bit
 * fixed-point pss counter to minimize division errors. So (pss >>
 * PSS_SHIFT) would be the real byte count.
 *
 * A shift of 12 before division means (assuming 4K page size):
 * 	- 1M 3-user-pages add up to 8KB errors;
 * 	- supports mapcount up to 2^24, or 16M;
 * 	- supports PSS up to 2^52 bytes, or 4PB.
 */
#define PSS_SHIFT 12

#ifdef CONFIG_PROC_PAGE_MONITOR
struct mem_size_stats {
	struct vm_area_struct *vma;
	unsigned long resident;
	unsigned long shared_clean;
	unsigned long shared_dirty;
	unsigned long private_clean;
	unsigned long private_dirty;
	unsigned long referenced;
	unsigned long anonymous;
	unsigned long anonymous_thp;
	unsigned long swap;
	unsigned long nonlinear;
	u64 pss;
};


static void smaps_pte_entry(pte_t ptent, unsigned long addr,
		unsigned long ptent_size, struct mm_walk *walk)
{
	struct mem_size_stats *mss = walk->private;
	struct vm_area_struct *vma = mss->vma;
	pgoff_t pgoff = linear_page_index(vma, addr);
	struct page *page = NULL;
	int mapcount;

	if (pte_present(ptent)) {
		page = vm_normal_page(vma, addr, ptent);
	} else if (is_swap_pte(ptent)) {
		swp_entry_t swpent = pte_to_swp_entry(ptent);

		if (!non_swap_entry(swpent))
			mss->swap += ptent_size;
		else if (is_migration_entry(swpent))
			page = migration_entry_to_page(swpent);
	} else if (pte_file(ptent)) {
		if (pte_to_pgoff(ptent) != pgoff)
			mss->nonlinear += ptent_size;
	}

	if (!page)
		return;

	if (PageAnon(page))
		mss->anonymous += ptent_size;

	if (page->index != pgoff)
		mss->nonlinear += ptent_size;

	mss->resident += ptent_size;
	/* Accumulate the size in pages that have been accessed. */
	if (pte_young(ptent) || PageReferenced(page))
		mss->referenced += ptent_size;
	mapcount = page_mapcount(page);
	if (mapcount >= 2) {
		if (pte_dirty(ptent) || PageDirty(page))
			mss->shared_dirty += ptent_size;
		else
			mss->shared_clean += ptent_size;
		mss->pss += (ptent_size << PSS_SHIFT) / mapcount;
	} else {
		if (pte_dirty(ptent) || PageDirty(page))
			mss->private_dirty += ptent_size;
		else
			mss->private_clean += ptent_size;
		mss->pss += (ptent_size << PSS_SHIFT);
	}
}

static int smaps_pte_range(pmd_t *pmd, unsigned long addr, unsigned long end,
			   struct mm_walk *walk)
{
	struct mem_size_stats *mss = walk->private;
	struct vm_area_struct *vma = mss->vma;
	pte_t *pte;
	spinlock_t *ptl;

	if (pmd_trans_huge_lock(pmd, vma, &ptl) == 1) {
		smaps_pte_entry(*(pte_t *)pmd, addr, HPAGE_PMD_SIZE, walk);
		spin_unlock(ptl);
		mss->anonymous_thp += HPAGE_PMD_SIZE;
		return 0;
	}

	if (pmd_trans_unstable(pmd))
		return 0;
	/*
	 * The mmap_sem held all the way back in m_start() is what
	 * keeps khugepaged out of here and from collapsing things
	 * in here.
	 */
	pte = pte_offset_map_lock(vma->vm_mm, pmd, addr, &ptl);
	for (; addr != end; pte++, addr += PAGE_SIZE)
		smaps_pte_entry(*pte, addr, PAGE_SIZE, walk);
	pte_unmap_unlock(pte - 1, ptl);
	cond_resched();
	return 0;
}

static void show_smap_vma_flags(struct seq_file *m, struct vm_area_struct *vma)
{
	/*
	 * Don't forget to update Documentation/ on changes.
	 */
	static const char mnemonics[BITS_PER_LONG][2] = {
		/*
		 * In case if we meet a flag we don't know about.
		 */
		[0 ... (BITS_PER_LONG-1)] = "??",

		[ilog2(VM_READ)]	= "rd",
		[ilog2(VM_WRITE)]	= "wr",
		[ilog2(VM_EXEC)]	= "ex",
		[ilog2(VM_SHARED)]	= "sh",
		[ilog2(VM_MAYREAD)]	= "mr",
		[ilog2(VM_MAYWRITE)]	= "mw",
		[ilog2(VM_MAYEXEC)]	= "me",
		[ilog2(VM_MAYSHARE)]	= "ms",
		[ilog2(VM_GROWSDOWN)]	= "gd",
		[ilog2(VM_PFNMAP)]	= "pf",
		[ilog2(VM_DENYWRITE)]	= "dw",
		[ilog2(VM_LOCKED)]	= "lo",
		[ilog2(VM_IO)]		= "io",
		[ilog2(VM_SEQ_READ)]	= "sr",
		[ilog2(VM_RAND_READ)]	= "rr",
		[ilog2(VM_DONTCOPY)]	= "dc",
		[ilog2(VM_DONTEXPAND)]	= "de",
		[ilog2(VM_ACCOUNT)]	= "ac",
		[ilog2(VM_NORESERVE)]	= "nr",
		[ilog2(VM_HUGETLB)]	= "ht",
		[ilog2(VM_NONLINEAR)]	= "nl",
		[ilog2(VM_ARCH_1)]	= "ar",
		[ilog2(VM_DONTDUMP)]	= "dd",
#ifdef CONFIG_MEM_SOFT_DIRTY
		[ilog2(VM_SOFTDIRTY)]	= "sd",
#endif
		[ilog2(VM_MIXEDMAP)]	= "mm",
		[ilog2(VM_HUGEPAGE)]	= "hg",
		[ilog2(VM_NOHUGEPAGE)]	= "nh",
		[ilog2(VM_MERGEABLE)]	= "mg",
	};
	size_t i;

	seq_puts(m, "VmFlags: ");
	for (i = 0; i < BITS_PER_LONG; i++) {
		if (vma->vm_flags & (1UL << i)) {
			seq_printf(m, "%c%c ",
				   mnemonics[i][0], mnemonics[i][1]);
		}
	}
	seq_putc(m, '\n');
}

static int show_smap(struct seq_file *m, void *v, int is_pid)
{
	struct vm_area_struct *vma = v;
	struct mem_size_stats mss;
	struct mm_walk smaps_walk = {
		.pmd_entry = smaps_pte_range,
		.mm = vma->vm_mm,
		.private = &mss,
	};

	memset(&mss, 0, sizeof mss);
	mss.vma = vma;
	/* mmap_sem is held in m_start */
	if (vma->vm_mm && !is_vm_hugetlb_page(vma))
		walk_page_range(vma->vm_start, vma->vm_end, &smaps_walk);

	show_map_vma(m, vma, is_pid);

	seq_printf(m,
		   "Size:           %8lu kB\n"
		   "Rss:            %8lu kB\n"
		   "Pss:            %8lu kB\n"
		   "Shared_Clean:   %8lu kB\n"
		   "Shared_Dirty:   %8lu kB\n"
		   "Private_Clean:  %8lu kB\n"
		   "Private_Dirty:  %8lu kB\n"
		   "Referenced:     %8lu kB\n"
		   "Anonymous:      %8lu kB\n"
		   "AnonHugePages:  %8lu kB\n"
		   "Swap:           %8lu kB\n"
		   "KernelPageSize: %8lu kB\n"
		   "MMUPageSize:    %8lu kB\n"
		   "Locked:         %8lu kB\n",
		   (vma->vm_end - vma->vm_start) >> 10,
		   mss.resident >> 10,
		   (unsigned long)(mss.pss >> (10 + PSS_SHIFT)),
		   mss.shared_clean  >> 10,
		   mss.shared_dirty  >> 10,
		   mss.private_clean >> 10,
		   mss.private_dirty >> 10,
		   mss.referenced >> 10,
		   mss.anonymous >> 10,
		   mss.anonymous_thp >> 10,
		   mss.swap >> 10,
		   vma_kernel_pagesize(vma) >> 10,
		   vma_mmu_pagesize(vma) >> 10,
		   (vma->vm_flags & VM_LOCKED) ?
			(unsigned long)(mss.pss >> (10 + PSS_SHIFT)) : 0);

	if (vma->vm_flags & VM_NONLINEAR)
		seq_printf(m, "Nonlinear:      %8lu kB\n",
				mss.nonlinear >> 10);

	show_smap_vma_flags(m, vma);
	m_cache_vma(m, vma);
	return 0;
}

static int show_pid_smap(struct seq_file *m, void *v)
{
	return show_smap(m, v, 1);
}

static int show_tid_smap(struct seq_file *m, void *v)
{
	return show_smap(m, v, 0);
}

static const struct seq_operations proc_pid_smaps_op = {
	.start	= m_start,
	.next	= m_next,
	.stop	= m_stop,
	.show	= show_pid_smap
};

static const struct seq_operations proc_tid_smaps_op = {
	.start	= m_start,
	.next	= m_next,
	.stop	= m_stop,
	.show	= show_tid_smap
};

static int pid_smaps_open(struct inode *inode, struct file *file)
{
	return do_maps_open(inode, file, &proc_pid_smaps_op);
}

static int tid_smaps_open(struct inode *inode, struct file *file)
{
	return do_maps_open(inode, file, &proc_tid_smaps_op);
}

const struct file_operations proc_pid_smaps_operations = {
	.open		= pid_smaps_open,
	.read		= seq_read,
	.llseek		= seq_lseek,
	.release	= proc_map_release,
};

const struct file_operations proc_tid_smaps_operations = {
	.open		= tid_smaps_open,
	.read		= seq_read,
	.llseek		= seq_lseek,
	.release	= proc_map_release,
};

/*
 * We do not want to have constant page-shift bits sitting in
 * pagemap entries and are about to reuse them some time soon.
 *
 * Here's the "migration strategy":
 * 1. when the system boots these bits remain what they are,
 *    but a warning about future change is printed in log;
 * 2. once anyone clears soft-dirty bits via clear_refs file,
 *    these flag is set to denote, that user is aware of the
 *    new API and those page-shift bits change their meaning.
 *    The respective warning is printed in dmesg;
 * 3. In a couple of releases we will remove all the mentions
 *    of page-shift in pagemap entries.
 */

static bool soft_dirty_cleared __read_mostly;

enum clear_refs_types {
	CLEAR_REFS_ALL = 1,
	CLEAR_REFS_ANON,
	CLEAR_REFS_MAPPED,
	CLEAR_REFS_SOFT_DIRTY,
	CLEAR_REFS_LAST,
};

struct clear_refs_private {
	struct vm_area_struct *vma;
	enum clear_refs_types type;
};

static inline void clear_soft_dirty(struct vm_area_struct *vma,
		unsigned long addr, pte_t *pte)
{
#ifdef CONFIG_MEM_SOFT_DIRTY
	/*
	 * The soft-dirty tracker uses #PF-s to catch writes
	 * to pages, so write-protect the pte as well. See the
	 * Documentation/vm/soft-dirty.txt for full description
	 * of how soft-dirty works.
	 */
	pte_t ptent = *pte;

	if (pte_present(ptent)) {
		ptent = pte_wrprotect(ptent);
		ptent = pte_clear_flags(ptent, _PAGE_SOFT_DIRTY);
	} else if (is_swap_pte(ptent)) {
		ptent = pte_swp_clear_soft_dirty(ptent);
	} else if (pte_file(ptent)) {
		ptent = pte_file_clear_soft_dirty(ptent);
	}

	set_pte_at(vma->vm_mm, addr, pte, ptent);
#endif
}

static int clear_refs_pte_range(pmd_t *pmd, unsigned long addr,
				unsigned long end, struct mm_walk *walk)
{
	struct clear_refs_private *cp = walk->private;
	struct vm_area_struct *vma = cp->vma;
	pte_t *pte, ptent;
	spinlock_t *ptl;
	struct page *page;

	split_huge_page_pmd(vma, addr, pmd);
	if (pmd_trans_unstable(pmd))
		return 0;

	pte = pte_offset_map_lock(vma->vm_mm, pmd, addr, &ptl);
	for (; addr != end; pte++, addr += PAGE_SIZE) {
		ptent = *pte;

		if (cp->type == CLEAR_REFS_SOFT_DIRTY) {
			clear_soft_dirty(vma, addr, pte);
			continue;
		}

		if (!pte_present(ptent))
			continue;

		page = vm_normal_page(vma, addr, ptent);
		if (!page)
			continue;

		/* Clear accessed and referenced bits. */
		ptep_test_and_clear_young(vma, addr, pte);
		ClearPageReferenced(page);
	}
	pte_unmap_unlock(pte - 1, ptl);
	cond_resched();
	return 0;
}

static ssize_t clear_refs_write(struct file *file, const char __user *buf,
				size_t count, loff_t *ppos)
{
	struct task_struct *task;
	char buffer[PROC_NUMBUF];
	struct mm_struct *mm;
	struct vm_area_struct *vma;
	enum clear_refs_types type;
	int itype;
	int rv;

	memset(buffer, 0, sizeof(buffer));
	if (count > sizeof(buffer) - 1)
		count = sizeof(buffer) - 1;
	if (copy_from_user(buffer, buf, count))
		return -EFAULT;
	rv = kstrtoint(strstrip(buffer), 10, &itype);
	if (rv < 0)
		return rv;
	type = (enum clear_refs_types)itype;
	if (type < CLEAR_REFS_ALL || type >= CLEAR_REFS_LAST)
		return -EINVAL;

	if (type == CLEAR_REFS_SOFT_DIRTY) {
		soft_dirty_cleared = true;
		pr_warn_once("The pagemap bits 55-60 has changed their meaning!"
			     " See the linux/Documentation/vm/pagemap.txt for "
			     "details.\n");
	}

	task = get_proc_task(file_inode(file));
	if (!task)
		return -ESRCH;
	mm = get_task_mm(task);
	if (mm) {
		struct clear_refs_private cp = {
			.type = type,
		};
		struct mm_walk clear_refs_walk = {
			.pmd_entry = clear_refs_pte_range,
			.mm = mm,
			.private = &cp,
		};
		down_read(&mm->mmap_sem);
		if (type == CLEAR_REFS_SOFT_DIRTY) {
			for (vma = mm->mmap; vma; vma = vma->vm_next) {
				if (!(vma->vm_flags & VM_SOFTDIRTY))
					continue;
				up_read(&mm->mmap_sem);
				down_write(&mm->mmap_sem);
				for (vma = mm->mmap; vma; vma = vma->vm_next) {
					vma->vm_flags &= ~VM_SOFTDIRTY;
					vma_set_page_prot(vma);
				}
				downgrade_write(&mm->mmap_sem);
				break;
			}
			mmu_notifier_invalidate_range_start(mm, 0, -1);
		}
		for (vma = mm->mmap; vma; vma = vma->vm_next) {
			cp.vma = vma;
			if (is_vm_hugetlb_page(vma))
				continue;
			/*
			 * Writing 1 to /proc/pid/clear_refs affects all pages.
			 *
			 * Writing 2 to /proc/pid/clear_refs only affects
			 * Anonymous pages.
			 *
			 * Writing 3 to /proc/pid/clear_refs only affects file
			 * mapped pages.
			 *
			 * Writing 4 to /proc/pid/clear_refs affects all pages.
			 */
			if (type == CLEAR_REFS_ANON && vma->vm_file)
				continue;
			if (type == CLEAR_REFS_MAPPED && !vma->vm_file)
				continue;
			walk_page_range(vma->vm_start, vma->vm_end,
					&clear_refs_walk);
		}
		if (type == CLEAR_REFS_SOFT_DIRTY)
			mmu_notifier_invalidate_range_end(mm, 0, -1);
		flush_tlb_mm(mm);
		up_read(&mm->mmap_sem);
		mmput(mm);
	}
	put_task_struct(task);

	return count;
}

const struct file_operations proc_clear_refs_operations = {
	.write		= clear_refs_write,
	.llseek		= noop_llseek,
};

typedef struct {
	u64 pme;
} pagemap_entry_t;

struct pagemapread {
	int pos, len;		/* units: PM_ENTRY_BYTES, not bytes */
	pagemap_entry_t *buffer;
	bool v2;
};

#define PAGEMAP_WALK_SIZE	(PMD_SIZE)
#define PAGEMAP_WALK_MASK	(PMD_MASK)

#define PM_ENTRY_BYTES      sizeof(pagemap_entry_t)
#define PM_STATUS_BITS      3
#define PM_STATUS_OFFSET    (64 - PM_STATUS_BITS)
#define PM_STATUS_MASK      (((1LL << PM_STATUS_BITS) - 1) << PM_STATUS_OFFSET)
#define PM_STATUS(nr)       (((nr) << PM_STATUS_OFFSET) & PM_STATUS_MASK)
#define PM_PSHIFT_BITS      6
#define PM_PSHIFT_OFFSET    (PM_STATUS_OFFSET - PM_PSHIFT_BITS)
#define PM_PSHIFT_MASK      (((1LL << PM_PSHIFT_BITS) - 1) << PM_PSHIFT_OFFSET)
#define __PM_PSHIFT(x)      (((u64) (x) << PM_PSHIFT_OFFSET) & PM_PSHIFT_MASK)
#define PM_PFRAME_MASK      ((1LL << PM_PSHIFT_OFFSET) - 1)
#define PM_PFRAME(x)        ((x) & PM_PFRAME_MASK)
/* in "new" pagemap pshift bits are occupied with more status bits */
#define PM_STATUS2(v2, x)   (__PM_PSHIFT(v2 ? x : PAGE_SHIFT))

#define __PM_SOFT_DIRTY      (1LL)
#define PM_PRESENT          PM_STATUS(4LL)
#define PM_SWAP             PM_STATUS(2LL)
#define PM_FILE             PM_STATUS(1LL)
#define PM_NOT_PRESENT(v2)  PM_STATUS2(v2, 0)
#define PM_END_OF_BUFFER    1

static inline pagemap_entry_t make_pme(u64 val)
{
	return (pagemap_entry_t) { .pme = val };
}

static int add_to_pagemap(unsigned long addr, pagemap_entry_t *pme,
			  struct pagemapread *pm)
{
	pm->buffer[pm->pos++] = *pme;
	if (pm->pos >= pm->len)
		return PM_END_OF_BUFFER;
	return 0;
}

static int pagemap_pte_hole(unsigned long start, unsigned long end,
				struct mm_walk *walk)
{
	struct pagemapread *pm = walk->private;
	unsigned long addr = start;
	int err = 0;

	while (addr < end) {
		struct vm_area_struct *vma = find_vma(walk->mm, addr);
		pagemap_entry_t pme = make_pme(PM_NOT_PRESENT(pm->v2));
		/* End of address space hole, which we mark as non-present. */
		unsigned long hole_end;

		if (vma)
			hole_end = min(end, vma->vm_start);
		else
			hole_end = end;

		for (; addr < hole_end; addr += PAGE_SIZE) {
			err = add_to_pagemap(addr, &pme, pm);
			if (err)
				goto out;
		}

		if (!vma)
			break;

		/* Addresses in the VMA. */
		if (vma->vm_flags & VM_SOFTDIRTY)
			pme.pme |= PM_STATUS2(pm->v2, __PM_SOFT_DIRTY);
		for (; addr < min(end, vma->vm_end); addr += PAGE_SIZE) {
			err = add_to_pagemap(addr, &pme, pm);
			if (err)
				goto out;
		}
	}
out:
	return err;
}

static void pte_to_pagemap_entry(pagemap_entry_t *pme, struct pagemapread *pm,
		struct vm_area_struct *vma, unsigned long addr, pte_t pte)
{
	u64 frame, flags;
	struct page *page = NULL;
	int flags2 = 0;

	if (pte_present(pte)) {
		frame = pte_pfn(pte);
		flags = PM_PRESENT;
		page = vm_normal_page(vma, addr, pte);
		if (pte_soft_dirty(pte))
			flags2 |= __PM_SOFT_DIRTY;
	} else if (is_swap_pte(pte)) {
		swp_entry_t entry;
		if (pte_swp_soft_dirty(pte))
			flags2 |= __PM_SOFT_DIRTY;
		entry = pte_to_swp_entry(pte);
		frame = swp_type(entry) |
			(swp_offset(entry) << MAX_SWAPFILES_SHIFT);
		flags = PM_SWAP;
		if (is_migration_entry(entry))
			page = migration_entry_to_page(entry);
	} else {
		if (vma->vm_flags & VM_SOFTDIRTY)
			flags2 |= __PM_SOFT_DIRTY;
		*pme = make_pme(PM_NOT_PRESENT(pm->v2) | PM_STATUS2(pm->v2, flags2));
		return;
	}

	if (page && !PageAnon(page))
		flags |= PM_FILE;
	if ((vma->vm_flags & VM_SOFTDIRTY))
		flags2 |= __PM_SOFT_DIRTY;

	*pme = make_pme(PM_PFRAME(frame) | PM_STATUS2(pm->v2, flags2) | flags);
}

#ifdef CONFIG_TRANSPARENT_HUGEPAGE
static void thp_pmd_to_pagemap_entry(pagemap_entry_t *pme, struct pagemapread *pm,
		pmd_t pmd, int offset, int pmd_flags2)
{
	/*
	 * Currently pmd for thp is always present because thp can not be
	 * swapped-out, migrated, or HWPOISONed (split in such cases instead.)
	 * This if-check is just to prepare for future implementation.
	 */
	if (pmd_present(pmd))
		*pme = make_pme(PM_PFRAME(pmd_pfn(pmd) + offset)
				| PM_STATUS2(pm->v2, pmd_flags2) | PM_PRESENT);
	else
		*pme = make_pme(PM_NOT_PRESENT(pm->v2) | PM_STATUS2(pm->v2, pmd_flags2));
}
#else
static inline void thp_pmd_to_pagemap_entry(pagemap_entry_t *pme, struct pagemapread *pm,
		pmd_t pmd, int offset, int pmd_flags2)
{
}
#endif

static int pagemap_pte_range(pmd_t *pmd, unsigned long addr, unsigned long end,
			     struct mm_walk *walk)
{
	struct vm_area_struct *vma;
	struct pagemapread *pm = walk->private;
	spinlock_t *ptl;
	pte_t *pte;
	int err = 0;

	/* find the first VMA at or above 'addr' */
	vma = find_vma(walk->mm, addr);
	if (vma && pmd_trans_huge_lock(pmd, vma, &ptl) == 1) {
		int pmd_flags2;

		if ((vma->vm_flags & VM_SOFTDIRTY) || pmd_soft_dirty(*pmd))
			pmd_flags2 = __PM_SOFT_DIRTY;
		else
			pmd_flags2 = 0;

		for (; addr != end; addr += PAGE_SIZE) {
			unsigned long offset;
			pagemap_entry_t pme;

			offset = (addr & ~PAGEMAP_WALK_MASK) >>
					PAGE_SHIFT;
			thp_pmd_to_pagemap_entry(&pme, pm, *pmd, offset, pmd_flags2);
			err = add_to_pagemap(addr, &pme, pm);
			if (err)
				break;
		}
		spin_unlock(ptl);
		return err;
	}

	if (pmd_trans_unstable(pmd))
		return 0;

	while (1) {
		/* End of address space hole, which we mark as non-present. */
		unsigned long hole_end;

		if (vma)
			hole_end = min(end, vma->vm_start);
		else
			hole_end = end;

		for (; addr < hole_end; addr += PAGE_SIZE) {
			pagemap_entry_t pme = make_pme(PM_NOT_PRESENT(pm->v2));

			err = add_to_pagemap(addr, &pme, pm);
			if (err)
				return err;
		}

		if (!vma || vma->vm_start >= end)
			break;
		/*
		 * We can't possibly be in a hugetlb VMA. In general,
		 * for a mm_walk with a pmd_entry and a hugetlb_entry,
		 * the pmd_entry can only be called on addresses in a
		 * hugetlb if the walk starts in a non-hugetlb VMA and
		 * spans a hugepage VMA. Since pagemap_read walks are
		 * PMD-sized and PMD-aligned, this will never be true.
		 */
		BUG_ON(is_vm_hugetlb_page(vma));

		/* Addresses in the VMA. */
		for (; addr < min(end, vma->vm_end); addr += PAGE_SIZE) {
			pagemap_entry_t pme;
			pte = pte_offset_map(pmd, addr);
			pte_to_pagemap_entry(&pme, pm, vma, addr, *pte);
			pte_unmap(pte);
			err = add_to_pagemap(addr, &pme, pm);
			if (err)
				return err;
		}

		if (addr == end)
			break;

		vma = find_vma(walk->mm, addr);
	}

	cond_resched();

	return err;
}

#ifdef CONFIG_HUGETLB_PAGE
static void huge_pte_to_pagemap_entry(pagemap_entry_t *pme, struct pagemapread *pm,
					pte_t pte, int offset, int flags2)
{
	if (pte_present(pte))
		*pme = make_pme(PM_PFRAME(pte_pfn(pte) + offset)	|
				PM_STATUS2(pm->v2, flags2)		|
				PM_PRESENT);
	else
		*pme = make_pme(PM_NOT_PRESENT(pm->v2)			|
				PM_STATUS2(pm->v2, flags2));
}

/* This function walks within one hugetlb entry in the single call */
static int pagemap_hugetlb_range(pte_t *pte, unsigned long hmask,
				 unsigned long addr, unsigned long end,
				 struct mm_walk *walk)
{
	struct pagemapread *pm = walk->private;
	struct vm_area_struct *vma;
	int err = 0;
	int flags2;
	pagemap_entry_t pme;

	vma = find_vma(walk->mm, addr);
	WARN_ON_ONCE(!vma);

	if (vma && (vma->vm_flags & VM_SOFTDIRTY))
		flags2 = __PM_SOFT_DIRTY;
	else
		flags2 = 0;

	for (; addr != end; addr += PAGE_SIZE) {
		int offset = (addr & ~hmask) >> PAGE_SHIFT;
		huge_pte_to_pagemap_entry(&pme, pm, *pte, offset, flags2);
		err = add_to_pagemap(addr, &pme, pm);
		if (err)
			return err;
	}

	cond_resched();

	return err;
}
#endif /* HUGETLB_PAGE */

/*
 * /proc/pid/pagemap - an array mapping virtual pages to pfns
 *
 * For each page in the address space, this file contains one 64-bit entry
 * consisting of the following:
 *
 * Bits 0-54  page frame number (PFN) if present
 * Bits 0-4   swap type if swapped
 * Bits 5-54  swap offset if swapped
 * Bits 55-60 page shift (page size = 1<<page shift)
 * Bit  61    page is file-page or shared-anon
 * Bit  62    page swapped
 * Bit  63    page present
 *
 * If the page is not present but in swap, then the PFN contains an
 * encoding of the swap file number and the page's offset into the
 * swap. Unmapped pages return a null PFN. This allows determining
 * precisely which pages are mapped (or in swap) and comparing mapped
 * pages between processes.
 *
 * Efficient users of this interface will use /proc/pid/maps to
 * determine which areas of memory are actually mapped and llseek to
 * skip over unmapped regions.
 */
static ssize_t pagemap_read(struct file *file, char __user *buf,
			    size_t count, loff_t *ppos)
{
	struct task_struct *task = get_proc_task(file_inode(file));
	struct mm_struct *mm;
	struct pagemapread pm;
	int ret = -ESRCH;
	struct mm_walk pagemap_walk = {};
	unsigned long src;
	unsigned long svpfn;
	unsigned long start_vaddr;
	unsigned long end_vaddr;
	int copied = 0;

	if (!task)
		goto out;

	ret = -EINVAL;
	/* file position must be aligned */
	if ((*ppos % PM_ENTRY_BYTES) || (count % PM_ENTRY_BYTES))
		goto out_task;

	ret = 0;
	if (!count)
		goto out_task;

<<<<<<< HEAD
=======
	pm.v2 = soft_dirty_cleared;
>>>>>>> fc14f9c1
	pm.len = (PAGEMAP_WALK_SIZE >> PAGE_SHIFT);
	pm.buffer = kmalloc(pm.len * PM_ENTRY_BYTES, GFP_TEMPORARY);
	ret = -ENOMEM;
	if (!pm.buffer)
		goto out_task;

	mm = mm_access(task, PTRACE_MODE_READ);
	ret = PTR_ERR(mm);
	if (!mm || IS_ERR(mm))
		goto out_free;

	pagemap_walk.pmd_entry = pagemap_pte_range;
	pagemap_walk.pte_hole = pagemap_pte_hole;
#ifdef CONFIG_HUGETLB_PAGE
	pagemap_walk.hugetlb_entry = pagemap_hugetlb_range;
#endif
	pagemap_walk.mm = mm;
	pagemap_walk.private = &pm;

	src = *ppos;
	svpfn = src / PM_ENTRY_BYTES;
	start_vaddr = svpfn << PAGE_SHIFT;
	end_vaddr = TASK_SIZE_OF(task);

	/* watch out for wraparound */
	if (svpfn > TASK_SIZE_OF(task) >> PAGE_SHIFT)
		start_vaddr = end_vaddr;

	/*
	 * The odds are that this will stop walking way
	 * before end_vaddr, because the length of the
	 * user buffer is tracked in "pm", and the walk
	 * will stop when we hit the end of the buffer.
	 */
	ret = 0;
	while (count && (start_vaddr < end_vaddr)) {
		int len;
		unsigned long end;

		pm.pos = 0;
		end = (start_vaddr + PAGEMAP_WALK_SIZE) & PAGEMAP_WALK_MASK;
		/* overflow ? */
		if (end < start_vaddr || end > end_vaddr)
			end = end_vaddr;
		down_read(&mm->mmap_sem);
		ret = walk_page_range(start_vaddr, end, &pagemap_walk);
		up_read(&mm->mmap_sem);
		start_vaddr = end;

		len = min(count, PM_ENTRY_BYTES * pm.pos);
		if (copy_to_user(buf, pm.buffer, len)) {
			ret = -EFAULT;
			goto out_mm;
		}
		copied += len;
		buf += len;
		count -= len;
	}
	*ppos += copied;
	if (!ret || ret == PM_END_OF_BUFFER)
		ret = copied;

out_mm:
	mmput(mm);
out_free:
	kfree(pm.buffer);
out_task:
	put_task_struct(task);
out:
	return ret;
}

static int pagemap_open(struct inode *inode, struct file *file)
{
	pr_warn_once("Bits 55-60 of /proc/PID/pagemap entries are about "
			"to stop being page-shift some time soon. See the "
			"linux/Documentation/vm/pagemap.txt for details.\n");
	return 0;
}

const struct file_operations proc_pagemap_operations = {
	.llseek		= mem_lseek, /* borrow this */
	.read		= pagemap_read,
	.open		= pagemap_open,
};
#endif /* CONFIG_PROC_PAGE_MONITOR */

#ifdef CONFIG_NUMA

struct numa_maps {
	struct vm_area_struct *vma;
	unsigned long pages;
	unsigned long anon;
	unsigned long active;
	unsigned long writeback;
	unsigned long mapcount_max;
	unsigned long dirty;
	unsigned long swapcache;
	unsigned long node[MAX_NUMNODES];
};

struct numa_maps_private {
	struct proc_maps_private proc_maps;
	struct numa_maps md;
};

static void gather_stats(struct page *page, struct numa_maps *md, int pte_dirty,
			unsigned long nr_pages)
{
	int count = page_mapcount(page);

	md->pages += nr_pages;
	if (pte_dirty || PageDirty(page))
		md->dirty += nr_pages;

	if (PageSwapCache(page))
		md->swapcache += nr_pages;

	if (PageActive(page) || PageUnevictable(page))
		md->active += nr_pages;

	if (PageWriteback(page))
		md->writeback += nr_pages;

	if (PageAnon(page))
		md->anon += nr_pages;

	if (count > md->mapcount_max)
		md->mapcount_max = count;

	md->node[page_to_nid(page)] += nr_pages;
}

static struct page *can_gather_numa_stats(pte_t pte, struct vm_area_struct *vma,
		unsigned long addr)
{
	struct page *page;
	int nid;

	if (!pte_present(pte))
		return NULL;

	page = vm_normal_page(vma, addr, pte);
	if (!page)
		return NULL;

	if (PageReserved(page))
		return NULL;

	nid = page_to_nid(page);
	if (!node_isset(nid, node_states[N_MEMORY]))
		return NULL;

	return page;
}

static int gather_pte_stats(pmd_t *pmd, unsigned long addr,
		unsigned long end, struct mm_walk *walk)
{
	struct numa_maps *md;
	spinlock_t *ptl;
	pte_t *orig_pte;
	pte_t *pte;

	md = walk->private;

	if (pmd_trans_huge_lock(pmd, md->vma, &ptl) == 1) {
		pte_t huge_pte = *(pte_t *)pmd;
		struct page *page;

		page = can_gather_numa_stats(huge_pte, md->vma, addr);
		if (page)
			gather_stats(page, md, pte_dirty(huge_pte),
				     HPAGE_PMD_SIZE/PAGE_SIZE);
		spin_unlock(ptl);
		return 0;
	}

	if (pmd_trans_unstable(pmd))
		return 0;
	orig_pte = pte = pte_offset_map_lock(walk->mm, pmd, addr, &ptl);
	do {
		struct page *page = can_gather_numa_stats(*pte, md->vma, addr);
		if (!page)
			continue;
		gather_stats(page, md, pte_dirty(*pte), 1);

	} while (pte++, addr += PAGE_SIZE, addr != end);
	pte_unmap_unlock(orig_pte, ptl);
	return 0;
}
#ifdef CONFIG_HUGETLB_PAGE
static int gather_hugetbl_stats(pte_t *pte, unsigned long hmask,
		unsigned long addr, unsigned long end, struct mm_walk *walk)
{
	struct numa_maps *md;
	struct page *page;

	if (!pte_present(*pte))
		return 0;

	page = pte_page(*pte);
	if (!page)
		return 0;

	md = walk->private;
	gather_stats(page, md, pte_dirty(*pte), 1);
	return 0;
}

#else
static int gather_hugetbl_stats(pte_t *pte, unsigned long hmask,
		unsigned long addr, unsigned long end, struct mm_walk *walk)
{
	return 0;
}
#endif

/*
 * Display pages allocated per node and memory policy via /proc.
 */
static int show_numa_map(struct seq_file *m, void *v, int is_pid)
{
	struct numa_maps_private *numa_priv = m->private;
	struct proc_maps_private *proc_priv = &numa_priv->proc_maps;
	struct vm_area_struct *vma = v;
	struct numa_maps *md = &numa_priv->md;
	struct file *file = vma->vm_file;
	struct mm_struct *mm = vma->vm_mm;
	struct mm_walk walk = {};
	struct mempolicy *pol;
	char buffer[64];
	int nid;

	if (!mm)
		return 0;

	/* Ensure we start with an empty set of numa_maps statistics. */
	memset(md, 0, sizeof(*md));

	md->vma = vma;

	walk.hugetlb_entry = gather_hugetbl_stats;
	walk.pmd_entry = gather_pte_stats;
	walk.private = md;
	walk.mm = mm;

	pol = __get_vma_policy(vma, vma->vm_start);
	if (pol) {
		mpol_to_str(buffer, sizeof(buffer), pol);
		mpol_cond_put(pol);
	} else {
		mpol_to_str(buffer, sizeof(buffer), proc_priv->task_mempolicy);
	}

	seq_printf(m, "%08lx %s", vma->vm_start, buffer);

	if (file) {
		seq_puts(m, " file=");
		seq_path(m, &file->f_path, "\n\t= ");
	} else if (vma->vm_start <= mm->brk && vma->vm_end >= mm->start_brk) {
		seq_puts(m, " heap");
	} else {
		pid_t tid = pid_of_stack(proc_priv, vma, is_pid);
		if (tid != 0) {
			/*
			 * Thread stack in /proc/PID/task/TID/maps or
			 * the main process stack.
			 */
			if (!is_pid || (vma->vm_start <= mm->start_stack &&
			    vma->vm_end >= mm->start_stack))
				seq_puts(m, " stack");
			else
				seq_printf(m, " stack:%d", tid);
		}
	}

	if (is_vm_hugetlb_page(vma))
		seq_puts(m, " huge");

	walk_page_range(vma->vm_start, vma->vm_end, &walk);

	if (!md->pages)
		goto out;

	if (md->anon)
		seq_printf(m, " anon=%lu", md->anon);

	if (md->dirty)
		seq_printf(m, " dirty=%lu", md->dirty);

	if (md->pages != md->anon && md->pages != md->dirty)
		seq_printf(m, " mapped=%lu", md->pages);

	if (md->mapcount_max > 1)
		seq_printf(m, " mapmax=%lu", md->mapcount_max);

	if (md->swapcache)
		seq_printf(m, " swapcache=%lu", md->swapcache);

	if (md->active < md->pages && !is_vm_hugetlb_page(vma))
		seq_printf(m, " active=%lu", md->active);

	if (md->writeback)
		seq_printf(m, " writeback=%lu", md->writeback);

	for_each_node_state(nid, N_MEMORY)
		if (md->node[nid])
			seq_printf(m, " N%d=%lu", nid, md->node[nid]);
out:
	seq_putc(m, '\n');
	m_cache_vma(m, vma);
	return 0;
}

static int show_pid_numa_map(struct seq_file *m, void *v)
{
	return show_numa_map(m, v, 1);
}

static int show_tid_numa_map(struct seq_file *m, void *v)
{
	return show_numa_map(m, v, 0);
}

static const struct seq_operations proc_pid_numa_maps_op = {
	.start  = m_start,
	.next   = m_next,
	.stop   = m_stop,
	.show   = show_pid_numa_map,
};

static const struct seq_operations proc_tid_numa_maps_op = {
	.start  = m_start,
	.next   = m_next,
	.stop   = m_stop,
	.show   = show_tid_numa_map,
};

static int numa_maps_open(struct inode *inode, struct file *file,
			  const struct seq_operations *ops)
{
	return proc_maps_open(inode, file, ops,
				sizeof(struct numa_maps_private));
}

static int pid_numa_maps_open(struct inode *inode, struct file *file)
{
	return numa_maps_open(inode, file, &proc_pid_numa_maps_op);
}

static int tid_numa_maps_open(struct inode *inode, struct file *file)
{
	return numa_maps_open(inode, file, &proc_tid_numa_maps_op);
}

const struct file_operations proc_pid_numa_maps_operations = {
	.open		= pid_numa_maps_open,
	.read		= seq_read,
	.llseek		= seq_lseek,
	.release	= proc_map_release,
};

const struct file_operations proc_tid_numa_maps_operations = {
	.open		= tid_numa_maps_open,
	.read		= seq_read,
	.llseek		= seq_lseek,
	.release	= proc_map_release,
};
#endif /* CONFIG_NUMA */<|MERGE_RESOLUTION|>--- conflicted
+++ resolved
@@ -1212,10 +1212,7 @@
 	if (!count)
 		goto out_task;
 
-<<<<<<< HEAD
-=======
 	pm.v2 = soft_dirty_cleared;
->>>>>>> fc14f9c1
 	pm.len = (PAGEMAP_WALK_SIZE >> PAGE_SHIFT);
 	pm.buffer = kmalloc(pm.len * PM_ENTRY_BYTES, GFP_TEMPORARY);
 	ret = -ENOMEM;
