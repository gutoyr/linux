/*
 * linux/fs/binfmt_elf.c
 *
 * These are the functions used to load ELF format executables as used
 * on SVr4 machines.  Information on the format may be found in the book
 * "UNIX SYSTEM V RELEASE 4 Programmers Guide: Ansi C and Programming Support
 * Tools".
 *
 * Copyright 1993, 1994: Eric Youngdale (ericy@cais.com).
 */

#include <linux/module.h>
#include <linux/kernel.h>
#include <linux/fs.h>
#include <linux/mm.h>
#include <linux/mman.h>
#include <linux/errno.h>
#include <linux/signal.h>
#include <linux/binfmts.h>
#include <linux/string.h>
#include <linux/file.h>
#include <linux/slab.h>
#include <linux/personality.h>
#include <linux/elfcore.h>
#include <linux/init.h>
#include <linux/highuid.h>
#include <linux/compiler.h>
#include <linux/highmem.h>
#include <linux/pagemap.h>
#include <linux/vmalloc.h>
#include <linux/security.h>
#include <linux/random.h>
#include <linux/elf.h>
#include <linux/utsname.h>
#include <linux/coredump.h>
#include <linux/sched.h>
#include <asm/uaccess.h>
#include <asm/param.h>
#include <asm/page.h>

#ifndef user_long_t
#define user_long_t long
#endif
#ifndef user_siginfo_t
#define user_siginfo_t siginfo_t
#endif

static int load_elf_binary(struct linux_binprm *bprm);
static unsigned long elf_map(struct file *, unsigned long, struct elf_phdr *,
				int, int, unsigned long);

#ifdef CONFIG_USELIB
static int load_elf_library(struct file *);
#else
#define load_elf_library NULL
#endif

/*
 * If we don't support core dumping, then supply a NULL so we
 * don't even try.
 */
#ifdef CONFIG_ELF_CORE
static int elf_core_dump(struct coredump_params *cprm);
#else
#define elf_core_dump	NULL
#endif

#if ELF_EXEC_PAGESIZE > PAGE_SIZE
#define ELF_MIN_ALIGN	ELF_EXEC_PAGESIZE
#else
#define ELF_MIN_ALIGN	PAGE_SIZE
#endif

#ifndef ELF_CORE_EFLAGS
#define ELF_CORE_EFLAGS	0
#endif

#define ELF_PAGESTART(_v) ((_v) & ~(unsigned long)(ELF_MIN_ALIGN-1))
#define ELF_PAGEOFFSET(_v) ((_v) & (ELF_MIN_ALIGN-1))
#define ELF_PAGEALIGN(_v) (((_v) + ELF_MIN_ALIGN - 1) & ~(ELF_MIN_ALIGN - 1))

static struct linux_binfmt elf_format = {
	.module		= THIS_MODULE,
	.load_binary	= load_elf_binary,
	.load_shlib	= load_elf_library,
	.core_dump	= elf_core_dump,
	.min_coredump	= ELF_EXEC_PAGESIZE,
};

#define BAD_ADDR(x) ((unsigned long)(x) >= TASK_SIZE)

static int set_brk(unsigned long start, unsigned long end)
{
	start = ELF_PAGEALIGN(start);
	end = ELF_PAGEALIGN(end);
	if (end > start) {
		unsigned long addr;
		addr = vm_brk(start, end - start);
		if (BAD_ADDR(addr))
			return addr;
	}
	current->mm->start_brk = current->mm->brk = end;
	return 0;
}

/* We need to explicitly zero any fractional pages
   after the data section (i.e. bss).  This would
   contain the junk from the file that should not
   be in memory
 */
static int padzero(unsigned long elf_bss)
{
	unsigned long nbyte;

	nbyte = ELF_PAGEOFFSET(elf_bss);
	if (nbyte) {
		nbyte = ELF_MIN_ALIGN - nbyte;
		if (clear_user((void __user *) elf_bss, nbyte))
			return -EFAULT;
	}
	return 0;
}

/* Let's use some macros to make this stack manipulation a little clearer */
#ifdef CONFIG_STACK_GROWSUP
#define STACK_ADD(sp, items) ((elf_addr_t __user *)(sp) + (items))
#define STACK_ROUND(sp, items) \
	((15 + (unsigned long) ((sp) + (items))) &~ 15UL)
#define STACK_ALLOC(sp, len) ({ \
	elf_addr_t __user *old_sp = (elf_addr_t __user *)sp; sp += len; \
	old_sp; })
#else
#define STACK_ADD(sp, items) ((elf_addr_t __user *)(sp) - (items))
#define STACK_ROUND(sp, items) \
	(((unsigned long) (sp - items)) &~ 15UL)
#define STACK_ALLOC(sp, len) ({ sp -= len ; sp; })
#endif

#ifndef ELF_BASE_PLATFORM
/*
 * AT_BASE_PLATFORM indicates the "real" hardware/microarchitecture.
 * If the arch defines ELF_BASE_PLATFORM (in asm/elf.h), the value
 * will be copied to the user stack in the same manner as AT_PLATFORM.
 */
#define ELF_BASE_PLATFORM NULL
#endif

static int
create_elf_tables(struct linux_binprm *bprm, struct elfhdr *exec,
		unsigned long load_addr, unsigned long interp_load_addr)
{
	unsigned long p = bprm->p;
	int argc = bprm->argc;
	int envc = bprm->envc;
	elf_addr_t __user *argv;
	elf_addr_t __user *envp;
	elf_addr_t __user *sp;
	elf_addr_t __user *u_platform;
	elf_addr_t __user *u_base_platform;
	elf_addr_t __user *u_rand_bytes;
	const char *k_platform = ELF_PLATFORM;
	const char *k_base_platform = ELF_BASE_PLATFORM;
	unsigned char k_rand_bytes[16];
	int items;
	elf_addr_t *elf_info;
	int ei_index = 0;
	const struct cred *cred = current_cred();
	struct vm_area_struct *vma;

	/*
	 * In some cases (e.g. Hyper-Threading), we want to avoid L1
	 * evictions by the processes running on the same package. One
	 * thing we can do is to shuffle the initial stack for them.
	 */

	p = arch_align_stack(p);

	/*
	 * If this architecture has a platform capability string, copy it
	 * to userspace.  In some cases (Sparc), this info is impossible
	 * for userspace to get any other way, in others (i386) it is
	 * merely difficult.
	 */
	u_platform = NULL;
	if (k_platform) {
		size_t len = strlen(k_platform) + 1;

		u_platform = (elf_addr_t __user *)STACK_ALLOC(p, len);
		if (__copy_to_user(u_platform, k_platform, len))
			return -EFAULT;
	}

	/*
	 * If this architecture has a "base" platform capability
	 * string, copy it to userspace.
	 */
	u_base_platform = NULL;
	if (k_base_platform) {
		size_t len = strlen(k_base_platform) + 1;

		u_base_platform = (elf_addr_t __user *)STACK_ALLOC(p, len);
		if (__copy_to_user(u_base_platform, k_base_platform, len))
			return -EFAULT;
	}

	/*
	 * Generate 16 random bytes for userspace PRNG seeding.
	 */
	get_random_bytes(k_rand_bytes, sizeof(k_rand_bytes));
	u_rand_bytes = (elf_addr_t __user *)
		       STACK_ALLOC(p, sizeof(k_rand_bytes));
	if (__copy_to_user(u_rand_bytes, k_rand_bytes, sizeof(k_rand_bytes)))
		return -EFAULT;

	/* Create the ELF interpreter info */
	elf_info = (elf_addr_t *)current->mm->saved_auxv;
	/* update AT_VECTOR_SIZE_BASE if the number of NEW_AUX_ENT() changes */
#define NEW_AUX_ENT(id, val) \
	do { \
		elf_info[ei_index++] = id; \
		elf_info[ei_index++] = val; \
	} while (0)

#ifdef ARCH_DLINFO
	/* 
	 * ARCH_DLINFO must come first so PPC can do its special alignment of
	 * AUXV.
	 * update AT_VECTOR_SIZE_ARCH if the number of NEW_AUX_ENT() in
	 * ARCH_DLINFO changes
	 */
	ARCH_DLINFO;
#endif
	NEW_AUX_ENT(AT_HWCAP, ELF_HWCAP);
	NEW_AUX_ENT(AT_PAGESZ, ELF_EXEC_PAGESIZE);
	NEW_AUX_ENT(AT_CLKTCK, CLOCKS_PER_SEC);
	NEW_AUX_ENT(AT_PHDR, load_addr + exec->e_phoff);
	NEW_AUX_ENT(AT_PHENT, sizeof(struct elf_phdr));
	NEW_AUX_ENT(AT_PHNUM, exec->e_phnum);
	NEW_AUX_ENT(AT_BASE, interp_load_addr);
	NEW_AUX_ENT(AT_FLAGS, 0);
	NEW_AUX_ENT(AT_ENTRY, exec->e_entry);
	NEW_AUX_ENT(AT_UID, from_kuid_munged(cred->user_ns, cred->uid));
	NEW_AUX_ENT(AT_EUID, from_kuid_munged(cred->user_ns, cred->euid));
	NEW_AUX_ENT(AT_GID, from_kgid_munged(cred->user_ns, cred->gid));
	NEW_AUX_ENT(AT_EGID, from_kgid_munged(cred->user_ns, cred->egid));
 	NEW_AUX_ENT(AT_SECURE, security_bprm_secureexec(bprm));
	NEW_AUX_ENT(AT_RANDOM, (elf_addr_t)(unsigned long)u_rand_bytes);
#ifdef ELF_HWCAP2
	NEW_AUX_ENT(AT_HWCAP2, ELF_HWCAP2);
#endif
	NEW_AUX_ENT(AT_EXECFN, bprm->exec);
	if (k_platform) {
		NEW_AUX_ENT(AT_PLATFORM,
			    (elf_addr_t)(unsigned long)u_platform);
	}
	if (k_base_platform) {
		NEW_AUX_ENT(AT_BASE_PLATFORM,
			    (elf_addr_t)(unsigned long)u_base_platform);
	}
	if (bprm->interp_flags & BINPRM_FLAGS_EXECFD) {
		NEW_AUX_ENT(AT_EXECFD, bprm->interp_data);
	}
#undef NEW_AUX_ENT
	/* AT_NULL is zero; clear the rest too */
	memset(&elf_info[ei_index], 0,
	       sizeof current->mm->saved_auxv - ei_index * sizeof elf_info[0]);

	/* And advance past the AT_NULL entry.  */
	ei_index += 2;

	sp = STACK_ADD(p, ei_index);

	items = (argc + 1) + (envc + 1) + 1;
	bprm->p = STACK_ROUND(sp, items);

	/* Point sp at the lowest address on the stack */
#ifdef CONFIG_STACK_GROWSUP
	sp = (elf_addr_t __user *)bprm->p - items - ei_index;
	bprm->exec = (unsigned long)sp; /* XXX: PARISC HACK */
#else
	sp = (elf_addr_t __user *)bprm->p;
#endif


	/*
	 * Grow the stack manually; some architectures have a limit on how
	 * far ahead a user-space access may be in order to grow the stack.
	 */
	vma = find_extend_vma(current->mm, bprm->p);
	if (!vma)
		return -EFAULT;

	/* Now, let's put argc (and argv, envp if appropriate) on the stack */
	if (__put_user(argc, sp++))
		return -EFAULT;
	argv = sp;
	envp = argv + argc + 1;

	/* Populate argv and envp */
	p = current->mm->arg_end = current->mm->arg_start;
	while (argc-- > 0) {
		size_t len;
		if (__put_user((elf_addr_t)p, argv++))
			return -EFAULT;
		len = strnlen_user((void __user *)p, MAX_ARG_STRLEN);
		if (!len || len > MAX_ARG_STRLEN)
			return -EINVAL;
		p += len;
	}
	if (__put_user(0, argv))
		return -EFAULT;
	current->mm->arg_end = current->mm->env_start = p;
	while (envc-- > 0) {
		size_t len;
		if (__put_user((elf_addr_t)p, envp++))
			return -EFAULT;
		len = strnlen_user((void __user *)p, MAX_ARG_STRLEN);
		if (!len || len > MAX_ARG_STRLEN)
			return -EINVAL;
		p += len;
	}
	if (__put_user(0, envp))
		return -EFAULT;
	current->mm->env_end = p;

	/* Put the elf_info on the stack in the right place.  */
	sp = (elf_addr_t __user *)envp + 1;
	if (copy_to_user(sp, elf_info, ei_index * sizeof(elf_addr_t)))
		return -EFAULT;
	return 0;
}

#ifndef elf_map

static unsigned long elf_map(struct file *filep, unsigned long addr,
		struct elf_phdr *eppnt, int prot, int type,
		unsigned long total_size)
{
	unsigned long map_addr;
	unsigned long size = eppnt->p_filesz + ELF_PAGEOFFSET(eppnt->p_vaddr);
	unsigned long off = eppnt->p_offset - ELF_PAGEOFFSET(eppnt->p_vaddr);
	addr = ELF_PAGESTART(addr);
	size = ELF_PAGEALIGN(size);

	/* mmap() will return -EINVAL if given a zero size, but a
	 * segment with zero filesize is perfectly valid */
	if (!size)
		return addr;

	/*
	* total_size is the size of the ELF (interpreter) image.
	* The _first_ mmap needs to know the full size, otherwise
	* randomization might put this image into an overlapping
	* position with the ELF binary image. (since size < total_size)
	* So we first map the 'big' image - and unmap the remainder at
	* the end. (which unmap is needed for ELF images with holes.)
	*/
	if (total_size) {
		total_size = ELF_PAGEALIGN(total_size);
		map_addr = vm_mmap(filep, addr, total_size, prot, type, off);
		if (!BAD_ADDR(map_addr))
			vm_munmap(map_addr+size, total_size-size);
	} else
		map_addr = vm_mmap(filep, addr, size, prot, type, off);

	return(map_addr);
}

#endif /* !elf_map */

static unsigned long total_mapping_size(struct elf_phdr *cmds, int nr)
{
	int i, first_idx = -1, last_idx = -1;

	for (i = 0; i < nr; i++) {
		if (cmds[i].p_type == PT_LOAD) {
			last_idx = i;
			if (first_idx == -1)
				first_idx = i;
		}
	}
	if (first_idx == -1)
		return 0;

	return cmds[last_idx].p_vaddr + cmds[last_idx].p_memsz -
				ELF_PAGESTART(cmds[first_idx].p_vaddr);
}


/* This is much more generalized than the library routine read function,
   so we keep this separate.  Technically the library read function
   is only provided so that we can read a.out libraries that have
   an ELF header */

static unsigned long load_elf_interp(struct elfhdr *interp_elf_ex,
		struct file *interpreter, unsigned long *interp_map_addr,
		unsigned long no_base)
{
	struct elf_phdr *elf_phdata;
	struct elf_phdr *eppnt;
	unsigned long load_addr = 0;
	int load_addr_set = 0;
	unsigned long last_bss = 0, elf_bss = 0;
	unsigned long error = ~0UL;
	unsigned long total_size;
	int retval, i, size;

	/* First of all, some simple consistency checks */
	if (interp_elf_ex->e_type != ET_EXEC &&
	    interp_elf_ex->e_type != ET_DYN)
		goto out;
	if (!elf_check_arch(interp_elf_ex))
		goto out;
	if (!interpreter->f_op->mmap)
		goto out;

	/*
	 * If the size of this structure has changed, then punt, since
	 * we will be doing the wrong thing.
	 */
	if (interp_elf_ex->e_phentsize != sizeof(struct elf_phdr))
		goto out;
	if (interp_elf_ex->e_phnum < 1 ||
		interp_elf_ex->e_phnum > 65536U / sizeof(struct elf_phdr))
		goto out;

	/* Now read in all of the header information */
	size = sizeof(struct elf_phdr) * interp_elf_ex->e_phnum;
	if (size > ELF_MIN_ALIGN)
		goto out;
	elf_phdata = kmalloc(size, GFP_KERNEL);
	if (!elf_phdata)
		goto out;

	retval = kernel_read(interpreter, interp_elf_ex->e_phoff,
			     (char *)elf_phdata, size);
	error = -EIO;
	if (retval != size) {
		if (retval < 0)
			error = retval;	
		goto out_close;
	}

	total_size = total_mapping_size(elf_phdata, interp_elf_ex->e_phnum);
	if (!total_size) {
		error = -EINVAL;
		goto out_close;
	}

	eppnt = elf_phdata;
	for (i = 0; i < interp_elf_ex->e_phnum; i++, eppnt++) {
		if (eppnt->p_type == PT_LOAD) {
			int elf_type = MAP_PRIVATE | MAP_DENYWRITE;
			int elf_prot = 0;
			unsigned long vaddr = 0;
			unsigned long k, map_addr;

			if (eppnt->p_flags & PF_R)
		    		elf_prot = PROT_READ;
			if (eppnt->p_flags & PF_W)
				elf_prot |= PROT_WRITE;
			if (eppnt->p_flags & PF_X)
				elf_prot |= PROT_EXEC;
			vaddr = eppnt->p_vaddr;
			if (interp_elf_ex->e_type == ET_EXEC || load_addr_set)
				elf_type |= MAP_FIXED;
			else if (no_base && interp_elf_ex->e_type == ET_DYN)
				load_addr = -vaddr;

			map_addr = elf_map(interpreter, load_addr + vaddr,
					eppnt, elf_prot, elf_type, total_size);
			total_size = 0;
			if (!*interp_map_addr)
				*interp_map_addr = map_addr;
			error = map_addr;
			if (BAD_ADDR(map_addr))
				goto out_close;

			if (!load_addr_set &&
			    interp_elf_ex->e_type == ET_DYN) {
				load_addr = map_addr - ELF_PAGESTART(vaddr);
				load_addr_set = 1;
			}

			/*
			 * Check to see if the section's size will overflow the
			 * allowed task size. Note that p_filesz must always be
			 * <= p_memsize so it's only necessary to check p_memsz.
			 */
			k = load_addr + eppnt->p_vaddr;
			if (BAD_ADDR(k) ||
			    eppnt->p_filesz > eppnt->p_memsz ||
			    eppnt->p_memsz > TASK_SIZE ||
			    TASK_SIZE - eppnt->p_memsz < k) {
				error = -ENOMEM;
				goto out_close;
			}

			/*
			 * Find the end of the file mapping for this phdr, and
			 * keep track of the largest address we see for this.
			 */
			k = load_addr + eppnt->p_vaddr + eppnt->p_filesz;
			if (k > elf_bss)
				elf_bss = k;

			/*
			 * Do the same thing for the memory mapping - between
			 * elf_bss and last_bss is the bss section.
			 */
			k = load_addr + eppnt->p_memsz + eppnt->p_vaddr;
			if (k > last_bss)
				last_bss = k;
		}
	}

	if (last_bss > elf_bss) {
		/*
		 * Now fill out the bss section.  First pad the last page up
		 * to the page boundary, and then perform a mmap to make sure
		 * that there are zero-mapped pages up to and including the
		 * last bss page.
		 */
		if (padzero(elf_bss)) {
			error = -EFAULT;
			goto out_close;
		}

		/* What we have mapped so far */
		elf_bss = ELF_PAGESTART(elf_bss + ELF_MIN_ALIGN - 1);

		/* Map the last of the bss segment */
		error = vm_brk(elf_bss, last_bss - elf_bss);
		if (BAD_ADDR(error))
			goto out_close;
	}

	error = load_addr;

out_close:
	kfree(elf_phdata);
out:
	return error;
}

/*
 * These are the functions used to load ELF style executables and shared
 * libraries.  There is no binary dependent code anywhere else.
 */

#ifndef STACK_RND_MASK
#define STACK_RND_MASK (0x7ff >> (PAGE_SHIFT - 12))	/* 8MB of VA */
#endif

static unsigned long randomize_stack_top(unsigned long stack_top)
{
	unsigned int random_variable = 0;

	if ((current->flags & PF_RANDOMIZE) &&
		!(current->personality & ADDR_NO_RANDOMIZE)) {
		random_variable = get_random_int() & STACK_RND_MASK;
		random_variable <<= PAGE_SHIFT;
	}
#ifdef CONFIG_STACK_GROWSUP
	return PAGE_ALIGN(stack_top) + random_variable;
#else
	return PAGE_ALIGN(stack_top) - random_variable;
#endif
}

static int load_elf_binary(struct linux_binprm *bprm)
{
	struct file *interpreter = NULL; /* to shut gcc up */
 	unsigned long load_addr = 0, load_bias = 0;
	int load_addr_set = 0;
	char * elf_interpreter = NULL;
	unsigned long error;
	struct elf_phdr *elf_ppnt, *elf_phdata;
	unsigned long elf_bss, elf_brk;
	int retval, i;
	unsigned int size;
	unsigned long elf_entry;
	unsigned long interp_load_addr = 0;
	unsigned long start_code, end_code, start_data, end_data;
	unsigned long reloc_func_desc __maybe_unused = 0;
	int executable_stack = EXSTACK_DEFAULT;
	struct pt_regs *regs = current_pt_regs();
	struct {
		struct elfhdr elf_ex;
		struct elfhdr interp_elf_ex;
	} *loc;

	loc = kmalloc(sizeof(*loc), GFP_KERNEL);
	if (!loc) {
		retval = -ENOMEM;
		goto out_ret;
	}
	
	/* Get the exec-header */
	loc->elf_ex = *((struct elfhdr *)bprm->buf);

	retval = -ENOEXEC;
	/* First of all, some simple consistency checks */
	if (memcmp(loc->elf_ex.e_ident, ELFMAG, SELFMAG) != 0)
		goto out;

	if (loc->elf_ex.e_type != ET_EXEC && loc->elf_ex.e_type != ET_DYN)
		goto out;
	if (!elf_check_arch(&loc->elf_ex))
		goto out;
	if (!bprm->file->f_op->mmap)
		goto out;

	/* Now read in all of the header information */
	if (loc->elf_ex.e_phentsize != sizeof(struct elf_phdr))
		goto out;
	if (loc->elf_ex.e_phnum < 1 ||
	 	loc->elf_ex.e_phnum > 65536U / sizeof(struct elf_phdr))
		goto out;
	size = loc->elf_ex.e_phnum * sizeof(struct elf_phdr);
	retval = -ENOMEM;
	elf_phdata = kmalloc(size, GFP_KERNEL);
	if (!elf_phdata)
		goto out;

	retval = kernel_read(bprm->file, loc->elf_ex.e_phoff,
			     (char *)elf_phdata, size);
	if (retval != size) {
		if (retval >= 0)
			retval = -EIO;
		goto out_free_ph;
	}

	elf_ppnt = elf_phdata;
	elf_bss = 0;
	elf_brk = 0;

	start_code = ~0UL;
	end_code = 0;
	start_data = 0;
	end_data = 0;

	for (i = 0; i < loc->elf_ex.e_phnum; i++) {
		if (elf_ppnt->p_type == PT_INTERP) {
			/* This is the program interpreter used for
			 * shared libraries - for now assume that this
			 * is an a.out format binary
			 */
			retval = -ENOEXEC;
			if (elf_ppnt->p_filesz > PATH_MAX || 
			    elf_ppnt->p_filesz < 2)
				goto out_free_ph;

			retval = -ENOMEM;
			elf_interpreter = kmalloc(elf_ppnt->p_filesz,
						  GFP_KERNEL);
			if (!elf_interpreter)
				goto out_free_ph;

			retval = kernel_read(bprm->file, elf_ppnt->p_offset,
					     elf_interpreter,
					     elf_ppnt->p_filesz);
			if (retval != elf_ppnt->p_filesz) {
				if (retval >= 0)
					retval = -EIO;
				goto out_free_interp;
			}
			/* make sure path is NULL terminated */
			retval = -ENOEXEC;
			if (elf_interpreter[elf_ppnt->p_filesz - 1] != '\0')
				goto out_free_interp;

			interpreter = open_exec(elf_interpreter);
			retval = PTR_ERR(interpreter);
			if (IS_ERR(interpreter))
				goto out_free_interp;

			/*
			 * If the binary is not readable then enforce
			 * mm->dumpable = 0 regardless of the interpreter's
			 * permissions.
			 */
			would_dump(bprm, interpreter);

			retval = kernel_read(interpreter, 0, bprm->buf,
					     BINPRM_BUF_SIZE);
			if (retval != BINPRM_BUF_SIZE) {
				if (retval >= 0)
					retval = -EIO;
				goto out_free_dentry;
			}

			/* Get the exec headers */
			loc->interp_elf_ex = *((struct elfhdr *)bprm->buf);
			break;
		}
		elf_ppnt++;
	}

	elf_ppnt = elf_phdata;
	for (i = 0; i < loc->elf_ex.e_phnum; i++, elf_ppnt++)
		if (elf_ppnt->p_type == PT_GNU_STACK) {
			if (elf_ppnt->p_flags & PF_X)
				executable_stack = EXSTACK_ENABLE_X;
			else
				executable_stack = EXSTACK_DISABLE_X;
			break;
		}

	/* Some simple consistency checks for the interpreter */
	if (elf_interpreter) {
		retval = -ELIBBAD;
		/* Not an ELF interpreter */
		if (memcmp(loc->interp_elf_ex.e_ident, ELFMAG, SELFMAG) != 0)
			goto out_free_dentry;
		/* Verify the interpreter has a valid arch */
		if (!elf_check_arch(&loc->interp_elf_ex))
			goto out_free_dentry;
	}

	/* Flush all traces of the currently running executable */
	retval = flush_old_exec(bprm);
	if (retval)
		goto out_free_dentry;

	/* Do this immediately, since STACK_TOP as used in setup_arg_pages
	   may depend on the personality.  */
	SET_PERSONALITY(loc->elf_ex);
	if (elf_read_implies_exec(loc->elf_ex, executable_stack))
		current->personality |= READ_IMPLIES_EXEC;

	if (!(current->personality & ADDR_NO_RANDOMIZE) && randomize_va_space)
		current->flags |= PF_RANDOMIZE;

	setup_new_exec(bprm);

	/* Do this so that we can load the interpreter, if need be.  We will
	   change some of these later */
	retval = setup_arg_pages(bprm, randomize_stack_top(STACK_TOP),
				 executable_stack);
	if (retval < 0)
		goto out_free_dentry;
	
	current->mm->start_stack = bprm->p;

	/* Now we do a little grungy work by mmapping the ELF image into
	   the correct location in memory. */
	for(i = 0, elf_ppnt = elf_phdata;
	    i < loc->elf_ex.e_phnum; i++, elf_ppnt++) {
		int elf_prot = 0, elf_flags;
		unsigned long k, vaddr;

		if (elf_ppnt->p_type != PT_LOAD)
			continue;

		if (unlikely (elf_brk > elf_bss)) {
			unsigned long nbyte;
	            
			/* There was a PT_LOAD segment with p_memsz > p_filesz
			   before this one. Map anonymous pages, if needed,
			   and clear the area.  */
			retval = set_brk(elf_bss + load_bias,
					 elf_brk + load_bias);
			if (retval)
				goto out_free_dentry;
			nbyte = ELF_PAGEOFFSET(elf_bss);
			if (nbyte) {
				nbyte = ELF_MIN_ALIGN - nbyte;
				if (nbyte > elf_brk - elf_bss)
					nbyte = elf_brk - elf_bss;
				if (clear_user((void __user *)elf_bss +
							load_bias, nbyte)) {
					/*
					 * This bss-zeroing can fail if the ELF
					 * file specifies odd protections. So
					 * we don't check the return value
					 */
				}
			}
		}

		if (elf_ppnt->p_flags & PF_R)
			elf_prot |= PROT_READ;
		if (elf_ppnt->p_flags & PF_W)
			elf_prot |= PROT_WRITE;
		if (elf_ppnt->p_flags & PF_X)
			elf_prot |= PROT_EXEC;

		elf_flags = MAP_PRIVATE | MAP_DENYWRITE | MAP_EXECUTABLE;

		vaddr = elf_ppnt->p_vaddr;
		if (loc->elf_ex.e_type == ET_EXEC || load_addr_set) {
			elf_flags |= MAP_FIXED;
		} else if (loc->elf_ex.e_type == ET_DYN) {
			/* Try and get dynamic programs out of the way of the
			 * default mmap base, as well as whatever program they
			 * might try to exec.  This is because the brk will
			 * follow the loader, and is not movable.  */
#ifdef CONFIG_ARCH_BINFMT_ELF_RANDOMIZE_PIE
			/* Memory randomization might have been switched off
			 * in runtime via sysctl or explicit setting of
			 * personality flags.
			 * If that is the case, retain the original non-zero
			 * load_bias value in order to establish proper
			 * non-randomized mappings.
			 */
			if (current->flags & PF_RANDOMIZE)
				load_bias = 0;
			else
				load_bias = ELF_PAGESTART(ELF_ET_DYN_BASE - vaddr);
#else
			load_bias = ELF_PAGESTART(ELF_ET_DYN_BASE - vaddr);
#endif
		}

		error = elf_map(bprm->file, load_bias + vaddr, elf_ppnt,
				elf_prot, elf_flags, 0);
		if (BAD_ADDR(error)) {
			retval = IS_ERR((void *)error) ?
				PTR_ERR((void*)error) : -EINVAL;
			goto out_free_dentry;
		}

		if (!load_addr_set) {
			load_addr_set = 1;
			load_addr = (elf_ppnt->p_vaddr - elf_ppnt->p_offset);
			if (loc->elf_ex.e_type == ET_DYN) {
				load_bias += error -
				             ELF_PAGESTART(load_bias + vaddr);
				load_addr += load_bias;
				reloc_func_desc = load_bias;
			}
		}
		k = elf_ppnt->p_vaddr;
		if (k < start_code)
			start_code = k;
		if (start_data < k)
			start_data = k;

		/*
		 * Check to see if the section's size will overflow the
		 * allowed task size. Note that p_filesz must always be
		 * <= p_memsz so it is only necessary to check p_memsz.
		 */
		if (BAD_ADDR(k) || elf_ppnt->p_filesz > elf_ppnt->p_memsz ||
		    elf_ppnt->p_memsz > TASK_SIZE ||
		    TASK_SIZE - elf_ppnt->p_memsz < k) {
			/* set_brk can never work. Avoid overflows. */
			retval = -EINVAL;
			goto out_free_dentry;
		}

		k = elf_ppnt->p_vaddr + elf_ppnt->p_filesz;

		if (k > elf_bss)
			elf_bss = k;
		if ((elf_ppnt->p_flags & PF_X) && end_code < k)
			end_code = k;
		if (end_data < k)
			end_data = k;
		k = elf_ppnt->p_vaddr + elf_ppnt->p_memsz;
		if (k > elf_brk)
			elf_brk = k;
	}

	loc->elf_ex.e_entry += load_bias;
	elf_bss += load_bias;
	elf_brk += load_bias;
	start_code += load_bias;
	end_code += load_bias;
	start_data += load_bias;
	end_data += load_bias;

	/* Calling set_brk effectively mmaps the pages that we need
	 * for the bss and break sections.  We must do this before
	 * mapping in the interpreter, to make sure it doesn't wind
	 * up getting placed where the bss needs to go.
	 */
	retval = set_brk(elf_bss, elf_brk);
	if (retval)
		goto out_free_dentry;
	if (likely(elf_bss != elf_brk) && unlikely(padzero(elf_bss))) {
		retval = -EFAULT; /* Nobody gets to see this, but.. */
		goto out_free_dentry;
	}

	if (elf_interpreter) {
		unsigned long interp_map_addr = 0;

		elf_entry = load_elf_interp(&loc->interp_elf_ex,
					    interpreter,
					    &interp_map_addr,
					    load_bias);
		if (!IS_ERR((void *)elf_entry)) {
			/*
			 * load_elf_interp() returns relocation
			 * adjustment
			 */
			interp_load_addr = elf_entry;
			elf_entry += loc->interp_elf_ex.e_entry;
		}
		if (BAD_ADDR(elf_entry)) {
			retval = IS_ERR((void *)elf_entry) ?
					(int)elf_entry : -EINVAL;
			goto out_free_dentry;
		}
		reloc_func_desc = interp_load_addr;

		allow_write_access(interpreter);
		fput(interpreter);
		kfree(elf_interpreter);
	} else {
		elf_entry = loc->elf_ex.e_entry;
		if (BAD_ADDR(elf_entry)) {
			retval = -EINVAL;
			goto out_free_dentry;
		}
	}

	kfree(elf_phdata);

	set_binfmt(&elf_format);

#ifdef ARCH_HAS_SETUP_ADDITIONAL_PAGES
	retval = arch_setup_additional_pages(bprm, !!elf_interpreter);
	if (retval < 0)
		goto out;
#endif /* ARCH_HAS_SETUP_ADDITIONAL_PAGES */

	install_exec_creds(bprm);
	retval = create_elf_tables(bprm, &loc->elf_ex,
			  load_addr, interp_load_addr);
	if (retval < 0)
		goto out;
	/* N.B. passed_fileno might not be initialized? */
	current->mm->end_code = end_code;
	current->mm->start_code = start_code;
	current->mm->start_data = start_data;
	current->mm->end_data = end_data;
	current->mm->start_stack = bprm->p;

#ifdef arch_randomize_brk
	if ((current->flags & PF_RANDOMIZE) && (randomize_va_space > 1)) {
		current->mm->brk = current->mm->start_brk =
			arch_randomize_brk(current->mm);
#ifdef CONFIG_COMPAT_BRK
		current->brk_randomized = 1;
#endif
	}
#endif

	if (current->personality & MMAP_PAGE_ZERO) {
		/* Why this, you ask???  Well SVr4 maps page 0 as read-only,
		   and some applications "depend" upon this behavior.
		   Since we do not have the power to recompile these, we
		   emulate the SVr4 behavior. Sigh. */
		error = vm_mmap(NULL, 0, PAGE_SIZE, PROT_READ | PROT_EXEC,
				MAP_FIXED | MAP_PRIVATE, 0);
	}

#ifdef ELF_PLAT_INIT
	/*
	 * The ABI may specify that certain registers be set up in special
	 * ways (on i386 %edx is the address of a DT_FINI function, for
	 * example.  In addition, it may also specify (eg, PowerPC64 ELF)
	 * that the e_entry field is the address of the function descriptor
	 * for the startup routine, rather than the address of the startup
	 * routine itself.  This macro performs whatever initialization to
	 * the regs structure is required as well as any relocations to the
	 * function descriptor entries when executing dynamically links apps.
	 */
	ELF_PLAT_INIT(regs, reloc_func_desc);
#endif

	start_thread(regs, elf_entry, bprm->p);
	retval = 0;
out:
	kfree(loc);
out_ret:
	return retval;

	/* error cleanup */
out_free_dentry:
	allow_write_access(interpreter);
	if (interpreter)
		fput(interpreter);
out_free_interp:
	kfree(elf_interpreter);
out_free_ph:
	kfree(elf_phdata);
	goto out;
}

#ifdef CONFIG_USELIB
/* This is really simpleminded and specialized - we are loading an
   a.out library that is given an ELF header. */
static int load_elf_library(struct file *file)
{
	struct elf_phdr *elf_phdata;
	struct elf_phdr *eppnt;
	unsigned long elf_bss, bss, len;
	int retval, error, i, j;
	struct elfhdr elf_ex;

	error = -ENOEXEC;
	retval = kernel_read(file, 0, (char *)&elf_ex, sizeof(elf_ex));
	if (retval != sizeof(elf_ex))
		goto out;

	if (memcmp(elf_ex.e_ident, ELFMAG, SELFMAG) != 0)
		goto out;

	/* First of all, some simple consistency checks */
	if (elf_ex.e_type != ET_EXEC || elf_ex.e_phnum > 2 ||
	    !elf_check_arch(&elf_ex) || !file->f_op->mmap)
		goto out;

	/* Now read in all of the header information */

	j = sizeof(struct elf_phdr) * elf_ex.e_phnum;
	/* j < ELF_MIN_ALIGN because elf_ex.e_phnum <= 2 */

	error = -ENOMEM;
	elf_phdata = kmalloc(j, GFP_KERNEL);
	if (!elf_phdata)
		goto out;

	eppnt = elf_phdata;
	error = -ENOEXEC;
	retval = kernel_read(file, elf_ex.e_phoff, (char *)eppnt, j);
	if (retval != j)
		goto out_free_ph;

	for (j = 0, i = 0; i<elf_ex.e_phnum; i++)
		if ((eppnt + i)->p_type == PT_LOAD)
			j++;
	if (j != 1)
		goto out_free_ph;

	while (eppnt->p_type != PT_LOAD)
		eppnt++;

	/* Now use mmap to map the library into memory. */
	error = vm_mmap(file,
			ELF_PAGESTART(eppnt->p_vaddr),
			(eppnt->p_filesz +
			 ELF_PAGEOFFSET(eppnt->p_vaddr)),
			PROT_READ | PROT_WRITE | PROT_EXEC,
			MAP_FIXED | MAP_PRIVATE | MAP_DENYWRITE,
			(eppnt->p_offset -
			 ELF_PAGEOFFSET(eppnt->p_vaddr)));
	if (error != ELF_PAGESTART(eppnt->p_vaddr))
		goto out_free_ph;

	elf_bss = eppnt->p_vaddr + eppnt->p_filesz;
	if (padzero(elf_bss)) {
		error = -EFAULT;
		goto out_free_ph;
	}

	len = ELF_PAGESTART(eppnt->p_filesz + eppnt->p_vaddr +
			    ELF_MIN_ALIGN - 1);
	bss = eppnt->p_memsz + eppnt->p_vaddr;
	if (bss > len)
		vm_brk(len, bss - len);
	error = 0;

out_free_ph:
	kfree(elf_phdata);
out:
	return error;
}
#endif /* #ifdef CONFIG_USELIB */

#ifdef CONFIG_ELF_CORE
/*
 * ELF core dumper
 *
 * Modelled on fs/exec.c:aout_core_dump()
 * Jeremy Fitzhardinge <jeremy@sw.oz.au>
 */

/*
 * The purpose of always_dump_vma() is to make sure that special kernel mappings
 * that are useful for post-mortem analysis are included in every core dump.
 * In that way we ensure that the core dump is fully interpretable later
 * without matching up the same kernel and hardware config to see what PC values
 * meant. These special mappings include - vDSO, vsyscall, and other
 * architecture specific mappings
 */
static bool always_dump_vma(struct vm_area_struct *vma)
{
	/* Any vsyscall mappings? */
	if (vma == get_gate_vma(vma->vm_mm))
		return true;

	/*
	 * Assume that all vmas with a .name op should always be dumped.
	 * If this changes, a new vm_ops field can easily be added.
	 */
	if (vma->vm_ops && vma->vm_ops->name && vma->vm_ops->name(vma))
		return true;

	/*
	 * arch_vma_name() returns non-NULL for special architecture mappings,
	 * such as vDSO sections.
	 */
	if (arch_vma_name(vma))
		return true;

	return false;
}

/*
 * Decide what to dump of a segment, part, all or none.
 */
static unsigned long vma_dump_size(struct vm_area_struct *vma,
				   unsigned long mm_flags)
{
#define FILTER(type)	(mm_flags & (1UL << MMF_DUMP_##type))

	/* always dump the vdso and vsyscall sections */
	if (always_dump_vma(vma))
		goto whole;

	if (vma->vm_flags & VM_DONTDUMP)
		return 0;

	/* Hugetlb memory check */
	if (vma->vm_flags & VM_HUGETLB) {
		if ((vma->vm_flags & VM_SHARED) && FILTER(HUGETLB_SHARED))
			goto whole;
		if (!(vma->vm_flags & VM_SHARED) && FILTER(HUGETLB_PRIVATE))
			goto whole;
		return 0;
	}

	/* Do not dump I/O mapped devices or special mappings */
	if (vma->vm_flags & VM_IO)
		return 0;

	/* By default, dump shared memory if mapped from an anonymous file. */
	if (vma->vm_flags & VM_SHARED) {
		if (file_inode(vma->vm_file)->i_nlink == 0 ?
		    FILTER(ANON_SHARED) : FILTER(MAPPED_SHARED))
			goto whole;
		return 0;
	}

	/* Dump segments that have been written to.  */
	if (vma->anon_vma && FILTER(ANON_PRIVATE))
		goto whole;
	if (vma->vm_file == NULL)
		return 0;

	if (FILTER(MAPPED_PRIVATE))
		goto whole;

	/*
	 * If this looks like the beginning of a DSO or executable mapping,
	 * check for an ELF header.  If we find one, dump the first page to
	 * aid in determining what was mapped here.
	 */
	if (FILTER(ELF_HEADERS) &&
	    vma->vm_pgoff == 0 && (vma->vm_flags & VM_READ)) {
		u32 __user *header = (u32 __user *) vma->vm_start;
		u32 word;
		mm_segment_t fs = get_fs();
		/*
		 * Doing it this way gets the constant folded by GCC.
		 */
		union {
			u32 cmp;
			char elfmag[SELFMAG];
		} magic;
		BUILD_BUG_ON(SELFMAG != sizeof word);
		magic.elfmag[EI_MAG0] = ELFMAG0;
		magic.elfmag[EI_MAG1] = ELFMAG1;
		magic.elfmag[EI_MAG2] = ELFMAG2;
		magic.elfmag[EI_MAG3] = ELFMAG3;
		/*
		 * Switch to the user "segment" for get_user(),
		 * then put back what elf_core_dump() had in place.
		 */
		set_fs(USER_DS);
		if (unlikely(get_user(word, header)))
			word = 0;
		set_fs(fs);
		if (word == magic.cmp)
			return PAGE_SIZE;
	}

#undef	FILTER

	return 0;

whole:
	return vma->vm_end - vma->vm_start;
}

/* An ELF note in memory */
struct memelfnote
{
	const char *name;
	int type;
	unsigned int datasz;
	void *data;
};

static int notesize(struct memelfnote *en)
{
	int sz;

	sz = sizeof(struct elf_note);
	sz += roundup(strlen(en->name) + 1, 4);
	sz += roundup(en->datasz, 4);

	return sz;
}

static int writenote(struct memelfnote *men, struct coredump_params *cprm)
{
	struct elf_note en;
	en.n_namesz = strlen(men->name) + 1;
	en.n_descsz = men->datasz;
	en.n_type = men->type;

	return dump_emit(cprm, &en, sizeof(en)) &&
	    dump_emit(cprm, men->name, en.n_namesz) && dump_align(cprm, 4) &&
	    dump_emit(cprm, men->data, men->datasz) && dump_align(cprm, 4);
}

static void fill_elf_header(struct elfhdr *elf, int segs,
			    u16 machine, u32 flags)
{
	memset(elf, 0, sizeof(*elf));

	memcpy(elf->e_ident, ELFMAG, SELFMAG);
	elf->e_ident[EI_CLASS] = ELF_CLASS;
	elf->e_ident[EI_DATA] = ELF_DATA;
	elf->e_ident[EI_VERSION] = EV_CURRENT;
	elf->e_ident[EI_OSABI] = ELF_OSABI;

	elf->e_type = ET_CORE;
	elf->e_machine = machine;
	elf->e_version = EV_CURRENT;
	elf->e_phoff = sizeof(struct elfhdr);
	elf->e_flags = flags;
	elf->e_ehsize = sizeof(struct elfhdr);
	elf->e_phentsize = sizeof(struct elf_phdr);
	elf->e_phnum = segs;

	return;
}

static void fill_elf_note_phdr(struct elf_phdr *phdr, int sz, loff_t offset)
{
	phdr->p_type = PT_NOTE;
	phdr->p_offset = offset;
	phdr->p_vaddr = 0;
	phdr->p_paddr = 0;
	phdr->p_filesz = sz;
	phdr->p_memsz = 0;
	phdr->p_flags = 0;
	phdr->p_align = 0;
	return;
}

static void fill_note(struct memelfnote *note, const char *name, int type, 
		unsigned int sz, void *data)
{
	note->name = name;
	note->type = type;
	note->datasz = sz;
	note->data = data;
	return;
}

/*
 * fill up all the fields in prstatus from the given task struct, except
 * registers which need to be filled up separately.
 */
static void fill_prstatus(struct elf_prstatus *prstatus,
		struct task_struct *p, long signr)
{
	prstatus->pr_info.si_signo = prstatus->pr_cursig = signr;
	prstatus->pr_sigpend = p->pending.signal.sig[0];
	prstatus->pr_sighold = p->blocked.sig[0];
	rcu_read_lock();
	prstatus->pr_ppid = task_pid_vnr(rcu_dereference(p->real_parent));
	rcu_read_unlock();
	prstatus->pr_pid = task_pid_vnr(p);
	prstatus->pr_pgrp = task_pgrp_vnr(p);
	prstatus->pr_sid = task_session_vnr(p);
	if (thread_group_leader(p)) {
		struct task_cputime cputime;

		/*
		 * This is the record for the group leader.  It shows the
		 * group-wide total, not its individual thread total.
		 */
		thread_group_cputime(p, &cputime);
		cputime_to_timeval(cputime.utime, &prstatus->pr_utime);
		cputime_to_timeval(cputime.stime, &prstatus->pr_stime);
	} else {
		cputime_t utime, stime;

		task_cputime(p, &utime, &stime);
		cputime_to_timeval(utime, &prstatus->pr_utime);
		cputime_to_timeval(stime, &prstatus->pr_stime);
	}
	cputime_to_timeval(p->signal->cutime, &prstatus->pr_cutime);
	cputime_to_timeval(p->signal->cstime, &prstatus->pr_cstime);
}

static int fill_psinfo(struct elf_prpsinfo *psinfo, struct task_struct *p,
		       struct mm_struct *mm)
{
	const struct cred *cred;
	unsigned int i, len;
	
	/* first copy the parameters from user space */
	memset(psinfo, 0, sizeof(struct elf_prpsinfo));

	len = mm->arg_end - mm->arg_start;
	if (len >= ELF_PRARGSZ)
		len = ELF_PRARGSZ-1;
	if (copy_from_user(&psinfo->pr_psargs,
		           (const char __user *)mm->arg_start, len))
		return -EFAULT;
	for(i = 0; i < len; i++)
		if (psinfo->pr_psargs[i] == 0)
			psinfo->pr_psargs[i] = ' ';
	psinfo->pr_psargs[len] = 0;

	rcu_read_lock();
	psinfo->pr_ppid = task_pid_vnr(rcu_dereference(p->real_parent));
	rcu_read_unlock();
	psinfo->pr_pid = task_pid_vnr(p);
	psinfo->pr_pgrp = task_pgrp_vnr(p);
	psinfo->pr_sid = task_session_vnr(p);

	i = p->state ? ffz(~p->state) + 1 : 0;
	psinfo->pr_state = i;
	psinfo->pr_sname = (i > 5) ? '.' : "RSDTZW"[i];
	psinfo->pr_zomb = psinfo->pr_sname == 'Z';
	psinfo->pr_nice = task_nice(p);
	psinfo->pr_flag = p->flags;
	rcu_read_lock();
	cred = __task_cred(p);
	SET_UID(psinfo->pr_uid, from_kuid_munged(cred->user_ns, cred->uid));
	SET_GID(psinfo->pr_gid, from_kgid_munged(cred->user_ns, cred->gid));
	rcu_read_unlock();
	strncpy(psinfo->pr_fname, p->comm, sizeof(psinfo->pr_fname));
	
	return 0;
}

static void fill_auxv_note(struct memelfnote *note, struct mm_struct *mm)
{
	elf_addr_t *auxv = (elf_addr_t *) mm->saved_auxv;
	int i = 0;
	do
		i += 2;
	while (auxv[i - 2] != AT_NULL);
	fill_note(note, "CORE", NT_AUXV, i * sizeof(elf_addr_t), auxv);
}

static void fill_siginfo_note(struct memelfnote *note, user_siginfo_t *csigdata,
		const siginfo_t *siginfo)
{
	mm_segment_t old_fs = get_fs();
	set_fs(KERNEL_DS);
	copy_siginfo_to_user((user_siginfo_t __user *) csigdata, siginfo);
	set_fs(old_fs);
	fill_note(note, "CORE", NT_SIGINFO, sizeof(*csigdata), csigdata);
}

#define MAX_FILE_NOTE_SIZE (4*1024*1024)
/*
 * Format of NT_FILE note:
 *
 * long count     -- how many files are mapped
 * long page_size -- units for file_ofs
 * array of [COUNT] elements of
 *   long start
 *   long end
 *   long file_ofs
 * followed by COUNT filenames in ASCII: "FILE1" NUL "FILE2" NUL...
 */
static int fill_files_note(struct memelfnote *note)
{
	struct vm_area_struct *vma;
	unsigned count, size, names_ofs, remaining, n;
	user_long_t *data;
	user_long_t *start_end_ofs;
	char *name_base, *name_curpos;

	/* *Estimated* file count and total data size needed */
	count = current->mm->map_count;
	size = count * 64;

	names_ofs = (2 + 3 * count) * sizeof(data[0]);
 alloc:
	if (size >= MAX_FILE_NOTE_SIZE) /* paranoia check */
		return -EINVAL;
	size = round_up(size, PAGE_SIZE);
	data = vmalloc(size);
	if (!data)
		return -ENOMEM;

	start_end_ofs = data + 2;
	name_base = name_curpos = ((char *)data) + names_ofs;
	remaining = size - names_ofs;
	count = 0;
	for (vma = current->mm->mmap; vma != NULL; vma = vma->vm_next) {
		struct file *file;
		const char *filename;

		file = vma->vm_file;
		if (!file)
			continue;
		filename = d_path(&file->f_path, name_curpos, remaining);
		if (IS_ERR(filename)) {
			if (PTR_ERR(filename) == -ENAMETOOLONG) {
				vfree(data);
				size = size * 5 / 4;
				goto alloc;
			}
			continue;
		}

		/* d_path() fills at the end, move name down */
		/* n = strlen(filename) + 1: */
		n = (name_curpos + remaining) - filename;
		remaining = filename - name_curpos;
		memmove(name_curpos, filename, n);
		name_curpos += n;

		*start_end_ofs++ = vma->vm_start;
		*start_end_ofs++ = vma->vm_end;
		*start_end_ofs++ = vma->vm_pgoff;
		count++;
	}

	/* Now we know exact count of files, can store it */
	data[0] = count;
	data[1] = PAGE_SIZE;
	/*
	 * Count usually is less than current->mm->map_count,
	 * we need to move filenames down.
	 */
	n = current->mm->map_count - count;
	if (n != 0) {
		unsigned shift_bytes = n * 3 * sizeof(data[0]);
		memmove(name_base - shift_bytes, name_base,
			name_curpos - name_base);
		name_curpos -= shift_bytes;
	}

	size = name_curpos - (char *)data;
	fill_note(note, "CORE", NT_FILE, size, data);
	return 0;
}

#ifdef CORE_DUMP_USE_REGSET
#include <linux/regset.h>

struct elf_thread_core_info {
	struct elf_thread_core_info *next;
	struct task_struct *task;
	struct elf_prstatus prstatus;
	struct memelfnote notes[0];
};

struct elf_note_info {
	struct elf_thread_core_info *thread;
	struct memelfnote psinfo;
	struct memelfnote signote;
	struct memelfnote auxv;
	struct memelfnote files;
	user_siginfo_t csigdata;
	size_t size;
	int thread_notes;
};

/*
 * When a regset has a writeback hook, we call it on each thread before
 * dumping user memory.  On register window machines, this makes sure the
 * user memory backing the register data is up to date before we read it.
 */
static void do_thread_regset_writeback(struct task_struct *task,
				       const struct user_regset *regset)
{
	if (regset->writeback)
		regset->writeback(task, regset, 1);
}

#ifndef PR_REG_SIZE
#define PR_REG_SIZE(S) sizeof(S)
#endif

#ifndef PRSTATUS_SIZE
#define PRSTATUS_SIZE(S) sizeof(S)
#endif

#ifndef PR_REG_PTR
#define PR_REG_PTR(S) (&((S)->pr_reg))
#endif

#ifndef SET_PR_FPVALID
#define SET_PR_FPVALID(S, V) ((S)->pr_fpvalid = (V))
#endif

static int fill_thread_core_info(struct elf_thread_core_info *t,
				 const struct user_regset_view *view,
				 long signr, size_t *total)
{
	unsigned int i;

	/*
	 * NT_PRSTATUS is the one special case, because the regset data
	 * goes into the pr_reg field inside the note contents, rather
	 * than being the whole note contents.  We fill the reset in here.
	 * We assume that regset 0 is NT_PRSTATUS.
	 */
	fill_prstatus(&t->prstatus, t->task, signr);
	(void) view->regsets[0].get(t->task, &view->regsets[0],
				    0, PR_REG_SIZE(t->prstatus.pr_reg),
				    PR_REG_PTR(&t->prstatus), NULL);

	fill_note(&t->notes[0], "CORE", NT_PRSTATUS,
		  PRSTATUS_SIZE(t->prstatus), &t->prstatus);
	*total += notesize(&t->notes[0]);

	do_thread_regset_writeback(t->task, &view->regsets[0]);

	/*
	 * Each other regset might generate a note too.  For each regset
	 * that has no core_note_type or is inactive, we leave t->notes[i]
	 * all zero and we'll know to skip writing it later.
	 */
	for (i = 1; i < view->n; ++i) {
		const struct user_regset *regset = &view->regsets[i];
		do_thread_regset_writeback(t->task, regset);
		if (regset->core_note_type && regset->get &&
		    (!regset->active || regset->active(t->task, regset))) {
			int ret;
			size_t size = regset->n * regset->size;
			void *data = kmalloc(size, GFP_KERNEL);
			if (unlikely(!data))
				return 0;
			ret = regset->get(t->task, regset,
					  0, size, data, NULL);
			if (unlikely(ret))
				kfree(data);
			else {
				if (regset->core_note_type != NT_PRFPREG)
					fill_note(&t->notes[i], "LINUX",
						  regset->core_note_type,
						  size, data);
				else {
					SET_PR_FPVALID(&t->prstatus, 1);
					fill_note(&t->notes[i], "CORE",
						  NT_PRFPREG, size, data);
				}
				*total += notesize(&t->notes[i]);
			}
		}
	}

	return 1;
}

static int fill_note_info(struct elfhdr *elf, int phdrs,
			  struct elf_note_info *info,
			  const siginfo_t *siginfo, struct pt_regs *regs)
{
	struct task_struct *dump_task = current;
	const struct user_regset_view *view = task_user_regset_view(dump_task);
	struct elf_thread_core_info *t;
	struct elf_prpsinfo *psinfo;
	struct core_thread *ct;
	unsigned int i;

	info->size = 0;
	info->thread = NULL;

	psinfo = kmalloc(sizeof(*psinfo), GFP_KERNEL);
	if (psinfo == NULL) {
		info->psinfo.data = NULL; /* So we don't free this wrongly */
		return 0;
	}

	fill_note(&info->psinfo, "CORE", NT_PRPSINFO, sizeof(*psinfo), psinfo);

	/*
	 * Figure out how many notes we're going to need for each thread.
	 */
	info->thread_notes = 0;
	for (i = 0; i < view->n; ++i)
		if (view->regsets[i].core_note_type != 0)
			++info->thread_notes;

	/*
	 * Sanity check.  We rely on regset 0 being in NT_PRSTATUS,
	 * since it is our one special case.
	 */
	if (unlikely(info->thread_notes == 0) ||
	    unlikely(view->regsets[0].core_note_type != NT_PRSTATUS)) {
		WARN_ON(1);
		return 0;
	}

	/*
	 * Initialize the ELF file header.
	 */
	fill_elf_header(elf, phdrs,
			view->e_machine, view->e_flags);

	/*
	 * Allocate a structure for each thread.
	 */
	for (ct = &dump_task->mm->core_state->dumper; ct; ct = ct->next) {
		t = kzalloc(offsetof(struct elf_thread_core_info,
				     notes[info->thread_notes]),
			    GFP_KERNEL);
		if (unlikely(!t))
			return 0;

		t->task = ct->task;
		if (ct->task == dump_task || !info->thread) {
			t->next = info->thread;
			info->thread = t;
		} else {
			/*
			 * Make sure to keep the original task at
			 * the head of the list.
			 */
			t->next = info->thread->next;
			info->thread->next = t;
		}
	}

	/*
	 * Now fill in each thread's information.
	 */
	for (t = info->thread; t != NULL; t = t->next)
		if (!fill_thread_core_info(t, view, siginfo->si_signo, &info->size))
			return 0;

	/*
	 * Fill in the two process-wide notes.
	 */
	fill_psinfo(psinfo, dump_task->group_leader, dump_task->mm);
	info->size += notesize(&info->psinfo);

	fill_siginfo_note(&info->signote, &info->csigdata, siginfo);
	info->size += notesize(&info->signote);

	fill_auxv_note(&info->auxv, current->mm);
	info->size += notesize(&info->auxv);

	if (fill_files_note(&info->files) == 0)
		info->size += notesize(&info->files);

	return 1;
}

static size_t get_note_info_size(struct elf_note_info *info)
{
	return info->size;
}

/*
 * Write all the notes for each thread.  When writing the first thread, the
 * process-wide notes are interleaved after the first thread-specific note.
 */
static int write_note_info(struct elf_note_info *info,
			   struct coredump_params *cprm)
{
	bool first = true;
	struct elf_thread_core_info *t = info->thread;

	do {
		int i;

		if (!writenote(&t->notes[0], cprm))
			return 0;

		if (first && !writenote(&info->psinfo, cprm))
			return 0;
		if (first && !writenote(&info->signote, cprm))
			return 0;
		if (first && !writenote(&info->auxv, cprm))
			return 0;
		if (first && info->files.data &&
<<<<<<< HEAD
				!writenote(&info->files, file, foffset))
=======
				!writenote(&info->files, cprm))
>>>>>>> fc14f9c1
			return 0;

		for (i = 1; i < info->thread_notes; ++i)
			if (t->notes[i].data &&
			    !writenote(&t->notes[i], cprm))
				return 0;

		first = false;
		t = t->next;
	} while (t);

	return 1;
}

static void free_note_info(struct elf_note_info *info)
{
	struct elf_thread_core_info *threads = info->thread;
	while (threads) {
		unsigned int i;
		struct elf_thread_core_info *t = threads;
		threads = t->next;
		WARN_ON(t->notes[0].data && t->notes[0].data != &t->prstatus);
		for (i = 1; i < info->thread_notes; ++i)
			kfree(t->notes[i].data);
		kfree(t);
	}
	kfree(info->psinfo.data);
	vfree(info->files.data);
}

#else

/* Here is the structure in which status of each thread is captured. */
struct elf_thread_status
{
	struct list_head list;
	struct elf_prstatus prstatus;	/* NT_PRSTATUS */
	elf_fpregset_t fpu;		/* NT_PRFPREG */
	struct task_struct *thread;
#ifdef ELF_CORE_COPY_XFPREGS
	elf_fpxregset_t xfpu;		/* ELF_CORE_XFPREG_TYPE */
#endif
	struct memelfnote notes[3];
	int num_notes;
};

/*
 * In order to add the specific thread information for the elf file format,
 * we need to keep a linked list of every threads pr_status and then create
 * a single section for them in the final core file.
 */
static int elf_dump_thread_status(long signr, struct elf_thread_status *t)
{
	int sz = 0;
	struct task_struct *p = t->thread;
	t->num_notes = 0;

	fill_prstatus(&t->prstatus, p, signr);
	elf_core_copy_task_regs(p, &t->prstatus.pr_reg);	
	
	fill_note(&t->notes[0], "CORE", NT_PRSTATUS, sizeof(t->prstatus),
		  &(t->prstatus));
	t->num_notes++;
	sz += notesize(&t->notes[0]);

	if ((t->prstatus.pr_fpvalid = elf_core_copy_task_fpregs(p, NULL,
								&t->fpu))) {
		fill_note(&t->notes[1], "CORE", NT_PRFPREG, sizeof(t->fpu),
			  &(t->fpu));
		t->num_notes++;
		sz += notesize(&t->notes[1]);
	}

#ifdef ELF_CORE_COPY_XFPREGS
	if (elf_core_copy_task_xfpregs(p, &t->xfpu)) {
		fill_note(&t->notes[2], "LINUX", ELF_CORE_XFPREG_TYPE,
			  sizeof(t->xfpu), &t->xfpu);
		t->num_notes++;
		sz += notesize(&t->notes[2]);
	}
#endif	
	return sz;
}

struct elf_note_info {
	struct memelfnote *notes;
	struct memelfnote *notes_files;
	struct elf_prstatus *prstatus;	/* NT_PRSTATUS */
	struct elf_prpsinfo *psinfo;	/* NT_PRPSINFO */
	struct list_head thread_list;
	elf_fpregset_t *fpu;
#ifdef ELF_CORE_COPY_XFPREGS
	elf_fpxregset_t *xfpu;
#endif
	user_siginfo_t csigdata;
	int thread_status_size;
	int numnote;
};

static int elf_note_info_init(struct elf_note_info *info)
{
	memset(info, 0, sizeof(*info));
	INIT_LIST_HEAD(&info->thread_list);

	/* Allocate space for ELF notes */
	info->notes = kmalloc(8 * sizeof(struct memelfnote), GFP_KERNEL);
	if (!info->notes)
		return 0;
	info->psinfo = kmalloc(sizeof(*info->psinfo), GFP_KERNEL);
	if (!info->psinfo)
		return 0;
	info->prstatus = kmalloc(sizeof(*info->prstatus), GFP_KERNEL);
	if (!info->prstatus)
		return 0;
	info->fpu = kmalloc(sizeof(*info->fpu), GFP_KERNEL);
	if (!info->fpu)
		return 0;
#ifdef ELF_CORE_COPY_XFPREGS
	info->xfpu = kmalloc(sizeof(*info->xfpu), GFP_KERNEL);
	if (!info->xfpu)
		return 0;
#endif
	return 1;
}

static int fill_note_info(struct elfhdr *elf, int phdrs,
			  struct elf_note_info *info,
			  const siginfo_t *siginfo, struct pt_regs *regs)
{
	struct list_head *t;
	struct core_thread *ct;
	struct elf_thread_status *ets;

	if (!elf_note_info_init(info))
		return 0;

	for (ct = current->mm->core_state->dumper.next;
					ct; ct = ct->next) {
		ets = kzalloc(sizeof(*ets), GFP_KERNEL);
		if (!ets)
			return 0;

		ets->thread = ct->task;
		list_add(&ets->list, &info->thread_list);
	}

	list_for_each(t, &info->thread_list) {
		int sz;

		ets = list_entry(t, struct elf_thread_status, list);
		sz = elf_dump_thread_status(siginfo->si_signo, ets);
		info->thread_status_size += sz;
	}
	/* now collect the dump for the current */
	memset(info->prstatus, 0, sizeof(*info->prstatus));
	fill_prstatus(info->prstatus, current, siginfo->si_signo);
	elf_core_copy_regs(&info->prstatus->pr_reg, regs);

	/* Set up header */
	fill_elf_header(elf, phdrs, ELF_ARCH, ELF_CORE_EFLAGS);

	/*
	 * Set up the notes in similar form to SVR4 core dumps made
	 * with info from their /proc.
	 */

	fill_note(info->notes + 0, "CORE", NT_PRSTATUS,
		  sizeof(*info->prstatus), info->prstatus);
	fill_psinfo(info->psinfo, current->group_leader, current->mm);
	fill_note(info->notes + 1, "CORE", NT_PRPSINFO,
		  sizeof(*info->psinfo), info->psinfo);

	fill_siginfo_note(info->notes + 2, &info->csigdata, siginfo);
	fill_auxv_note(info->notes + 3, current->mm);
	info->numnote = 4;

	if (fill_files_note(info->notes + info->numnote) == 0) {
		info->notes_files = info->notes + info->numnote;
		info->numnote++;
	}

	/* Try to dump the FPU. */
	info->prstatus->pr_fpvalid = elf_core_copy_task_fpregs(current, regs,
							       info->fpu);
	if (info->prstatus->pr_fpvalid)
		fill_note(info->notes + info->numnote++,
			  "CORE", NT_PRFPREG, sizeof(*info->fpu), info->fpu);
#ifdef ELF_CORE_COPY_XFPREGS
	if (elf_core_copy_task_xfpregs(current, info->xfpu))
		fill_note(info->notes + info->numnote++,
			  "LINUX", ELF_CORE_XFPREG_TYPE,
			  sizeof(*info->xfpu), info->xfpu);
#endif

	return 1;
}

static size_t get_note_info_size(struct elf_note_info *info)
{
	int sz = 0;
	int i;

	for (i = 0; i < info->numnote; i++)
		sz += notesize(info->notes + i);

	sz += info->thread_status_size;

	return sz;
}

static int write_note_info(struct elf_note_info *info,
			   struct coredump_params *cprm)
{
	int i;
	struct list_head *t;

	for (i = 0; i < info->numnote; i++)
		if (!writenote(info->notes + i, cprm))
			return 0;

	/* write out the thread status notes section */
	list_for_each(t, &info->thread_list) {
		struct elf_thread_status *tmp =
				list_entry(t, struct elf_thread_status, list);

		for (i = 0; i < tmp->num_notes; i++)
			if (!writenote(&tmp->notes[i], cprm))
				return 0;
	}

	return 1;
}

static void free_note_info(struct elf_note_info *info)
{
	while (!list_empty(&info->thread_list)) {
		struct list_head *tmp = info->thread_list.next;
		list_del(tmp);
		kfree(list_entry(tmp, struct elf_thread_status, list));
	}

	/* Free data possibly allocated by fill_files_note(): */
	if (info->notes_files)
		vfree(info->notes_files->data);

	kfree(info->prstatus);
	kfree(info->psinfo);
	kfree(info->notes);
	kfree(info->fpu);
#ifdef ELF_CORE_COPY_XFPREGS
	kfree(info->xfpu);
#endif
}

#endif

static struct vm_area_struct *first_vma(struct task_struct *tsk,
					struct vm_area_struct *gate_vma)
{
	struct vm_area_struct *ret = tsk->mm->mmap;

	if (ret)
		return ret;
	return gate_vma;
}
/*
 * Helper function for iterating across a vma list.  It ensures that the caller
 * will visit `gate_vma' prior to terminating the search.
 */
static struct vm_area_struct *next_vma(struct vm_area_struct *this_vma,
					struct vm_area_struct *gate_vma)
{
	struct vm_area_struct *ret;

	ret = this_vma->vm_next;
	if (ret)
		return ret;
	if (this_vma == gate_vma)
		return NULL;
	return gate_vma;
}

static void fill_extnum_info(struct elfhdr *elf, struct elf_shdr *shdr4extnum,
			     elf_addr_t e_shoff, int segs)
{
	elf->e_shoff = e_shoff;
	elf->e_shentsize = sizeof(*shdr4extnum);
	elf->e_shnum = 1;
	elf->e_shstrndx = SHN_UNDEF;

	memset(shdr4extnum, 0, sizeof(*shdr4extnum));

	shdr4extnum->sh_type = SHT_NULL;
	shdr4extnum->sh_size = elf->e_shnum;
	shdr4extnum->sh_link = elf->e_shstrndx;
	shdr4extnum->sh_info = segs;
}

static size_t elf_core_vma_data_size(struct vm_area_struct *gate_vma,
				     unsigned long mm_flags)
{
	struct vm_area_struct *vma;
	size_t size = 0;

	for (vma = first_vma(current, gate_vma); vma != NULL;
	     vma = next_vma(vma, gate_vma))
		size += vma_dump_size(vma, mm_flags);
	return size;
}

/*
 * Actual dumper
 *
 * This is a two-pass process; first we find the offsets of the bits,
 * and then they are actually written out.  If we run out of core limit
 * we just truncate.
 */
static int elf_core_dump(struct coredump_params *cprm)
{
	int has_dumped = 0;
	mm_segment_t fs;
	int segs;
	struct vm_area_struct *vma, *gate_vma;
	struct elfhdr *elf = NULL;
<<<<<<< HEAD
	loff_t offset = 0, dataoff, foffset;
=======
	loff_t offset = 0, dataoff;
>>>>>>> fc14f9c1
	struct elf_note_info info = { };
	struct elf_phdr *phdr4note = NULL;
	struct elf_shdr *shdr4extnum = NULL;
	Elf_Half e_phnum;
	elf_addr_t e_shoff;

	/*
	 * We no longer stop all VM operations.
	 * 
	 * This is because those proceses that could possibly change map_count
	 * or the mmap / vma pages are now blocked in do_exit on current
	 * finishing this core dump.
	 *
	 * Only ptrace can touch these memory addresses, but it doesn't change
	 * the map_count or the pages allocated. So no possibility of crashing
	 * exists while dumping the mm->vm_next areas to the core file.
	 */
  
	/* alloc memory for large data structures: too large to be on stack */
	elf = kmalloc(sizeof(*elf), GFP_KERNEL);
	if (!elf)
		goto out;
	/*
	 * The number of segs are recored into ELF header as 16bit value.
	 * Please check DEFAULT_MAX_MAP_COUNT definition when you modify here.
	 */
	segs = current->mm->map_count;
	segs += elf_core_extra_phdrs();

	gate_vma = get_gate_vma(current->mm);
	if (gate_vma != NULL)
		segs++;

	/* for notes section */
	segs++;

	/* If segs > PN_XNUM(0xffff), then e_phnum overflows. To avoid
	 * this, kernel supports extended numbering. Have a look at
	 * include/linux/elf.h for further information. */
	e_phnum = segs > PN_XNUM ? PN_XNUM : segs;

	/*
	 * Collect all the non-memory information about the process for the
	 * notes.  This also sets up the file header.
	 */
	if (!fill_note_info(elf, e_phnum, &info, cprm->siginfo, cprm->regs))
		goto cleanup;

	has_dumped = 1;

	fs = get_fs();
	set_fs(KERNEL_DS);

	offset += sizeof(*elf);				/* Elf header */
	offset += segs * sizeof(struct elf_phdr);	/* Program headers */

	/* Write notes phdr entry */
	{
		size_t sz = get_note_info_size(&info);

		sz += elf_coredump_extra_notes_size();

		phdr4note = kmalloc(sizeof(*phdr4note), GFP_KERNEL);
		if (!phdr4note)
			goto end_coredump;

		fill_elf_note_phdr(phdr4note, sz, offset);
		offset += sz;
	}

	dataoff = offset = roundup(offset, ELF_EXEC_PAGESIZE);

	offset += elf_core_vma_data_size(gate_vma, cprm->mm_flags);
	offset += elf_core_extra_data_size();
	e_shoff = offset;

	if (e_phnum == PN_XNUM) {
		shdr4extnum = kmalloc(sizeof(*shdr4extnum), GFP_KERNEL);
		if (!shdr4extnum)
			goto end_coredump;
		fill_extnum_info(elf, shdr4extnum, e_shoff, segs);
	}

	offset = dataoff;

	if (!dump_emit(cprm, elf, sizeof(*elf)))
		goto end_coredump;

	if (!dump_emit(cprm, phdr4note, sizeof(*phdr4note)))
		goto end_coredump;

	/* Write program headers for segments dump */
	for (vma = first_vma(current, gate_vma); vma != NULL;
			vma = next_vma(vma, gate_vma)) {
		struct elf_phdr phdr;

		phdr.p_type = PT_LOAD;
		phdr.p_offset = offset;
		phdr.p_vaddr = vma->vm_start;
		phdr.p_paddr = 0;
		phdr.p_filesz = vma_dump_size(vma, cprm->mm_flags);
		phdr.p_memsz = vma->vm_end - vma->vm_start;
		offset += phdr.p_filesz;
		phdr.p_flags = vma->vm_flags & VM_READ ? PF_R : 0;
		if (vma->vm_flags & VM_WRITE)
			phdr.p_flags |= PF_W;
		if (vma->vm_flags & VM_EXEC)
			phdr.p_flags |= PF_X;
		phdr.p_align = ELF_EXEC_PAGESIZE;

		if (!dump_emit(cprm, &phdr, sizeof(phdr)))
			goto end_coredump;
	}

	if (!elf_core_write_extra_phdrs(cprm, offset))
		goto end_coredump;

 	/* write out the notes section */
	if (!write_note_info(&info, cprm))
		goto end_coredump;

	if (elf_coredump_extra_notes_write(cprm))
		goto end_coredump;

	/* Align to page */
	if (!dump_skip(cprm, dataoff - cprm->written))
		goto end_coredump;

	for (vma = first_vma(current, gate_vma); vma != NULL;
			vma = next_vma(vma, gate_vma)) {
		unsigned long addr;
		unsigned long end;

		end = vma->vm_start + vma_dump_size(vma, cprm->mm_flags);

		for (addr = vma->vm_start; addr < end; addr += PAGE_SIZE) {
			struct page *page;
			int stop;

			page = get_dump_page(addr);
			if (page) {
				void *kaddr = kmap(page);
				stop = !dump_emit(cprm, kaddr, PAGE_SIZE);
				kunmap(page);
				page_cache_release(page);
			} else
				stop = !dump_skip(cprm, PAGE_SIZE);
			if (stop)
				goto end_coredump;
		}
	}

	if (!elf_core_write_extra_data(cprm))
		goto end_coredump;

	if (e_phnum == PN_XNUM) {
		if (!dump_emit(cprm, shdr4extnum, sizeof(*shdr4extnum)))
			goto end_coredump;
	}

end_coredump:
	set_fs(fs);

cleanup:
	free_note_info(&info);
	kfree(shdr4extnum);
	kfree(phdr4note);
	kfree(elf);
out:
	return has_dumped;
}

#endif		/* CONFIG_ELF_CORE */

static int __init init_elf_binfmt(void)
{
	register_binfmt(&elf_format);
	return 0;
}

static void __exit exit_elf_binfmt(void)
{
	/* Remove the COFF and ELF loaders. */
	unregister_binfmt(&elf_format);
}

core_initcall(init_elf_binfmt);
module_exit(exit_elf_binfmt);
MODULE_LICENSE("GPL");<|MERGE_RESOLUTION|>--- conflicted
+++ resolved
@@ -1695,11 +1695,7 @@
 		if (first && !writenote(&info->auxv, cprm))
 			return 0;
 		if (first && info->files.data &&
-<<<<<<< HEAD
-				!writenote(&info->files, file, foffset))
-=======
 				!writenote(&info->files, cprm))
->>>>>>> fc14f9c1
 			return 0;
 
 		for (i = 1; i < info->thread_notes; ++i)
@@ -2024,11 +2020,7 @@
 	int segs;
 	struct vm_area_struct *vma, *gate_vma;
 	struct elfhdr *elf = NULL;
-<<<<<<< HEAD
-	loff_t offset = 0, dataoff, foffset;
-=======
 	loff_t offset = 0, dataoff;
->>>>>>> fc14f9c1
 	struct elf_note_info info = { };
 	struct elf_phdr *phdr4note = NULL;
 	struct elf_shdr *shdr4extnum = NULL;
