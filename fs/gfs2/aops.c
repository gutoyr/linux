--- conflicted
+++ resolved
@@ -1080,11 +1080,7 @@
 	 */
 	if (mapping->nrpages) {
 		loff_t lstart = offset & (PAGE_CACHE_SIZE - 1);
-<<<<<<< HEAD
-		loff_t len = iov_length(iov, nr_segs);
-=======
 		loff_t len = iov_iter_count(iter);
->>>>>>> fc14f9c1
 		loff_t end = PAGE_ALIGN(offset + len) - 1;
 
 		rv = 0;
@@ -1094,15 +1090,6 @@
 			unmap_shared_mapping_range(ip->i_inode.i_mapping, offset, len);
 		rv = filemap_write_and_wait_range(mapping, lstart, end);
 		if (rv)
-<<<<<<< HEAD
-			return rv;
-		truncate_inode_pages_range(mapping, lstart, end);
-	}
-
-	rv = __blockdev_direct_IO(rw, iocb, inode, inode->i_sb->s_bdev, iov,
-				  offset, nr_segs, gfs2_get_block_direct,
-				  NULL, NULL, 0);
-=======
 			goto out;
 		if (rw == WRITE)
 			truncate_inode_pages_range(mapping, lstart, end);
@@ -1111,7 +1098,6 @@
 	rv = __blockdev_direct_IO(rw, iocb, inode, inode->i_sb->s_bdev,
 				  iter, offset,
 				  gfs2_get_block_direct, NULL, NULL, 0);
->>>>>>> fc14f9c1
 out:
 	gfs2_glock_dq(&gh);
 	gfs2_holder_uninit(&gh);
