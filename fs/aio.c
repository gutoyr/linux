/*
 *	An async IO implementation for Linux
 *	Written by Benjamin LaHaise <bcrl@kvack.org>
 *
 *	Implements an efficient asynchronous io interface.
 *
 *	Copyright 2000, 2001, 2002 Red Hat, Inc.  All Rights Reserved.
 *
 *	See ../COPYING for licensing terms.
 */
#define pr_fmt(fmt) "%s: " fmt, __func__

#include <linux/kernel.h>
#include <linux/init.h>
#include <linux/errno.h>
#include <linux/time.h>
#include <linux/aio_abi.h>
#include <linux/export.h>
#include <linux/syscalls.h>
#include <linux/backing-dev.h>
#include <linux/uio.h>

#include <linux/sched.h>
#include <linux/fs.h>
#include <linux/file.h>
#include <linux/mm.h>
#include <linux/mman.h>
#include <linux/mmu_context.h>
#include <linux/percpu.h>
#include <linux/slab.h>
#include <linux/timer.h>
#include <linux/aio.h>
#include <linux/highmem.h>
#include <linux/workqueue.h>
#include <linux/security.h>
#include <linux/eventfd.h>
#include <linux/blkdev.h>
#include <linux/compat.h>
#include <linux/migrate.h>
#include <linux/ramfs.h>
#include <linux/percpu-refcount.h>
#include <linux/mount.h>

#include <asm/kmap_types.h>
#include <asm/uaccess.h>

#include "internal.h"

#define AIO_RING_MAGIC			0xa10a10a1
#define AIO_RING_COMPAT_FEATURES	1
#define AIO_RING_INCOMPAT_FEATURES	0
struct aio_ring {
	unsigned	id;	/* kernel internal index number */
	unsigned	nr;	/* number of io_events */
	unsigned	head;	/* Written to by userland or under ring_lock
				 * mutex by aio_read_events_ring(). */
	unsigned	tail;

	unsigned	magic;
	unsigned	compat_features;
	unsigned	incompat_features;
	unsigned	header_length;	/* size of aio_ring */


	struct io_event		io_events[0];
}; /* 128 bytes + ring size */

#define AIO_RING_PAGES	8

struct kioctx_table {
	struct rcu_head	rcu;
	unsigned	nr;
	struct kioctx	*table[];
};

struct kioctx_cpu {
	unsigned		reqs_available;
};

struct ctx_rq_wait {
	struct completion comp;
	atomic_t count;
};

struct kioctx {
	struct percpu_ref	users;
	atomic_t		dead;

	struct percpu_ref	reqs;

	unsigned long		user_id;

	struct __percpu kioctx_cpu *cpu;

	/*
	 * For percpu reqs_available, number of slots we move to/from global
	 * counter at a time:
	 */
	unsigned		req_batch;
	/*
	 * This is what userspace passed to io_setup(), it's not used for
	 * anything but counting against the global max_reqs quota.
	 *
	 * The real limit is nr_events - 1, which will be larger (see
	 * aio_setup_ring())
	 */
	unsigned		max_reqs;

	/* Size of ringbuffer, in units of struct io_event */
	unsigned		nr_events;

	unsigned long		mmap_base;
	unsigned long		mmap_size;

	struct page		**ring_pages;
	long			nr_pages;

	struct work_struct	free_work;

	/*
	 * signals when all in-flight requests are done
	 */
	struct ctx_rq_wait	*rq_wait;

	struct {
		/*
		 * This counts the number of available slots in the ringbuffer,
		 * so we avoid overflowing it: it's decremented (if positive)
		 * when allocating a kiocb and incremented when the resulting
		 * io_event is pulled off the ringbuffer.
		 *
		 * We batch accesses to it with a percpu version.
		 */
		atomic_t	reqs_available;
	} ____cacheline_aligned_in_smp;

	struct {
		spinlock_t	ctx_lock;
		struct list_head active_reqs;	/* used for cancellation */
	} ____cacheline_aligned_in_smp;

	struct {
		struct mutex	ring_lock;
		wait_queue_head_t wait;
	} ____cacheline_aligned_in_smp;

	struct {
		unsigned	tail;
		unsigned	completed_events;
		spinlock_t	completion_lock;
	} ____cacheline_aligned_in_smp;

	struct page		*internal_pages[AIO_RING_PAGES];
	struct file		*aio_ring_file;

	unsigned		id;
};

/*
 * We use ki_cancel == KIOCB_CANCELLED to indicate that a kiocb has been either
 * cancelled or completed (this makes a certain amount of sense because
 * successful cancellation - io_cancel() - does deliver the completion to
 * userspace).
 *
 * And since most things don't implement kiocb cancellation and we'd really like
 * kiocb completion to be lockless when possible, we use ki_cancel to
 * synchronize cancellation and completion - we only set it to KIOCB_CANCELLED
 * with xchg() or cmpxchg(), see batch_complete_aio() and kiocb_cancel().
 */
#define KIOCB_CANCELLED		((void *) (~0ULL))

struct aio_kiocb {
	struct kiocb		common;

	struct kioctx		*ki_ctx;
	kiocb_cancel_fn		*ki_cancel;

	struct iocb __user	*ki_user_iocb;	/* user's aiocb */
	__u64			ki_user_data;	/* user's data for completion */

	struct list_head	ki_list;	/* the aio core uses this
						 * for cancellation */

	/*
	 * If the aio_resfd field of the userspace iocb is not zero,
	 * this is the underlying eventfd context to deliver events to.
	 */
	struct eventfd_ctx	*ki_eventfd;
};

/*------ sysctl variables----*/
static DEFINE_SPINLOCK(aio_nr_lock);
unsigned long aio_nr;		/* current system wide number of aio requests */
unsigned long aio_max_nr = 0x10000; /* system wide maximum number of aio requests */
/*----end sysctl variables---*/

static struct kmem_cache	*kiocb_cachep;
static struct kmem_cache	*kioctx_cachep;

static struct vfsmount *aio_mnt;

static const struct file_operations aio_ring_fops;
static const struct address_space_operations aio_ctx_aops;

/* Backing dev info for aio fs.
 * -no dirty page accounting or writeback happens
 */
static struct backing_dev_info aio_fs_backing_dev_info = {
	.name           = "aiofs",
	.state          = 0,
	.capabilities   = BDI_CAP_NO_ACCT_AND_WRITEBACK | BDI_CAP_MAP_COPY,
};

static struct file *aio_private_file(struct kioctx *ctx, loff_t nr_pages)
{
	struct qstr this = QSTR_INIT("[aio]", 5);
	struct file *file;
	struct path path;
	struct inode *inode = alloc_anon_inode(aio_mnt->mnt_sb);
	if (IS_ERR(inode))
		return ERR_CAST(inode);

	inode->i_mapping->a_ops = &aio_ctx_aops;
	inode->i_mapping->private_data = ctx;
	inode->i_mapping->backing_dev_info = &aio_fs_backing_dev_info;
	inode->i_size = PAGE_SIZE * nr_pages;

	path.dentry = d_alloc_pseudo(aio_mnt->mnt_sb, &this);
	if (!path.dentry) {
		iput(inode);
		return ERR_PTR(-ENOMEM);
	}
	path.mnt = mntget(aio_mnt);

	d_instantiate(path.dentry, inode);
	file = alloc_file(&path, FMODE_READ | FMODE_WRITE, &aio_ring_fops);
	if (IS_ERR(file)) {
		path_put(&path);
		return file;
	}

	file->f_flags = O_RDWR;
	return file;
}

static struct dentry *aio_mount(struct file_system_type *fs_type,
				int flags, const char *dev_name, void *data)
{
	static const struct dentry_operations ops = {
		.d_dname	= simple_dname,
	};
	return mount_pseudo(fs_type, "aio:", NULL, &ops, AIO_RING_MAGIC);
}

/* aio_setup
 *	Creates the slab caches used by the aio routines, panic on
 *	failure as this is done early during the boot sequence.
 */
static int __init aio_setup(void)
{
	static struct file_system_type aio_fs = {
		.name		= "aio",
		.mount		= aio_mount,
		.kill_sb	= kill_anon_super,
	};
	aio_mnt = kern_mount(&aio_fs);
	if (IS_ERR(aio_mnt))
		panic("Failed to create aio fs mount.");

<<<<<<< HEAD
	if (bdi_init(&aio_fs_backing_dev_info))
		panic("Failed to init aio fs backing dev info.");

	kiocb_cachep = KMEM_CACHE(kiocb, SLAB_HWCACHE_ALIGN|SLAB_PANIC);
=======
	kiocb_cachep = KMEM_CACHE(aio_kiocb, SLAB_HWCACHE_ALIGN|SLAB_PANIC);
>>>>>>> afd2ff9b
	kioctx_cachep = KMEM_CACHE(kioctx,SLAB_HWCACHE_ALIGN|SLAB_PANIC);

	pr_debug("sizeof(struct page) = %zu\n", sizeof(struct page));

	return 0;
}
__initcall(aio_setup);

static void put_aio_ring_file(struct kioctx *ctx)
{
	struct file *aio_ring_file = ctx->aio_ring_file;
	if (aio_ring_file) {
		truncate_setsize(aio_ring_file->f_inode, 0);

		/* Prevent further access to the kioctx from migratepages */
		spin_lock(&aio_ring_file->f_inode->i_mapping->private_lock);
		aio_ring_file->f_inode->i_mapping->private_data = NULL;
		ctx->aio_ring_file = NULL;
		spin_unlock(&aio_ring_file->f_inode->i_mapping->private_lock);

		fput(aio_ring_file);
	}
}

static void aio_free_ring(struct kioctx *ctx)
{
	int i;

	/* Disconnect the kiotx from the ring file.  This prevents future
	 * accesses to the kioctx from page migration.
	 */
	put_aio_ring_file(ctx);

	for (i = 0; i < ctx->nr_pages; i++) {
		struct page *page;
		pr_debug("pid(%d) [%d] page->count=%d\n", current->pid, i,
				page_count(ctx->ring_pages[i]));
		page = ctx->ring_pages[i];
		if (!page)
			continue;
		ctx->ring_pages[i] = NULL;
		put_page(page);
	}

	if (ctx->ring_pages && ctx->ring_pages != ctx->internal_pages) {
		kfree(ctx->ring_pages);
		ctx->ring_pages = NULL;
	}
}

static int aio_ring_mremap(struct vm_area_struct *vma)
{
	struct file *file = vma->vm_file;
	struct mm_struct *mm = vma->vm_mm;
	struct kioctx_table *table;
	int i, res = -EINVAL;

	spin_lock(&mm->ioctx_lock);
	rcu_read_lock();
	table = rcu_dereference(mm->ioctx_table);
	for (i = 0; i < table->nr; i++) {
		struct kioctx *ctx;

		ctx = table->table[i];
		if (ctx && ctx->aio_ring_file == file) {
			if (!atomic_read(&ctx->dead)) {
				ctx->user_id = ctx->mmap_base = vma->vm_start;
				res = 0;
			}
			break;
		}
	}

	rcu_read_unlock();
	spin_unlock(&mm->ioctx_lock);
	return res;
}

static const struct vm_operations_struct aio_ring_vm_ops = {
	.mremap		= aio_ring_mremap,
#if IS_ENABLED(CONFIG_MMU)
	.fault		= filemap_fault,
	.map_pages	= filemap_map_pages,
	.page_mkwrite	= filemap_page_mkwrite,
#endif
};

<<<<<<< HEAD
=======
static int aio_ring_mmap(struct file *file, struct vm_area_struct *vma)
{
	vma->vm_flags |= VM_DONTEXPAND;
	vma->vm_ops = &aio_ring_vm_ops;
	return 0;
}

static const struct file_operations aio_ring_fops = {
	.mmap = aio_ring_mmap,
};

>>>>>>> afd2ff9b
#if IS_ENABLED(CONFIG_MIGRATION)
static int aio_migratepage(struct address_space *mapping, struct page *new,
			struct page *old, enum migrate_mode mode)
{
	struct kioctx *ctx;
	unsigned long flags;
	pgoff_t idx;
	int rc;

	rc = 0;

	/* mapping->private_lock here protects against the kioctx teardown.  */
	spin_lock(&mapping->private_lock);
	ctx = mapping->private_data;
	if (!ctx) {
		rc = -EINVAL;
		goto out;
	}

	/* The ring_lock mutex.  The prevents aio_read_events() from writing
	 * to the ring's head, and prevents page migration from mucking in
	 * a partially initialized kiotx.
	 */
	if (!mutex_trylock(&ctx->ring_lock)) {
		rc = -EAGAIN;
		goto out;
	}

	idx = old->index;
	if (idx < (pgoff_t)ctx->nr_pages) {
		/* Make sure the old page hasn't already been changed */
		if (ctx->ring_pages[idx] != old)
			rc = -EAGAIN;
	} else
		rc = -EINVAL;

	if (rc != 0)
		goto out_unlock;

	/* Writeback must be complete */
	BUG_ON(PageWriteback(old));
	get_page(new);

	rc = migrate_page_move_mapping(mapping, new, old, NULL, mode, 1);
	if (rc != MIGRATEPAGE_SUCCESS) {
		put_page(new);
		goto out_unlock;
	}

	/* Take completion_lock to prevent other writes to the ring buffer
	 * while the old page is copied to the new.  This prevents new
	 * events from being lost.
	 */
	spin_lock_irqsave(&ctx->completion_lock, flags);
	migrate_page_copy(new, old);
	BUG_ON(ctx->ring_pages[idx] != old);
	ctx->ring_pages[idx] = new;
	spin_unlock_irqrestore(&ctx->completion_lock, flags);

	/* The old page is no longer accessible. */
	put_page(old);

out_unlock:
	mutex_unlock(&ctx->ring_lock);
out:
	spin_unlock(&mapping->private_lock);
	return rc;
}
#endif

static const struct address_space_operations aio_ctx_aops = {
	.set_page_dirty = __set_page_dirty_no_writeback,
#if IS_ENABLED(CONFIG_MIGRATION)
	.migratepage	= aio_migratepage,
#endif
};

static int aio_setup_ring(struct kioctx *ctx)
{
	struct aio_ring *ring;
	unsigned nr_events = ctx->max_reqs;
	struct mm_struct *mm = current->mm;
	unsigned long size, unused;
	int nr_pages;
	int i;
	struct file *file;

	/* Compensate for the ring buffer's head/tail overlap entry */
	nr_events += 2;	/* 1 is required, 2 for good luck */

	size = sizeof(struct aio_ring);
	size += sizeof(struct io_event) * nr_events;

	nr_pages = PFN_UP(size);
	if (nr_pages < 0)
		return -EINVAL;

	file = aio_private_file(ctx, nr_pages);
	if (IS_ERR(file)) {
		ctx->aio_ring_file = NULL;
		return -ENOMEM;
	}

	ctx->aio_ring_file = file;
	nr_events = (PAGE_SIZE * nr_pages - sizeof(struct aio_ring))
			/ sizeof(struct io_event);

	ctx->ring_pages = ctx->internal_pages;
	if (nr_pages > AIO_RING_PAGES) {
		ctx->ring_pages = kcalloc(nr_pages, sizeof(struct page *),
					  GFP_KERNEL);
		if (!ctx->ring_pages) {
			put_aio_ring_file(ctx);
			return -ENOMEM;
		}
	}

	for (i = 0; i < nr_pages; i++) {
		struct page *page;
		page = find_or_create_page(file->f_inode->i_mapping,
					   i, GFP_HIGHUSER | __GFP_ZERO);
		if (!page)
			break;
		pr_debug("pid(%d) page[%d]->count=%d\n",
			 current->pid, i, page_count(page));
		SetPageUptodate(page);
		unlock_page(page);

		ctx->ring_pages[i] = page;
	}
	ctx->nr_pages = i;

	if (unlikely(i != nr_pages)) {
		aio_free_ring(ctx);
		return -ENOMEM;
	}

	ctx->mmap_size = nr_pages * PAGE_SIZE;
	pr_debug("attempting mmap of %lu bytes\n", ctx->mmap_size);

	down_write(&mm->mmap_sem);
	ctx->mmap_base = do_mmap_pgoff(ctx->aio_ring_file, 0, ctx->mmap_size,
				       PROT_READ | PROT_WRITE,
				       MAP_SHARED, 0, &unused);
	up_write(&mm->mmap_sem);
	if (IS_ERR((void *)ctx->mmap_base)) {
		ctx->mmap_size = 0;
		aio_free_ring(ctx);
		return -ENOMEM;
	}

	pr_debug("mmap address: 0x%08lx\n", ctx->mmap_base);

	ctx->user_id = ctx->mmap_base;
	ctx->nr_events = nr_events; /* trusted copy */

	ring = kmap_atomic(ctx->ring_pages[0]);
	ring->nr = nr_events;	/* user copy */
	ring->id = ~0U;
	ring->head = ring->tail = 0;
	ring->magic = AIO_RING_MAGIC;
	ring->compat_features = AIO_RING_COMPAT_FEATURES;
	ring->incompat_features = AIO_RING_INCOMPAT_FEATURES;
	ring->header_length = sizeof(struct aio_ring);
	kunmap_atomic(ring);
	flush_dcache_page(ctx->ring_pages[0]);

	return 0;
}

#define AIO_EVENTS_PER_PAGE	(PAGE_SIZE / sizeof(struct io_event))
#define AIO_EVENTS_FIRST_PAGE	((PAGE_SIZE - sizeof(struct aio_ring)) / sizeof(struct io_event))
#define AIO_EVENTS_OFFSET	(AIO_EVENTS_PER_PAGE - AIO_EVENTS_FIRST_PAGE)

void kiocb_set_cancel_fn(struct kiocb *iocb, kiocb_cancel_fn *cancel)
{
	struct aio_kiocb *req = container_of(iocb, struct aio_kiocb, common);
	struct kioctx *ctx = req->ki_ctx;
	unsigned long flags;

	spin_lock_irqsave(&ctx->ctx_lock, flags);

	if (!req->ki_list.next)
		list_add(&req->ki_list, &ctx->active_reqs);

	req->ki_cancel = cancel;

	spin_unlock_irqrestore(&ctx->ctx_lock, flags);
}
EXPORT_SYMBOL(kiocb_set_cancel_fn);

static int kiocb_cancel(struct aio_kiocb *kiocb)
{
	kiocb_cancel_fn *old, *cancel;

	/*
	 * Don't want to set kiocb->ki_cancel = KIOCB_CANCELLED unless it
	 * actually has a cancel function, hence the cmpxchg()
	 */

	cancel = ACCESS_ONCE(kiocb->ki_cancel);
	do {
		if (!cancel || cancel == KIOCB_CANCELLED)
			return -EINVAL;

		old = cancel;
		cancel = cmpxchg(&kiocb->ki_cancel, old, KIOCB_CANCELLED);
	} while (cancel != old);

	return cancel(&kiocb->common);
}

static void free_ioctx(struct work_struct *work)
{
	struct kioctx *ctx = container_of(work, struct kioctx, free_work);

	pr_debug("freeing %p\n", ctx);

	aio_free_ring(ctx);
	free_percpu(ctx->cpu);
	percpu_ref_exit(&ctx->reqs);
	percpu_ref_exit(&ctx->users);
	kmem_cache_free(kioctx_cachep, ctx);
}

static void free_ioctx_reqs(struct percpu_ref *ref)
{
	struct kioctx *ctx = container_of(ref, struct kioctx, reqs);

	/* At this point we know that there are no any in-flight requests */
	if (ctx->rq_wait && atomic_dec_and_test(&ctx->rq_wait->count))
		complete(&ctx->rq_wait->comp);

	INIT_WORK(&ctx->free_work, free_ioctx);
	schedule_work(&ctx->free_work);
}

/*
 * When this function runs, the kioctx has been removed from the "hash table"
 * and ctx->users has dropped to 0, so we know no more kiocbs can be submitted -
 * now it's safe to cancel any that need to be.
 */
static void free_ioctx_users(struct percpu_ref *ref)
{
	struct kioctx *ctx = container_of(ref, struct kioctx, users);
	struct aio_kiocb *req;

	spin_lock_irq(&ctx->ctx_lock);

	while (!list_empty(&ctx->active_reqs)) {
		req = list_first_entry(&ctx->active_reqs,
				       struct aio_kiocb, ki_list);

		list_del_init(&req->ki_list);
		kiocb_cancel(req);
	}

	spin_unlock_irq(&ctx->ctx_lock);

	percpu_ref_kill(&ctx->reqs);
	percpu_ref_put(&ctx->reqs);
}

static int ioctx_add_table(struct kioctx *ctx, struct mm_struct *mm)
{
	unsigned i, new_nr;
	struct kioctx_table *table, *old;
	struct aio_ring *ring;

	spin_lock(&mm->ioctx_lock);
	table = rcu_dereference_raw(mm->ioctx_table);

	while (1) {
		if (table)
			for (i = 0; i < table->nr; i++)
				if (!table->table[i]) {
					ctx->id = i;
					table->table[i] = ctx;
					spin_unlock(&mm->ioctx_lock);

					/* While kioctx setup is in progress,
					 * we are protected from page migration
					 * changes ring_pages by ->ring_lock.
					 */
					ring = kmap_atomic(ctx->ring_pages[0]);
					ring->id = ctx->id;
					kunmap_atomic(ring);
					return 0;
				}

		new_nr = (table ? table->nr : 1) * 4;
		spin_unlock(&mm->ioctx_lock);

		table = kzalloc(sizeof(*table) + sizeof(struct kioctx *) *
				new_nr, GFP_KERNEL);
		if (!table)
			return -ENOMEM;

		table->nr = new_nr;

		spin_lock(&mm->ioctx_lock);
		old = rcu_dereference_raw(mm->ioctx_table);

		if (!old) {
			rcu_assign_pointer(mm->ioctx_table, table);
		} else if (table->nr > old->nr) {
			memcpy(table->table, old->table,
			       old->nr * sizeof(struct kioctx *));

			rcu_assign_pointer(mm->ioctx_table, table);
			kfree_rcu(old, rcu);
		} else {
			kfree(table);
			table = old;
		}
	}
}

static void aio_nr_sub(unsigned nr)
{
	spin_lock(&aio_nr_lock);
	if (WARN_ON(aio_nr - nr > aio_nr))
		aio_nr = 0;
	else
		aio_nr -= nr;
	spin_unlock(&aio_nr_lock);
}

/* ioctx_alloc
 *	Allocates and initializes an ioctx.  Returns an ERR_PTR if it failed.
 */
static struct kioctx *ioctx_alloc(unsigned nr_events)
{
	struct mm_struct *mm = current->mm;
	struct kioctx *ctx;
	int err = -ENOMEM;

	/*
	 * We keep track of the number of available ringbuffer slots, to prevent
	 * overflow (reqs_available), and we also use percpu counters for this.
	 *
	 * So since up to half the slots might be on other cpu's percpu counters
	 * and unavailable, double nr_events so userspace sees what they
	 * expected: additionally, we move req_batch slots to/from percpu
	 * counters at a time, so make sure that isn't 0:
	 */
	nr_events = max(nr_events, num_possible_cpus() * 4);
	nr_events *= 2;

	/* Prevent overflows */
	if (nr_events > (0x10000000U / sizeof(struct io_event))) {
		pr_debug("ENOMEM: nr_events too high\n");
		return ERR_PTR(-EINVAL);
	}

	if (!nr_events || (unsigned long)nr_events > (aio_max_nr * 2UL))
		return ERR_PTR(-EAGAIN);

	ctx = kmem_cache_zalloc(kioctx_cachep, GFP_KERNEL);
	if (!ctx)
		return ERR_PTR(-ENOMEM);

	ctx->max_reqs = nr_events;

	spin_lock_init(&ctx->ctx_lock);
	spin_lock_init(&ctx->completion_lock);
	mutex_init(&ctx->ring_lock);
	/* Protect against page migration throughout kiotx setup by keeping
	 * the ring_lock mutex held until setup is complete. */
	mutex_lock(&ctx->ring_lock);
	init_waitqueue_head(&ctx->wait);

	INIT_LIST_HEAD(&ctx->active_reqs);

	if (percpu_ref_init(&ctx->users, free_ioctx_users, 0, GFP_KERNEL))
		goto err;

	if (percpu_ref_init(&ctx->reqs, free_ioctx_reqs, 0, GFP_KERNEL))
		goto err;

	ctx->cpu = alloc_percpu(struct kioctx_cpu);
	if (!ctx->cpu)
		goto err;

	err = aio_setup_ring(ctx);
	if (err < 0)
		goto err;

	atomic_set(&ctx->reqs_available, ctx->nr_events - 1);
	ctx->req_batch = (ctx->nr_events - 1) / (num_possible_cpus() * 4);
	if (ctx->req_batch < 1)
		ctx->req_batch = 1;

	/* limit the number of system wide aios */
	spin_lock(&aio_nr_lock);
	if (aio_nr + nr_events > (aio_max_nr * 2UL) ||
	    aio_nr + nr_events < aio_nr) {
		spin_unlock(&aio_nr_lock);
		err = -EAGAIN;
		goto err_ctx;
	}
	aio_nr += ctx->max_reqs;
	spin_unlock(&aio_nr_lock);

	percpu_ref_get(&ctx->users);	/* io_setup() will drop this ref */
	percpu_ref_get(&ctx->reqs);	/* free_ioctx_users() will drop this */

	err = ioctx_add_table(ctx, mm);
	if (err)
		goto err_cleanup;

	/* Release the ring_lock mutex now that all setup is complete. */
	mutex_unlock(&ctx->ring_lock);

	pr_debug("allocated ioctx %p[%ld]: mm=%p mask=0x%x\n",
		 ctx, ctx->user_id, mm, ctx->nr_events);
	return ctx;

err_cleanup:
	aio_nr_sub(ctx->max_reqs);
err_ctx:
	atomic_set(&ctx->dead, 1);
	if (ctx->mmap_size)
		vm_munmap(ctx->mmap_base, ctx->mmap_size);
	aio_free_ring(ctx);
err:
	mutex_unlock(&ctx->ring_lock);
	free_percpu(ctx->cpu);
	percpu_ref_exit(&ctx->reqs);
	percpu_ref_exit(&ctx->users);
	kmem_cache_free(kioctx_cachep, ctx);
	pr_debug("error allocating ioctx %d\n", err);
	return ERR_PTR(err);
}

/* kill_ioctx
 *	Cancels all outstanding aio requests on an aio context.  Used
 *	when the processes owning a context have all exited to encourage
 *	the rapid destruction of the kioctx.
 */
static int kill_ioctx(struct mm_struct *mm, struct kioctx *ctx,
		      struct ctx_rq_wait *wait)
{
	struct kioctx_table *table;

	spin_lock(&mm->ioctx_lock);
	if (atomic_xchg(&ctx->dead, 1)) {
		spin_unlock(&mm->ioctx_lock);
		return -EINVAL;
	}

	table = rcu_dereference_raw(mm->ioctx_table);
	WARN_ON(ctx != table->table[ctx->id]);
	table->table[ctx->id] = NULL;
	spin_unlock(&mm->ioctx_lock);

	/* percpu_ref_kill() will do the necessary call_rcu() */
	wake_up_all(&ctx->wait);

	/*
	 * It'd be more correct to do this in free_ioctx(), after all
	 * the outstanding kiocbs have finished - but by then io_destroy
	 * has already returned, so io_setup() could potentially return
	 * -EAGAIN with no ioctxs actually in use (as far as userspace
	 *  could tell).
	 */
	aio_nr_sub(ctx->max_reqs);

	if (ctx->mmap_size)
		vm_munmap(ctx->mmap_base, ctx->mmap_size);

	ctx->rq_wait = wait;
	percpu_ref_kill(&ctx->users);
	return 0;
}

/*
 * exit_aio: called when the last user of mm goes away.  At this point, there is
 * no way for any new requests to be submited or any of the io_* syscalls to be
 * called on the context.
 *
 * There may be outstanding kiocbs, but free_ioctx() will explicitly wait on
 * them.
 */
void exit_aio(struct mm_struct *mm)
{
	struct kioctx_table *table = rcu_dereference_raw(mm->ioctx_table);
	struct ctx_rq_wait wait;
	int i, skipped;

	if (!table)
		return;

	atomic_set(&wait.count, table->nr);
	init_completion(&wait.comp);

	skipped = 0;
	for (i = 0; i < table->nr; ++i) {
		struct kioctx *ctx = table->table[i];

		if (!ctx) {
			skipped++;
			continue;
		}

		/*
		 * We don't need to bother with munmap() here - exit_mmap(mm)
		 * is coming and it'll unmap everything. And we simply can't,
		 * this is not necessarily our ->mm.
		 * Since kill_ioctx() uses non-zero ->mmap_size as indicator
		 * that it needs to unmap the area, just set it to 0.
		 */
		ctx->mmap_size = 0;
		kill_ioctx(mm, ctx, &wait);
	}

	if (!atomic_sub_and_test(skipped, &wait.count)) {
		/* Wait until all IO for the context are done. */
		wait_for_completion(&wait.comp);
	}

	RCU_INIT_POINTER(mm->ioctx_table, NULL);
	kfree(table);
}

static void put_reqs_available(struct kioctx *ctx, unsigned nr)
{
	struct kioctx_cpu *kcpu;
	unsigned long flags;

	local_irq_save(flags);
	kcpu = this_cpu_ptr(ctx->cpu);
	kcpu->reqs_available += nr;

	while (kcpu->reqs_available >= ctx->req_batch * 2) {
		kcpu->reqs_available -= ctx->req_batch;
		atomic_add(ctx->req_batch, &ctx->reqs_available);
	}

	local_irq_restore(flags);
}

static bool get_reqs_available(struct kioctx *ctx)
{
	struct kioctx_cpu *kcpu;
	bool ret = false;
	unsigned long flags;

	local_irq_save(flags);
	kcpu = this_cpu_ptr(ctx->cpu);
	if (!kcpu->reqs_available) {
		int old, avail = atomic_read(&ctx->reqs_available);

		do {
			if (avail < ctx->req_batch)
				goto out;

			old = avail;
			avail = atomic_cmpxchg(&ctx->reqs_available,
					       avail, avail - ctx->req_batch);
		} while (avail != old);

		kcpu->reqs_available += ctx->req_batch;
	}

	ret = true;
	kcpu->reqs_available--;
out:
	local_irq_restore(flags);
	return ret;
}

/* refill_reqs_available
 *	Updates the reqs_available reference counts used for tracking the
 *	number of free slots in the completion ring.  This can be called
 *	from aio_complete() (to optimistically update reqs_available) or
 *	from aio_get_req() (the we're out of events case).  It must be
 *	called holding ctx->completion_lock.
 */
static void refill_reqs_available(struct kioctx *ctx, unsigned head,
                                  unsigned tail)
{
	unsigned events_in_ring, completed;

	/* Clamp head since userland can write to it. */
	head %= ctx->nr_events;
	if (head <= tail)
		events_in_ring = tail - head;
	else
		events_in_ring = ctx->nr_events - (head - tail);

	completed = ctx->completed_events;
	if (events_in_ring < completed)
		completed -= events_in_ring;
	else
		completed = 0;

	if (!completed)
		return;

	ctx->completed_events -= completed;
	put_reqs_available(ctx, completed);
}

/* user_refill_reqs_available
 *	Called to refill reqs_available when aio_get_req() encounters an
 *	out of space in the completion ring.
 */
static void user_refill_reqs_available(struct kioctx *ctx)
{
	spin_lock_irq(&ctx->completion_lock);
	if (ctx->completed_events) {
		struct aio_ring *ring;
		unsigned head;

		/* Access of ring->head may race with aio_read_events_ring()
		 * here, but that's okay since whether we read the old version
		 * or the new version, and either will be valid.  The important
		 * part is that head cannot pass tail since we prevent
		 * aio_complete() from updating tail by holding
		 * ctx->completion_lock.  Even if head is invalid, the check
		 * against ctx->completed_events below will make sure we do the
		 * safe/right thing.
		 */
		ring = kmap_atomic(ctx->ring_pages[0]);
		head = ring->head;
		kunmap_atomic(ring);

		refill_reqs_available(ctx, head, ctx->tail);
	}

	spin_unlock_irq(&ctx->completion_lock);
}

/* aio_get_req
 *	Allocate a slot for an aio request.
 * Returns NULL if no requests are free.
 */
static inline struct aio_kiocb *aio_get_req(struct kioctx *ctx)
{
	struct aio_kiocb *req;

	if (!get_reqs_available(ctx)) {
		user_refill_reqs_available(ctx);
		if (!get_reqs_available(ctx))
			return NULL;
	}

	req = kmem_cache_alloc(kiocb_cachep, GFP_KERNEL|__GFP_ZERO);
	if (unlikely(!req))
		goto out_put;

	percpu_ref_get(&ctx->reqs);

	req->ki_ctx = ctx;
	return req;
out_put:
	put_reqs_available(ctx, 1);
	return NULL;
}

static void kiocb_free(struct aio_kiocb *req)
{
	if (req->common.ki_filp)
		fput(req->common.ki_filp);
	if (req->ki_eventfd != NULL)
		eventfd_ctx_put(req->ki_eventfd);
	kmem_cache_free(kiocb_cachep, req);
}

static struct kioctx *lookup_ioctx(unsigned long ctx_id)
{
	struct aio_ring __user *ring  = (void __user *)ctx_id;
	struct mm_struct *mm = current->mm;
	struct kioctx *ctx, *ret = NULL;
	struct kioctx_table *table;
	unsigned id;

	if (get_user(id, &ring->id))
		return NULL;

	rcu_read_lock();
	table = rcu_dereference(mm->ioctx_table);

	if (!table || id >= table->nr)
		goto out;

	ctx = table->table[id];
	if (ctx && ctx->user_id == ctx_id) {
		percpu_ref_get(&ctx->users);
		ret = ctx;
	}
out:
	rcu_read_unlock();
	return ret;
}

/* aio_complete
 *	Called when the io request on the given iocb is complete.
 */
static void aio_complete(struct kiocb *kiocb, long res, long res2)
{
	struct aio_kiocb *iocb = container_of(kiocb, struct aio_kiocb, common);
	struct kioctx	*ctx = iocb->ki_ctx;
	struct aio_ring	*ring;
	struct io_event	*ev_page, *event;
	unsigned tail, pos, head;
	unsigned long	flags;

	/*
	 * Special case handling for sync iocbs:
	 *  - events go directly into the iocb for fast handling
	 *  - the sync task with the iocb in its stack holds the single iocb
	 *    ref, no other paths have a way to get another ref
	 *  - the sync task helpfully left a reference to itself in the iocb
	 */
	BUG_ON(is_sync_kiocb(kiocb));

	if (iocb->ki_list.next) {
		unsigned long flags;

		spin_lock_irqsave(&ctx->ctx_lock, flags);
		list_del(&iocb->ki_list);
		spin_unlock_irqrestore(&ctx->ctx_lock, flags);
	}

	/*
	 * Add a completion event to the ring buffer. Must be done holding
	 * ctx->completion_lock to prevent other code from messing with the tail
	 * pointer since we might be called from irq context.
	 */
	spin_lock_irqsave(&ctx->completion_lock, flags);

	tail = ctx->tail;
	pos = tail + AIO_EVENTS_OFFSET;

	if (++tail >= ctx->nr_events)
		tail = 0;

	ev_page = kmap_atomic(ctx->ring_pages[pos / AIO_EVENTS_PER_PAGE]);
	event = ev_page + pos % AIO_EVENTS_PER_PAGE;

	event->obj = (u64)(unsigned long)iocb->ki_user_iocb;
	event->data = iocb->ki_user_data;
	event->res = res;
	event->res2 = res2;

	kunmap_atomic(ev_page);
	flush_dcache_page(ctx->ring_pages[pos / AIO_EVENTS_PER_PAGE]);

	pr_debug("%p[%u]: %p: %p %Lx %lx %lx\n",
		 ctx, tail, iocb, iocb->ki_user_iocb, iocb->ki_user_data,
		 res, res2);

	/* after flagging the request as done, we
	 * must never even look at it again
	 */
	smp_wmb();	/* make event visible before updating tail */

	ctx->tail = tail;

	ring = kmap_atomic(ctx->ring_pages[0]);
	head = ring->head;
	ring->tail = tail;
	kunmap_atomic(ring);
	flush_dcache_page(ctx->ring_pages[0]);

	ctx->completed_events++;
	if (ctx->completed_events > 1)
		refill_reqs_available(ctx, head, tail);
	spin_unlock_irqrestore(&ctx->completion_lock, flags);

	pr_debug("added to ring %p at [%u]\n", iocb, tail);

	/*
	 * Check if the user asked us to deliver the result through an
	 * eventfd. The eventfd_signal() function is safe to be called
	 * from IRQ context.
	 */
	if (iocb->ki_eventfd != NULL)
		eventfd_signal(iocb->ki_eventfd, 1);

	/* everything turned out well, dispose of the aiocb. */
	kiocb_free(iocb);

	/*
	 * We have to order our ring_info tail store above and test
	 * of the wait list below outside the wait lock.  This is
	 * like in wake_up_bit() where clearing a bit has to be
	 * ordered with the unlocked test.
	 */
	smp_mb();

	if (waitqueue_active(&ctx->wait))
		wake_up(&ctx->wait);

	percpu_ref_put(&ctx->reqs);
}

/* aio_read_events_ring
 *	Pull an event off of the ioctx's event ring.  Returns the number of
 *	events fetched
 */
static long aio_read_events_ring(struct kioctx *ctx,
				 struct io_event __user *event, long nr)
{
	struct aio_ring *ring;
	unsigned head, tail, pos;
	long ret = 0;
	int copy_ret;

	/*
	 * The mutex can block and wake us up and that will cause
	 * wait_event_interruptible_hrtimeout() to schedule without sleeping
	 * and repeat. This should be rare enough that it doesn't cause
	 * peformance issues. See the comment in read_events() for more detail.
	 */
	sched_annotate_sleep();
	mutex_lock(&ctx->ring_lock);

	/* Access to ->ring_pages here is protected by ctx->ring_lock. */
	ring = kmap_atomic(ctx->ring_pages[0]);
	head = ring->head;
	tail = ring->tail;
	kunmap_atomic(ring);

	/*
	 * Ensure that once we've read the current tail pointer, that
	 * we also see the events that were stored up to the tail.
	 */
	smp_rmb();

	pr_debug("h%u t%u m%u\n", head, tail, ctx->nr_events);

	if (head == tail)
		goto out;

	head %= ctx->nr_events;
	tail %= ctx->nr_events;

	while (ret < nr) {
		long avail;
		struct io_event *ev;
		struct page *page;

		avail = (head <= tail ?  tail : ctx->nr_events) - head;
		if (head == tail)
			break;

		avail = min(avail, nr - ret);
		avail = min_t(long, avail, AIO_EVENTS_PER_PAGE -
			    ((head + AIO_EVENTS_OFFSET) % AIO_EVENTS_PER_PAGE));

		pos = head + AIO_EVENTS_OFFSET;
		page = ctx->ring_pages[pos / AIO_EVENTS_PER_PAGE];
		pos %= AIO_EVENTS_PER_PAGE;

		ev = kmap(page);
		copy_ret = copy_to_user(event + ret, ev + pos,
					sizeof(*ev) * avail);
		kunmap(page);

		if (unlikely(copy_ret)) {
			ret = -EFAULT;
			goto out;
		}

		ret += avail;
		head += avail;
		head %= ctx->nr_events;
	}

	ring = kmap_atomic(ctx->ring_pages[0]);
	ring->head = head;
	kunmap_atomic(ring);
	flush_dcache_page(ctx->ring_pages[0]);

	pr_debug("%li  h%u t%u\n", ret, head, tail);
out:
	mutex_unlock(&ctx->ring_lock);

	return ret;
}

static bool aio_read_events(struct kioctx *ctx, long min_nr, long nr,
			    struct io_event __user *event, long *i)
{
	long ret = aio_read_events_ring(ctx, event + *i, nr - *i);

	if (ret > 0)
		*i += ret;

	if (unlikely(atomic_read(&ctx->dead)))
		ret = -EINVAL;

	if (!*i)
		*i = ret;

	return ret < 0 || *i >= min_nr;
}

static long read_events(struct kioctx *ctx, long min_nr, long nr,
			struct io_event __user *event,
			struct timespec __user *timeout)
{
	ktime_t until = { .tv64 = KTIME_MAX };
	long ret = 0;

	if (timeout) {
		struct timespec	ts;

		if (unlikely(copy_from_user(&ts, timeout, sizeof(ts))))
			return -EFAULT;

		until = timespec_to_ktime(ts);
	}

	/*
	 * Note that aio_read_events() is being called as the conditional - i.e.
	 * we're calling it after prepare_to_wait() has set task state to
	 * TASK_INTERRUPTIBLE.
	 *
	 * But aio_read_events() can block, and if it blocks it's going to flip
	 * the task state back to TASK_RUNNING.
	 *
	 * This should be ok, provided it doesn't flip the state back to
	 * TASK_RUNNING and return 0 too much - that causes us to spin. That
	 * will only happen if the mutex_lock() call blocks, and we then find
	 * the ringbuffer empty. So in practice we should be ok, but it's
	 * something to be aware of when touching this code.
	 */
	if (until.tv64 == 0)
		aio_read_events(ctx, min_nr, nr, event, &ret);
	else
		wait_event_interruptible_hrtimeout(ctx->wait,
				aio_read_events(ctx, min_nr, nr, event, &ret),
				until);

	if (!ret && signal_pending(current))
		ret = -EINTR;

	return ret;
}

/* sys_io_setup:
 *	Create an aio_context capable of receiving at least nr_events.
 *	ctxp must not point to an aio_context that already exists, and
 *	must be initialized to 0 prior to the call.  On successful
 *	creation of the aio_context, *ctxp is filled in with the resulting 
 *	handle.  May fail with -EINVAL if *ctxp is not initialized,
 *	if the specified nr_events exceeds internal limits.  May fail 
 *	with -EAGAIN if the specified nr_events exceeds the user's limit 
 *	of available events.  May fail with -ENOMEM if insufficient kernel
 *	resources are available.  May fail with -EFAULT if an invalid
 *	pointer is passed for ctxp.  Will fail with -ENOSYS if not
 *	implemented.
 */
SYSCALL_DEFINE2(io_setup, unsigned, nr_events, aio_context_t __user *, ctxp)
{
	struct kioctx *ioctx = NULL;
	unsigned long ctx;
	long ret;

	ret = get_user(ctx, ctxp);
	if (unlikely(ret))
		goto out;

	ret = -EINVAL;
	if (unlikely(ctx || nr_events == 0)) {
		pr_debug("EINVAL: ctx %lu nr_events %u\n",
		         ctx, nr_events);
		goto out;
	}

	ioctx = ioctx_alloc(nr_events);
	ret = PTR_ERR(ioctx);
	if (!IS_ERR(ioctx)) {
		ret = put_user(ioctx->user_id, ctxp);
		if (ret)
			kill_ioctx(current->mm, ioctx, NULL);
		percpu_ref_put(&ioctx->users);
	}

out:
	return ret;
}

/* sys_io_destroy:
 *	Destroy the aio_context specified.  May cancel any outstanding 
 *	AIOs and block on completion.  Will fail with -ENOSYS if not
 *	implemented.  May fail with -EINVAL if the context pointed to
 *	is invalid.
 */
SYSCALL_DEFINE1(io_destroy, aio_context_t, ctx)
{
	struct kioctx *ioctx = lookup_ioctx(ctx);
	if (likely(NULL != ioctx)) {
		struct ctx_rq_wait wait;
		int ret;

		init_completion(&wait.comp);
		atomic_set(&wait.count, 1);

		/* Pass requests_done to kill_ioctx() where it can be set
		 * in a thread-safe way. If we try to set it here then we have
		 * a race condition if two io_destroy() called simultaneously.
		 */
		ret = kill_ioctx(current->mm, ioctx, &wait);
		percpu_ref_put(&ioctx->users);

		/* Wait until all IO for the context are done. Otherwise kernel
		 * keep using user-space buffers even if user thinks the context
		 * is destroyed.
		 */
		if (!ret)
			wait_for_completion(&wait.comp);

		return ret;
	}
	pr_debug("EINVAL: invalid context id\n");
	return -EINVAL;
}

typedef ssize_t (rw_iter_op)(struct kiocb *, struct iov_iter *);

static int aio_setup_vectored_rw(int rw, char __user *buf, size_t len,
				 struct iovec **iovec,
				 bool compat,
				 struct iov_iter *iter)
{
#ifdef CONFIG_COMPAT
	if (compat)
		return compat_import_iovec(rw,
				(struct compat_iovec __user *)buf,
				len, UIO_FASTIOV, iovec, iter);
#endif
	return import_iovec(rw, (struct iovec __user *)buf,
				len, UIO_FASTIOV, iovec, iter);
}

/*
 * aio_run_iocb:
 *	Performs the initial checks and io submission.
 */
static ssize_t aio_run_iocb(struct kiocb *req, unsigned opcode,
			    char __user *buf, size_t len, bool compat)
{
	struct file *file = req->ki_filp;
	ssize_t ret;
	int rw;
	fmode_t mode;
	rw_iter_op *iter_op;
	struct iovec inline_vecs[UIO_FASTIOV], *iovec = inline_vecs;
	struct iov_iter iter;

	switch (opcode) {
	case IOCB_CMD_PREAD:
	case IOCB_CMD_PREADV:
		mode	= FMODE_READ;
		rw	= READ;
		iter_op	= file->f_op->read_iter;
		goto rw_common;

	case IOCB_CMD_PWRITE:
	case IOCB_CMD_PWRITEV:
		mode	= FMODE_WRITE;
		rw	= WRITE;
		iter_op	= file->f_op->write_iter;
		goto rw_common;
rw_common:
		if (unlikely(!(file->f_mode & mode)))
			return -EBADF;

		if (!iter_op)
			return -EINVAL;

		if (opcode == IOCB_CMD_PREADV || opcode == IOCB_CMD_PWRITEV)
			ret = aio_setup_vectored_rw(rw, buf, len,
						&iovec, compat, &iter);
		else {
			ret = import_single_range(rw, buf, len, iovec, &iter);
			iovec = NULL;
		}
		if (!ret)
			ret = rw_verify_area(rw, file, &req->ki_pos,
					     iov_iter_count(&iter));
		if (ret < 0) {
			kfree(iovec);
			return ret;
		}

		len = ret;

		if (rw == WRITE)
			file_start_write(file);

		ret = iter_op(req, &iter);

		if (rw == WRITE)
			file_end_write(file);
		kfree(iovec);
		break;

	case IOCB_CMD_FDSYNC:
		if (!file->f_op->aio_fsync)
			return -EINVAL;

		ret = file->f_op->aio_fsync(req, 1);
		break;

	case IOCB_CMD_FSYNC:
		if (!file->f_op->aio_fsync)
			return -EINVAL;

		ret = file->f_op->aio_fsync(req, 0);
		break;

	default:
		pr_debug("EINVAL: no operation provided\n");
		return -EINVAL;
	}

	if (ret != -EIOCBQUEUED) {
		/*
		 * There's no easy way to restart the syscall since other AIO's
		 * may be already running. Just fail this IO with EINTR.
		 */
		if (unlikely(ret == -ERESTARTSYS || ret == -ERESTARTNOINTR ||
			     ret == -ERESTARTNOHAND ||
			     ret == -ERESTART_RESTARTBLOCK))
			ret = -EINTR;
		aio_complete(req, ret, 0);
	}

	return 0;
}

static int io_submit_one(struct kioctx *ctx, struct iocb __user *user_iocb,
			 struct iocb *iocb, bool compat)
{
	struct aio_kiocb *req;
	ssize_t ret;

	/* enforce forwards compatibility on users */
	if (unlikely(iocb->aio_reserved1 || iocb->aio_reserved2)) {
		pr_debug("EINVAL: reserve field set\n");
		return -EINVAL;
	}

	/* prevent overflows */
	if (unlikely(
	    (iocb->aio_buf != (unsigned long)iocb->aio_buf) ||
	    (iocb->aio_nbytes != (size_t)iocb->aio_nbytes) ||
	    ((ssize_t)iocb->aio_nbytes < 0)
	   )) {
		pr_debug("EINVAL: overflow check\n");
		return -EINVAL;
	}

	req = aio_get_req(ctx);
	if (unlikely(!req))
		return -EAGAIN;

	req->common.ki_filp = fget(iocb->aio_fildes);
	if (unlikely(!req->common.ki_filp)) {
		ret = -EBADF;
		goto out_put_req;
	}
	req->common.ki_pos = iocb->aio_offset;
	req->common.ki_complete = aio_complete;
	req->common.ki_flags = iocb_flags(req->common.ki_filp);

	if (iocb->aio_flags & IOCB_FLAG_RESFD) {
		/*
		 * If the IOCB_FLAG_RESFD flag of aio_flags is set, get an
		 * instance of the file* now. The file descriptor must be
		 * an eventfd() fd, and will be signaled for each completed
		 * event using the eventfd_signal() function.
		 */
		req->ki_eventfd = eventfd_ctx_fdget((int) iocb->aio_resfd);
		if (IS_ERR(req->ki_eventfd)) {
			ret = PTR_ERR(req->ki_eventfd);
			req->ki_eventfd = NULL;
			goto out_put_req;
		}

		req->common.ki_flags |= IOCB_EVENTFD;
	}

	ret = put_user(KIOCB_KEY, &user_iocb->aio_key);
	if (unlikely(ret)) {
		pr_debug("EFAULT: aio_key\n");
		goto out_put_req;
	}

	req->ki_user_iocb = user_iocb;
	req->ki_user_data = iocb->aio_data;

	ret = aio_run_iocb(&req->common, iocb->aio_lio_opcode,
			   (char __user *)(unsigned long)iocb->aio_buf,
			   iocb->aio_nbytes,
			   compat);
	if (ret)
		goto out_put_req;

	return 0;
out_put_req:
	put_reqs_available(ctx, 1);
	percpu_ref_put(&ctx->reqs);
	kiocb_free(req);
	return ret;
}

long do_io_submit(aio_context_t ctx_id, long nr,
		  struct iocb __user *__user *iocbpp, bool compat)
{
	struct kioctx *ctx;
	long ret = 0;
	int i = 0;
	struct blk_plug plug;

	if (unlikely(nr < 0))
		return -EINVAL;

	if (unlikely(nr > LONG_MAX/sizeof(*iocbpp)))
		nr = LONG_MAX/sizeof(*iocbpp);

	if (unlikely(!access_ok(VERIFY_READ, iocbpp, (nr*sizeof(*iocbpp)))))
		return -EFAULT;

	ctx = lookup_ioctx(ctx_id);
	if (unlikely(!ctx)) {
		pr_debug("EINVAL: invalid context id\n");
		return -EINVAL;
	}

	blk_start_plug(&plug);

	/*
	 * AKPM: should this return a partial result if some of the IOs were
	 * successfully submitted?
	 */
	for (i=0; i<nr; i++) {
		struct iocb __user *user_iocb;
		struct iocb tmp;

		if (unlikely(__get_user(user_iocb, iocbpp + i))) {
			ret = -EFAULT;
			break;
		}

		if (unlikely(copy_from_user(&tmp, user_iocb, sizeof(tmp)))) {
			ret = -EFAULT;
			break;
		}

		ret = io_submit_one(ctx, user_iocb, &tmp, compat);
		if (ret)
			break;
	}
	blk_finish_plug(&plug);

	percpu_ref_put(&ctx->users);
	return i ? i : ret;
}

/* sys_io_submit:
 *	Queue the nr iocbs pointed to by iocbpp for processing.  Returns
 *	the number of iocbs queued.  May return -EINVAL if the aio_context
 *	specified by ctx_id is invalid, if nr is < 0, if the iocb at
 *	*iocbpp[0] is not properly initialized, if the operation specified
 *	is invalid for the file descriptor in the iocb.  May fail with
 *	-EFAULT if any of the data structures point to invalid data.  May
 *	fail with -EBADF if the file descriptor specified in the first
 *	iocb is invalid.  May fail with -EAGAIN if insufficient resources
 *	are available to queue any iocbs.  Will return 0 if nr is 0.  Will
 *	fail with -ENOSYS if not implemented.
 */
SYSCALL_DEFINE3(io_submit, aio_context_t, ctx_id, long, nr,
		struct iocb __user * __user *, iocbpp)
{
	return do_io_submit(ctx_id, nr, iocbpp, 0);
}

/* lookup_kiocb
 *	Finds a given iocb for cancellation.
 */
static struct aio_kiocb *
lookup_kiocb(struct kioctx *ctx, struct iocb __user *iocb, u32 key)
{
	struct aio_kiocb *kiocb;

	assert_spin_locked(&ctx->ctx_lock);

	if (key != KIOCB_KEY)
		return NULL;

	/* TODO: use a hash or array, this sucks. */
	list_for_each_entry(kiocb, &ctx->active_reqs, ki_list) {
		if (kiocb->ki_user_iocb == iocb)
			return kiocb;
	}
	return NULL;
}

/* sys_io_cancel:
 *	Attempts to cancel an iocb previously passed to io_submit.  If
 *	the operation is successfully cancelled, the resulting event is
 *	copied into the memory pointed to by result without being placed
 *	into the completion queue and 0 is returned.  May fail with
 *	-EFAULT if any of the data structures pointed to are invalid.
 *	May fail with -EINVAL if aio_context specified by ctx_id is
 *	invalid.  May fail with -EAGAIN if the iocb specified was not
 *	cancelled.  Will fail with -ENOSYS if not implemented.
 */
SYSCALL_DEFINE3(io_cancel, aio_context_t, ctx_id, struct iocb __user *, iocb,
		struct io_event __user *, result)
{
	struct kioctx *ctx;
	struct aio_kiocb *kiocb;
	u32 key;
	int ret;

	ret = get_user(key, &iocb->aio_key);
	if (unlikely(ret))
		return -EFAULT;

	ctx = lookup_ioctx(ctx_id);
	if (unlikely(!ctx))
		return -EINVAL;

	spin_lock_irq(&ctx->ctx_lock);

	kiocb = lookup_kiocb(ctx, iocb, key);
	if (kiocb)
		ret = kiocb_cancel(kiocb);
	else
		ret = -EINVAL;

	spin_unlock_irq(&ctx->ctx_lock);

	if (!ret) {
		/*
		 * The result argument is no longer used - the io_event is
		 * always delivered via the ring buffer. -EINPROGRESS indicates
		 * cancellation is progress:
		 */
		ret = -EINPROGRESS;
	}

	percpu_ref_put(&ctx->users);

	return ret;
}

/* io_getevents:
 *	Attempts to read at least min_nr events and up to nr events from
 *	the completion queue for the aio_context specified by ctx_id. If
 *	it succeeds, the number of read events is returned. May fail with
 *	-EINVAL if ctx_id is invalid, if min_nr is out of range, if nr is
 *	out of range, if timeout is out of range.  May fail with -EFAULT
 *	if any of the memory specified is invalid.  May return 0 or
 *	< min_nr if the timeout specified by timeout has elapsed
 *	before sufficient events are available, where timeout == NULL
 *	specifies an infinite timeout. Note that the timeout pointed to by
 *	timeout is relative.  Will fail with -ENOSYS if not implemented.
 */
SYSCALL_DEFINE5(io_getevents, aio_context_t, ctx_id,
		long, min_nr,
		long, nr,
		struct io_event __user *, events,
		struct timespec __user *, timeout)
{
	struct kioctx *ioctx = lookup_ioctx(ctx_id);
	long ret = -EINVAL;

	if (likely(ioctx)) {
		if (likely(min_nr <= nr && min_nr >= 0))
			ret = read_events(ioctx, min_nr, nr, events, timeout);
		percpu_ref_put(&ioctx->users);
	}
	return ret;
}<|MERGE_RESOLUTION|>--- conflicted
+++ resolved
@@ -202,15 +202,6 @@
 static const struct file_operations aio_ring_fops;
 static const struct address_space_operations aio_ctx_aops;
 
-/* Backing dev info for aio fs.
- * -no dirty page accounting or writeback happens
- */
-static struct backing_dev_info aio_fs_backing_dev_info = {
-	.name           = "aiofs",
-	.state          = 0,
-	.capabilities   = BDI_CAP_NO_ACCT_AND_WRITEBACK | BDI_CAP_MAP_COPY,
-};
-
 static struct file *aio_private_file(struct kioctx *ctx, loff_t nr_pages)
 {
 	struct qstr this = QSTR_INIT("[aio]", 5);
@@ -222,7 +213,6 @@
 
 	inode->i_mapping->a_ops = &aio_ctx_aops;
 	inode->i_mapping->private_data = ctx;
-	inode->i_mapping->backing_dev_info = &aio_fs_backing_dev_info;
 	inode->i_size = PAGE_SIZE * nr_pages;
 
 	path.dentry = d_alloc_pseudo(aio_mnt->mnt_sb, &this);
@@ -267,14 +257,7 @@
 	if (IS_ERR(aio_mnt))
 		panic("Failed to create aio fs mount.");
 
-<<<<<<< HEAD
-	if (bdi_init(&aio_fs_backing_dev_info))
-		panic("Failed to init aio fs backing dev info.");
-
-	kiocb_cachep = KMEM_CACHE(kiocb, SLAB_HWCACHE_ALIGN|SLAB_PANIC);
-=======
 	kiocb_cachep = KMEM_CACHE(aio_kiocb, SLAB_HWCACHE_ALIGN|SLAB_PANIC);
->>>>>>> afd2ff9b
 	kioctx_cachep = KMEM_CACHE(kioctx,SLAB_HWCACHE_ALIGN|SLAB_PANIC);
 
 	pr_debug("sizeof(struct page) = %zu\n", sizeof(struct page));
@@ -362,8 +345,6 @@
 #endif
 };
 
-<<<<<<< HEAD
-=======
 static int aio_ring_mmap(struct file *file, struct vm_area_struct *vma)
 {
 	vma->vm_flags |= VM_DONTEXPAND;
@@ -375,7 +356,6 @@
 	.mmap = aio_ring_mmap,
 };
 
->>>>>>> afd2ff9b
 #if IS_ENABLED(CONFIG_MIGRATION)
 static int aio_migratepage(struct address_space *mapping, struct page *new,
 			struct page *old, enum migrate_mode mode)
