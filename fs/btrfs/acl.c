/*
 * Copyright (C) 2007 Red Hat.  All rights reserved.
 *
 * This program is free software; you can redistribute it and/or
 * modify it under the terms of the GNU General Public
 * License v2 as published by the Free Software Foundation.
 *
 * This program is distributed in the hope that it will be useful,
 * but WITHOUT ANY WARRANTY; without even the implied warranty of
 * MERCHANTABILITY or FITNESS FOR A PARTICULAR PURPOSE.  See the GNU
 * General Public License for more details.
 *
 * You should have received a copy of the GNU General Public
 * License along with this program; if not, write to the
 * Free Software Foundation, Inc., 59 Temple Place - Suite 330,
 * Boston, MA 021110-1307, USA.
 */

#include <linux/fs.h>
#include <linux/string.h>
#include <linux/xattr.h>
#include <linux/posix_acl_xattr.h>
#include <linux/posix_acl.h>
#include <linux/sched.h>
#include <linux/slab.h>

#include "ctree.h"
#include "btrfs_inode.h"
#include "xattr.h"

struct posix_acl *btrfs_get_acl(struct inode *inode, int type)
{
	int size;
	const char *name;
	char *value = NULL;
	struct posix_acl *acl;

	switch (type) {
	case ACL_TYPE_ACCESS:
		name = POSIX_ACL_XATTR_ACCESS;
		break;
	case ACL_TYPE_DEFAULT:
		name = POSIX_ACL_XATTR_DEFAULT;
		break;
	default:
		BUG();
	}

	size = __btrfs_getxattr(inode, name, "", 0);
	if (size > 0) {
		value = kzalloc(size, GFP_NOFS);
		if (!value)
			return ERR_PTR(-ENOMEM);
		size = __btrfs_getxattr(inode, name, value, size);
	}
	if (size > 0) {
		acl = posix_acl_from_xattr(&init_user_ns, value, size);
	} else if (size == -ENOENT || size == -ENODATA || size == 0) {
		/* FIXME, who returns -ENOENT?  I think nobody */
		acl = NULL;
	} else {
		acl = ERR_PTR(-EIO);
	}
	kfree(value);

	if (!IS_ERR(acl))
		set_cached_acl(inode, type, acl);

	return acl;
}

/*
 * Needs to be called with fs_mutex held
 */
static int __btrfs_set_acl(struct btrfs_trans_handle *trans,
			 struct inode *inode, struct posix_acl *acl, int type)
{
	int ret, size = 0;
	const char *name;
	char *value = NULL;

	switch (type) {
	case ACL_TYPE_ACCESS:
		name = POSIX_ACL_XATTR_ACCESS;
		if (acl) {
			ret = posix_acl_equiv_mode(acl, &inode->i_mode);
			if (ret < 0)
				return ret;
			if (ret == 0)
				acl = NULL;
		}
		ret = 0;
		break;
	case ACL_TYPE_DEFAULT:
		if (!S_ISDIR(inode->i_mode))
			return acl ? -EINVAL : 0;
		name = POSIX_ACL_XATTR_DEFAULT;
		break;
	default:
		return -EINVAL;
	}

	if (acl) {
		size = posix_acl_xattr_size(acl->a_count);
		value = kmalloc(size, GFP_NOFS);
		if (!value) {
			ret = -ENOMEM;
			goto out;
		}

		ret = posix_acl_to_xattr(&init_user_ns, acl, value, size);
		if (ret < 0)
			goto out;
	}

	ret = __btrfs_setxattr(trans, inode, name, value, size, 0);
out:
	kfree(value);

	if (!ret)
		set_cached_acl(inode, type, acl);

	return ret;
}

int btrfs_set_acl(struct inode *inode, struct posix_acl *acl, int type)
{
	return __btrfs_set_acl(NULL, inode, acl, type);
}

/*
 * btrfs_init_acl is already generally called under fs_mutex, so the locking
 * stuff has been fixed to work with that.  If the locking stuff changes, we
 * need to re-evaluate the acl locking stuff.
 */
int btrfs_init_acl(struct btrfs_trans_handle *trans,
		   struct inode *inode, struct inode *dir)
{
	struct posix_acl *default_acl, *acl;
	int ret = 0;

	/* this happens with subvols */
	if (!dir)
		return 0;

	ret = posix_acl_create(dir, &inode->i_mode, &default_acl, &acl);
	if (ret)
		return ret;

	if (default_acl) {
		ret = __btrfs_set_acl(trans, inode, default_acl,
				      ACL_TYPE_DEFAULT);
		posix_acl_release(default_acl);
	}

<<<<<<< HEAD
	if (IS_POSIXACL(dir) && acl) {
		if (S_ISDIR(inode->i_mode)) {
			ret = btrfs_set_acl(trans, inode, acl,
					    ACL_TYPE_DEFAULT);
			if (ret)
				goto failed;
		}
		ret = posix_acl_create(&acl, GFP_NOFS, &inode->i_mode);
		if (ret < 0)
			return ret;

		if (ret > 0) {
			/* we need an acl */
			ret = btrfs_set_acl(trans, inode, acl, ACL_TYPE_ACCESS);
		} else if (ret < 0) {
			cache_no_acl(inode);
		}
	} else {
		cache_no_acl(inode);
=======
	if (acl) {
		if (!ret)
			ret = __btrfs_set_acl(trans, inode, acl,
					      ACL_TYPE_ACCESS);
		posix_acl_release(acl);
>>>>>>> fc14f9c1
	}

	if (!default_acl && !acl)
		cache_no_acl(inode);
	return ret;
}<|MERGE_RESOLUTION|>--- conflicted
+++ resolved
@@ -153,33 +153,11 @@
 		posix_acl_release(default_acl);
 	}
 
-<<<<<<< HEAD
-	if (IS_POSIXACL(dir) && acl) {
-		if (S_ISDIR(inode->i_mode)) {
-			ret = btrfs_set_acl(trans, inode, acl,
-					    ACL_TYPE_DEFAULT);
-			if (ret)
-				goto failed;
-		}
-		ret = posix_acl_create(&acl, GFP_NOFS, &inode->i_mode);
-		if (ret < 0)
-			return ret;
-
-		if (ret > 0) {
-			/* we need an acl */
-			ret = btrfs_set_acl(trans, inode, acl, ACL_TYPE_ACCESS);
-		} else if (ret < 0) {
-			cache_no_acl(inode);
-		}
-	} else {
-		cache_no_acl(inode);
-=======
 	if (acl) {
 		if (!ret)
 			ret = __btrfs_set_acl(trans, inode, acl,
 					      ACL_TYPE_ACCESS);
 		posix_acl_release(acl);
->>>>>>> fc14f9c1
 	}
 
 	if (!default_acl && !acl)
