--- conflicted
+++ resolved
@@ -1196,10 +1196,6 @@
 		btrfs_set_node_ptr_generation(parent, parent_slot,
 					      trans->transid);
 		btrfs_mark_buffer_dirty(parent);
-<<<<<<< HEAD
-		if (last_ref)
-			tree_mod_log_free_eb(root->fs_info, buf);
-=======
 		if (last_ref) {
 			ret = tree_mod_log_free_eb(root->fs_info, buf);
 			if (ret) {
@@ -1207,7 +1203,6 @@
 				return ret;
 			}
 		}
->>>>>>> fc14f9c1
 		btrfs_free_tree_block(trans, root, buf, parent_start,
 				      last_ref);
 	}
