--- conflicted
+++ resolved
@@ -1990,11 +1990,8 @@
 	fs_devices->seeding = 0;
 	fs_devices->num_devices = 0;
 	fs_devices->open_devices = 0;
-<<<<<<< HEAD
-=======
 	fs_devices->missing_devices = 0;
 	fs_devices->rotating = 0;
->>>>>>> fc14f9c1
 	fs_devices->seed = seed_devices;
 
 	generate_random_uuid(fs_devices->fsid);
