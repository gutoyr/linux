--- conflicted
+++ resolved
@@ -56,27 +56,6 @@
 static void bdev_inode_switch_bdi(struct inode *inode,
 			struct backing_dev_info *dst)
 {
-<<<<<<< HEAD
-	struct backing_dev_info *old = inode->i_data.backing_dev_info;
-	bool wakeup_bdi = false;
-
-	if (unlikely(dst == old))		/* deadlock avoidance */
-		return;
-	bdi_lock_two(&old->wb, &dst->wb);
-	spin_lock(&inode->i_lock);
-	inode->i_data.backing_dev_info = dst;
-	if (inode->i_state & I_DIRTY) {
-		if (bdi_cap_writeback_dirty(dst) && !wb_has_dirty_io(&dst->wb))
-			wakeup_bdi = true;
-		list_move(&inode->i_wb_list, &dst->wb.b_dirty);
-	}
-	spin_unlock(&inode->i_lock);
-	spin_unlock(&old->wb.list_lock);
-	spin_unlock(&dst->wb.list_lock);
-
-	if (wakeup_bdi)
-		bdi_wakeup_thread_delayed(dst);
-=======
 	while (true) {
 		spin_lock(&inode->i_lock);
 		if (!(inode->i_state & I_DIRTY)) {
@@ -87,7 +66,6 @@
 		spin_unlock(&inode->i_lock);
 		WARN_ON_ONCE(write_inode_now(inode, true));
 	}
->>>>>>> fc14f9c1
 }
 
 /* Kill _all_ buffers and pagecache , dirty or not.. */
