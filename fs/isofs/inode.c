--- conflicted
+++ resolved
@@ -113,10 +113,7 @@
 
 static int isofs_remount(struct super_block *sb, int *flags, char *data)
 {
-<<<<<<< HEAD
-=======
 	sync_filesystem(sb);
->>>>>>> fc14f9c1
 	if (!(*flags & MS_RDONLY))
 		return -EROFS;
 	return 0;
