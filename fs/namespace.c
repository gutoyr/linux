--- conflicted
+++ resolved
@@ -961,13 +961,10 @@
 		if (mnt->mnt.mnt_flags & MNT_NOEXEC)
 			mnt->mnt.mnt_flags |= MNT_LOCK_NOEXEC;
 	}
-<<<<<<< HEAD
-=======
 
 	/* Don't allow unprivileged users to reveal what is under a mount */
 	if ((flag & CL_UNPRIVILEGED) && list_empty(&old->mnt_expire))
 		mnt->mnt.mnt_flags |= MNT_LOCKED;
->>>>>>> fc14f9c1
 
 	atomic_inc(&sb->s_active);
 	mnt->mnt.mnt_sb = sb;
@@ -2128,11 +2125,7 @@
 	else
 		err = do_remount_sb(sb, flags, data, 0);
 	if (!err) {
-<<<<<<< HEAD
-		br_write_lock(&vfsmount_lock);
-=======
 		lock_mount_hash();
->>>>>>> fc14f9c1
 		mnt_flags |= mnt->mnt.mnt_flags & ~MNT_USER_SETTABLE_MASK;
 		mnt->mnt.mnt_flags = mnt_flags;
 		touch_mnt_namespace(mnt->mnt_ns);
