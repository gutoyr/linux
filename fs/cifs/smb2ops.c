/*
 *  SMB2 version specific operations
 *
 *  Copyright (c) 2012, Jeff Layton <jlayton@redhat.com>
 *
 *  This library is free software; you can redistribute it and/or modify
 *  it under the terms of the GNU General Public License v2 as published
 *  by the Free Software Foundation.
 *
 *  This library is distributed in the hope that it will be useful,
 *  but WITHOUT ANY WARRANTY; without even the implied warranty of
 *  MERCHANTABILITY or FITNESS FOR A PARTICULAR PURPOSE.  See
 *  the GNU Lesser General Public License for more details.
 *
 *  You should have received a copy of the GNU Lesser General Public License
 *  along with this library; if not, write to the Free Software
 *  Foundation, Inc., 59 Temple Place, Suite 330, Boston, MA 02111-1307 USA
 */

#include <linux/pagemap.h>
#include <linux/vfs.h>
#include <linux/falloc.h>
#include "cifsglob.h"
#include "smb2pdu.h"
#include "smb2proto.h"
#include "cifsproto.h"
#include "cifs_debug.h"
#include "cifs_unicode.h"
#include "smb2status.h"
#include "smb2glob.h"

static int
change_conf(struct TCP_Server_Info *server)
{
	server->credits += server->echo_credits + server->oplock_credits;
	server->oplock_credits = server->echo_credits = 0;
	switch (server->credits) {
	case 0:
		return -1;
	case 1:
		server->echoes = false;
		server->oplocks = false;
		cifs_dbg(VFS, "disabling echoes and oplocks\n");
		break;
	case 2:
		server->echoes = true;
		server->oplocks = false;
		server->echo_credits = 1;
		cifs_dbg(FYI, "disabling oplocks\n");
		break;
	default:
		server->echoes = true;
		server->oplocks = true;
		server->echo_credits = 1;
		server->oplock_credits = 1;
	}
	server->credits -= server->echo_credits + server->oplock_credits;
	return 0;
}

static void
smb2_add_credits(struct TCP_Server_Info *server, const unsigned int add,
		 const int optype)
{
	int *val, rc = 0;
	spin_lock(&server->req_lock);
	val = server->ops->get_credits_field(server, optype);
	*val += add;
	server->in_flight--;
	if (server->in_flight == 0 && (optype & CIFS_OP_MASK) != CIFS_NEG_OP)
		rc = change_conf(server);
	/*
	 * Sometimes server returns 0 credits on oplock break ack - we need to
	 * rebalance credits in this case.
	 */
	else if (server->in_flight > 0 && server->oplock_credits == 0 &&
		 server->oplocks) {
		if (server->credits > 1) {
			server->credits--;
			server->oplock_credits++;
		}
	}
	spin_unlock(&server->req_lock);
	wake_up(&server->request_q);
	if (rc)
		cifs_reconnect(server);
}

static void
smb2_set_credits(struct TCP_Server_Info *server, const int val)
{
	spin_lock(&server->req_lock);
	server->credits = val;
	spin_unlock(&server->req_lock);
}

static int *
smb2_get_credits_field(struct TCP_Server_Info *server, const int optype)
{
	switch (optype) {
	case CIFS_ECHO_OP:
		return &server->echo_credits;
	case CIFS_OBREAK_OP:
		return &server->oplock_credits;
	default:
		return &server->credits;
	}
}

static unsigned int
smb2_get_credits(struct mid_q_entry *mid)
{
	return le16_to_cpu(((struct smb2_hdr *)mid->resp_buf)->CreditRequest);
}

static int
smb2_wait_mtu_credits(struct TCP_Server_Info *server, unsigned int size,
		      unsigned int *num, unsigned int *credits)
{
	int rc = 0;
	unsigned int scredits;

	spin_lock(&server->req_lock);
	while (1) {
		if (server->credits <= 0) {
			spin_unlock(&server->req_lock);
			cifs_num_waiters_inc(server);
			rc = wait_event_killable(server->request_q,
					has_credits(server, &server->credits));
			cifs_num_waiters_dec(server);
			if (rc)
				return rc;
			spin_lock(&server->req_lock);
		} else {
			if (server->tcpStatus == CifsExiting) {
				spin_unlock(&server->req_lock);
				return -ENOENT;
			}

			scredits = server->credits;
			/* can deadlock with reopen */
			if (scredits == 1) {
				*num = SMB2_MAX_BUFFER_SIZE;
				*credits = 0;
				break;
			}

			/* leave one credit for a possible reopen */
			scredits--;
			*num = min_t(unsigned int, size,
				     scredits * SMB2_MAX_BUFFER_SIZE);

			*credits = DIV_ROUND_UP(*num, SMB2_MAX_BUFFER_SIZE);
			server->credits -= *credits;
			server->in_flight++;
			break;
		}
	}
	spin_unlock(&server->req_lock);
	return rc;
}

static __u64
smb2_get_next_mid(struct TCP_Server_Info *server)
{
	__u64 mid;
	/* for SMB2 we need the current value */
	spin_lock(&GlobalMid_Lock);
	mid = server->CurrentMid++;
	spin_unlock(&GlobalMid_Lock);
	return mid;
}

static struct mid_q_entry *
smb2_find_mid(struct TCP_Server_Info *server, char *buf)
{
	struct mid_q_entry *mid;
	struct smb2_hdr *hdr = (struct smb2_hdr *)buf;

	spin_lock(&GlobalMid_Lock);
	list_for_each_entry(mid, &server->pending_mid_q, qhead) {
		if ((mid->mid == hdr->MessageId) &&
		    (mid->mid_state == MID_REQUEST_SUBMITTED) &&
		    (mid->command == hdr->Command)) {
			spin_unlock(&GlobalMid_Lock);
			return mid;
		}
	}
	spin_unlock(&GlobalMid_Lock);
	return NULL;
}

static void
smb2_dump_detail(void *buf)
{
#ifdef CONFIG_CIFS_DEBUG2
	struct smb2_hdr *smb = (struct smb2_hdr *)buf;

	cifs_dbg(VFS, "Cmd: %d Err: 0x%x Flags: 0x%x Mid: %llu Pid: %d\n",
		 smb->Command, smb->Status, smb->Flags, smb->MessageId,
		 smb->ProcessId);
	cifs_dbg(VFS, "smb buf %p len %u\n", smb, smb2_calc_size(smb));
#endif
}

static bool
smb2_need_neg(struct TCP_Server_Info *server)
{
	return server->max_read == 0;
}

static int
smb2_negotiate(const unsigned int xid, struct cifs_ses *ses)
{
	int rc;
	ses->server->CurrentMid = 0;
	rc = SMB2_negotiate(xid, ses);
	/* BB we probably don't need to retry with modern servers */
	if (rc == -EAGAIN)
		rc = -EHOSTDOWN;
	return rc;
}

static unsigned int
smb2_negotiate_wsize(struct cifs_tcon *tcon, struct smb_vol *volume_info)
{
	struct TCP_Server_Info *server = tcon->ses->server;
	unsigned int wsize;

	/* start with specified wsize, or default */
	wsize = volume_info->wsize ? volume_info->wsize : CIFS_DEFAULT_IOSIZE;
	wsize = min_t(unsigned int, wsize, server->max_write);
<<<<<<< HEAD
	/* set it to the maximum buffer size value we can send with 1 credit */
	wsize = min_t(unsigned int, wsize, SMB2_MAX_BUFFER_SIZE);
=======

	if (!(server->capabilities & SMB2_GLOBAL_CAP_LARGE_MTU))
		wsize = min_t(unsigned int, wsize, SMB2_MAX_BUFFER_SIZE);
>>>>>>> fc14f9c1

	return wsize;
}

static unsigned int
smb2_negotiate_rsize(struct cifs_tcon *tcon, struct smb_vol *volume_info)
{
	struct TCP_Server_Info *server = tcon->ses->server;
	unsigned int rsize;

	/* start with specified rsize, or default */
	rsize = volume_info->rsize ? volume_info->rsize : CIFS_DEFAULT_IOSIZE;
	rsize = min_t(unsigned int, rsize, server->max_read);
<<<<<<< HEAD
	/* set it to the maximum buffer size value we can send with 1 credit */
	rsize = min_t(unsigned int, rsize, SMB2_MAX_BUFFER_SIZE);
=======

	if (!(server->capabilities & SMB2_GLOBAL_CAP_LARGE_MTU))
		rsize = min_t(unsigned int, rsize, SMB2_MAX_BUFFER_SIZE);
>>>>>>> fc14f9c1

	return rsize;
}

#ifdef CONFIG_CIFS_STATS2
static int
SMB3_request_interfaces(const unsigned int xid, struct cifs_tcon *tcon)
{
	int rc;
	unsigned int ret_data_len = 0;
	struct network_interface_info_ioctl_rsp *out_buf;

	rc = SMB2_ioctl(xid, tcon, NO_FILE_ID, NO_FILE_ID,
			FSCTL_QUERY_NETWORK_INTERFACE_INFO, true /* is_fsctl */,
			NULL /* no data input */, 0 /* no data input */,
			(char **)&out_buf, &ret_data_len);
	if (rc != 0)
		cifs_dbg(VFS, "error %d on ioctl to get interface list\n", rc);
	else if (ret_data_len < sizeof(struct network_interface_info_ioctl_rsp)) {
		cifs_dbg(VFS, "server returned bad net interface info buf\n");
		rc = -EINVAL;
	} else {
		/* Dump info on first interface */
		cifs_dbg(FYI, "Adapter Capability 0x%x\t",
			le32_to_cpu(out_buf->Capability));
		cifs_dbg(FYI, "Link Speed %lld\n",
			le64_to_cpu(out_buf->LinkSpeed));
	}

	return rc;
}
#endif /* STATS2 */

static void
smb3_qfs_tcon(const unsigned int xid, struct cifs_tcon *tcon)
{
	int rc;
	__le16 srch_path = 0; /* Null - open root of share */
	u8 oplock = SMB2_OPLOCK_LEVEL_NONE;
	struct cifs_open_parms oparms;
	struct cifs_fid fid;

	oparms.tcon = tcon;
	oparms.desired_access = FILE_READ_ATTRIBUTES;
	oparms.disposition = FILE_OPEN;
	oparms.create_options = 0;
	oparms.fid = &fid;
	oparms.reconnect = false;

	rc = SMB2_open(xid, &oparms, &srch_path, &oplock, NULL, NULL);
	if (rc)
		return;

#ifdef CONFIG_CIFS_STATS2
	SMB3_request_interfaces(xid, tcon);
#endif /* STATS2 */

	SMB2_QFS_attr(xid, tcon, fid.persistent_fid, fid.volatile_fid,
			FS_ATTRIBUTE_INFORMATION);
	SMB2_QFS_attr(xid, tcon, fid.persistent_fid, fid.volatile_fid,
			FS_DEVICE_INFORMATION);
	SMB2_QFS_attr(xid, tcon, fid.persistent_fid, fid.volatile_fid,
			FS_SECTOR_SIZE_INFORMATION); /* SMB3 specific */
	SMB2_close(xid, tcon, fid.persistent_fid, fid.volatile_fid);
	return;
}

static void
smb2_qfs_tcon(const unsigned int xid, struct cifs_tcon *tcon)
{
	int rc;
	__le16 srch_path = 0; /* Null - open root of share */
	u8 oplock = SMB2_OPLOCK_LEVEL_NONE;
	struct cifs_open_parms oparms;
	struct cifs_fid fid;

	oparms.tcon = tcon;
	oparms.desired_access = FILE_READ_ATTRIBUTES;
	oparms.disposition = FILE_OPEN;
	oparms.create_options = 0;
	oparms.fid = &fid;
	oparms.reconnect = false;

	rc = SMB2_open(xid, &oparms, &srch_path, &oplock, NULL, NULL);
	if (rc)
		return;

	SMB2_QFS_attr(xid, tcon, fid.persistent_fid, fid.volatile_fid,
			FS_ATTRIBUTE_INFORMATION);
	SMB2_QFS_attr(xid, tcon, fid.persistent_fid, fid.volatile_fid,
			FS_DEVICE_INFORMATION);
	SMB2_close(xid, tcon, fid.persistent_fid, fid.volatile_fid);
	return;
}

static int
smb2_is_path_accessible(const unsigned int xid, struct cifs_tcon *tcon,
			struct cifs_sb_info *cifs_sb, const char *full_path)
{
	int rc;
	__le16 *utf16_path;
	__u8 oplock = SMB2_OPLOCK_LEVEL_NONE;
	struct cifs_open_parms oparms;
	struct cifs_fid fid;

	utf16_path = cifs_convert_path_to_utf16(full_path, cifs_sb);
	if (!utf16_path)
		return -ENOMEM;

	oparms.tcon = tcon;
	oparms.desired_access = FILE_READ_ATTRIBUTES;
	oparms.disposition = FILE_OPEN;
	oparms.create_options = 0;
	oparms.fid = &fid;
	oparms.reconnect = false;

	rc = SMB2_open(xid, &oparms, utf16_path, &oplock, NULL, NULL);
	if (rc) {
		kfree(utf16_path);
		return rc;
	}

	rc = SMB2_close(xid, tcon, fid.persistent_fid, fid.volatile_fid);
	kfree(utf16_path);
	return rc;
}

static int
smb2_get_srv_inum(const unsigned int xid, struct cifs_tcon *tcon,
		  struct cifs_sb_info *cifs_sb, const char *full_path,
		  u64 *uniqueid, FILE_ALL_INFO *data)
{
	*uniqueid = le64_to_cpu(data->IndexNumber);
	return 0;
}

static int
smb2_query_file_info(const unsigned int xid, struct cifs_tcon *tcon,
		     struct cifs_fid *fid, FILE_ALL_INFO *data)
{
	int rc;
	struct smb2_file_all_info *smb2_data;

	smb2_data = kzalloc(sizeof(struct smb2_file_all_info) + PATH_MAX * 2,
			    GFP_KERNEL);
	if (smb2_data == NULL)
		return -ENOMEM;

	rc = SMB2_query_info(xid, tcon, fid->persistent_fid, fid->volatile_fid,
			     smb2_data);
	if (!rc)
		move_smb2_info_to_cifs(data, smb2_data);
	kfree(smb2_data);
	return rc;
}

static bool
smb2_can_echo(struct TCP_Server_Info *server)
{
	return server->echoes;
}

static void
smb2_clear_stats(struct cifs_tcon *tcon)
{
#ifdef CONFIG_CIFS_STATS
	int i;
	for (i = 0; i < NUMBER_OF_SMB2_COMMANDS; i++) {
		atomic_set(&tcon->stats.smb2_stats.smb2_com_sent[i], 0);
		atomic_set(&tcon->stats.smb2_stats.smb2_com_failed[i], 0);
	}
#endif
}

static void
smb2_dump_share_caps(struct seq_file *m, struct cifs_tcon *tcon)
{
	seq_puts(m, "\n\tShare Capabilities:");
	if (tcon->capabilities & SMB2_SHARE_CAP_DFS)
		seq_puts(m, " DFS,");
	if (tcon->capabilities & SMB2_SHARE_CAP_CONTINUOUS_AVAILABILITY)
		seq_puts(m, " CONTINUOUS AVAILABILITY,");
	if (tcon->capabilities & SMB2_SHARE_CAP_SCALEOUT)
		seq_puts(m, " SCALEOUT,");
	if (tcon->capabilities & SMB2_SHARE_CAP_CLUSTER)
		seq_puts(m, " CLUSTER,");
	if (tcon->capabilities & SMB2_SHARE_CAP_ASYMMETRIC)
		seq_puts(m, " ASYMMETRIC,");
	if (tcon->capabilities == 0)
		seq_puts(m, " None");
	if (tcon->ss_flags & SSINFO_FLAGS_ALIGNED_DEVICE)
		seq_puts(m, " Aligned,");
	if (tcon->ss_flags & SSINFO_FLAGS_PARTITION_ALIGNED_ON_DEVICE)
		seq_puts(m, " Partition Aligned,");
	if (tcon->ss_flags & SSINFO_FLAGS_NO_SEEK_PENALTY)
		seq_puts(m, " SSD,");
	if (tcon->ss_flags & SSINFO_FLAGS_TRIM_ENABLED)
		seq_puts(m, " TRIM-support,");

	seq_printf(m, "\tShare Flags: 0x%x", tcon->share_flags);
	if (tcon->perf_sector_size)
		seq_printf(m, "\tOptimal sector size: 0x%x",
			   tcon->perf_sector_size);
}

static void
smb2_print_stats(struct seq_file *m, struct cifs_tcon *tcon)
{
#ifdef CONFIG_CIFS_STATS
	atomic_t *sent = tcon->stats.smb2_stats.smb2_com_sent;
	atomic_t *failed = tcon->stats.smb2_stats.smb2_com_failed;
	seq_printf(m, "\nNegotiates: %d sent %d failed",
		   atomic_read(&sent[SMB2_NEGOTIATE_HE]),
		   atomic_read(&failed[SMB2_NEGOTIATE_HE]));
	seq_printf(m, "\nSessionSetups: %d sent %d failed",
		   atomic_read(&sent[SMB2_SESSION_SETUP_HE]),
		   atomic_read(&failed[SMB2_SESSION_SETUP_HE]));
	seq_printf(m, "\nLogoffs: %d sent %d failed",
		   atomic_read(&sent[SMB2_LOGOFF_HE]),
		   atomic_read(&failed[SMB2_LOGOFF_HE]));
	seq_printf(m, "\nTreeConnects: %d sent %d failed",
		   atomic_read(&sent[SMB2_TREE_CONNECT_HE]),
		   atomic_read(&failed[SMB2_TREE_CONNECT_HE]));
	seq_printf(m, "\nTreeDisconnects: %d sent %d failed",
		   atomic_read(&sent[SMB2_TREE_DISCONNECT_HE]),
		   atomic_read(&failed[SMB2_TREE_DISCONNECT_HE]));
	seq_printf(m, "\nCreates: %d sent %d failed",
		   atomic_read(&sent[SMB2_CREATE_HE]),
		   atomic_read(&failed[SMB2_CREATE_HE]));
	seq_printf(m, "\nCloses: %d sent %d failed",
		   atomic_read(&sent[SMB2_CLOSE_HE]),
		   atomic_read(&failed[SMB2_CLOSE_HE]));
	seq_printf(m, "\nFlushes: %d sent %d failed",
		   atomic_read(&sent[SMB2_FLUSH_HE]),
		   atomic_read(&failed[SMB2_FLUSH_HE]));
	seq_printf(m, "\nReads: %d sent %d failed",
		   atomic_read(&sent[SMB2_READ_HE]),
		   atomic_read(&failed[SMB2_READ_HE]));
	seq_printf(m, "\nWrites: %d sent %d failed",
		   atomic_read(&sent[SMB2_WRITE_HE]),
		   atomic_read(&failed[SMB2_WRITE_HE]));
	seq_printf(m, "\nLocks: %d sent %d failed",
		   atomic_read(&sent[SMB2_LOCK_HE]),
		   atomic_read(&failed[SMB2_LOCK_HE]));
	seq_printf(m, "\nIOCTLs: %d sent %d failed",
		   atomic_read(&sent[SMB2_IOCTL_HE]),
		   atomic_read(&failed[SMB2_IOCTL_HE]));
	seq_printf(m, "\nCancels: %d sent %d failed",
		   atomic_read(&sent[SMB2_CANCEL_HE]),
		   atomic_read(&failed[SMB2_CANCEL_HE]));
	seq_printf(m, "\nEchos: %d sent %d failed",
		   atomic_read(&sent[SMB2_ECHO_HE]),
		   atomic_read(&failed[SMB2_ECHO_HE]));
	seq_printf(m, "\nQueryDirectories: %d sent %d failed",
		   atomic_read(&sent[SMB2_QUERY_DIRECTORY_HE]),
		   atomic_read(&failed[SMB2_QUERY_DIRECTORY_HE]));
	seq_printf(m, "\nChangeNotifies: %d sent %d failed",
		   atomic_read(&sent[SMB2_CHANGE_NOTIFY_HE]),
		   atomic_read(&failed[SMB2_CHANGE_NOTIFY_HE]));
	seq_printf(m, "\nQueryInfos: %d sent %d failed",
		   atomic_read(&sent[SMB2_QUERY_INFO_HE]),
		   atomic_read(&failed[SMB2_QUERY_INFO_HE]));
	seq_printf(m, "\nSetInfos: %d sent %d failed",
		   atomic_read(&sent[SMB2_SET_INFO_HE]),
		   atomic_read(&failed[SMB2_SET_INFO_HE]));
	seq_printf(m, "\nOplockBreaks: %d sent %d failed",
		   atomic_read(&sent[SMB2_OPLOCK_BREAK_HE]),
		   atomic_read(&failed[SMB2_OPLOCK_BREAK_HE]));
#endif
}

static void
smb2_set_fid(struct cifsFileInfo *cfile, struct cifs_fid *fid, __u32 oplock)
{
	struct cifsInodeInfo *cinode = CIFS_I(cfile->dentry->d_inode);
	struct TCP_Server_Info *server = tlink_tcon(cfile->tlink)->ses->server;

	cfile->fid.persistent_fid = fid->persistent_fid;
	cfile->fid.volatile_fid = fid->volatile_fid;
	server->ops->set_oplock_level(cinode, oplock, fid->epoch,
				      &fid->purge_cache);
	cinode->can_cache_brlcks = CIFS_CACHE_WRITE(cinode);
}

static void
smb2_close_file(const unsigned int xid, struct cifs_tcon *tcon,
		struct cifs_fid *fid)
{
	SMB2_close(xid, tcon, fid->persistent_fid, fid->volatile_fid);
}

static int
SMB2_request_res_key(const unsigned int xid, struct cifs_tcon *tcon,
		     u64 persistent_fid, u64 volatile_fid,
		     struct copychunk_ioctl *pcchunk)
{
	int rc;
	unsigned int ret_data_len;
	struct resume_key_req *res_key;

	rc = SMB2_ioctl(xid, tcon, persistent_fid, volatile_fid,
			FSCTL_SRV_REQUEST_RESUME_KEY, true /* is_fsctl */,
			NULL, 0 /* no input */,
			(char **)&res_key, &ret_data_len);

	if (rc) {
		cifs_dbg(VFS, "refcpy ioctl error %d getting resume key\n", rc);
		goto req_res_key_exit;
	}
	if (ret_data_len < sizeof(struct resume_key_req)) {
		cifs_dbg(VFS, "Invalid refcopy resume key length\n");
		rc = -EINVAL;
		goto req_res_key_exit;
	}
	memcpy(pcchunk->SourceKey, res_key->ResumeKey, COPY_CHUNK_RES_KEY_SIZE);

req_res_key_exit:
	kfree(res_key);
	return rc;
}

static int
smb2_clone_range(const unsigned int xid,
			struct cifsFileInfo *srcfile,
			struct cifsFileInfo *trgtfile, u64 src_off,
			u64 len, u64 dest_off)
{
	int rc;
	unsigned int ret_data_len;
	struct copychunk_ioctl *pcchunk;
	struct copychunk_ioctl_rsp *retbuf = NULL;
	struct cifs_tcon *tcon;
	int chunks_copied = 0;
	bool chunk_sizes_updated = false;

	pcchunk = kmalloc(sizeof(struct copychunk_ioctl), GFP_KERNEL);

	if (pcchunk == NULL)
		return -ENOMEM;

	cifs_dbg(FYI, "in smb2_clone_range - about to call request res key\n");
	/* Request a key from the server to identify the source of the copy */
	rc = SMB2_request_res_key(xid, tlink_tcon(srcfile->tlink),
				srcfile->fid.persistent_fid,
				srcfile->fid.volatile_fid, pcchunk);

	/* Note: request_res_key sets res_key null only if rc !=0 */
	if (rc)
		goto cchunk_out;

	/* For now array only one chunk long, will make more flexible later */
	pcchunk->ChunkCount = __constant_cpu_to_le32(1);
	pcchunk->Reserved = 0;
	pcchunk->Reserved2 = 0;

	tcon = tlink_tcon(trgtfile->tlink);

	while (len > 0) {
		pcchunk->SourceOffset = cpu_to_le64(src_off);
		pcchunk->TargetOffset = cpu_to_le64(dest_off);
		pcchunk->Length =
			cpu_to_le32(min_t(u32, len, tcon->max_bytes_chunk));

		/* Request server copy to target from src identified by key */
		rc = SMB2_ioctl(xid, tcon, trgtfile->fid.persistent_fid,
			trgtfile->fid.volatile_fid, FSCTL_SRV_COPYCHUNK_WRITE,
			true /* is_fsctl */, (char *)pcchunk,
			sizeof(struct copychunk_ioctl),	(char **)&retbuf,
			&ret_data_len);
		if (rc == 0) {
			if (ret_data_len !=
					sizeof(struct copychunk_ioctl_rsp)) {
				cifs_dbg(VFS, "invalid cchunk response size\n");
				rc = -EIO;
				goto cchunk_out;
			}
			if (retbuf->TotalBytesWritten == 0) {
				cifs_dbg(FYI, "no bytes copied\n");
				rc = -EIO;
				goto cchunk_out;
			}
			/*
			 * Check if server claimed to write more than we asked
			 */
			if (le32_to_cpu(retbuf->TotalBytesWritten) >
			    le32_to_cpu(pcchunk->Length)) {
				cifs_dbg(VFS, "invalid copy chunk response\n");
				rc = -EIO;
				goto cchunk_out;
			}
			if (le32_to_cpu(retbuf->ChunksWritten) != 1) {
				cifs_dbg(VFS, "invalid num chunks written\n");
				rc = -EIO;
				goto cchunk_out;
			}
			chunks_copied++;

			src_off += le32_to_cpu(retbuf->TotalBytesWritten);
			dest_off += le32_to_cpu(retbuf->TotalBytesWritten);
			len -= le32_to_cpu(retbuf->TotalBytesWritten);

			cifs_dbg(FYI, "Chunks %d PartialChunk %d Total %d\n",
				le32_to_cpu(retbuf->ChunksWritten),
				le32_to_cpu(retbuf->ChunkBytesWritten),
				le32_to_cpu(retbuf->TotalBytesWritten));
		} else if (rc == -EINVAL) {
			if (ret_data_len != sizeof(struct copychunk_ioctl_rsp))
				goto cchunk_out;

			cifs_dbg(FYI, "MaxChunks %d BytesChunk %d MaxCopy %d\n",
				le32_to_cpu(retbuf->ChunksWritten),
				le32_to_cpu(retbuf->ChunkBytesWritten),
				le32_to_cpu(retbuf->TotalBytesWritten));

			/*
			 * Check if this is the first request using these sizes,
			 * (ie check if copy succeed once with original sizes
			 * and check if the server gave us different sizes after
			 * we already updated max sizes on previous request).
			 * if not then why is the server returning an error now
			 */
			if ((chunks_copied != 0) || chunk_sizes_updated)
				goto cchunk_out;

			/* Check that server is not asking us to grow size */
			if (le32_to_cpu(retbuf->ChunkBytesWritten) <
					tcon->max_bytes_chunk)
				tcon->max_bytes_chunk =
					le32_to_cpu(retbuf->ChunkBytesWritten);
			else
				goto cchunk_out; /* server gave us bogus size */

			/* No need to change MaxChunks since already set to 1 */
			chunk_sizes_updated = true;
		}
	}

cchunk_out:
	kfree(pcchunk);
	return rc;
}

static int
smb2_flush_file(const unsigned int xid, struct cifs_tcon *tcon,
		struct cifs_fid *fid)
{
	return SMB2_flush(xid, tcon, fid->persistent_fid, fid->volatile_fid);
}

static unsigned int
smb2_read_data_offset(char *buf)
{
	struct smb2_read_rsp *rsp = (struct smb2_read_rsp *)buf;
	return rsp->DataOffset;
}

static unsigned int
smb2_read_data_length(char *buf)
{
	struct smb2_read_rsp *rsp = (struct smb2_read_rsp *)buf;
	return le32_to_cpu(rsp->DataLength);
}


static int
smb2_sync_read(const unsigned int xid, struct cifs_fid *pfid,
	       struct cifs_io_parms *parms, unsigned int *bytes_read,
	       char **buf, int *buf_type)
{
	parms->persistent_fid = pfid->persistent_fid;
	parms->volatile_fid = pfid->volatile_fid;
	return SMB2_read(xid, parms, bytes_read, buf, buf_type);
}

static int
smb2_sync_write(const unsigned int xid, struct cifs_fid *pfid,
		struct cifs_io_parms *parms, unsigned int *written,
		struct kvec *iov, unsigned long nr_segs)
{

	parms->persistent_fid = pfid->persistent_fid;
	parms->volatile_fid = pfid->volatile_fid;
	return SMB2_write(xid, parms, written, iov, nr_segs);
}

/* Set or clear the SPARSE_FILE attribute based on value passed in setsparse */
static bool smb2_set_sparse(const unsigned int xid, struct cifs_tcon *tcon,
		struct cifsFileInfo *cfile, struct inode *inode, __u8 setsparse)
{
	struct cifsInodeInfo *cifsi;
	int rc;

	cifsi = CIFS_I(inode);

	/* if file already sparse don't bother setting sparse again */
	if ((cifsi->cifsAttrs & FILE_ATTRIBUTE_SPARSE_FILE) && setsparse)
		return true; /* already sparse */

	if (!(cifsi->cifsAttrs & FILE_ATTRIBUTE_SPARSE_FILE) && !setsparse)
		return true; /* already not sparse */

	/*
	 * Can't check for sparse support on share the usual way via the
	 * FS attribute info (FILE_SUPPORTS_SPARSE_FILES) on the share
	 * since Samba server doesn't set the flag on the share, yet
	 * supports the set sparse FSCTL and returns sparse correctly
	 * in the file attributes. If we fail setting sparse though we
	 * mark that server does not support sparse files for this share
	 * to avoid repeatedly sending the unsupported fsctl to server
	 * if the file is repeatedly extended.
	 */
	if (tcon->broken_sparse_sup)
		return false;

	rc = SMB2_ioctl(xid, tcon, cfile->fid.persistent_fid,
			cfile->fid.volatile_fid, FSCTL_SET_SPARSE,
			true /* is_fctl */, &setsparse, 1, NULL, NULL);
	if (rc) {
		tcon->broken_sparse_sup = true;
		cifs_dbg(FYI, "set sparse rc = %d\n", rc);
		return false;
	}

	if (setsparse)
		cifsi->cifsAttrs |= FILE_ATTRIBUTE_SPARSE_FILE;
	else
		cifsi->cifsAttrs &= (~FILE_ATTRIBUTE_SPARSE_FILE);

	return true;
}

static int
smb2_set_file_size(const unsigned int xid, struct cifs_tcon *tcon,
		   struct cifsFileInfo *cfile, __u64 size, bool set_alloc)
{
	__le64 eof = cpu_to_le64(size);
	struct inode *inode;

	/*
	 * If extending file more than one page make sparse. Many Linux fs
	 * make files sparse by default when extending via ftruncate
	 */
	inode = cfile->dentry->d_inode;

	if (!set_alloc && (size > inode->i_size + 8192)) {
		__u8 set_sparse = 1;

		/* whether set sparse succeeds or not, extend the file */
		smb2_set_sparse(xid, tcon, cfile, inode, set_sparse);
	}

	return SMB2_set_eof(xid, tcon, cfile->fid.persistent_fid,
			    cfile->fid.volatile_fid, cfile->pid, &eof, false);
}

static int
smb2_set_compression(const unsigned int xid, struct cifs_tcon *tcon,
		   struct cifsFileInfo *cfile)
{
	return SMB2_set_compression(xid, tcon, cfile->fid.persistent_fid,
			    cfile->fid.volatile_fid);
}

static int
smb2_query_dir_first(const unsigned int xid, struct cifs_tcon *tcon,
		     const char *path, struct cifs_sb_info *cifs_sb,
		     struct cifs_fid *fid, __u16 search_flags,
		     struct cifs_search_info *srch_inf)
{
	__le16 *utf16_path;
	int rc;
	__u8 oplock = SMB2_OPLOCK_LEVEL_NONE;
	struct cifs_open_parms oparms;

	utf16_path = cifs_convert_path_to_utf16(path, cifs_sb);
	if (!utf16_path)
		return -ENOMEM;

	oparms.tcon = tcon;
	oparms.desired_access = FILE_READ_ATTRIBUTES | FILE_READ_DATA;
	oparms.disposition = FILE_OPEN;
	oparms.create_options = 0;
	oparms.fid = fid;
	oparms.reconnect = false;

	rc = SMB2_open(xid, &oparms, utf16_path, &oplock, NULL, NULL);
	kfree(utf16_path);
	if (rc) {
		cifs_dbg(VFS, "open dir failed\n");
		return rc;
	}

	srch_inf->entries_in_buffer = 0;
	srch_inf->index_of_last_entry = 0;

	rc = SMB2_query_directory(xid, tcon, fid->persistent_fid,
				  fid->volatile_fid, 0, srch_inf);
	if (rc) {
		cifs_dbg(VFS, "query directory failed\n");
		SMB2_close(xid, tcon, fid->persistent_fid, fid->volatile_fid);
	}
	return rc;
}

static int
smb2_query_dir_next(const unsigned int xid, struct cifs_tcon *tcon,
		    struct cifs_fid *fid, __u16 search_flags,
		    struct cifs_search_info *srch_inf)
{
	return SMB2_query_directory(xid, tcon, fid->persistent_fid,
				    fid->volatile_fid, 0, srch_inf);
}

static int
smb2_close_dir(const unsigned int xid, struct cifs_tcon *tcon,
	       struct cifs_fid *fid)
{
	return SMB2_close(xid, tcon, fid->persistent_fid, fid->volatile_fid);
}

/*
* If we negotiate SMB2 protocol and get STATUS_PENDING - update
* the number of credits and return true. Otherwise - return false.
*/
static bool
smb2_is_status_pending(char *buf, struct TCP_Server_Info *server, int length)
{
	struct smb2_hdr *hdr = (struct smb2_hdr *)buf;

	if (hdr->Status != STATUS_PENDING)
		return false;

	if (!length) {
		spin_lock(&server->req_lock);
		server->credits += le16_to_cpu(hdr->CreditRequest);
		spin_unlock(&server->req_lock);
		wake_up(&server->request_q);
	}

	return true;
}

static int
smb2_oplock_response(struct cifs_tcon *tcon, struct cifs_fid *fid,
		     struct cifsInodeInfo *cinode)
{
	if (tcon->ses->server->capabilities & SMB2_GLOBAL_CAP_LEASING)
		return SMB2_lease_break(0, tcon, cinode->lease_key,
					smb2_get_lease_state(cinode));

	return SMB2_oplock_break(0, tcon, fid->persistent_fid,
				 fid->volatile_fid,
				 CIFS_CACHE_READ(cinode) ? 1 : 0);
}

static int
smb2_queryfs(const unsigned int xid, struct cifs_tcon *tcon,
	     struct kstatfs *buf)
{
	int rc;
	__le16 srch_path = 0; /* Null - open root of share */
	u8 oplock = SMB2_OPLOCK_LEVEL_NONE;
	struct cifs_open_parms oparms;
	struct cifs_fid fid;

	oparms.tcon = tcon;
	oparms.desired_access = FILE_READ_ATTRIBUTES;
	oparms.disposition = FILE_OPEN;
	oparms.create_options = 0;
	oparms.fid = &fid;
	oparms.reconnect = false;

	rc = SMB2_open(xid, &oparms, &srch_path, &oplock, NULL, NULL);
	if (rc)
		return rc;
	buf->f_type = SMB2_MAGIC_NUMBER;
	rc = SMB2_QFS_info(xid, tcon, fid.persistent_fid, fid.volatile_fid,
			   buf);
	SMB2_close(xid, tcon, fid.persistent_fid, fid.volatile_fid);
	return rc;
}

static bool
smb2_compare_fids(struct cifsFileInfo *ob1, struct cifsFileInfo *ob2)
{
	return ob1->fid.persistent_fid == ob2->fid.persistent_fid &&
	       ob1->fid.volatile_fid == ob2->fid.volatile_fid;
}

static int
smb2_mand_lock(const unsigned int xid, struct cifsFileInfo *cfile, __u64 offset,
	       __u64 length, __u32 type, int lock, int unlock, bool wait)
{
	if (unlock && !lock)
		type = SMB2_LOCKFLAG_UNLOCK;
	return SMB2_lock(xid, tlink_tcon(cfile->tlink),
			 cfile->fid.persistent_fid, cfile->fid.volatile_fid,
			 current->tgid, length, offset, type, wait);
}

static void
smb2_get_lease_key(struct inode *inode, struct cifs_fid *fid)
{
	memcpy(fid->lease_key, CIFS_I(inode)->lease_key, SMB2_LEASE_KEY_SIZE);
}

static void
smb2_set_lease_key(struct inode *inode, struct cifs_fid *fid)
{
	memcpy(CIFS_I(inode)->lease_key, fid->lease_key, SMB2_LEASE_KEY_SIZE);
}

static void
smb2_new_lease_key(struct cifs_fid *fid)
{
	get_random_bytes(fid->lease_key, SMB2_LEASE_KEY_SIZE);
}

static int
smb2_query_symlink(const unsigned int xid, struct cifs_tcon *tcon,
		   const char *full_path, char **target_path,
		   struct cifs_sb_info *cifs_sb)
{
	int rc;
	__le16 *utf16_path;
	__u8 oplock = SMB2_OPLOCK_LEVEL_NONE;
	struct cifs_open_parms oparms;
	struct cifs_fid fid;
	struct smb2_err_rsp *err_buf = NULL;
	struct smb2_symlink_err_rsp *symlink;
	unsigned int sub_len, sub_offset;

	cifs_dbg(FYI, "%s: path: %s\n", __func__, full_path);

	utf16_path = cifs_convert_path_to_utf16(full_path, cifs_sb);
	if (!utf16_path)
		return -ENOMEM;

	oparms.tcon = tcon;
	oparms.desired_access = FILE_READ_ATTRIBUTES;
	oparms.disposition = FILE_OPEN;
	oparms.create_options = 0;
	oparms.fid = &fid;
	oparms.reconnect = false;

	rc = SMB2_open(xid, &oparms, utf16_path, &oplock, NULL, &err_buf);

	if (!rc || !err_buf) {
		kfree(utf16_path);
		return -ENOENT;
	}
	/* open must fail on symlink - reset rc */
	rc = 0;
	symlink = (struct smb2_symlink_err_rsp *)err_buf->ErrorData;
	sub_len = le16_to_cpu(symlink->SubstituteNameLength);
	sub_offset = le16_to_cpu(symlink->SubstituteNameOffset);
	*target_path = cifs_strndup_from_utf16(
				(char *)symlink->PathBuffer + sub_offset,
				sub_len, true, cifs_sb->local_nls);
	if (!(*target_path)) {
		kfree(utf16_path);
		return -ENOMEM;
	}
	convert_delimiter(*target_path, '/');
	cifs_dbg(FYI, "%s: target path: %s\n", __func__, *target_path);
	kfree(utf16_path);
	return rc;
}

static long smb3_zero_range(struct file *file, struct cifs_tcon *tcon,
			    loff_t offset, loff_t len, bool keep_size)
{
	struct inode *inode;
	struct cifsInodeInfo *cifsi;
	struct cifsFileInfo *cfile = file->private_data;
	struct file_zero_data_information fsctl_buf;
	long rc;
	unsigned int xid;

	xid = get_xid();

	inode = cfile->dentry->d_inode;
	cifsi = CIFS_I(inode);

	/* if file not oplocked can't be sure whether asking to extend size */
	if (!CIFS_CACHE_READ(cifsi))
		if (keep_size == false)
			return -EOPNOTSUPP;

	/*
	 * Must check if file sparse since fallocate -z (zero range) assumes
	 * non-sparse allocation
	 */
	if (!(cifsi->cifsAttrs & FILE_ATTRIBUTE_SPARSE_FILE))
		return -EOPNOTSUPP;

	/*
	 * need to make sure we are not asked to extend the file since the SMB3
	 * fsctl does not change the file size. In the future we could change
	 * this to zero the first part of the range then set the file size
	 * which for a non sparse file would zero the newly extended range
	 */
	if (keep_size == false)
		if (i_size_read(inode) < offset + len)
			return -EOPNOTSUPP;

	cifs_dbg(FYI, "offset %lld len %lld", offset, len);

	fsctl_buf.FileOffset = cpu_to_le64(offset);
	fsctl_buf.BeyondFinalZero = cpu_to_le64(offset + len);

	rc = SMB2_ioctl(xid, tcon, cfile->fid.persistent_fid,
			cfile->fid.volatile_fid, FSCTL_SET_ZERO_DATA,
			true /* is_fctl */, (char *)&fsctl_buf,
			sizeof(struct file_zero_data_information), NULL, NULL);
	free_xid(xid);
	return rc;
}

static long smb3_punch_hole(struct file *file, struct cifs_tcon *tcon,
			    loff_t offset, loff_t len)
{
	struct inode *inode;
	struct cifsInodeInfo *cifsi;
	struct cifsFileInfo *cfile = file->private_data;
	struct file_zero_data_information fsctl_buf;
	long rc;
	unsigned int xid;
	__u8 set_sparse = 1;

	xid = get_xid();

	inode = cfile->dentry->d_inode;
	cifsi = CIFS_I(inode);

	/* Need to make file sparse, if not already, before freeing range. */
	/* Consider adding equivalent for compressed since it could also work */
	if (!smb2_set_sparse(xid, tcon, cfile, inode, set_sparse))
		return -EOPNOTSUPP;

	cifs_dbg(FYI, "offset %lld len %lld", offset, len);

	fsctl_buf.FileOffset = cpu_to_le64(offset);
	fsctl_buf.BeyondFinalZero = cpu_to_le64(offset + len);

	rc = SMB2_ioctl(xid, tcon, cfile->fid.persistent_fid,
			cfile->fid.volatile_fid, FSCTL_SET_ZERO_DATA,
			true /* is_fctl */, (char *)&fsctl_buf,
			sizeof(struct file_zero_data_information), NULL, NULL);
	free_xid(xid);
	return rc;
}

static long smb3_fallocate(struct file *file, struct cifs_tcon *tcon, int mode,
			   loff_t off, loff_t len)
{
	/* KEEP_SIZE already checked for by do_fallocate */
	if (mode & FALLOC_FL_PUNCH_HOLE)
		return smb3_punch_hole(file, tcon, off, len);
	else if (mode & FALLOC_FL_ZERO_RANGE) {
		if (mode & FALLOC_FL_KEEP_SIZE)
			return smb3_zero_range(file, tcon, off, len, true);
		return smb3_zero_range(file, tcon, off, len, false);
	}

	return -EOPNOTSUPP;
}

static void
smb2_downgrade_oplock(struct TCP_Server_Info *server,
			struct cifsInodeInfo *cinode, bool set_level2)
{
	if (set_level2)
		server->ops->set_oplock_level(cinode, SMB2_OPLOCK_LEVEL_II,
						0, NULL);
	else
		server->ops->set_oplock_level(cinode, 0, 0, NULL);
}

static void
smb2_set_oplock_level(struct cifsInodeInfo *cinode, __u32 oplock,
		      unsigned int epoch, bool *purge_cache)
{
	oplock &= 0xFF;
	if (oplock == SMB2_OPLOCK_LEVEL_NOCHANGE)
		return;
	if (oplock == SMB2_OPLOCK_LEVEL_BATCH) {
		cinode->oplock = CIFS_CACHE_RHW_FLG;
		cifs_dbg(FYI, "Batch Oplock granted on inode %p\n",
			 &cinode->vfs_inode);
	} else if (oplock == SMB2_OPLOCK_LEVEL_EXCLUSIVE) {
		cinode->oplock = CIFS_CACHE_RW_FLG;
		cifs_dbg(FYI, "Exclusive Oplock granted on inode %p\n",
			 &cinode->vfs_inode);
	} else if (oplock == SMB2_OPLOCK_LEVEL_II) {
		cinode->oplock = CIFS_CACHE_READ_FLG;
		cifs_dbg(FYI, "Level II Oplock granted on inode %p\n",
			 &cinode->vfs_inode);
	} else
		cinode->oplock = 0;
}

static void
smb21_set_oplock_level(struct cifsInodeInfo *cinode, __u32 oplock,
		       unsigned int epoch, bool *purge_cache)
{
	char message[5] = {0};

	oplock &= 0xFF;
	if (oplock == SMB2_OPLOCK_LEVEL_NOCHANGE)
		return;

	cinode->oplock = 0;
	if (oplock & SMB2_LEASE_READ_CACHING_HE) {
		cinode->oplock |= CIFS_CACHE_READ_FLG;
		strcat(message, "R");
	}
	if (oplock & SMB2_LEASE_HANDLE_CACHING_HE) {
		cinode->oplock |= CIFS_CACHE_HANDLE_FLG;
		strcat(message, "H");
	}
	if (oplock & SMB2_LEASE_WRITE_CACHING_HE) {
		cinode->oplock |= CIFS_CACHE_WRITE_FLG;
		strcat(message, "W");
	}
	if (!cinode->oplock)
		strcat(message, "None");
	cifs_dbg(FYI, "%s Lease granted on inode %p\n", message,
		 &cinode->vfs_inode);
}

static void
smb3_set_oplock_level(struct cifsInodeInfo *cinode, __u32 oplock,
		      unsigned int epoch, bool *purge_cache)
{
	unsigned int old_oplock = cinode->oplock;

	smb21_set_oplock_level(cinode, oplock, epoch, purge_cache);

	if (purge_cache) {
		*purge_cache = false;
		if (old_oplock == CIFS_CACHE_READ_FLG) {
			if (cinode->oplock == CIFS_CACHE_READ_FLG &&
			    (epoch - cinode->epoch > 0))
				*purge_cache = true;
			else if (cinode->oplock == CIFS_CACHE_RH_FLG &&
				 (epoch - cinode->epoch > 1))
				*purge_cache = true;
			else if (cinode->oplock == CIFS_CACHE_RHW_FLG &&
				 (epoch - cinode->epoch > 1))
				*purge_cache = true;
			else if (cinode->oplock == 0 &&
				 (epoch - cinode->epoch > 0))
				*purge_cache = true;
		} else if (old_oplock == CIFS_CACHE_RH_FLG) {
			if (cinode->oplock == CIFS_CACHE_RH_FLG &&
			    (epoch - cinode->epoch > 0))
				*purge_cache = true;
			else if (cinode->oplock == CIFS_CACHE_RHW_FLG &&
				 (epoch - cinode->epoch > 1))
				*purge_cache = true;
		}
		cinode->epoch = epoch;
	}
}

static bool
smb2_is_read_op(__u32 oplock)
{
	return oplock == SMB2_OPLOCK_LEVEL_II;
}

static bool
smb21_is_read_op(__u32 oplock)
{
	return (oplock & SMB2_LEASE_READ_CACHING_HE) &&
	       !(oplock & SMB2_LEASE_WRITE_CACHING_HE);
}

static __le32
map_oplock_to_lease(u8 oplock)
{
	if (oplock == SMB2_OPLOCK_LEVEL_EXCLUSIVE)
		return SMB2_LEASE_WRITE_CACHING | SMB2_LEASE_READ_CACHING;
	else if (oplock == SMB2_OPLOCK_LEVEL_II)
		return SMB2_LEASE_READ_CACHING;
	else if (oplock == SMB2_OPLOCK_LEVEL_BATCH)
		return SMB2_LEASE_HANDLE_CACHING | SMB2_LEASE_READ_CACHING |
		       SMB2_LEASE_WRITE_CACHING;
	return 0;
}

static char *
smb2_create_lease_buf(u8 *lease_key, u8 oplock)
{
	struct create_lease *buf;

	buf = kzalloc(sizeof(struct create_lease), GFP_KERNEL);
	if (!buf)
		return NULL;

	buf->lcontext.LeaseKeyLow = cpu_to_le64(*((u64 *)lease_key));
	buf->lcontext.LeaseKeyHigh = cpu_to_le64(*((u64 *)(lease_key + 8)));
	buf->lcontext.LeaseState = map_oplock_to_lease(oplock);

	buf->ccontext.DataOffset = cpu_to_le16(offsetof
					(struct create_lease, lcontext));
	buf->ccontext.DataLength = cpu_to_le32(sizeof(struct lease_context));
	buf->ccontext.NameOffset = cpu_to_le16(offsetof
				(struct create_lease, Name));
	buf->ccontext.NameLength = cpu_to_le16(4);
	/* SMB2_CREATE_REQUEST_LEASE is "RqLs" */
	buf->Name[0] = 'R';
	buf->Name[1] = 'q';
	buf->Name[2] = 'L';
	buf->Name[3] = 's';
	return (char *)buf;
}

static char *
smb3_create_lease_buf(u8 *lease_key, u8 oplock)
{
	struct create_lease_v2 *buf;

	buf = kzalloc(sizeof(struct create_lease_v2), GFP_KERNEL);
	if (!buf)
		return NULL;

	buf->lcontext.LeaseKeyLow = cpu_to_le64(*((u64 *)lease_key));
	buf->lcontext.LeaseKeyHigh = cpu_to_le64(*((u64 *)(lease_key + 8)));
	buf->lcontext.LeaseState = map_oplock_to_lease(oplock);

	buf->ccontext.DataOffset = cpu_to_le16(offsetof
					(struct create_lease_v2, lcontext));
	buf->ccontext.DataLength = cpu_to_le32(sizeof(struct lease_context_v2));
	buf->ccontext.NameOffset = cpu_to_le16(offsetof
				(struct create_lease_v2, Name));
	buf->ccontext.NameLength = cpu_to_le16(4);
	/* SMB2_CREATE_REQUEST_LEASE is "RqLs" */
	buf->Name[0] = 'R';
	buf->Name[1] = 'q';
	buf->Name[2] = 'L';
	buf->Name[3] = 's';
	return (char *)buf;
}

static __u8
smb2_parse_lease_buf(void *buf, unsigned int *epoch)
{
	struct create_lease *lc = (struct create_lease *)buf;

	*epoch = 0; /* not used */
	if (lc->lcontext.LeaseFlags & SMB2_LEASE_FLAG_BREAK_IN_PROGRESS)
		return SMB2_OPLOCK_LEVEL_NOCHANGE;
	return le32_to_cpu(lc->lcontext.LeaseState);
}

static __u8
smb3_parse_lease_buf(void *buf, unsigned int *epoch)
{
	struct create_lease_v2 *lc = (struct create_lease_v2 *)buf;

	*epoch = le16_to_cpu(lc->lcontext.Epoch);
	if (lc->lcontext.LeaseFlags & SMB2_LEASE_FLAG_BREAK_IN_PROGRESS)
		return SMB2_OPLOCK_LEVEL_NOCHANGE;
	return le32_to_cpu(lc->lcontext.LeaseState);
}

static unsigned int
smb2_wp_retry_size(struct inode *inode)
{
	return min_t(unsigned int, CIFS_SB(inode->i_sb)->wsize,
		     SMB2_MAX_BUFFER_SIZE);
}

static bool
smb2_dir_needs_close(struct cifsFileInfo *cfile)
{
	return !cfile->invalidHandle;
}

struct smb_version_operations smb20_operations = {
	.compare_fids = smb2_compare_fids,
	.setup_request = smb2_setup_request,
	.setup_async_request = smb2_setup_async_request,
	.check_receive = smb2_check_receive,
	.add_credits = smb2_add_credits,
	.set_credits = smb2_set_credits,
	.get_credits_field = smb2_get_credits_field,
	.get_credits = smb2_get_credits,
	.wait_mtu_credits = cifs_wait_mtu_credits,
	.get_next_mid = smb2_get_next_mid,
	.read_data_offset = smb2_read_data_offset,
	.read_data_length = smb2_read_data_length,
	.map_error = map_smb2_to_linux_error,
	.find_mid = smb2_find_mid,
	.check_message = smb2_check_message,
	.dump_detail = smb2_dump_detail,
	.clear_stats = smb2_clear_stats,
	.print_stats = smb2_print_stats,
	.is_oplock_break = smb2_is_valid_oplock_break,
	.downgrade_oplock = smb2_downgrade_oplock,
	.need_neg = smb2_need_neg,
	.negotiate = smb2_negotiate,
	.negotiate_wsize = smb2_negotiate_wsize,
	.negotiate_rsize = smb2_negotiate_rsize,
	.sess_setup = SMB2_sess_setup,
	.logoff = SMB2_logoff,
	.tree_connect = SMB2_tcon,
	.tree_disconnect = SMB2_tdis,
	.qfs_tcon = smb2_qfs_tcon,
	.is_path_accessible = smb2_is_path_accessible,
	.can_echo = smb2_can_echo,
	.echo = SMB2_echo,
	.query_path_info = smb2_query_path_info,
	.get_srv_inum = smb2_get_srv_inum,
	.query_file_info = smb2_query_file_info,
	.set_path_size = smb2_set_path_size,
	.set_file_size = smb2_set_file_size,
	.set_file_info = smb2_set_file_info,
	.set_compression = smb2_set_compression,
	.mkdir = smb2_mkdir,
	.mkdir_setinfo = smb2_mkdir_setinfo,
	.rmdir = smb2_rmdir,
	.unlink = smb2_unlink,
	.rename = smb2_rename_path,
	.create_hardlink = smb2_create_hardlink,
	.query_symlink = smb2_query_symlink,
	.open = smb2_open_file,
	.set_fid = smb2_set_fid,
	.close = smb2_close_file,
	.flush = smb2_flush_file,
	.async_readv = smb2_async_readv,
	.async_writev = smb2_async_writev,
	.sync_read = smb2_sync_read,
	.sync_write = smb2_sync_write,
	.query_dir_first = smb2_query_dir_first,
	.query_dir_next = smb2_query_dir_next,
	.close_dir = smb2_close_dir,
	.calc_smb_size = smb2_calc_size,
	.is_status_pending = smb2_is_status_pending,
	.oplock_response = smb2_oplock_response,
	.queryfs = smb2_queryfs,
	.mand_lock = smb2_mand_lock,
	.mand_unlock_range = smb2_unlock_range,
	.push_mand_locks = smb2_push_mandatory_locks,
	.get_lease_key = smb2_get_lease_key,
	.set_lease_key = smb2_set_lease_key,
	.new_lease_key = smb2_new_lease_key,
	.calc_signature = smb2_calc_signature,
	.is_read_op = smb2_is_read_op,
	.set_oplock_level = smb2_set_oplock_level,
	.create_lease_buf = smb2_create_lease_buf,
	.parse_lease_buf = smb2_parse_lease_buf,
	.clone_range = smb2_clone_range,
	.wp_retry_size = smb2_wp_retry_size,
	.dir_needs_close = smb2_dir_needs_close,
};

struct smb_version_operations smb21_operations = {
	.compare_fids = smb2_compare_fids,
	.setup_request = smb2_setup_request,
	.setup_async_request = smb2_setup_async_request,
	.check_receive = smb2_check_receive,
	.add_credits = smb2_add_credits,
	.set_credits = smb2_set_credits,
	.get_credits_field = smb2_get_credits_field,
	.get_credits = smb2_get_credits,
	.wait_mtu_credits = smb2_wait_mtu_credits,
	.get_next_mid = smb2_get_next_mid,
	.read_data_offset = smb2_read_data_offset,
	.read_data_length = smb2_read_data_length,
	.map_error = map_smb2_to_linux_error,
	.find_mid = smb2_find_mid,
	.check_message = smb2_check_message,
	.dump_detail = smb2_dump_detail,
	.clear_stats = smb2_clear_stats,
	.print_stats = smb2_print_stats,
	.is_oplock_break = smb2_is_valid_oplock_break,
	.downgrade_oplock = smb2_downgrade_oplock,
	.need_neg = smb2_need_neg,
	.negotiate = smb2_negotiate,
	.negotiate_wsize = smb2_negotiate_wsize,
	.negotiate_rsize = smb2_negotiate_rsize,
	.sess_setup = SMB2_sess_setup,
	.logoff = SMB2_logoff,
	.tree_connect = SMB2_tcon,
	.tree_disconnect = SMB2_tdis,
	.qfs_tcon = smb2_qfs_tcon,
	.is_path_accessible = smb2_is_path_accessible,
	.can_echo = smb2_can_echo,
	.echo = SMB2_echo,
	.query_path_info = smb2_query_path_info,
	.get_srv_inum = smb2_get_srv_inum,
	.query_file_info = smb2_query_file_info,
	.set_path_size = smb2_set_path_size,
	.set_file_size = smb2_set_file_size,
	.set_file_info = smb2_set_file_info,
	.set_compression = smb2_set_compression,
	.mkdir = smb2_mkdir,
	.mkdir_setinfo = smb2_mkdir_setinfo,
	.rmdir = smb2_rmdir,
	.unlink = smb2_unlink,
	.rename = smb2_rename_path,
	.create_hardlink = smb2_create_hardlink,
	.query_symlink = smb2_query_symlink,
	.query_mf_symlink = smb3_query_mf_symlink,
	.create_mf_symlink = smb3_create_mf_symlink,
	.open = smb2_open_file,
	.set_fid = smb2_set_fid,
	.close = smb2_close_file,
	.flush = smb2_flush_file,
	.async_readv = smb2_async_readv,
	.async_writev = smb2_async_writev,
	.sync_read = smb2_sync_read,
	.sync_write = smb2_sync_write,
	.query_dir_first = smb2_query_dir_first,
	.query_dir_next = smb2_query_dir_next,
	.close_dir = smb2_close_dir,
	.calc_smb_size = smb2_calc_size,
	.is_status_pending = smb2_is_status_pending,
	.oplock_response = smb2_oplock_response,
	.queryfs = smb2_queryfs,
	.mand_lock = smb2_mand_lock,
	.mand_unlock_range = smb2_unlock_range,
	.push_mand_locks = smb2_push_mandatory_locks,
	.get_lease_key = smb2_get_lease_key,
	.set_lease_key = smb2_set_lease_key,
	.new_lease_key = smb2_new_lease_key,
	.calc_signature = smb2_calc_signature,
	.is_read_op = smb21_is_read_op,
	.set_oplock_level = smb21_set_oplock_level,
	.create_lease_buf = smb2_create_lease_buf,
	.parse_lease_buf = smb2_parse_lease_buf,
	.clone_range = smb2_clone_range,
	.wp_retry_size = smb2_wp_retry_size,
	.dir_needs_close = smb2_dir_needs_close,
};

struct smb_version_operations smb30_operations = {
	.compare_fids = smb2_compare_fids,
	.setup_request = smb2_setup_request,
	.setup_async_request = smb2_setup_async_request,
	.check_receive = smb2_check_receive,
	.add_credits = smb2_add_credits,
	.set_credits = smb2_set_credits,
	.get_credits_field = smb2_get_credits_field,
	.get_credits = smb2_get_credits,
	.wait_mtu_credits = smb2_wait_mtu_credits,
	.get_next_mid = smb2_get_next_mid,
	.read_data_offset = smb2_read_data_offset,
	.read_data_length = smb2_read_data_length,
	.map_error = map_smb2_to_linux_error,
	.find_mid = smb2_find_mid,
	.check_message = smb2_check_message,
	.dump_detail = smb2_dump_detail,
	.clear_stats = smb2_clear_stats,
	.print_stats = smb2_print_stats,
	.dump_share_caps = smb2_dump_share_caps,
	.is_oplock_break = smb2_is_valid_oplock_break,
	.downgrade_oplock = smb2_downgrade_oplock,
	.need_neg = smb2_need_neg,
	.negotiate = smb2_negotiate,
	.negotiate_wsize = smb2_negotiate_wsize,
	.negotiate_rsize = smb2_negotiate_rsize,
	.sess_setup = SMB2_sess_setup,
	.logoff = SMB2_logoff,
	.tree_connect = SMB2_tcon,
	.tree_disconnect = SMB2_tdis,
	.qfs_tcon = smb3_qfs_tcon,
	.is_path_accessible = smb2_is_path_accessible,
	.can_echo = smb2_can_echo,
	.echo = SMB2_echo,
	.query_path_info = smb2_query_path_info,
	.get_srv_inum = smb2_get_srv_inum,
	.query_file_info = smb2_query_file_info,
	.set_path_size = smb2_set_path_size,
	.set_file_size = smb2_set_file_size,
	.set_file_info = smb2_set_file_info,
	.set_compression = smb2_set_compression,
	.mkdir = smb2_mkdir,
	.mkdir_setinfo = smb2_mkdir_setinfo,
	.rmdir = smb2_rmdir,
	.unlink = smb2_unlink,
	.rename = smb2_rename_path,
	.create_hardlink = smb2_create_hardlink,
	.query_symlink = smb2_query_symlink,
	.query_mf_symlink = smb3_query_mf_symlink,
	.create_mf_symlink = smb3_create_mf_symlink,
	.open = smb2_open_file,
	.set_fid = smb2_set_fid,
	.close = smb2_close_file,
	.flush = smb2_flush_file,
	.async_readv = smb2_async_readv,
	.async_writev = smb2_async_writev,
	.sync_read = smb2_sync_read,
	.sync_write = smb2_sync_write,
	.query_dir_first = smb2_query_dir_first,
	.query_dir_next = smb2_query_dir_next,
	.close_dir = smb2_close_dir,
	.calc_smb_size = smb2_calc_size,
	.is_status_pending = smb2_is_status_pending,
	.oplock_response = smb2_oplock_response,
	.queryfs = smb2_queryfs,
	.mand_lock = smb2_mand_lock,
	.mand_unlock_range = smb2_unlock_range,
	.push_mand_locks = smb2_push_mandatory_locks,
	.get_lease_key = smb2_get_lease_key,
	.set_lease_key = smb2_set_lease_key,
	.new_lease_key = smb2_new_lease_key,
	.generate_signingkey = generate_smb3signingkey,
	.calc_signature = smb3_calc_signature,
	.is_read_op = smb21_is_read_op,
	.set_oplock_level = smb3_set_oplock_level,
	.create_lease_buf = smb3_create_lease_buf,
	.parse_lease_buf = smb3_parse_lease_buf,
	.clone_range = smb2_clone_range,
	.validate_negotiate = smb3_validate_negotiate,
	.wp_retry_size = smb2_wp_retry_size,
	.dir_needs_close = smb2_dir_needs_close,
	.fallocate = smb3_fallocate,
};

struct smb_version_values smb20_values = {
	.version_string = SMB20_VERSION_STRING,
	.protocol_id = SMB20_PROT_ID,
	.req_capabilities = 0, /* MBZ */
	.large_lock_type = 0,
	.exclusive_lock_type = SMB2_LOCKFLAG_EXCLUSIVE_LOCK,
	.shared_lock_type = SMB2_LOCKFLAG_SHARED_LOCK,
	.unlock_lock_type = SMB2_LOCKFLAG_UNLOCK,
	.header_size = sizeof(struct smb2_hdr),
	.max_header_size = MAX_SMB2_HDR_SIZE,
	.read_rsp_size = sizeof(struct smb2_read_rsp) - 1,
	.lock_cmd = SMB2_LOCK,
	.cap_unix = 0,
	.cap_nt_find = SMB2_NT_FIND,
	.cap_large_files = SMB2_LARGE_FILES,
	.signing_enabled = SMB2_NEGOTIATE_SIGNING_ENABLED | SMB2_NEGOTIATE_SIGNING_REQUIRED,
	.signing_required = SMB2_NEGOTIATE_SIGNING_REQUIRED,
	.create_lease_size = sizeof(struct create_lease),
};

struct smb_version_values smb21_values = {
	.version_string = SMB21_VERSION_STRING,
	.protocol_id = SMB21_PROT_ID,
	.req_capabilities = 0, /* MBZ on negotiate req until SMB3 dialect */
	.large_lock_type = 0,
	.exclusive_lock_type = SMB2_LOCKFLAG_EXCLUSIVE_LOCK,
	.shared_lock_type = SMB2_LOCKFLAG_SHARED_LOCK,
	.unlock_lock_type = SMB2_LOCKFLAG_UNLOCK,
	.header_size = sizeof(struct smb2_hdr),
	.max_header_size = MAX_SMB2_HDR_SIZE,
	.read_rsp_size = sizeof(struct smb2_read_rsp) - 1,
	.lock_cmd = SMB2_LOCK,
	.cap_unix = 0,
	.cap_nt_find = SMB2_NT_FIND,
	.cap_large_files = SMB2_LARGE_FILES,
	.signing_enabled = SMB2_NEGOTIATE_SIGNING_ENABLED | SMB2_NEGOTIATE_SIGNING_REQUIRED,
	.signing_required = SMB2_NEGOTIATE_SIGNING_REQUIRED,
	.create_lease_size = sizeof(struct create_lease),
};

struct smb_version_values smb30_values = {
	.version_string = SMB30_VERSION_STRING,
	.protocol_id = SMB30_PROT_ID,
	.req_capabilities = SMB2_GLOBAL_CAP_DFS | SMB2_GLOBAL_CAP_LEASING | SMB2_GLOBAL_CAP_LARGE_MTU,
	.large_lock_type = 0,
	.exclusive_lock_type = SMB2_LOCKFLAG_EXCLUSIVE_LOCK,
	.shared_lock_type = SMB2_LOCKFLAG_SHARED_LOCK,
	.unlock_lock_type = SMB2_LOCKFLAG_UNLOCK,
	.header_size = sizeof(struct smb2_hdr),
	.max_header_size = MAX_SMB2_HDR_SIZE,
	.read_rsp_size = sizeof(struct smb2_read_rsp) - 1,
	.lock_cmd = SMB2_LOCK,
	.cap_unix = 0,
	.cap_nt_find = SMB2_NT_FIND,
	.cap_large_files = SMB2_LARGE_FILES,
	.signing_enabled = SMB2_NEGOTIATE_SIGNING_ENABLED | SMB2_NEGOTIATE_SIGNING_REQUIRED,
	.signing_required = SMB2_NEGOTIATE_SIGNING_REQUIRED,
	.create_lease_size = sizeof(struct create_lease_v2),
};

struct smb_version_values smb302_values = {
	.version_string = SMB302_VERSION_STRING,
	.protocol_id = SMB302_PROT_ID,
	.req_capabilities = SMB2_GLOBAL_CAP_DFS | SMB2_GLOBAL_CAP_LEASING | SMB2_GLOBAL_CAP_LARGE_MTU,
	.large_lock_type = 0,
	.exclusive_lock_type = SMB2_LOCKFLAG_EXCLUSIVE_LOCK,
	.shared_lock_type = SMB2_LOCKFLAG_SHARED_LOCK,
	.unlock_lock_type = SMB2_LOCKFLAG_UNLOCK,
	.header_size = sizeof(struct smb2_hdr),
	.max_header_size = MAX_SMB2_HDR_SIZE,
	.read_rsp_size = sizeof(struct smb2_read_rsp) - 1,
	.lock_cmd = SMB2_LOCK,
	.cap_unix = 0,
	.cap_nt_find = SMB2_NT_FIND,
	.cap_large_files = SMB2_LARGE_FILES,
	.signing_enabled = SMB2_NEGOTIATE_SIGNING_ENABLED | SMB2_NEGOTIATE_SIGNING_REQUIRED,
	.signing_required = SMB2_NEGOTIATE_SIGNING_REQUIRED,
	.create_lease_size = sizeof(struct create_lease_v2),
};<|MERGE_RESOLUTION|>--- conflicted
+++ resolved
@@ -230,14 +230,9 @@
 	/* start with specified wsize, or default */
 	wsize = volume_info->wsize ? volume_info->wsize : CIFS_DEFAULT_IOSIZE;
 	wsize = min_t(unsigned int, wsize, server->max_write);
-<<<<<<< HEAD
-	/* set it to the maximum buffer size value we can send with 1 credit */
-	wsize = min_t(unsigned int, wsize, SMB2_MAX_BUFFER_SIZE);
-=======
 
 	if (!(server->capabilities & SMB2_GLOBAL_CAP_LARGE_MTU))
 		wsize = min_t(unsigned int, wsize, SMB2_MAX_BUFFER_SIZE);
->>>>>>> fc14f9c1
 
 	return wsize;
 }
@@ -251,14 +246,9 @@
 	/* start with specified rsize, or default */
 	rsize = volume_info->rsize ? volume_info->rsize : CIFS_DEFAULT_IOSIZE;
 	rsize = min_t(unsigned int, rsize, server->max_read);
-<<<<<<< HEAD
-	/* set it to the maximum buffer size value we can send with 1 credit */
-	rsize = min_t(unsigned int, rsize, SMB2_MAX_BUFFER_SIZE);
-=======
 
 	if (!(server->capabilities & SMB2_GLOBAL_CAP_LARGE_MTU))
 		rsize = min_t(unsigned int, rsize, SMB2_MAX_BUFFER_SIZE);
->>>>>>> fc14f9c1
 
 	return rsize;
 }
