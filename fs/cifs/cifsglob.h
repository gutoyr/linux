/*
 *   fs/cifs/cifsglob.h
 *
 *   Copyright (C) International Business Machines  Corp., 2002,2008
 *   Author(s): Steve French (sfrench@us.ibm.com)
 *              Jeremy Allison (jra@samba.org)
 *
 *   This library is free software; you can redistribute it and/or modify
 *   it under the terms of the GNU Lesser General Public License as published
 *   by the Free Software Foundation; either version 2.1 of the License, or
 *   (at your option) any later version.
 *
 *   This library is distributed in the hope that it will be useful,
 *   but WITHOUT ANY WARRANTY; without even the implied warranty of
 *   MERCHANTABILITY or FITNESS FOR A PARTICULAR PURPOSE.  See
 *   the GNU Lesser General Public License for more details.
 *
 */
#ifndef _CIFS_GLOB_H
#define _CIFS_GLOB_H

#include <linux/in.h>
#include <linux/in6.h>
#include <linux/slab.h>
#include <linux/mempool.h>
#include <linux/workqueue.h>
#include "cifs_fs_sb.h"
#include "cifsacl.h"
#include <crypto/internal/hash.h>
#include <linux/scatterlist.h>
#include <uapi/linux/cifs/cifs_mount.h>
#ifdef CONFIG_CIFS_SMB2
#include "smb2pdu.h"
#endif

#define CIFS_MAGIC_NUMBER 0xFF534D42      /* the first four bytes of SMB PDUs */

/*
 * The sizes of various internal tables and strings
 */
#define MAX_UID_INFO 16
#define MAX_SES_INFO 2
#define MAX_TCON_INFO 4

<<<<<<< HEAD
#define MAX_TREE_SIZE (2 + MAX_SERVER_SIZE + 1 + MAX_SHARE_SIZE + 1)
#define MAX_SERVER_SIZE 15
#define MAX_SHARE_SIZE 80
#define CIFS_MAX_DOMAINNAME_LEN 256 /* max domain name length */
#define MAX_USERNAME_SIZE 256	/* reasonable maximum for current servers */
#define MAX_PASSWORD_SIZE 512	/* max for windows seems to be 256 wide chars */
=======
#define MAX_TREE_SIZE (2 + CIFS_NI_MAXHOST + 1 + CIFS_MAX_SHARE_LEN + 1)
>>>>>>> fc14f9c1

#define CIFS_MIN_RCV_POOL 4

#define MAX_REOPEN_ATT	5 /* these many maximum attempts to reopen a file */
/*
 * default attribute cache timeout (jiffies)
 */
#define CIFS_DEF_ACTIMEO (1 * HZ)

/*
 * max attribute cache timeout (jiffies) - 2^30
 */
#define CIFS_MAX_ACTIMEO (1 << 30)

/*
 * MAX_REQ is the maximum number of requests that WE will send
 * on one socket concurrently.
 */
#define CIFS_MAX_REQ 32767

#define RFC1001_NAME_LEN 15
#define RFC1001_NAME_LEN_WITH_NULL (RFC1001_NAME_LEN + 1)

/* currently length of NIP6_FMT */
#define SERVER_NAME_LENGTH 40
#define SERVER_NAME_LEN_WITH_NULL     (SERVER_NAME_LENGTH + 1)

/* SMB echo "timeout" -- FIXME: tunable? */
#define SMB_ECHO_INTERVAL (60 * HZ)

#include "cifspdu.h"

#ifndef XATTR_DOS_ATTRIB
#define XATTR_DOS_ATTRIB "user.DOSATTRIB"
#endif

/*
 * CIFS vfs client Status information (based on what we know.)
 */

/* associated with each tcp and smb session */
enum statusEnum {
	CifsNew = 0,
	CifsGood,
	CifsExiting,
	CifsNeedReconnect,
	CifsNeedNegotiate
};

enum securityEnum {
	Unspecified = 0,	/* not specified */
	LANMAN,			/* Legacy LANMAN auth */
	NTLM,			/* Legacy NTLM012 auth with NTLM hash */
	NTLMv2,			/* Legacy NTLM auth with NTLMv2 hash */
	RawNTLMSSP,		/* NTLMSSP without SPNEGO, NTLMv2 hash */
	Kerberos,		/* Kerberos via SPNEGO */
};

struct session_key {
	unsigned int len;
	char *response;
};

/* crypto security descriptor definition */
struct sdesc {
	struct shash_desc shash;
	char ctx[];
};

/* crypto hashing related structure/fields, not specific to a sec mech */
struct cifs_secmech {
	struct crypto_shash *hmacmd5; /* hmac-md5 hash function */
	struct crypto_shash *md5; /* md5 hash function */
	struct crypto_shash *hmacsha256; /* hmac-sha256 hash function */
	struct crypto_shash *cmacaes; /* block-cipher based MAC function */
	struct sdesc *sdeschmacmd5;  /* ctxt to generate ntlmv2 hash, CR1 */
	struct sdesc *sdescmd5; /* ctxt to generate cifs/smb signature */
	struct sdesc *sdeschmacsha256;  /* ctxt to generate smb2 signature */
	struct sdesc *sdesccmacaes;  /* ctxt to generate smb3 signature */
};

/* per smb session structure/fields */
struct ntlmssp_auth {
	bool sesskey_per_smbsess; /* whether session key is per smb session */
	__u32 client_flags; /* sent by client in type 1 ntlmsssp exchange */
	__u32 server_flags; /* sent by server in type 2 ntlmssp exchange */
	unsigned char ciphertext[CIFS_CPHTXT_SIZE]; /* sent to server */
	char cryptkey[CIFS_CRYPTO_KEY_SIZE]; /* used by ntlmssp */
};

struct cifs_cred {
	int uid;
	int gid;
	int mode;
	int cecount;
	struct cifs_sid osid;
	struct cifs_sid gsid;
	struct cifs_ntace *ntaces;
	struct cifs_ace *aces;
};

/*
 *****************************************************************
 * Except the CIFS PDUs themselves all the
 * globally interesting structs should go here
 *****************************************************************
 */

/*
 * A smb_rqst represents a complete request to be issued to a server. It's
 * formed by a kvec array, followed by an array of pages. Page data is assumed
 * to start at the beginning of the first page.
 */
struct smb_rqst {
	struct kvec	*rq_iov;	/* array of kvecs */
	unsigned int	rq_nvec;	/* number of kvecs in array */
	struct page	**rq_pages;	/* pointer to array of page ptrs */
	unsigned int	rq_npages;	/* number pages in array */
	unsigned int	rq_pagesz;	/* page size to use */
	unsigned int	rq_tailsz;	/* length of last page */
};

enum smb_version {
	Smb_1 = 1,
	Smb_20,
	Smb_21,
	Smb_30,
	Smb_302,
};

struct mid_q_entry;
struct TCP_Server_Info;
struct cifsFileInfo;
struct cifs_ses;
struct cifs_tcon;
struct dfs_info3_param;
struct cifs_fattr;
struct smb_vol;
struct cifs_fid;
struct cifs_readdata;
struct cifs_writedata;
struct cifs_io_parms;
struct cifs_search_info;
struct cifsInodeInfo;
struct cifs_open_parms;

struct smb_version_operations {
	int (*send_cancel)(struct TCP_Server_Info *, void *,
			   struct mid_q_entry *);
	bool (*compare_fids)(struct cifsFileInfo *, struct cifsFileInfo *);
	/* setup request: allocate mid, sign message */
	struct mid_q_entry *(*setup_request)(struct cifs_ses *,
						struct smb_rqst *);
	/* setup async request: allocate mid, sign message */
	struct mid_q_entry *(*setup_async_request)(struct TCP_Server_Info *,
						struct smb_rqst *);
	/* check response: verify signature, map error */
	int (*check_receive)(struct mid_q_entry *, struct TCP_Server_Info *,
			     bool);
	void (*add_credits)(struct TCP_Server_Info *, const unsigned int,
			    const int);
	void (*set_credits)(struct TCP_Server_Info *, const int);
	int * (*get_credits_field)(struct TCP_Server_Info *, const int);
	unsigned int (*get_credits)(struct mid_q_entry *);
	__u64 (*get_next_mid)(struct TCP_Server_Info *);
	/* data offset from read response message */
	unsigned int (*read_data_offset)(char *);
	/* data length from read response message */
	unsigned int (*read_data_length)(char *);
	/* map smb to linux error */
	int (*map_error)(char *, bool);
	/* find mid corresponding to the response message */
	struct mid_q_entry * (*find_mid)(struct TCP_Server_Info *, char *);
	void (*dump_detail)(void *);
	void (*clear_stats)(struct cifs_tcon *);
	void (*print_stats)(struct seq_file *m, struct cifs_tcon *);
	void (*dump_share_caps)(struct seq_file *, struct cifs_tcon *);
	/* verify the message */
	int (*check_message)(char *, unsigned int);
	bool (*is_oplock_break)(char *, struct TCP_Server_Info *);
	void (*downgrade_oplock)(struct TCP_Server_Info *,
					struct cifsInodeInfo *, bool);
	/* process transaction2 response */
	bool (*check_trans2)(struct mid_q_entry *, struct TCP_Server_Info *,
			     char *, int);
	/* check if we need to negotiate */
	bool (*need_neg)(struct TCP_Server_Info *);
	/* negotiate to the server */
	int (*negotiate)(const unsigned int, struct cifs_ses *);
	/* set negotiated write size */
	unsigned int (*negotiate_wsize)(struct cifs_tcon *, struct smb_vol *);
	/* set negotiated read size */
	unsigned int (*negotiate_rsize)(struct cifs_tcon *, struct smb_vol *);
	/* setup smb sessionn */
	int (*sess_setup)(const unsigned int, struct cifs_ses *,
			  const struct nls_table *);
	/* close smb session */
	int (*logoff)(const unsigned int, struct cifs_ses *);
	/* connect to a server share */
	int (*tree_connect)(const unsigned int, struct cifs_ses *, const char *,
			    struct cifs_tcon *, const struct nls_table *);
	/* close tree connecion */
	int (*tree_disconnect)(const unsigned int, struct cifs_tcon *);
	/* get DFS referrals */
	int (*get_dfs_refer)(const unsigned int, struct cifs_ses *,
			     const char *, struct dfs_info3_param **,
			     unsigned int *, const struct nls_table *, int);
	/* informational QFS call */
	void (*qfs_tcon)(const unsigned int, struct cifs_tcon *);
	/* check if a path is accessible or not */
	int (*is_path_accessible)(const unsigned int, struct cifs_tcon *,
				  struct cifs_sb_info *, const char *);
	/* query path data from the server */
	int (*query_path_info)(const unsigned int, struct cifs_tcon *,
			       struct cifs_sb_info *, const char *,
			       FILE_ALL_INFO *, bool *, bool *);
	/* query file data from the server */
	int (*query_file_info)(const unsigned int, struct cifs_tcon *,
			       struct cifs_fid *, FILE_ALL_INFO *);
	/* get server index number */
	int (*get_srv_inum)(const unsigned int, struct cifs_tcon *,
			    struct cifs_sb_info *, const char *,
			    u64 *uniqueid, FILE_ALL_INFO *);
	/* set size by path */
	int (*set_path_size)(const unsigned int, struct cifs_tcon *,
			     const char *, __u64, struct cifs_sb_info *, bool);
	/* set size by file handle */
	int (*set_file_size)(const unsigned int, struct cifs_tcon *,
			     struct cifsFileInfo *, __u64, bool);
	/* set attributes */
	int (*set_file_info)(struct inode *, const char *, FILE_BASIC_INFO *,
			     const unsigned int);
	int (*set_compression)(const unsigned int, struct cifs_tcon *,
			       struct cifsFileInfo *);
	/* check if we can send an echo or nor */
	bool (*can_echo)(struct TCP_Server_Info *);
	/* send echo request */
	int (*echo)(struct TCP_Server_Info *);
	/* create directory */
	int (*mkdir)(const unsigned int, struct cifs_tcon *, const char *,
		     struct cifs_sb_info *);
	/* set info on created directory */
	void (*mkdir_setinfo)(struct inode *, const char *,
			      struct cifs_sb_info *, struct cifs_tcon *,
			      const unsigned int);
	/* remove directory */
	int (*rmdir)(const unsigned int, struct cifs_tcon *, const char *,
		     struct cifs_sb_info *);
	/* unlink file */
	int (*unlink)(const unsigned int, struct cifs_tcon *, const char *,
		      struct cifs_sb_info *);
	/* open, rename and delete file */
	int (*rename_pending_delete)(const char *, struct dentry *,
				     const unsigned int);
	/* send rename request */
	int (*rename)(const unsigned int, struct cifs_tcon *, const char *,
		      const char *, struct cifs_sb_info *);
	/* send create hardlink request */
	int (*create_hardlink)(const unsigned int, struct cifs_tcon *,
			       const char *, const char *,
			       struct cifs_sb_info *);
	/* query symlink target */
	int (*query_symlink)(const unsigned int, struct cifs_tcon *,
			     const char *, char **, struct cifs_sb_info *);
	/* open a file for non-posix mounts */
	int (*open)(const unsigned int, struct cifs_open_parms *,
		    __u32 *, FILE_ALL_INFO *);
	/* set fid protocol-specific info */
	void (*set_fid)(struct cifsFileInfo *, struct cifs_fid *, __u32);
	/* close a file */
	void (*close)(const unsigned int, struct cifs_tcon *,
		      struct cifs_fid *);
	/* send a flush request to the server */
	int (*flush)(const unsigned int, struct cifs_tcon *, struct cifs_fid *);
	/* async read from the server */
	int (*async_readv)(struct cifs_readdata *);
	/* async write to the server */
	int (*async_writev)(struct cifs_writedata *,
			    void (*release)(struct kref *));
	/* sync read from the server */
	int (*sync_read)(const unsigned int, struct cifs_fid *,
			 struct cifs_io_parms *, unsigned int *, char **,
			 int *);
	/* sync write to the server */
	int (*sync_write)(const unsigned int, struct cifs_fid *,
			  struct cifs_io_parms *, unsigned int *, struct kvec *,
			  unsigned long);
	/* open dir, start readdir */
	int (*query_dir_first)(const unsigned int, struct cifs_tcon *,
			       const char *, struct cifs_sb_info *,
			       struct cifs_fid *, __u16,
			       struct cifs_search_info *);
	/* continue readdir */
	int (*query_dir_next)(const unsigned int, struct cifs_tcon *,
			      struct cifs_fid *,
			      __u16, struct cifs_search_info *srch_inf);
	/* close dir */
	int (*close_dir)(const unsigned int, struct cifs_tcon *,
			 struct cifs_fid *);
	/* calculate a size of SMB message */
	unsigned int (*calc_smb_size)(void *);
	/* check for STATUS_PENDING and process it in a positive case */
	bool (*is_status_pending)(char *, struct TCP_Server_Info *, int);
	/* send oplock break response */
	int (*oplock_response)(struct cifs_tcon *, struct cifs_fid *,
			       struct cifsInodeInfo *);
	/* query remote filesystem */
	int (*queryfs)(const unsigned int, struct cifs_tcon *,
		       struct kstatfs *);
	/* send mandatory brlock to the server */
	int (*mand_lock)(const unsigned int, struct cifsFileInfo *, __u64,
			 __u64, __u32, int, int, bool);
	/* unlock range of mandatory locks */
	int (*mand_unlock_range)(struct cifsFileInfo *, struct file_lock *,
				 const unsigned int);
	/* push brlocks from the cache to the server */
	int (*push_mand_locks)(struct cifsFileInfo *);
	/* get lease key of the inode */
	void (*get_lease_key)(struct inode *, struct cifs_fid *);
	/* set lease key of the inode */
	void (*set_lease_key)(struct inode *, struct cifs_fid *);
	/* generate new lease key */
<<<<<<< HEAD
	void (*new_lease_key)(struct cifs_fid *fid);
	int (*calc_signature)(struct smb_rqst *rqst,
				   struct TCP_Server_Info *server);
=======
	void (*new_lease_key)(struct cifs_fid *);
	int (*generate_signingkey)(struct cifs_ses *);
	int (*calc_signature)(struct smb_rqst *, struct TCP_Server_Info *);
	int (*query_mf_symlink)(unsigned int, struct cifs_tcon *,
				struct cifs_sb_info *, const unsigned char *,
				char *, unsigned int *);
	int (*create_mf_symlink)(unsigned int, struct cifs_tcon *,
				 struct cifs_sb_info *, const unsigned char *,
				 char *, unsigned int *);
	/* if we can do cache read operations */
	bool (*is_read_op)(__u32);
	/* set oplock level for the inode */
	void (*set_oplock_level)(struct cifsInodeInfo *, __u32, unsigned int,
				 bool *);
	/* create lease context buffer for CREATE request */
	char * (*create_lease_buf)(u8 *, u8);
	/* parse lease context buffer and return oplock/epoch info */
	__u8 (*parse_lease_buf)(void *, unsigned int *);
	int (*clone_range)(const unsigned int, struct cifsFileInfo *src_file,
			struct cifsFileInfo *target_file, u64 src_off, u64 len,
			u64 dest_off);
	int (*validate_negotiate)(const unsigned int, struct cifs_tcon *);
>>>>>>> fc14f9c1
	ssize_t (*query_all_EAs)(const unsigned int, struct cifs_tcon *,
			const unsigned char *, const unsigned char *, char *,
			size_t, const struct nls_table *, int);
	int (*set_EA)(const unsigned int, struct cifs_tcon *, const char *,
			const char *, const void *, const __u16,
			const struct nls_table *, int);
	struct cifs_ntsd * (*get_acl)(struct cifs_sb_info *, struct inode *,
			const char *, u32 *);
<<<<<<< HEAD
	int (*set_acl)(struct cifs_ntsd *, __u32, struct inode *, const char *,
			int);
=======
	struct cifs_ntsd * (*get_acl_by_fid)(struct cifs_sb_info *,
			const struct cifs_fid *, u32 *);
	int (*set_acl)(struct cifs_ntsd *, __u32, struct inode *, const char *,
			int);
	/* writepages retry size */
	unsigned int (*wp_retry_size)(struct inode *);
	/* get mtu credits */
	int (*wait_mtu_credits)(struct TCP_Server_Info *, unsigned int,
				unsigned int *, unsigned int *);
	/* check if we need to issue closedir */
	bool (*dir_needs_close)(struct cifsFileInfo *);
	long (*fallocate)(struct file *, struct cifs_tcon *, int, loff_t,
			  loff_t);
>>>>>>> fc14f9c1
};

struct smb_version_values {
	char		*version_string;
	__u16		protocol_id;
	__u32		req_capabilities;
	__u32		large_lock_type;
	__u32		exclusive_lock_type;
	__u32		shared_lock_type;
	__u32		unlock_lock_type;
	size_t		header_size;
	size_t		max_header_size;
	size_t		read_rsp_size;
	__le16		lock_cmd;
	unsigned int	cap_unix;
	unsigned int	cap_nt_find;
	unsigned int	cap_large_files;
	__u16		signing_enabled;
	__u16		signing_required;
	size_t		create_lease_size;
};

#define HEADER_SIZE(server) (server->vals->header_size)
#define MAX_HEADER_SIZE(server) (server->vals->max_header_size)

struct smb_vol {
	char *username;
	char *password;
	char *domainname;
	char *UNC;
	char *iocharset;  /* local code page for mapping to and from Unicode */
	char source_rfc1001_name[RFC1001_NAME_LEN_WITH_NULL]; /* clnt nb name */
	char target_rfc1001_name[RFC1001_NAME_LEN_WITH_NULL]; /* srvr nb name */
	kuid_t cred_uid;
	kuid_t linux_uid;
	kgid_t linux_gid;
	kuid_t backupuid;
	kgid_t backupgid;
	umode_t file_mode;
	umode_t dir_mode;
	enum securityEnum sectype; /* sectype requested via mnt opts */
	bool sign; /* was signing requested via mnt opts? */
	bool retry:1;
	bool intr:1;
	bool setuids:1;
	bool override_uid:1;
	bool override_gid:1;
	bool dynperm:1;
	bool noperm:1;
	bool no_psx_acl:1; /* set if posix acl support should be disabled */
	bool cifs_acl:1;
	bool backupuid_specified; /* mount option  backupuid  is specified */
	bool backupgid_specified; /* mount option  backupgid  is specified */
	bool no_xattr:1;   /* set if xattr (EA) support should be disabled*/
	bool server_ino:1; /* use inode numbers from server ie UniqueId */
	bool direct_io:1;
	bool strict_io:1; /* strict cache behavior */
	bool remap:1;      /* set to remap seven reserved chars in filenames */
	bool sfu_remap:1;  /* remap seven reserved chars ala SFU */
	bool posix_paths:1; /* unset to not ask for posix pathnames. */
	bool no_linux_ext:1;
	bool sfu_emul:1;
	bool nullauth:1;   /* attempt to authenticate with null user */
	bool nocase:1;     /* request case insensitive filenames */
	bool nobrl:1;      /* disable sending byte range locks to srv */
	bool mand_lock:1;  /* send mandatory not posix byte range lock reqs */
	bool seal:1;       /* request transport encryption on share */
	bool nodfs:1;      /* Do not request DFS, even if available */
	bool local_lease:1; /* check leases only on local system, not remote */
	bool noblocksnd:1;
	bool noautotune:1;
	bool nostrictsync:1; /* do not force expensive SMBflush on every sync */
	bool fsc:1;	/* enable fscache */
	bool mfsymlinks:1; /* use Minshall+French Symlinks */
	bool multiuser:1;
	bool rwpidforward:1; /* pid forward for read/write operations */
	bool nosharesock;
	unsigned int rsize;
	unsigned int wsize;
	bool sockopt_tcp_nodelay:1;
	unsigned long actimeo; /* attribute cache timeout (jiffies) */
	struct smb_version_operations *ops;
	struct smb_version_values *vals;
	char *prepath;
	struct sockaddr_storage dstaddr; /* destination address */
	struct sockaddr_storage srcaddr; /* allow binding to a local IP */
	struct nls_table *local_nls;
};

#define CIFS_MOUNT_MASK (CIFS_MOUNT_NO_PERM | CIFS_MOUNT_SET_UID | \
			 CIFS_MOUNT_SERVER_INUM | CIFS_MOUNT_DIRECT_IO | \
			 CIFS_MOUNT_NO_XATTR | CIFS_MOUNT_MAP_SPECIAL_CHR | \
			 CIFS_MOUNT_MAP_SFM_CHR | \
			 CIFS_MOUNT_UNX_EMUL | CIFS_MOUNT_NO_BRL | \
			 CIFS_MOUNT_CIFS_ACL | CIFS_MOUNT_OVERR_UID | \
			 CIFS_MOUNT_OVERR_GID | CIFS_MOUNT_DYNPERM | \
			 CIFS_MOUNT_NOPOSIXBRL | CIFS_MOUNT_NOSSYNC | \
			 CIFS_MOUNT_FSCACHE | CIFS_MOUNT_MF_SYMLINKS | \
			 CIFS_MOUNT_MULTIUSER | CIFS_MOUNT_STRICT_IO | \
			 CIFS_MOUNT_CIFS_BACKUPUID | CIFS_MOUNT_CIFS_BACKUPGID)

#define CIFS_MS_MASK (MS_RDONLY | MS_MANDLOCK | MS_NOEXEC | MS_NOSUID | \
		      MS_NODEV | MS_SYNCHRONOUS)

struct cifs_mnt_data {
	struct cifs_sb_info *cifs_sb;
	struct smb_vol *vol;
	int flags;
};

static inline unsigned int
get_rfc1002_length(void *buf)
{
	return be32_to_cpu(*((__be32 *)buf)) & 0xffffff;
}

static inline void
inc_rfc1001_len(void *buf, int count)
{
	be32_add_cpu((__be32 *)buf, count);
}

struct TCP_Server_Info {
	struct list_head tcp_ses_list;
	struct list_head smb_ses_list;
	int srv_count; /* reference counter */
	/* 15 character server name + 0x20 16th byte indicating type = srv */
	char server_RFC1001_name[RFC1001_NAME_LEN_WITH_NULL];
	struct smb_version_operations	*ops;
	struct smb_version_values	*vals;
	enum statusEnum tcpStatus; /* what we think the status is */
	char *hostname; /* hostname portion of UNC string */
	struct socket *ssocket;
	struct sockaddr_storage dstaddr;
	struct sockaddr_storage srcaddr; /* locally bind to this IP */
#ifdef CONFIG_NET_NS
	struct net *net;
#endif
	wait_queue_head_t response_q;
	wait_queue_head_t request_q; /* if more than maxmpx to srvr must block*/
	struct list_head pending_mid_q;
	bool noblocksnd;		/* use blocking sendmsg */
	bool noautotune;		/* do not autotune send buf sizes */
	bool tcp_nodelay;
	int credits;  /* send no more requests at once */
	unsigned int in_flight;  /* number of requests on the wire to server */
	spinlock_t req_lock;  /* protect the two values above */
	struct mutex srv_mutex;
	struct task_struct *tsk;
	char server_GUID[16];
	__u16 sec_mode;
	bool sign; /* is signing enabled on this connection? */
	bool session_estab; /* mark when very first sess is established */
#ifdef CONFIG_CIFS_SMB2
	int echo_credits;  /* echo reserved slots */
	int oplock_credits;  /* oplock break reserved slots */
	bool echoes:1; /* enable echoes */
	__u8 client_guid[SMB2_CLIENT_GUID_SIZE]; /* Client GUID */
#endif
	u16 dialect; /* dialect index that server chose */
	bool oplocks:1; /* enable oplocks */
	unsigned int maxReq;	/* Clients should submit no more */
	/* than maxReq distinct unanswered SMBs to the server when using  */
	/* multiplexed reads or writes */
	unsigned int maxBuf;	/* maxBuf specifies the maximum */
	/* message size the server can send or receive for non-raw SMBs */
	/* maxBuf is returned by SMB NegotiateProtocol so maxBuf is only 0 */
	/* when socket is setup (and during reconnect) before NegProt sent */
	unsigned int max_rw;	/* maxRw specifies the maximum */
	/* message size the server can send or receive for */
	/* SMB_COM_WRITE_RAW or SMB_COM_READ_RAW. */
	unsigned int capabilities; /* selective disabling of caps by smb sess */
	int timeAdj;  /* Adjust for difference in server time zone in sec */
	__u64 CurrentMid;         /* multiplex id - rotating counter */
	char cryptkey[CIFS_CRYPTO_KEY_SIZE]; /* used by ntlm, ntlmv2 etc */
	/* 16th byte of RFC1001 workstation name is always null */
	char workstation_RFC1001_name[RFC1001_NAME_LEN_WITH_NULL];
	__u32 sequence_number; /* for signing, protected by srv_mutex */
	struct session_key session_key;
	unsigned long lstrp; /* when we got last response from this server */
	struct cifs_secmech secmech; /* crypto sec mech functs, descriptors */
#define	CIFS_NEGFLAVOR_LANMAN	0	/* wct == 13, LANMAN */
#define	CIFS_NEGFLAVOR_UNENCAP	1	/* wct == 17, but no ext_sec */
#define	CIFS_NEGFLAVOR_EXTENDED	2	/* wct == 17, ext_sec bit set */
	char	negflavor;	/* NEGOTIATE response flavor */
	/* extended security flavors that server supports */
	bool	sec_ntlmssp;		/* supports NTLMSSP */
	bool	sec_kerberosu2u;	/* supports U2U Kerberos */
	bool	sec_kerberos;		/* supports plain Kerberos */
	bool	sec_mskerberos;		/* supports legacy MS Kerberos */
	bool	large_buf;		/* is current buffer large? */
	struct delayed_work	echo; /* echo ping workqueue job */
	struct kvec *iov;	/* reusable kvec array for receives */
	unsigned int nr_iov;	/* number of kvecs in array */
	char	*smallbuf;	/* pointer to current "small" buffer */
	char	*bigbuf;	/* pointer to current "big" buffer */
	unsigned int total_read; /* total amount of data read in this pass */
#ifdef CONFIG_CIFS_FSCACHE
	struct fscache_cookie   *fscache; /* client index cache cookie */
#endif
#ifdef CONFIG_CIFS_STATS2
	atomic_t in_send; /* requests trying to send */
	atomic_t num_waiters;   /* blocked waiting to get in sendrecv */
#endif
#ifdef CONFIG_CIFS_SMB2
	unsigned int	max_read;
	unsigned int	max_write;
#endif /* CONFIG_CIFS_SMB2 */
};

static inline unsigned int
in_flight(struct TCP_Server_Info *server)
{
	unsigned int num;
	spin_lock(&server->req_lock);
	num = server->in_flight;
	spin_unlock(&server->req_lock);
	return num;
}

static inline bool
has_credits(struct TCP_Server_Info *server, int *credits)
{
	int num;
	spin_lock(&server->req_lock);
	num = *credits;
	spin_unlock(&server->req_lock);
	return num > 0;
}

static inline void
add_credits(struct TCP_Server_Info *server, const unsigned int add,
	    const int optype)
{
	server->ops->add_credits(server, add, optype);
}

static inline void
add_credits_and_wake_if(struct TCP_Server_Info *server, const unsigned int add,
			const int optype)
{
	if (add) {
		server->ops->add_credits(server, add, optype);
		wake_up(&server->request_q);
	}
}

static inline void
set_credits(struct TCP_Server_Info *server, const int val)
{
	server->ops->set_credits(server, val);
}

static inline __u64
get_next_mid64(struct TCP_Server_Info *server)
{
	return server->ops->get_next_mid(server);
}

static inline __le16
get_next_mid(struct TCP_Server_Info *server)
{
	__u16 mid = get_next_mid64(server);
	/*
	 * The value in the SMB header should be little endian for easy
	 * on-the-wire decoding.
	 */
	return cpu_to_le16(mid);
}

static inline __u16
get_mid(const struct smb_hdr *smb)
{
	return le16_to_cpu(smb->Mid);
}

static inline bool
compare_mid(__u16 mid, const struct smb_hdr *smb)
{
	return mid == le16_to_cpu(smb->Mid);
}

/*
 * When the server supports very large reads and writes via POSIX extensions,
 * we can allow up to 2^24-1, minus the size of a READ/WRITE_AND_X header, not
 * including the RFC1001 length.
 *
 * Note that this might make for "interesting" allocation problems during
 * writeback however as we have to allocate an array of pointers for the
 * pages. A 16M write means ~32kb page array with PAGE_CACHE_SIZE == 4096.
 *
 * For reads, there is a similar problem as we need to allocate an array
 * of kvecs to handle the receive, though that should only need to be done
 * once.
 */
#define CIFS_MAX_WSIZE ((1<<24) - 1 - sizeof(WRITE_REQ) + 4)
#define CIFS_MAX_RSIZE ((1<<24) - sizeof(READ_RSP) + 4)

/*
 * When the server doesn't allow large posix writes, only allow a rsize/wsize
 * of 2^17-1 minus the size of the call header. That allows for a read or
 * write up to the maximum size described by RFC1002.
 */
#define CIFS_MAX_RFC1002_WSIZE ((1<<17) - 1 - sizeof(WRITE_REQ) + 4)
#define CIFS_MAX_RFC1002_RSIZE ((1<<17) - 1 - sizeof(READ_RSP) + 4)

/*
 * The default wsize is 1M. find_get_pages seems to return a maximum of 256
 * pages in a single call. With PAGE_CACHE_SIZE == 4k, this means we can fill
 * a single wsize request with a single call.
 */
#define CIFS_DEFAULT_IOSIZE (1024 * 1024)

/*
 * Windows only supports a max of 60kb reads and 65535 byte writes. Default to
 * those values when posix extensions aren't in force. In actuality here, we
 * use 65536 to allow for a write that is a multiple of 4k. Most servers seem
 * to be ok with the extra byte even though Windows doesn't send writes that
 * are that large.
 *
 * Citation:
 *
 * http://blogs.msdn.com/b/openspecification/archive/2009/04/10/smb-maximum-transmit-buffer-size-and-performance-tuning.aspx
 */
#define CIFS_DEFAULT_NON_POSIX_RSIZE (60 * 1024)
#define CIFS_DEFAULT_NON_POSIX_WSIZE (65536)

/*
 * Macros to allow the TCP_Server_Info->net field and related code to drop out
 * when CONFIG_NET_NS isn't set.
 */

#ifdef CONFIG_NET_NS

static inline struct net *cifs_net_ns(struct TCP_Server_Info *srv)
{
	return srv->net;
}

static inline void cifs_set_net_ns(struct TCP_Server_Info *srv, struct net *net)
{
	srv->net = net;
}

#else

static inline struct net *cifs_net_ns(struct TCP_Server_Info *srv)
{
	return &init_net;
}

static inline void cifs_set_net_ns(struct TCP_Server_Info *srv, struct net *net)
{
}

#endif

/*
 * Session structure.  One of these for each uid session with a particular host
 */
struct cifs_ses {
	struct list_head smb_ses_list;
	struct list_head tcon_list;
	struct mutex session_mutex;
	struct TCP_Server_Info *server;	/* pointer to server info */
	int ses_count;		/* reference counter */
	enum statusEnum status;
	unsigned overrideSecFlg;  /* if non-zero override global sec flags */
	__u16 ipc_tid;		/* special tid for connection to IPC share */
	char *serverOS;		/* name of operating system underlying server */
	char *serverNOS;	/* name of network operating system of server */
	char *serverDomain;	/* security realm of server */
	__u64 Suid;		/* remote smb uid  */
	kuid_t linux_uid;	/* overriding owner of files on the mount */
	kuid_t cred_uid;	/* owner of credentials */
	unsigned int capabilities;
	char serverName[SERVER_NAME_LEN_WITH_NULL * 2];	/* BB make bigger for
				TCP names - will ipv6 and sctp addresses fit? */
	char *user_name;	/* must not be null except during init of sess
				   and after mount option parsing we fill it */
	char *domainName;
	char *password;
	struct session_key auth_key;
	struct ntlmssp_auth *ntlmssp; /* ciphertext, flags, server challenge */
	enum securityEnum sectype; /* what security flavor was specified? */
	bool sign;		/* is signing required? */
	bool need_reconnect:1; /* connection reset, uid now invalid */
#ifdef CONFIG_CIFS_SMB2
	__u16 session_flags;
	char smb3signingkey[SMB3_SIGN_KEY_SIZE]; /* for signing smb3 packets */
#endif /* CONFIG_CIFS_SMB2 */
};

static inline bool
cap_unix(struct cifs_ses *ses)
{
	return ses->server->vals->cap_unix & ses->capabilities;
}

/*
 * there is one of these for each connection to a resource on a particular
 * session
 */
struct cifs_tcon {
	struct list_head tcon_list;
	int tc_count;
	struct list_head openFileList;
	struct cifs_ses *ses;	/* pointer to session associated with */
	char treeName[MAX_TREE_SIZE + 1]; /* UNC name of resource in ASCII */
	char *nativeFileSystem;
	char *password;		/* for share-level security */
	__u32 tid;		/* The 4 byte tree id */
	__u16 Flags;		/* optional support bits */
	enum statusEnum tidStatus;
#ifdef CONFIG_CIFS_STATS
	atomic_t num_smbs_sent;
	union {
		struct {
			atomic_t num_writes;
			atomic_t num_reads;
			atomic_t num_flushes;
			atomic_t num_oplock_brks;
			atomic_t num_opens;
			atomic_t num_closes;
			atomic_t num_deletes;
			atomic_t num_mkdirs;
			atomic_t num_posixopens;
			atomic_t num_posixmkdirs;
			atomic_t num_rmdirs;
			atomic_t num_renames;
			atomic_t num_t2renames;
			atomic_t num_ffirst;
			atomic_t num_fnext;
			atomic_t num_fclose;
			atomic_t num_hardlinks;
			atomic_t num_symlinks;
			atomic_t num_locks;
			atomic_t num_acl_get;
			atomic_t num_acl_set;
		} cifs_stats;
#ifdef CONFIG_CIFS_SMB2
		struct {
			atomic_t smb2_com_sent[NUMBER_OF_SMB2_COMMANDS];
			atomic_t smb2_com_failed[NUMBER_OF_SMB2_COMMANDS];
		} smb2_stats;
#endif /* CONFIG_CIFS_SMB2 */
	} stats;
#ifdef CONFIG_CIFS_STATS2
	unsigned long long time_writes;
	unsigned long long time_reads;
	unsigned long long time_opens;
	unsigned long long time_deletes;
	unsigned long long time_closes;
	unsigned long long time_mkdirs;
	unsigned long long time_rmdirs;
	unsigned long long time_renames;
	unsigned long long time_t2renames;
	unsigned long long time_ffirst;
	unsigned long long time_fnext;
	unsigned long long time_fclose;
#endif /* CONFIG_CIFS_STATS2 */
	__u64    bytes_read;
	__u64    bytes_written;
	spinlock_t stat_lock;
#endif /* CONFIG_CIFS_STATS */
	FILE_SYSTEM_DEVICE_INFO fsDevInfo;
	FILE_SYSTEM_ATTRIBUTE_INFO fsAttrInfo; /* ok if fs name truncated */
	FILE_SYSTEM_UNIX_INFO fsUnixInfo;
	bool ipc:1;		/* set if connection to IPC$ eg for RPC/PIPES */
	bool retry:1;
	bool nocase:1;
	bool seal:1;      /* transport encryption for this mounted share */
	bool unix_ext:1;  /* if false disable Linux extensions to CIFS protocol
				for this mount even if server would support */
	bool local_lease:1; /* check leases (only) on local system not remote */
	bool broken_posix_open; /* e.g. Samba server versions < 3.3.2, 3.2.9 */
	bool broken_sparse_sup; /* if server or share does not support sparse */
	bool need_reconnect:1; /* connection reset, tid now invalid */
#ifdef CONFIG_CIFS_SMB2
	bool print:1;		/* set if connection to printer share */
	bool bad_network_name:1; /* set if ret status STATUS_BAD_NETWORK_NAME */
	__le32 capabilities;
	__u32 share_flags;
	__u32 maximal_access;
	__u32 vol_serial_number;
	__le64 vol_create_time;
	__u32 ss_flags;		/* sector size flags */
	__u32 perf_sector_size; /* best sector size for perf */
	__u32 max_chunks;
	__u32 max_bytes_chunk;
	__u32 max_bytes_copy;
#endif /* CONFIG_CIFS_SMB2 */
#ifdef CONFIG_CIFS_FSCACHE
	u64 resource_id;		/* server resource id */
	struct fscache_cookie *fscache;	/* cookie for share */
#endif
	struct list_head pending_opens;	/* list of incomplete opens */
	/* BB add field for back pointer to sb struct(s)? */
};

/*
 * This is a refcounted and timestamped container for a tcon pointer. The
 * container holds a tcon reference. It is considered safe to free one of
 * these when the tl_count goes to 0. The tl_time is the time of the last
 * "get" on the container.
 */
struct tcon_link {
	struct rb_node		tl_rbnode;
	kuid_t			tl_uid;
	unsigned long		tl_flags;
#define TCON_LINK_MASTER	0
#define TCON_LINK_PENDING	1
#define TCON_LINK_IN_TREE	2
	unsigned long		tl_time;
	atomic_t		tl_count;
	struct cifs_tcon	*tl_tcon;
};

extern struct tcon_link *cifs_sb_tlink(struct cifs_sb_info *cifs_sb);

static inline struct cifs_tcon *
tlink_tcon(struct tcon_link *tlink)
{
	return tlink->tl_tcon;
}

extern void cifs_put_tlink(struct tcon_link *tlink);

static inline struct tcon_link *
cifs_get_tlink(struct tcon_link *tlink)
{
	if (tlink && !IS_ERR(tlink))
		atomic_inc(&tlink->tl_count);
	return tlink;
}

/* This function is always expected to succeed */
extern struct cifs_tcon *cifs_sb_master_tcon(struct cifs_sb_info *cifs_sb);

#define CIFS_OPLOCK_NO_CHANGE 0xfe

struct cifs_pending_open {
	struct list_head olist;
	struct tcon_link *tlink;
	__u8 lease_key[16];
	__u32 oplock;
};

/*
 * This info hangs off the cifsFileInfo structure, pointed to by llist.
 * This is used to track byte stream locks on the file
 */
struct cifsLockInfo {
	struct list_head llist;	/* pointer to next cifsLockInfo */
	struct list_head blist; /* pointer to locks blocked on this */
	wait_queue_head_t block_q;
	__u64 offset;
	__u64 length;
	__u32 pid;
	__u32 type;
};

/*
 * One of these for each open instance of a file
 */
struct cifs_search_info {
	loff_t index_of_last_entry;
	__u16 entries_in_buffer;
	__u16 info_level;
	__u32 resume_key;
	char *ntwrk_buf_start;
	char *srch_entries_start;
	char *last_entry;
	const char *presume_name;
	unsigned int resume_name_len;
	bool endOfSearch:1;
	bool emptyDir:1;
	bool unicode:1;
	bool smallBuf:1; /* so we know which buf_release function to call */
};

struct cifs_open_parms {
	struct cifs_tcon *tcon;
	struct cifs_sb_info *cifs_sb;
	int disposition;
	int desired_access;
	int create_options;
	const char *path;
	struct cifs_fid *fid;
	bool reconnect:1;
};

struct cifs_fid {
	__u16 netfid;
#ifdef CONFIG_CIFS_SMB2
	__u64 persistent_fid;	/* persist file id for smb2 */
	__u64 volatile_fid;	/* volatile file id for smb2 */
	__u8 lease_key[SMB2_LEASE_KEY_SIZE];	/* lease key for smb2 */
#endif
	struct cifs_pending_open *pending_open;
	unsigned int epoch;
	bool purge_cache;
};

struct cifs_fid_locks {
	struct list_head llist;
	struct cifsFileInfo *cfile;	/* fid that owns locks */
	struct list_head locks;		/* locks held by fid above */
};

struct cifsFileInfo {
	struct list_head tlist;	/* pointer to next fid owned by tcon */
	struct list_head flist;	/* next fid (file instance) for this inode */
	struct cifs_fid_locks *llist;	/* brlocks held by this fid */
	kuid_t uid;		/* allows finding which FileInfo structure */
	__u32 pid;		/* process id who opened file */
	struct cifs_fid fid;	/* file id from remote */
	/* BB add lock scope info here if needed */ ;
	/* lock scope id (0 if none) */
	struct dentry *dentry;
	unsigned int f_flags;
	struct tcon_link *tlink;
	bool invalidHandle:1;	/* file closed via session abend */
	bool oplock_break_cancelled:1;
	int count;		/* refcount protected by cifs_file_list_lock */
	struct mutex fh_mutex; /* prevents reopen race after dead ses*/
	struct cifs_search_info srch_inf;
	struct work_struct oplock_break; /* work for oplock breaks */
};

struct cifs_io_parms {
	__u16 netfid;
#ifdef CONFIG_CIFS_SMB2
	__u64 persistent_fid;	/* persist file id for smb2 */
	__u64 volatile_fid;	/* volatile file id for smb2 */
#endif
	__u32 pid;
	__u64 offset;
	unsigned int length;
	struct cifs_tcon *tcon;
};

struct cifs_readdata;

/* asynchronous read support */
struct cifs_readdata {
	struct kref			refcount;
	struct list_head		list;
	struct completion		done;
	struct cifsFileInfo		*cfile;
	struct address_space		*mapping;
	__u64				offset;
	unsigned int			bytes;
	unsigned int			got_bytes;
	pid_t				pid;
	int				result;
	struct work_struct		work;
	int (*read_into_pages)(struct TCP_Server_Info *server,
				struct cifs_readdata *rdata,
				unsigned int len);
	struct kvec			iov;
	unsigned int			pagesz;
	unsigned int			tailsz;
	unsigned int			credits;
	unsigned int			nr_pages;
	struct page			*pages[];
};

struct cifs_writedata;

/* asynchronous write support */
struct cifs_writedata {
	struct kref			refcount;
	struct list_head		list;
	struct completion		done;
	enum writeback_sync_modes	sync_mode;
	struct work_struct		work;
	struct cifsFileInfo		*cfile;
	__u64				offset;
	pid_t				pid;
	unsigned int			bytes;
	int				result;
	unsigned int			pagesz;
	unsigned int			tailsz;
	unsigned int			credits;
	unsigned int			nr_pages;
	struct page			*pages[];
};

/*
 * Take a reference on the file private data. Must be called with
 * cifs_file_list_lock held.
 */
static inline void
cifsFileInfo_get_locked(struct cifsFileInfo *cifs_file)
{
	++cifs_file->count;
}

struct cifsFileInfo *cifsFileInfo_get(struct cifsFileInfo *cifs_file);
void cifsFileInfo_put(struct cifsFileInfo *cifs_file);

#define CIFS_CACHE_READ_FLG	1
#define CIFS_CACHE_HANDLE_FLG	2
#define CIFS_CACHE_RH_FLG	(CIFS_CACHE_READ_FLG | CIFS_CACHE_HANDLE_FLG)
#define CIFS_CACHE_WRITE_FLG	4
#define CIFS_CACHE_RW_FLG	(CIFS_CACHE_READ_FLG | CIFS_CACHE_WRITE_FLG)
#define CIFS_CACHE_RHW_FLG	(CIFS_CACHE_RW_FLG | CIFS_CACHE_HANDLE_FLG)

#define CIFS_CACHE_READ(cinode) (cinode->oplock & CIFS_CACHE_READ_FLG)
#define CIFS_CACHE_HANDLE(cinode) (cinode->oplock & CIFS_CACHE_HANDLE_FLG)
#define CIFS_CACHE_WRITE(cinode) (cinode->oplock & CIFS_CACHE_WRITE_FLG)

/*
 * One of these for each file inode
 */

struct cifsInodeInfo {
	bool can_cache_brlcks;
	struct list_head llist;	/* locks helb by this inode */
	struct rw_semaphore lock_sem;	/* protect the fields above */
	/* BB add in lists for dirty pages i.e. write caching info for oplock */
	struct list_head openFileList;
	__u32 cifsAttrs; /* e.g. DOS archive bit, sparse, compressed, system */
	unsigned int oplock;		/* oplock/lease level we have */
	unsigned int epoch;		/* used to track lease state changes */
#define CIFS_INODE_PENDING_OPLOCK_BREAK   (0) /* oplock break in progress */
#define CIFS_INODE_PENDING_WRITERS	  (1) /* Writes in progress */
#define CIFS_INODE_DOWNGRADE_OPLOCK_TO_L2 (2) /* Downgrade oplock to L2 */
#define CIFS_INO_DELETE_PENDING		  (3) /* delete pending on server */
#define CIFS_INO_INVALID_MAPPING	  (4) /* pagecache is invalid */
#define CIFS_INO_LOCK			  (5) /* lock bit for synchronization */
	unsigned long flags;
	spinlock_t writers_lock;
	unsigned int writers;		/* Number of writers on this inode */
	unsigned long time;		/* jiffies of last update of inode */
	u64  server_eof;		/* current file size on server -- protected by i_lock */
	u64  uniqueid;			/* server inode number */
	u64  createtime;		/* creation time on server */
#ifdef CONFIG_CIFS_SMB2
	__u8 lease_key[SMB2_LEASE_KEY_SIZE];	/* lease key for this inode */
#endif
#ifdef CONFIG_CIFS_FSCACHE
	struct fscache_cookie *fscache;
#endif
	struct inode vfs_inode;
};

static inline struct cifsInodeInfo *
CIFS_I(struct inode *inode)
{
	return container_of(inode, struct cifsInodeInfo, vfs_inode);
}

static inline struct cifs_sb_info *
CIFS_SB(struct super_block *sb)
{
	return sb->s_fs_info;
}

static inline char CIFS_DIR_SEP(const struct cifs_sb_info *cifs_sb)
{
	if (cifs_sb->mnt_cifs_flags & CIFS_MOUNT_POSIX_PATHS)
		return '/';
	else
		return '\\';
}

static inline void
convert_delimiter(char *path, char delim)
{
	char old_delim, *pos;

	if (delim == '/')
		old_delim = '\\';
	else
		old_delim = '/';

	pos = path;
	while ((pos = strchr(pos, old_delim)))
		*pos = delim;
}

#ifdef CONFIG_CIFS_STATS
#define cifs_stats_inc atomic_inc

static inline void cifs_stats_bytes_written(struct cifs_tcon *tcon,
					    unsigned int bytes)
{
	if (bytes) {
		spin_lock(&tcon->stat_lock);
		tcon->bytes_written += bytes;
		spin_unlock(&tcon->stat_lock);
	}
}

static inline void cifs_stats_bytes_read(struct cifs_tcon *tcon,
					 unsigned int bytes)
{
	spin_lock(&tcon->stat_lock);
	tcon->bytes_read += bytes;
	spin_unlock(&tcon->stat_lock);
}
#else

#define  cifs_stats_inc(field) do {} while (0)
#define  cifs_stats_bytes_written(tcon, bytes) do {} while (0)
#define  cifs_stats_bytes_read(tcon, bytes) do {} while (0)

#endif


/*
 * This is the prototype for the mid receive function. This function is for
 * receiving the rest of the SMB frame, starting with the WordCount (which is
 * just after the MID in struct smb_hdr). Note:
 *
 * - This will be called by cifsd, with no locks held.
 * - The mid will still be on the pending_mid_q.
 * - mid->resp_buf will point to the current buffer.
 *
 * Returns zero on a successful receive, or an error. The receive state in
 * the TCP_Server_Info will also be updated.
 */
typedef int (mid_receive_t)(struct TCP_Server_Info *server,
			    struct mid_q_entry *mid);

/*
 * This is the prototype for the mid callback function. This is called once the
 * mid has been received off of the socket. When creating one, take special
 * care to avoid deadlocks. Things to bear in mind:
 *
 * - it will be called by cifsd, with no locks held
 * - the mid will be removed from any lists
 */
typedef void (mid_callback_t)(struct mid_q_entry *mid);

/* one of these for every pending CIFS request to the server */
struct mid_q_entry {
	struct list_head qhead;	/* mids waiting on reply from this server */
	struct TCP_Server_Info *server;	/* server corresponding to this mid */
	__u64 mid;		/* multiplex id */
	__u32 pid;		/* process id */
	__u32 sequence_number;  /* for CIFS signing */
	unsigned long when_alloc;  /* when mid was created */
#ifdef CONFIG_CIFS_STATS2
	unsigned long when_sent; /* time when smb send finished */
	unsigned long when_received; /* when demux complete (taken off wire) */
#endif
	mid_receive_t *receive; /* call receive callback */
	mid_callback_t *callback; /* call completion callback */
	void *callback_data;	  /* general purpose pointer for callback */
	void *resp_buf;		/* pointer to received SMB header */
	int mid_state;	/* wish this were enum but can not pass to wait_event */
	__le16 command;		/* smb command code */
	bool large_buf:1;	/* if valid response, is pointer to large buf */
	bool multiRsp:1;	/* multiple trans2 responses for one request  */
	bool multiEnd:1;	/* both received */
};

/*	Make code in transport.c a little cleaner by moving
	update of optional stats into function below */
#ifdef CONFIG_CIFS_STATS2

static inline void cifs_in_send_inc(struct TCP_Server_Info *server)
{
	atomic_inc(&server->in_send);
}

static inline void cifs_in_send_dec(struct TCP_Server_Info *server)
{
	atomic_dec(&server->in_send);
}

static inline void cifs_num_waiters_inc(struct TCP_Server_Info *server)
{
	atomic_inc(&server->num_waiters);
}

static inline void cifs_num_waiters_dec(struct TCP_Server_Info *server)
{
	atomic_dec(&server->num_waiters);
}

static inline void cifs_save_when_sent(struct mid_q_entry *mid)
{
	mid->when_sent = jiffies;
}
#else
static inline void cifs_in_send_inc(struct TCP_Server_Info *server)
{
}
static inline void cifs_in_send_dec(struct TCP_Server_Info *server)
{
}

static inline void cifs_num_waiters_inc(struct TCP_Server_Info *server)
{
}

static inline void cifs_num_waiters_dec(struct TCP_Server_Info *server)
{
}

static inline void cifs_save_when_sent(struct mid_q_entry *mid)
{
}
#endif

/* for pending dnotify requests */
struct dir_notify_req {
	struct list_head lhead;
	__le16 Pid;
	__le16 PidHigh;
	__u16 Mid;
	__u16 Tid;
	__u16 Uid;
	__u16 netfid;
	__u32 filter; /* CompletionFilter (for multishot) */
	int multishot;
	struct file *pfile;
};

struct dfs_info3_param {
	int flags; /* DFSREF_REFERRAL_SERVER, DFSREF_STORAGE_SERVER*/
	int path_consumed;
	int server_type;
	int ref_flag;
	char *path_name;
	char *node_name;
};

/*
 * common struct for holding inode info when searching for or updating an
 * inode with new info
 */

#define CIFS_FATTR_DFS_REFERRAL		0x1
#define CIFS_FATTR_DELETE_PENDING	0x2
#define CIFS_FATTR_NEED_REVAL		0x4
#define CIFS_FATTR_INO_COLLISION	0x8
#define CIFS_FATTR_UNKNOWN_NLINK	0x10

struct cifs_fattr {
	u32		cf_flags;
	u32		cf_cifsattrs;
	u64		cf_uniqueid;
	u64		cf_eof;
	u64		cf_bytes;
	u64		cf_createtime;
	kuid_t		cf_uid;
	kgid_t		cf_gid;
	umode_t		cf_mode;
	dev_t		cf_rdev;
	unsigned int	cf_nlink;
	unsigned int	cf_dtype;
	struct timespec	cf_atime;
	struct timespec	cf_mtime;
	struct timespec	cf_ctime;
};

static inline void free_dfs_info_param(struct dfs_info3_param *param)
{
	if (param) {
		kfree(param->path_name);
		kfree(param->node_name);
		kfree(param);
	}
}

static inline void free_dfs_info_array(struct dfs_info3_param *param,
				       int number_of_items)
{
	int i;
	if ((number_of_items == 0) || (param == NULL))
		return;
	for (i = 0; i < number_of_items; i++) {
		kfree(param[i].path_name);
		kfree(param[i].node_name);
	}
	kfree(param);
}

#define   MID_FREE 0
#define   MID_REQUEST_ALLOCATED 1
#define   MID_REQUEST_SUBMITTED 2
#define   MID_RESPONSE_RECEIVED 4
#define   MID_RETRY_NEEDED      8 /* session closed while this request out */
#define   MID_RESPONSE_MALFORMED 0x10
#define   MID_SHUTDOWN		 0x20

/* Types of response buffer returned from SendReceive2 */
#define   CIFS_NO_BUFFER        0    /* Response buffer not returned */
#define   CIFS_SMALL_BUFFER     1
#define   CIFS_LARGE_BUFFER     2
#define   CIFS_IOVEC            4    /* array of response buffers */

/* Type of Request to SendReceive2 */
#define   CIFS_BLOCKING_OP      1    /* operation can block */
#define   CIFS_ASYNC_OP         2    /* do not wait for response */
#define   CIFS_TIMEOUT_MASK 0x003    /* only one of above set in req */
#define   CIFS_LOG_ERROR    0x010    /* log NT STATUS if non-zero */
#define   CIFS_LARGE_BUF_OP 0x020    /* large request buffer */
#define   CIFS_NO_RESP      0x040    /* no response buffer required */

/* Type of request operation */
#define   CIFS_ECHO_OP      0x080    /* echo request */
#define   CIFS_OBREAK_OP   0x0100    /* oplock break request */
#define   CIFS_NEG_OP      0x0200    /* negotiate request */
#define   CIFS_OP_MASK     0x0380    /* mask request type */
#define   CIFS_HAS_CREDITS 0x0400    /* already has credits */

/* Security Flags: indicate type of session setup needed */
#define   CIFSSEC_MAY_SIGN	0x00001
#define   CIFSSEC_MAY_NTLM	0x00002
#define   CIFSSEC_MAY_NTLMV2	0x00004
#define   CIFSSEC_MAY_KRB5	0x00008
#ifdef CONFIG_CIFS_WEAK_PW_HASH
#define   CIFSSEC_MAY_LANMAN	0x00010
#define   CIFSSEC_MAY_PLNTXT	0x00020
#else
#define   CIFSSEC_MAY_LANMAN    0
#define   CIFSSEC_MAY_PLNTXT    0
#endif /* weak passwords */
#define   CIFSSEC_MAY_SEAL	0x00040 /* not supported yet */
#define   CIFSSEC_MAY_NTLMSSP	0x00080 /* raw ntlmssp with ntlmv2 */

#define   CIFSSEC_MUST_SIGN	0x01001
/* note that only one of the following can be set so the
result of setting MUST flags more than once will be to
require use of the stronger protocol */
#define   CIFSSEC_MUST_NTLM	0x02002
#define   CIFSSEC_MUST_NTLMV2	0x04004
#define   CIFSSEC_MUST_KRB5	0x08008
#ifdef CONFIG_CIFS_WEAK_PW_HASH
#define   CIFSSEC_MUST_LANMAN	0x10010
#define   CIFSSEC_MUST_PLNTXT	0x20020
#ifdef CONFIG_CIFS_UPCALL
#define   CIFSSEC_MASK          0xBF0BF /* allows weak security but also krb5 */
#else
#define   CIFSSEC_MASK          0xB70B7 /* current flags supported if weak */
#endif /* UPCALL */
#else /* do not allow weak pw hash */
#define   CIFSSEC_MUST_LANMAN	0
#define   CIFSSEC_MUST_PLNTXT	0
#ifdef CONFIG_CIFS_UPCALL
#define   CIFSSEC_MASK          0x8F08F /* flags supported if no weak allowed */
#else
#define	  CIFSSEC_MASK          0x87087 /* flags supported if no weak allowed */
#endif /* UPCALL */
#endif /* WEAK_PW_HASH */
#define   CIFSSEC_MUST_SEAL	0x40040 /* not supported yet */
#define   CIFSSEC_MUST_NTLMSSP	0x80080 /* raw ntlmssp with ntlmv2 */

#define   CIFSSEC_DEF (CIFSSEC_MAY_SIGN | CIFSSEC_MAY_NTLMV2 | CIFSSEC_MAY_NTLMSSP)
#define   CIFSSEC_MAX (CIFSSEC_MUST_SIGN | CIFSSEC_MUST_NTLMV2)
#define   CIFSSEC_AUTH_MASK (CIFSSEC_MAY_NTLM | CIFSSEC_MAY_NTLMV2 | CIFSSEC_MAY_LANMAN | CIFSSEC_MAY_PLNTXT | CIFSSEC_MAY_KRB5 | CIFSSEC_MAY_NTLMSSP)
/*
 *****************************************************************
 * All constants go here
 *****************************************************************
 */

#define UID_HASH (16)

/*
 * Note that ONE module should define _DECLARE_GLOBALS_HERE to cause the
 * following to be declared.
 */

/****************************************************************************
 *  Locking notes.  All updates to global variables and lists should be
 *                  protected by spinlocks or semaphores.
 *
 *  Spinlocks
 *  ---------
 *  GlobalMid_Lock protects:
 *	list operations on pending_mid_q and oplockQ
 *      updates to XID counters, multiplex id  and SMB sequence numbers
 *  cifs_file_list_lock protects:
 *	list operations on tcp and SMB session lists and tCon lists
 *  f_owner.lock protects certain per file struct operations
 *  mapping->page_lock protects certain per page operations
 *
 *  Semaphores
 *  ----------
 *  sesSem     operations on smb session
 *  tconSem    operations on tree connection
 *  fh_sem      file handle reconnection operations
 *
 ****************************************************************************/

#ifdef DECLARE_GLOBALS_HERE
#define GLOBAL_EXTERN
#else
#define GLOBAL_EXTERN extern
#endif

/*
 * the list of TCP_Server_Info structures, ie each of the sockets
 * connecting our client to a distinct server (ip address), is
 * chained together by cifs_tcp_ses_list. The list of all our SMB
 * sessions (and from that the tree connections) can be found
 * by iterating over cifs_tcp_ses_list
 */
GLOBAL_EXTERN struct list_head		cifs_tcp_ses_list;

/*
 * This lock protects the cifs_tcp_ses_list, the list of smb sessions per
 * tcp session, and the list of tcon's per smb session. It also protects
 * the reference counters for the server, smb session, and tcon. Finally,
 * changes to the tcon->tidStatus should be done while holding this lock.
 */
GLOBAL_EXTERN spinlock_t		cifs_tcp_ses_lock;

/*
 * This lock protects the cifs_file->llist and cifs_file->flist
 * list operations, and updates to some flags (cifs_file->invalidHandle)
 * It will be moved to either use the tcon->stat_lock or equivalent later.
 * If cifs_tcp_ses_lock and the lock below are both needed to be held, then
 * the cifs_tcp_ses_lock must be grabbed first and released last.
 */
GLOBAL_EXTERN spinlock_t	cifs_file_list_lock;

#ifdef CONFIG_CIFS_DNOTIFY_EXPERIMENTAL /* unused temporarily */
/* Outstanding dir notify requests */
GLOBAL_EXTERN struct list_head GlobalDnotifyReqList;
/* DirNotify response queue */
GLOBAL_EXTERN struct list_head GlobalDnotifyRsp_Q;
#endif /* was needed for dnotify, and will be needed for inotify when VFS fix */

/*
 * Global transaction id (XID) information
 */
GLOBAL_EXTERN unsigned int GlobalCurrentXid;	/* protected by GlobalMid_Sem */
GLOBAL_EXTERN unsigned int GlobalTotalActiveXid; /* prot by GlobalMid_Sem */
GLOBAL_EXTERN unsigned int GlobalMaxActiveXid;	/* prot by GlobalMid_Sem */
GLOBAL_EXTERN spinlock_t GlobalMid_Lock;  /* protects above & list operations */
					  /* on midQ entries */
/*
 *  Global counters, updated atomically
 */
GLOBAL_EXTERN atomic_t sesInfoAllocCount;
GLOBAL_EXTERN atomic_t tconInfoAllocCount;
GLOBAL_EXTERN atomic_t tcpSesAllocCount;
GLOBAL_EXTERN atomic_t tcpSesReconnectCount;
GLOBAL_EXTERN atomic_t tconInfoReconnectCount;

/* Various Debug counters */
GLOBAL_EXTERN atomic_t bufAllocCount;    /* current number allocated  */
#ifdef CONFIG_CIFS_STATS2
GLOBAL_EXTERN atomic_t totBufAllocCount; /* total allocated over all time */
GLOBAL_EXTERN atomic_t totSmBufAllocCount;
#endif
GLOBAL_EXTERN atomic_t smBufAllocCount;
GLOBAL_EXTERN atomic_t midCount;

/* Misc globals */
GLOBAL_EXTERN bool enable_oplocks; /* enable or disable oplocks */
GLOBAL_EXTERN unsigned int lookupCacheEnabled;
GLOBAL_EXTERN unsigned int global_secflags;	/* if on, session setup sent
				with more secure ntlmssp2 challenge/resp */
GLOBAL_EXTERN unsigned int sign_CIFS_PDUs;  /* enable smb packet signing */
GLOBAL_EXTERN unsigned int linuxExtEnabled;/*enable Linux/Unix CIFS extensions*/
GLOBAL_EXTERN unsigned int CIFSMaxBufSize;  /* max size not including hdr */
GLOBAL_EXTERN unsigned int cifs_min_rcv;    /* min size of big ntwrk buf pool */
GLOBAL_EXTERN unsigned int cifs_min_small;  /* min size of small buf pool */
GLOBAL_EXTERN unsigned int cifs_max_pending; /* MAX requests at once to server*/

#ifdef CONFIG_CIFS_ACL
GLOBAL_EXTERN struct rb_root uidtree;
GLOBAL_EXTERN struct rb_root gidtree;
GLOBAL_EXTERN spinlock_t siduidlock;
GLOBAL_EXTERN spinlock_t sidgidlock;
GLOBAL_EXTERN struct rb_root siduidtree;
GLOBAL_EXTERN struct rb_root sidgidtree;
GLOBAL_EXTERN spinlock_t uidsidlock;
GLOBAL_EXTERN spinlock_t gidsidlock;
#endif /* CONFIG_CIFS_ACL */

void cifs_oplock_break(struct work_struct *work);

extern const struct slow_work_ops cifs_oplock_break_ops;
extern struct workqueue_struct *cifsiod_wq;

extern mempool_t *cifs_mid_poolp;

/* Operations for different SMB versions */
#define SMB1_VERSION_STRING	"1.0"
extern struct smb_version_operations smb1_operations;
extern struct smb_version_values smb1_values;
#define SMB20_VERSION_STRING	"2.0"
extern struct smb_version_operations smb20_operations;
extern struct smb_version_values smb20_values;
#define SMB21_VERSION_STRING	"2.1"
extern struct smb_version_operations smb21_operations;
extern struct smb_version_values smb21_values;
#define SMB30_VERSION_STRING	"3.0"
extern struct smb_version_operations smb30_operations;
extern struct smb_version_values smb30_values;
#define SMB302_VERSION_STRING	"3.02"
/*extern struct smb_version_operations smb302_operations;*/ /* not needed yet */
extern struct smb_version_values smb302_values;
#endif	/* _CIFS_GLOB_H */<|MERGE_RESOLUTION|>--- conflicted
+++ resolved
@@ -42,16 +42,7 @@
 #define MAX_SES_INFO 2
 #define MAX_TCON_INFO 4
 
-<<<<<<< HEAD
-#define MAX_TREE_SIZE (2 + MAX_SERVER_SIZE + 1 + MAX_SHARE_SIZE + 1)
-#define MAX_SERVER_SIZE 15
-#define MAX_SHARE_SIZE 80
-#define CIFS_MAX_DOMAINNAME_LEN 256 /* max domain name length */
-#define MAX_USERNAME_SIZE 256	/* reasonable maximum for current servers */
-#define MAX_PASSWORD_SIZE 512	/* max for windows seems to be 256 wide chars */
-=======
 #define MAX_TREE_SIZE (2 + CIFS_NI_MAXHOST + 1 + CIFS_MAX_SHARE_LEN + 1)
->>>>>>> fc14f9c1
 
 #define CIFS_MIN_RCV_POOL 4
 
@@ -374,11 +365,6 @@
 	/* set lease key of the inode */
 	void (*set_lease_key)(struct inode *, struct cifs_fid *);
 	/* generate new lease key */
-<<<<<<< HEAD
-	void (*new_lease_key)(struct cifs_fid *fid);
-	int (*calc_signature)(struct smb_rqst *rqst,
-				   struct TCP_Server_Info *server);
-=======
 	void (*new_lease_key)(struct cifs_fid *);
 	int (*generate_signingkey)(struct cifs_ses *);
 	int (*calc_signature)(struct smb_rqst *, struct TCP_Server_Info *);
@@ -401,7 +387,6 @@
 			struct cifsFileInfo *target_file, u64 src_off, u64 len,
 			u64 dest_off);
 	int (*validate_negotiate)(const unsigned int, struct cifs_tcon *);
->>>>>>> fc14f9c1
 	ssize_t (*query_all_EAs)(const unsigned int, struct cifs_tcon *,
 			const unsigned char *, const unsigned char *, char *,
 			size_t, const struct nls_table *, int);
@@ -410,10 +395,6 @@
 			const struct nls_table *, int);
 	struct cifs_ntsd * (*get_acl)(struct cifs_sb_info *, struct inode *,
 			const char *, u32 *);
-<<<<<<< HEAD
-	int (*set_acl)(struct cifs_ntsd *, __u32, struct inode *, const char *,
-			int);
-=======
 	struct cifs_ntsd * (*get_acl_by_fid)(struct cifs_sb_info *,
 			const struct cifs_fid *, u32 *);
 	int (*set_acl)(struct cifs_ntsd *, __u32, struct inode *, const char *,
@@ -427,7 +408,6 @@
 	bool (*dir_needs_close)(struct cifsFileInfo *);
 	long (*fallocate)(struct file *, struct cifs_tcon *, int, loff_t,
 			  loff_t);
->>>>>>> fc14f9c1
 };
 
 struct smb_version_values {
