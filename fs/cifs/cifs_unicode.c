/*
 *   fs/cifs/cifs_unicode.c
 *
 *   Copyright (c) International Business Machines  Corp., 2000,2009
 *   Modified by Steve French (sfrench@us.ibm.com)
 *
 *   This program is free software;  you can redistribute it and/or modify
 *   it under the terms of the GNU General Public License as published by
 *   the Free Software Foundation; either version 2 of the License, or
 *   (at your option) any later version.
 *
 *   This program is distributed in the hope that it will be useful,
 *   but WITHOUT ANY WARRANTY;  without even the implied warranty of
 *   MERCHANTABILITY or FITNESS FOR A PARTICULAR PURPOSE.  See
 *   the GNU General Public License for more details.
 *
 *   You should have received a copy of the GNU General Public License
 *   along with this program;  if not, write to the Free Software
 *   Foundation, Inc., 59 Temple Place, Suite 330, Boston, MA 02111-1307 USA
 */
#include <linux/fs.h>
#include <linux/slab.h>
#include "cifs_fs_sb.h"
#include "cifs_unicode.h"
#include "cifs_uniupr.h"
#include "cifspdu.h"
#include "cifsglob.h"
#include "cifs_debug.h"

/*
 * cifs_utf16_bytes - how long will a string be after conversion?
 * @utf16 - pointer to input string
 * @maxbytes - don't go past this many bytes of input string
 * @codepage - destination codepage
 *
 * Walk a utf16le string and return the number of bytes that the string will
 * be after being converted to the given charset, not including any null
 * termination required. Don't walk past maxbytes in the source buffer.
 */
int
cifs_utf16_bytes(const __le16 *from, int maxbytes,
		const struct nls_table *codepage)
{
	int i;
	int charlen, outlen = 0;
	int maxwords = maxbytes / 2;
	char tmp[NLS_MAX_CHARSET_SIZE];
	__u16 ftmp;

	for (i = 0; i < maxwords; i++) {
		ftmp = get_unaligned_le16(&from[i]);
		if (ftmp == 0)
			break;

		charlen = codepage->uni2char(ftmp, tmp, NLS_MAX_CHARSET_SIZE);
		if (charlen > 0)
			outlen += charlen;
		else
			outlen++;
	}

	return outlen;
}

int cifs_remap(struct cifs_sb_info *cifs_sb)
{
	int map_type;

	if (cifs_sb->mnt_cifs_flags & CIFS_MOUNT_MAP_SFM_CHR)
		map_type = SFM_MAP_UNI_RSVD;
	else if (cifs_sb->mnt_cifs_flags & CIFS_MOUNT_MAP_SPECIAL_CHR)
		map_type = SFU_MAP_UNI_RSVD;
	else
		map_type = NO_MAP_UNI_RSVD;

	return map_type;
}

/* Convert character using the SFU - "Services for Unix" remapping range */
static bool
convert_sfu_char(const __u16 src_char, char *target)
{
	/*
	 * BB: Cannot handle remapping UNI_SLASH until all the calls to
	 *     build_path_from_dentry are modified, as they use slash as
	 *     separator.
	 */
	switch (src_char) {
	case UNI_COLON:
		*target = ':';
		break;
	case UNI_ASTERISK:
		*target = '*';
		break;
	case UNI_QUESTION:
		*target = '?';
		break;
	case UNI_PIPE:
		*target = '|';
		break;
	case UNI_GRTRTHAN:
		*target = '>';
		break;
	case UNI_LESSTHAN:
		*target = '<';
		break;
	default:
		return false;
	}
	return true;
}

/* Convert character using the SFM - "Services for Mac" remapping range */
static bool
convert_sfm_char(const __u16 src_char, char *target)
{
	switch (src_char) {
	case SFM_COLON:
		*target = ':';
		break;
	case SFM_ASTERISK:
		*target = '*';
		break;
	case SFM_QUESTION:
		*target = '?';
		break;
	case SFM_PIPE:
		*target = '|';
		break;
	case SFM_GRTRTHAN:
		*target = '>';
		break;
	case SFM_LESSTHAN:
		*target = '<';
		break;
	case SFM_SLASH:
		*target = '\\';
		break;
	default:
		return false;
	}
	return true;
}


/*
 * cifs_mapchar - convert a host-endian char to proper char in codepage
 * @target - where converted character should be copied
 * @src_char - 2 byte host-endian source character
 * @cp - codepage to which character should be converted
 * @map_type - How should the 7 NTFS/SMB reserved characters be mapped to UCS2?
 *
 * This function handles the conversion of a single character. It is the
 * responsibility of the caller to ensure that the target buffer is large
 * enough to hold the result of the conversion (at least NLS_MAX_CHARSET_SIZE).
 */
static int
cifs_mapchar(char *target, const __u16 src_char, const struct nls_table *cp,
	     int maptype)
{
	int len = 1;

	if ((maptype == SFM_MAP_UNI_RSVD) && convert_sfm_char(src_char, target))
		return len;
	else if ((maptype == SFU_MAP_UNI_RSVD) &&
		  convert_sfu_char(src_char, target))
		return len;

	/* if character not one of seven in special remap set */
	len = cp->uni2char(src_char, target, NLS_MAX_CHARSET_SIZE);
	if (len <= 0) {
		*target = '?';
		len = 1;
	}
	return len;
}

/*
 * cifs_from_utf16 - convert utf16le string to local charset
 * @to - destination buffer
 * @from - source buffer
 * @tolen - destination buffer size (in bytes)
 * @fromlen - source buffer size (in bytes)
 * @codepage - codepage to which characters should be converted
 * @mapchar - should characters be remapped according to the mapchars option?
 *
 * Convert a little-endian utf16le string (as sent by the server) to a string
 * in the provided codepage. The tolen and fromlen parameters are to ensure
 * that the code doesn't walk off of the end of the buffer (which is always
 * a danger if the alignment of the source buffer is off). The destination
 * string is always properly null terminated and fits in the destination
 * buffer. Returns the length of the destination string in bytes (including
 * null terminator).
 *
 * Note that some windows versions actually send multiword UTF-16 characters
 * instead of straight UTF16-2. The linux nls routines however aren't able to
 * deal with those characters properly. In the event that we get some of
 * those characters, they won't be translated properly.
 */
int
cifs_from_utf16(char *to, const __le16 *from, int tolen, int fromlen,
		const struct nls_table *codepage, int map_type)
{
	int i, charlen, safelen;
	int outlen = 0;
	int nullsize = nls_nullsize(codepage);
	int fromwords = fromlen / 2;
	char tmp[NLS_MAX_CHARSET_SIZE];
	__u16 ftmp;

	/*
	 * because the chars can be of varying widths, we need to take care
	 * not to overflow the destination buffer when we get close to the
	 * end of it. Until we get to this offset, we don't need to check
	 * for overflow however.
	 */
	safelen = tolen - (NLS_MAX_CHARSET_SIZE + nullsize);

	for (i = 0; i < fromwords; i++) {
		ftmp = get_unaligned_le16(&from[i]);
		if (ftmp == 0)
			break;

		/*
		 * check to see if converting this character might make the
		 * conversion bleed into the null terminator
		 */
		if (outlen >= safelen) {
			charlen = cifs_mapchar(tmp, ftmp, codepage, map_type);
			if ((outlen + charlen) > (tolen - nullsize))
				break;
		}

		/* put converted char into 'to' buffer */
		charlen = cifs_mapchar(&to[outlen], ftmp, codepage, map_type);
		outlen += charlen;
	}

	/* properly null-terminate string */
	for (i = 0; i < nullsize; i++)
		to[outlen++] = 0;

	return outlen;
}

/*
 * NAME:	cifs_strtoUTF16()
 *
 * FUNCTION:	Convert character string to unicode string
 *
 */
int
cifs_strtoUTF16(__le16 *to, const char *from, int len,
	      const struct nls_table *codepage)
{
	int charlen;
	int i;
	wchar_t wchar_to; /* needed to quiet sparse */

	/* special case for utf8 to handle no plane0 chars */
	if (!strcmp(codepage->charset, "utf8")) {
		/*
		 * convert utf8 -> utf16, we assume we have enough space
		 * as caller should have assumed conversion does not overflow
		 * in destination len is length in wchar_t units (16bits)
		 */
		i  = utf8s_to_utf16s(from, len, UTF16_LITTLE_ENDIAN,
				       (wchar_t *) to, len);

		/* if success terminate and exit */
		if (i >= 0)
			goto success;
		/*
		 * if fails fall back to UCS encoding as this
		 * function should not return negative values
		 * currently can fail only if source contains
		 * invalid encoded characters
		 */
	}

	for (i = 0; len && *from; i++, from += charlen, len -= charlen) {
		charlen = codepage->char2uni(from, len, &wchar_to);
		if (charlen < 1) {
			cifs_dbg(VFS, "strtoUTF16: char2uni of 0x%x returned %d\n",
				 *from, charlen);
			/* A question mark */
			wchar_to = 0x003f;
			charlen = 1;
		}
		put_unaligned_le16(wchar_to, &to[i]);
	}

success:
	put_unaligned_le16(0, &to[i]);
	return i;
}

/*
 * cifs_strndup_from_utf16 - copy a string from wire format to the local
 * codepage
 * @src - source string
 * @maxlen - don't walk past this many bytes in the source string
 * @is_unicode - is this a unicode string?
 * @codepage - destination codepage
 *
 * Take a string given by the server, convert it to the local codepage and
 * put it in a new buffer. Returns a pointer to the new string or NULL on
 * error.
 */
char *
cifs_strndup_from_utf16(const char *src, const int maxlen,
			const bool is_unicode, const struct nls_table *codepage)
{
	int len;
	char *dst;

	if (is_unicode) {
		len = cifs_utf16_bytes((__le16 *) src, maxlen, codepage);
		len += nls_nullsize(codepage);
		dst = kmalloc(len, GFP_KERNEL);
		if (!dst)
			return NULL;
		cifs_from_utf16(dst, (__le16 *) src, len, maxlen, codepage,
			       NO_MAP_UNI_RSVD);
	} else {
		len = strnlen(src, maxlen);
		len++;
		dst = kmalloc(len, GFP_KERNEL);
		if (!dst)
			return NULL;
		strlcpy(dst, src, len);
	}

	return dst;
}

static __le16 convert_to_sfu_char(char src_char)
{
	__le16 dest_char;

	switch (src_char) {
	case ':':
		dest_char = cpu_to_le16(UNI_COLON);
		break;
	case '*':
		dest_char = cpu_to_le16(UNI_ASTERISK);
		break;
	case '?':
		dest_char = cpu_to_le16(UNI_QUESTION);
		break;
	case '<':
		dest_char = cpu_to_le16(UNI_LESSTHAN);
		break;
	case '>':
		dest_char = cpu_to_le16(UNI_GRTRTHAN);
		break;
	case '|':
		dest_char = cpu_to_le16(UNI_PIPE);
		break;
	default:
		dest_char = 0;
	}

	return dest_char;
}

static __le16 convert_to_sfm_char(char src_char)
{
	__le16 dest_char;

	switch (src_char) {
	case ':':
		dest_char = cpu_to_le16(SFM_COLON);
		break;
	case '*':
		dest_char = cpu_to_le16(SFM_ASTERISK);
		break;
	case '?':
		dest_char = cpu_to_le16(SFM_QUESTION);
		break;
	case '<':
		dest_char = cpu_to_le16(SFM_LESSTHAN);
		break;
	case '>':
		dest_char = cpu_to_le16(SFM_GRTRTHAN);
		break;
	case '|':
		dest_char = cpu_to_le16(SFM_PIPE);
		break;
	default:
		dest_char = 0;
	}

	return dest_char;
}

/*
 * Convert 16 bit Unicode pathname to wire format from string in current code
 * page. Conversion may involve remapping up the six characters that are
 * only legal in POSIX-like OS (if they are present in the string). Path
 * names are little endian 16 bit Unicode on the wire
 */
int
cifsConvertToUTF16(__le16 *target, const char *source, int srclen,
		 const struct nls_table *cp, int map_chars)
{
	int i, charlen;
	int j = 0;
	char src_char;
	__le16 dst_char;
	wchar_t tmp;

	if (map_chars == NO_MAP_UNI_RSVD)
		return cifs_strtoUTF16(target, source, PATH_MAX, cp);

	for (i = 0; i < srclen; j++) {
		src_char = source[i];
		charlen = 1;
<<<<<<< HEAD
		switch (src_char) {
		case 0:
=======

		/* check if end of string */
		if (src_char == 0)
>>>>>>> fc14f9c1
			goto ctoUTF16_out;

		/* see if we must remap this char */
		if (map_chars == SFU_MAP_UNI_RSVD)
			dst_char = convert_to_sfu_char(src_char);
		else if (map_chars == SFM_MAP_UNI_RSVD)
			dst_char = convert_to_sfm_char(src_char);
		else
			dst_char = 0;
		/*
		 * FIXME: We can not handle remapping backslash (UNI_SLASH)
		 * until all the calls to build_path_from_dentry are modified,
		 * as they use backslash as separator.
		 */
		if (dst_char == 0) {
			charlen = cp->char2uni(source + i, srclen - i, &tmp);
			dst_char = cpu_to_le16(tmp);

			/*
			 * if no match, use question mark, which at least in
			 * some cases serves as wild card
			 */
			if (charlen < 1) {
				dst_char = cpu_to_le16(0x003f);
				charlen = 1;
			}
		}
		/*
		 * character may take more than one byte in the source string,
		 * but will take exactly two bytes in the target string
		 */
		i += charlen;
		put_unaligned(dst_char, &target[j]);
	}

ctoUTF16_out:
	put_unaligned(0, &target[j]); /* Null terminate target unicode string */
	return j;
}

#ifdef CONFIG_CIFS_SMB2
/*
 * cifs_local_to_utf16_bytes - how long will a string be after conversion?
 * @from - pointer to input string
 * @maxbytes - don't go past this many bytes of input string
 * @codepage - source codepage
 *
 * Walk a string and return the number of bytes that the string will
 * be after being converted to the given charset, not including any null
 * termination required. Don't walk past maxbytes in the source buffer.
 */

static int
cifs_local_to_utf16_bytes(const char *from, int len,
			  const struct nls_table *codepage)
{
	int charlen;
	int i;
	wchar_t wchar_to;

	for (i = 0; len && *from; i++, from += charlen, len -= charlen) {
		charlen = codepage->char2uni(from, len, &wchar_to);
		/* Failed conversion defaults to a question mark */
		if (charlen < 1)
			charlen = 1;
	}
	return 2 * i; /* UTF16 characters are two bytes */
}

/*
 * cifs_strndup_to_utf16 - copy a string to wire format from the local codepage
 * @src - source string
 * @maxlen - don't walk past this many bytes in the source string
 * @utf16_len - the length of the allocated string in bytes (including null)
 * @cp - source codepage
 * @remap - map special chars
 *
 * Take a string convert it from the local codepage to UTF16 and
 * put it in a new buffer. Returns a pointer to the new string or NULL on
 * error.
 */
__le16 *
cifs_strndup_to_utf16(const char *src, const int maxlen, int *utf16_len,
		      const struct nls_table *cp, int remap)
{
	int len;
	__le16 *dst;

	len = cifs_local_to_utf16_bytes(src, maxlen, cp);
	len += 2; /* NULL */
	dst = kmalloc(len, GFP_KERNEL);
	if (!dst) {
		*utf16_len = 0;
		return NULL;
	}
	cifsConvertToUTF16(dst, src, strlen(src), cp, remap);
	*utf16_len = len;
	return dst;
}
#endif /* CONFIG_CIFS_SMB2 */<|MERGE_RESOLUTION|>--- conflicted
+++ resolved
@@ -416,14 +416,9 @@
 	for (i = 0; i < srclen; j++) {
 		src_char = source[i];
 		charlen = 1;
-<<<<<<< HEAD
-		switch (src_char) {
-		case 0:
-=======
 
 		/* check if end of string */
 		if (src_char == 0)
->>>>>>> fc14f9c1
 			goto ctoUTF16_out;
 
 		/* see if we must remap this char */
