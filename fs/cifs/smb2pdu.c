--- conflicted
+++ resolved
@@ -401,12 +401,8 @@
 	}
 	server->dialect = le16_to_cpu(rsp->DialectRevision);
 
-<<<<<<< HEAD
-	server->maxBuf = le32_to_cpu(rsp->MaxTransactSize);
-=======
 	/* SMB2 only has an extended negflavor */
 	server->negflavor = CIFS_NEGFLAVOR_EXTENDED;
->>>>>>> fc14f9c1
 	/* set it to the maximum buffer size value we can send with 1 credit */
 	server->maxBuf = min_t(unsigned int, le32_to_cpu(rsp->MaxTransactSize),
 			       SMB2_MAX_BUFFER_SIZE);
