--- conflicted
+++ resolved
@@ -2468,26 +2468,12 @@
 		     struct cifsFileInfo *open_file,
 		     struct cifs_sb_info *cifs_sb, struct list_head *wdata_list)
 {
-<<<<<<< HEAD
-	unsigned long nr_pages, i;
-	size_t bytes, copied, len, cur_len;
-	ssize_t total_written = 0;
-	loff_t offset;
-	struct iov_iter it;
-	struct cifsFileInfo *open_file;
-	struct cifs_tcon *tcon;
-	struct cifs_sb_info *cifs_sb;
-	struct cifs_writedata *wdata, *tmp;
-	struct list_head wdata_list;
-	int rc;
-=======
 	int rc = 0;
 	size_t cur_len;
 	unsigned long nr_pages, num_pages, i;
 	struct cifs_writedata *wdata;
 	struct iov_iter saved_from;
 	loff_t saved_offset = offset;
->>>>>>> fc14f9c1
 	pid_t pid;
 	struct TCP_Server_Info *server;
 
@@ -2523,24 +2509,6 @@
 			break;
 		}
 
-<<<<<<< HEAD
-		save_len = cur_len;
-		for (i = 0; i < nr_pages; i++) {
-			bytes = min_t(const size_t, cur_len, PAGE_SIZE);
-			copied = iov_iter_copy_from_user(wdata->pages[i], &it,
-							 0, bytes);
-			cur_len -= copied;
-			iov_iter_advance(&it, copied);
-			/*
-			 * If we didn't copy as much as we expected, then that
-			 * may mean we trod into an unmapped area. Stop copying
-			 * at that point. On the next pass through the big
-			 * loop, we'll likely end up getting a zero-length
-			 * write and bailing out of it.
-			 */
-			if (copied < bytes)
-				break;
-=======
 		num_pages = nr_pages;
 		rc = wdata_fill_from_iovec(wdata, from, &cur_len, &num_pages);
 		if (rc) {
@@ -2549,7 +2517,6 @@
 			kfree(wdata);
 			add_credits_and_wake_if(server, credits, 0);
 			break;
->>>>>>> fc14f9c1
 		}
 
 		/*
@@ -2557,28 +2524,6 @@
 		 * and free any pages that we didn't use.
 		 */
 		for ( ; nr_pages > num_pages; nr_pages--)
-			put_page(wdata->pages[nr_pages - 1]);
-
-		/*
-		 * If we have no data to send, then that probably means that
-		 * the copy above failed altogether. That's most likely because
-		 * the address in the iovec was bogus. Set the rc to -EFAULT,
-		 * free anything we allocated and bail out.
-		 */
-		if (!cur_len) {
-			for (i = 0; i < nr_pages; i++)
-				put_page(wdata->pages[i]);
-			kfree(wdata);
-			rc = -EFAULT;
-			break;
-		}
-
-		/*
-		 * i + 1 now represents the number of pages we actually used in
-		 * the copy phase above. Bring nr_pages down to that, and free
-		 * any pages that we didn't use.
-		 */
-		for ( ; nr_pages > i + 1; nr_pages--)
 			put_page(wdata->pages[nr_pages - 1]);
 
 		wdata->sync_mode = WB_SYNC_ALL;
