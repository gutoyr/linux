--- conflicted
+++ resolved
@@ -87,12 +87,7 @@
 		if (pTcon->ses->server->ops->set_EA)
 			rc = pTcon->ses->server->ops->set_EA(xid, pTcon,
 				full_path, ea_name, NULL, (__u16)0,
-<<<<<<< HEAD
-				cifs_sb->local_nls, cifs_sb->mnt_cifs_flags &
-					CIFS_MOUNT_MAP_SPECIAL_CHR);
-=======
-				cifs_sb->local_nls, cifs_remap(cifs_sb));
->>>>>>> fc14f9c1
+				cifs_sb->local_nls, cifs_remap(cifs_sb));
 	}
 remove_ea_exit:
 	kfree(full_path);
@@ -160,12 +155,7 @@
 		if (pTcon->ses->server->ops->set_EA)
 			rc = pTcon->ses->server->ops->set_EA(xid, pTcon,
 				full_path, ea_name, ea_value, (__u16)value_size,
-<<<<<<< HEAD
-				cifs_sb->local_nls, cifs_sb->mnt_cifs_flags &
-					CIFS_MOUNT_MAP_SPECIAL_CHR);
-=======
-				cifs_sb->local_nls, cifs_remap(cifs_sb));
->>>>>>> fc14f9c1
+				cifs_sb->local_nls, cifs_remap(cifs_sb));
 	} else if (strncmp(ea_name, XATTR_OS2_PREFIX, XATTR_OS2_PREFIX_LEN)
 		   == 0) {
 		if (cifs_sb->mnt_cifs_flags & CIFS_MOUNT_NO_XATTR)
@@ -175,12 +165,7 @@
 		if (pTcon->ses->server->ops->set_EA)
 			rc = pTcon->ses->server->ops->set_EA(xid, pTcon,
 				full_path, ea_name, ea_value, (__u16)value_size,
-<<<<<<< HEAD
-				cifs_sb->local_nls, cifs_sb->mnt_cifs_flags &
-					CIFS_MOUNT_MAP_SPECIAL_CHR);
-=======
-				cifs_sb->local_nls, cifs_remap(cifs_sb));
->>>>>>> fc14f9c1
+				cifs_sb->local_nls, cifs_remap(cifs_sb));
 	} else if (strncmp(ea_name, CIFS_XATTR_CIFS_ACL,
 			strlen(CIFS_XATTR_CIFS_ACL)) == 0) {
 #ifdef CONFIG_CIFS_ACL
@@ -297,12 +282,7 @@
 		if (pTcon->ses->server->ops->query_all_EAs)
 			rc = pTcon->ses->server->ops->query_all_EAs(xid, pTcon,
 				full_path, ea_name, ea_value, buf_size,
-<<<<<<< HEAD
-				cifs_sb->local_nls, cifs_sb->mnt_cifs_flags &
-					CIFS_MOUNT_MAP_SPECIAL_CHR);
-=======
-				cifs_sb->local_nls, cifs_remap(cifs_sb));
->>>>>>> fc14f9c1
+				cifs_sb->local_nls, cifs_remap(cifs_sb));
 	} else if (strncmp(ea_name, XATTR_OS2_PREFIX, XATTR_OS2_PREFIX_LEN) == 0) {
 		if (cifs_sb->mnt_cifs_flags & CIFS_MOUNT_NO_XATTR)
 			goto get_ea_exit;
@@ -311,12 +291,7 @@
 		if (pTcon->ses->server->ops->query_all_EAs)
 			rc = pTcon->ses->server->ops->query_all_EAs(xid, pTcon,
 				full_path, ea_name, ea_value, buf_size,
-<<<<<<< HEAD
-				cifs_sb->local_nls, cifs_sb->mnt_cifs_flags &
-					CIFS_MOUNT_MAP_SPECIAL_CHR);
-=======
-				cifs_sb->local_nls, cifs_remap(cifs_sb));
->>>>>>> fc14f9c1
+				cifs_sb->local_nls, cifs_remap(cifs_sb));
 	} else if (strncmp(ea_name, POSIX_ACL_XATTR_ACCESS,
 			  strlen(POSIX_ACL_XATTR_ACCESS)) == 0) {
 #ifdef CONFIG_CIFS_POSIX
@@ -439,12 +414,7 @@
 	if (pTcon->ses->server->ops->query_all_EAs)
 		rc = pTcon->ses->server->ops->query_all_EAs(xid, pTcon,
 				full_path, NULL, data, buf_size,
-<<<<<<< HEAD
-				cifs_sb->local_nls, cifs_sb->mnt_cifs_flags &
-					CIFS_MOUNT_MAP_SPECIAL_CHR);
-=======
-				cifs_sb->local_nls, cifs_remap(cifs_sb));
->>>>>>> fc14f9c1
+				cifs_sb->local_nls, cifs_remap(cifs_sb));
 list_ea_exit:
 	kfree(full_path);
 	free_xid(xid);
