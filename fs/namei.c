--- conflicted
+++ resolved
@@ -1803,22 +1803,8 @@
 	current->total_link_count = 0;
 	error = link_path_walk(pathname, &nd);
 	if (error) {
-<<<<<<< HEAD
-		if (will_truncate)
-			mnt_drop_write(nd.path.mnt);
-		goto exit;
-	}
-	filp = nameidata_to_filp(&nd);
-	if (!IS_ERR(filp)) {
-		error = ima_file_check(filp, acc_mode);
-		if (error) {
-			fput(filp);
-			filp = ERR_PTR(error);
-		}
-=======
 		filp = ERR_PTR(error);
 		goto out;
->>>>>>> 57d54889
 	}
 	if (unlikely(!audit_dummy_context()) && (open_flag & O_CREAT))
 		audit_inode(pathname, nd.path.dentry);
