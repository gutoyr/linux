--- conflicted
+++ resolved
@@ -412,12 +412,8 @@
 	do {
 		if (test_bit(NFS_DELEGATION_REVOKED, &delegation->flags))
 			break;
-<<<<<<< HEAD
-		err = nfs_delegation_claim_opens(inode, &delegation->stateid);
-=======
 		err = nfs_delegation_claim_opens(inode, &delegation->stateid,
 				delegation->type);
->>>>>>> afd2ff9b
 		if (!issync || err != -EAGAIN)
 			break;
 		/*
