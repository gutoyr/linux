--- conflicted
+++ resolved
@@ -224,14 +224,6 @@
 	}
 }
 
-<<<<<<< HEAD
-static void nfs4_end_drain_slot_table(struct nfs4_slot_table *tbl)
-{
-	if (test_and_clear_bit(NFS4_SLOT_TBL_DRAINING, &tbl->slot_tbl_state)) {
-		spin_lock(&tbl->slot_tbl_lock);
-		nfs41_wake_slot_table(tbl);
-		spin_unlock(&tbl->slot_tbl_lock);
-=======
 static void nfs4_end_drain_session(struct nfs_client *clp)
 {
 	struct nfs4_session *ses = clp->cl_session;
@@ -239,32 +231,12 @@
 	if (clp->cl_slot_tbl) {
 		nfs4_end_drain_slot_table(clp->cl_slot_tbl);
 		return;
->>>>>>> fc14f9c1
-	}
-
-<<<<<<< HEAD
-static void nfs4_end_drain_session(struct nfs_client *clp)
-{
-	struct nfs4_session *ses = clp->cl_session;
-
-=======
->>>>>>> fc14f9c1
+	}
+
 	if (ses != NULL) {
 		nfs4_end_drain_slot_table(&ses->bc_slot_table);
 		nfs4_end_drain_slot_table(&ses->fc_slot_table);
 	}
-<<<<<<< HEAD
-}
-
-/*
- * Signal state manager thread if session fore channel is drained
- */
-void nfs4_slot_tbl_drain_complete(struct nfs4_slot_table *tbl)
-{
-	if (nfs4_slot_tbl_draining(tbl))
-		complete(&tbl->complete);
-=======
->>>>>>> fc14f9c1
 }
 
 static int nfs4_drain_slot_tbl(struct nfs4_slot_table *tbl)
