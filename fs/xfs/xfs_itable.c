/*
 * Copyright (c) 2000-2002,2005 Silicon Graphics, Inc.
 * All Rights Reserved.
 *
 * This program is free software; you can redistribute it and/or
 * modify it under the terms of the GNU General Public License as
 * published by the Free Software Foundation.
 *
 * This program is distributed in the hope that it would be useful,
 * but WITHOUT ANY WARRANTY; without even the implied warranty of
 * MERCHANTABILITY or FITNESS FOR A PARTICULAR PURPOSE.  See the
 * GNU General Public License for more details.
 *
 * You should have received a copy of the GNU General Public License
 * along with this program; if not, write the Free Software Foundation,
 * Inc.,  51 Franklin St, Fifth Floor, Boston, MA  02110-1301  USA
 */
#include "xfs.h"
#include "xfs_fs.h"
#include "xfs_shared.h"
#include "xfs_format.h"
#include "xfs_log_format.h"
#include "xfs_trans_resv.h"
#include "xfs_mount.h"
#include "xfs_inode.h"
#include "xfs_btree.h"
#include "xfs_ialloc.h"
#include "xfs_ialloc_btree.h"
#include "xfs_itable.h"
#include "xfs_error.h"
#include "xfs_trace.h"
#include "xfs_icache.h"

STATIC int
xfs_internal_inum(
	xfs_mount_t	*mp,
	xfs_ino_t	ino)
{
	return (ino == mp->m_sb.sb_rbmino || ino == mp->m_sb.sb_rsumino ||
		(xfs_sb_version_hasquota(&mp->m_sb) &&
		 xfs_is_quota_inode(&mp->m_sb, ino)));
}

/*
 * Return stat information for one inode.
 * Return 0 if ok, else errno.
 */
int
xfs_bulkstat_one_int(
	struct xfs_mount	*mp,		/* mount point for filesystem */
	xfs_ino_t		ino,		/* inode to get data for */
	void __user		*buffer,	/* buffer to place output in */
	int			ubsize,		/* size of buffer */
	bulkstat_one_fmt_pf	formatter,	/* formatter, copy to user */
	int			*ubused,	/* bytes used by me */
	int			*stat)		/* BULKSTAT_RV_... */
{
	struct xfs_icdinode	*dic;		/* dinode core info pointer */
	struct xfs_inode	*ip;		/* incore inode pointer */
	struct xfs_bstat	*buf;		/* return buffer */
	int			error = 0;	/* error value */

	*stat = BULKSTAT_RV_NOTHING;

	if (!buffer || xfs_internal_inum(mp, ino))
		return -EINVAL;

	buf = kmem_alloc(sizeof(*buf), KM_SLEEP | KM_MAYFAIL);
	if (!buf)
		return -ENOMEM;

	error = xfs_iget(mp, NULL, ino,
			 (XFS_IGET_DONTCACHE | XFS_IGET_UNTRUSTED),
			 XFS_ILOCK_SHARED, &ip);
	if (error)
		goto out_free;

	ASSERT(ip != NULL);
	ASSERT(ip->i_imap.im_blkno != 0);

	dic = &ip->i_d;

	/* xfs_iget returns the following without needing
	 * further change.
	 */
	buf->bs_nlink = dic->di_nlink;
	buf->bs_projid_lo = dic->di_projid_lo;
	buf->bs_projid_hi = dic->di_projid_hi;
	buf->bs_ino = ino;
	buf->bs_mode = dic->di_mode;
	buf->bs_uid = dic->di_uid;
	buf->bs_gid = dic->di_gid;
	buf->bs_size = dic->di_size;
	buf->bs_atime.tv_sec = dic->di_atime.t_sec;
	buf->bs_atime.tv_nsec = dic->di_atime.t_nsec;
	buf->bs_mtime.tv_sec = dic->di_mtime.t_sec;
	buf->bs_mtime.tv_nsec = dic->di_mtime.t_nsec;
	buf->bs_ctime.tv_sec = dic->di_ctime.t_sec;
	buf->bs_ctime.tv_nsec = dic->di_ctime.t_nsec;
	buf->bs_xflags = xfs_ip2xflags(ip);
	buf->bs_extsize = dic->di_extsize << mp->m_sb.sb_blocklog;
	buf->bs_extents = dic->di_nextents;
	buf->bs_gen = dic->di_gen;
	memset(buf->bs_pad, 0, sizeof(buf->bs_pad));
	buf->bs_dmevmask = dic->di_dmevmask;
	buf->bs_dmstate = dic->di_dmstate;
	buf->bs_aextents = dic->di_anextents;
	buf->bs_forkoff = XFS_IFORK_BOFF(ip);

	switch (dic->di_format) {
	case XFS_DINODE_FMT_DEV:
		buf->bs_rdev = ip->i_df.if_u2.if_rdev;
		buf->bs_blksize = BLKDEV_IOSIZE;
		buf->bs_blocks = 0;
		break;
	case XFS_DINODE_FMT_LOCAL:
	case XFS_DINODE_FMT_UUID:
		buf->bs_rdev = 0;
		buf->bs_blksize = mp->m_sb.sb_blocksize;
		buf->bs_blocks = 0;
		break;
	case XFS_DINODE_FMT_EXTENTS:
	case XFS_DINODE_FMT_BTREE:
		buf->bs_rdev = 0;
		buf->bs_blksize = mp->m_sb.sb_blocksize;
		buf->bs_blocks = dic->di_nblocks + ip->i_delayed_blks;
		break;
	}
	xfs_iunlock(ip, XFS_ILOCK_SHARED);
	IRELE(ip);

	error = formatter(buffer, ubsize, ubused, buf);
	if (!error)
		*stat = BULKSTAT_RV_DIDONE;

 out_free:
	kmem_free(buf);
	return error;
}

/* Return 0 on success or positive error */
STATIC int
xfs_bulkstat_one_fmt(
	void			__user *ubuffer,
	int			ubsize,
	int			*ubused,
	const xfs_bstat_t	*buffer)
{
	if (ubsize < sizeof(*buffer))
		return -ENOMEM;
	if (copy_to_user(ubuffer, buffer, sizeof(*buffer)))
		return -EFAULT;
	if (ubused)
		*ubused = sizeof(*buffer);
	return 0;
}

int
xfs_bulkstat_one(
	xfs_mount_t	*mp,		/* mount point for filesystem */
	xfs_ino_t	ino,		/* inode number to get data for */
	void		__user *buffer,	/* buffer to place output in */
	int		ubsize,		/* size of buffer */
	int		*ubused,	/* bytes used by me */
	int		*stat)		/* BULKSTAT_RV_... */
{
	return xfs_bulkstat_one_int(mp, ino, buffer, ubsize,
				    xfs_bulkstat_one_fmt, ubused, stat);
}

/*
 * Loop over all clusters in a chunk for a given incore inode allocation btree
 * record.  Do a readahead if there are any allocated inodes in that cluster.
 */
STATIC void
xfs_bulkstat_ichunk_ra(
	struct xfs_mount		*mp,
	xfs_agnumber_t			agno,
	struct xfs_inobt_rec_incore	*irec)
{
	xfs_agblock_t			agbno;
	struct blk_plug			plug;
	int				blks_per_cluster;
	int				inodes_per_cluster;
	int				i;	/* inode chunk index */

	agbno = XFS_AGINO_TO_AGBNO(mp, irec->ir_startino);
	blks_per_cluster = xfs_icluster_size_fsb(mp);
	inodes_per_cluster = blks_per_cluster << mp->m_sb.sb_inopblog;

	blk_start_plug(&plug);
	for (i = 0; i < XFS_INODES_PER_CHUNK;
	     i += inodes_per_cluster, agbno += blks_per_cluster) {
		if (xfs_inobt_maskn(i, inodes_per_cluster) & ~irec->ir_free) {
			xfs_btree_reada_bufs(mp, agno, agbno, blks_per_cluster,
					     &xfs_inode_buf_ops);
		}
	}
	blk_finish_plug(&plug);
}

/*
 * Lookup the inode chunk that the given inode lives in and then get the record
 * if we found the chunk.  If the inode was not the last in the chunk and there
 * are some left allocated, update the data for the pointed-to record as well as
 * return the count of grabbed inodes.
 */
STATIC int
xfs_bulkstat_grab_ichunk(
	struct xfs_btree_cur		*cur,	/* btree cursor */
	xfs_agino_t			agino,	/* starting inode of chunk */
	int				*icount,/* return # of inodes grabbed */
	struct xfs_inobt_rec_incore	*irec)	/* btree record */
{
	int				idx;	/* index into inode chunk */
	int				stat;
	int				error = 0;

	/* Lookup the inode chunk that this inode lives in */
	error = xfs_inobt_lookup(cur, agino, XFS_LOOKUP_LE, &stat);
	if (error)
		return error;
	if (!stat) {
		*icount = 0;
		return error;
	}

	/* Get the record, should always work */
	error = xfs_inobt_get_rec(cur, irec, &stat);
	if (error)
		return error;
	XFS_WANT_CORRUPTED_RETURN(cur->bc_mp, stat == 1);

	/* Check if the record contains the inode in request */
	if (irec->ir_startino + XFS_INODES_PER_CHUNK <= agino) {
		*icount = 0;
		return 0;
	}

	idx = agino - irec->ir_startino + 1;
	if (idx < XFS_INODES_PER_CHUNK &&
	    (xfs_inobt_maskn(idx, XFS_INODES_PER_CHUNK - idx) & ~irec->ir_free)) {
		int	i;

		/* We got a right chunk with some left inodes allocated at it.
		 * Grab the chunk record.  Mark all the uninteresting inodes
		 * free -- because they're before our start point.
		 */
		for (i = 0; i < idx; i++) {
			if (XFS_INOBT_MASK(i) & ~irec->ir_free)
				irec->ir_freecount++;
		}

		irec->ir_free |= xfs_inobt_maskn(0, idx);
		*icount = irec->ir_count - irec->ir_freecount;
	}

	return 0;
}

#define XFS_BULKSTAT_UBLEFT(ubleft)	((ubleft) >= statstruct_size)

struct xfs_bulkstat_agichunk {
	char		__user **ac_ubuffer;/* pointer into user's buffer */
	int		ac_ubleft;	/* bytes left in user's buffer */
	int		ac_ubelem;	/* spaces used in user's buffer */
};

/*
 * Process inodes in chunk with a pointer to a formatter function
 * that will iget the inode and fill in the appropriate structure.
 */
static int
xfs_bulkstat_ag_ichunk(
	struct xfs_mount		*mp,
	xfs_agnumber_t			agno,
	struct xfs_inobt_rec_incore	*irbp,
	bulkstat_one_pf			formatter,
	size_t				statstruct_size,
	struct xfs_bulkstat_agichunk	*acp,
	xfs_agino_t			*last_agino)
{
	char				__user **ubufp = acp->ac_ubuffer;
	int				chunkidx;
	int				error = 0;
	xfs_agino_t			agino = irbp->ir_startino;

	for (chunkidx = 0; chunkidx < XFS_INODES_PER_CHUNK;
	     chunkidx++, agino++) {
		int		fmterror;
		int		ubused;

		/* inode won't fit in buffer, we are done */
		if (acp->ac_ubleft < statstruct_size)
			break;

		/* Skip if this inode is free */
		if (XFS_INOBT_MASK(chunkidx) & irbp->ir_free)
			continue;

		/* Get the inode and fill in a single buffer */
		ubused = statstruct_size;
		error = formatter(mp, XFS_AGINO_TO_INO(mp, agno, agino),
				  *ubufp, acp->ac_ubleft, &ubused, &fmterror);

		if (fmterror == BULKSTAT_RV_GIVEUP ||
		    (error && error != -ENOENT && error != -EINVAL)) {
			acp->ac_ubleft = 0;
			ASSERT(error);
			break;
		}

		/* be careful not to leak error if at end of chunk */
		if (fmterror == BULKSTAT_RV_NOTHING || error) {
			error = 0;
			continue;
		}

		*ubufp += ubused;
		acp->ac_ubleft -= ubused;
		acp->ac_ubelem++;
	}

	/*
	 * Post-update *last_agino. At this point, agino will always point one
	 * inode past the last inode we processed successfully. Hence we
	 * substract that inode when setting the *last_agino cursor so that we
	 * return the correct cookie to userspace. On the next bulkstat call,
	 * the inode under the lastino cookie will be skipped as we have already
	 * processed it here.
	 */
	*last_agino = agino - 1;

	return error;
}

/*
 * Return stat information in bulk (by-inode) for the filesystem.
 */
int					/* error status */
xfs_bulkstat(
	xfs_mount_t		*mp,	/* mount point for filesystem */
	xfs_ino_t		*lastinop, /* last inode returned */
	int			*ubcountp, /* size of buffer/count returned */
	bulkstat_one_pf		formatter, /* func that'd fill a single buf */
	size_t			statstruct_size, /* sizeof struct filling */
	char			__user *ubuffer, /* buffer with inode stats */
	int			*done)	/* 1 if there are more stats to get */
{
	xfs_buf_t		*agbp;	/* agi header buffer */
	xfs_agino_t		agino;	/* inode # in allocation group */
	xfs_agnumber_t		agno;	/* allocation group number */
	xfs_btree_cur_t		*cur;	/* btree cursor for ialloc btree */
	size_t			irbsize; /* size of irec buffer in bytes */
	xfs_inobt_rec_incore_t	*irbuf;	/* start of irec buffer */
	int			nirbuf;	/* size of irbuf */
	int			ubcount; /* size of user's buffer */
	struct xfs_bulkstat_agichunk ac;
	int			error = 0;

	/*
	 * Get the last inode value, see if there's nothing to do.
	 */
	agno = XFS_INO_TO_AGNO(mp, *lastinop);
	agino = XFS_INO_TO_AGINO(mp, *lastinop);
	if (agno >= mp->m_sb.sb_agcount ||
	    *lastinop != XFS_AGINO_TO_INO(mp, agno, agino)) {
		*done = 1;
		*ubcountp = 0;
		return 0;
	}

	ubcount = *ubcountp; /* statstruct's */
	ac.ac_ubuffer = &ubuffer;
	ac.ac_ubleft = ubcount * statstruct_size; /* bytes */;
	ac.ac_ubelem = 0;

	*ubcountp = 0;
	*done = 0;

	irbuf = kmem_zalloc_greedy(&irbsize, PAGE_SIZE, PAGE_SIZE * 4);
	if (!irbuf)
		return -ENOMEM;

	nirbuf = irbsize / sizeof(*irbuf);

	/*
	 * Loop over the allocation groups, starting from the last
	 * inode returned; 0 means start of the allocation group.
	 */
	while (agno < mp->m_sb.sb_agcount) {
		struct xfs_inobt_rec_incore	*irbp = irbuf;
		struct xfs_inobt_rec_incore	*irbufend = irbuf + nirbuf;
		bool				end_of_ag = false;
		int				icount = 0;
		int				stat;

		error = xfs_ialloc_read_agi(mp, NULL, agno, &agbp);
		if (error)
			break;
		/*
		 * Allocate and initialize a btree cursor for ialloc btree.
		 */
		cur = xfs_inobt_init_cursor(mp, NULL, agbp, agno,
					    XFS_BTNUM_INO);
		if (agino > 0) {
			/*
			 * In the middle of an allocation group, we need to get
			 * the remainder of the chunk we're in.
			 */
			struct xfs_inobt_rec_incore	r;

			error = xfs_bulkstat_grab_ichunk(cur, agino, &icount, &r);
			if (error)
				goto del_cursor;
			if (icount) {
				irbp->ir_startino = r.ir_startino;
				irbp->ir_holemask = r.ir_holemask;
				irbp->ir_count = r.ir_count;
				irbp->ir_freecount = r.ir_freecount;
				irbp->ir_free = r.ir_free;
				irbp++;
			}
			/* Increment to the next record */
			error = xfs_btree_increment(cur, 0, &stat);
		} else {
			/* Start of ag.  Lookup the first inode chunk */
			error = xfs_inobt_lookup(cur, 0, XFS_LOOKUP_GE, &stat);
		}
		if (error || stat == 0) {
			end_of_ag = true;
			goto del_cursor;
		}

		/*
		 * Loop through inode btree records in this ag,
		 * until we run out of inodes or space in the buffer.
		 */
		while (irbp < irbufend && icount < ubcount) {
			struct xfs_inobt_rec_incore	r;

			error = xfs_inobt_get_rec(cur, &r, &stat);
			if (error || stat == 0) {
				end_of_ag = true;
				goto del_cursor;
			}

			/*
			 * If this chunk has any allocated inodes, save it.
			 * Also start read-ahead now for this chunk.
			 */
			if (r.ir_freecount < r.ir_count) {
				xfs_bulkstat_ichunk_ra(mp, agno, &r);
				irbp->ir_startino = r.ir_startino;
				irbp->ir_holemask = r.ir_holemask;
				irbp->ir_count = r.ir_count;
				irbp->ir_freecount = r.ir_freecount;
				irbp->ir_free = r.ir_free;
				irbp++;
				icount += r.ir_count - r.ir_freecount;
			}
			error = xfs_btree_increment(cur, 0, &stat);
			if (error || stat == 0) {
				end_of_ag = true;
				goto del_cursor;
			}
<<<<<<< HEAD
			error = xfs_btree_increment(cur, 0, &stat);
			if (error || stat == 0) {
				end_of_ag = true;
				goto del_cursor;
			}
=======
>>>>>>> afd2ff9b
			cond_resched();
		}

		/*
		 * Drop the btree buffers and the agi buffer as we can't hold any
		 * of the locks these represent when calling iget. If there is a
		 * pending error, then we are done.
		 */
del_cursor:
<<<<<<< HEAD
		xfs_btree_del_cursor(cur, XFS_BTREE_NOERROR);
=======
		xfs_btree_del_cursor(cur, error ?
					  XFS_BTREE_ERROR : XFS_BTREE_NOERROR);
>>>>>>> afd2ff9b
		xfs_buf_relse(agbp);
		if (error)
			break;
		/*
		 * Now format all the good inodes into the user's buffer. The
		 * call to xfs_bulkstat_ag_ichunk() sets up the agino pointer
		 * for the next loop iteration.
		 */
		irbufend = irbp;
		for (irbp = irbuf;
		     irbp < irbufend && ac.ac_ubleft >= statstruct_size;
		     irbp++) {
			error = xfs_bulkstat_ag_ichunk(mp, agno, irbp,
					formatter, statstruct_size, &ac,
					&agino);
			if (error)
				break;

			cond_resched();
		}

		/*
		 * If we've run out of space or had a formatting error, we
		 * are now done
		 */
		if (ac.ac_ubleft < statstruct_size || error)
			break;

		if (end_of_ag) {
			agno++;
			agino = 0;
		}
	}
	/*
	 * Done, we're either out of filesystem or space to put the data.
	 */
	kmem_free(irbuf);
	*ubcountp = ac.ac_ubelem;

	/*
	 * We found some inodes, so clear the error status and return them.
	 * The lastino pointer will point directly at the inode that triggered
	 * any error that occurred, so on the next call the error will be
	 * triggered again and propagated to userspace as there will be no
	 * formatted inodes in the buffer.
	 */
	if (ac.ac_ubelem)
		error = 0;

	/*
	 * If we ran out of filesystem, lastino will point off the end of
	 * the filesystem so the next call will return immediately.
	 */
	*lastinop = XFS_AGINO_TO_INO(mp, agno, agino);
	if (agno >= mp->m_sb.sb_agcount)
		*done = 1;

	return error;
}

int
xfs_inumbers_fmt(
	void			__user *ubuffer, /* buffer to write to */
	const struct xfs_inogrp	*buffer,	/* buffer to read from */
	long			count,		/* # of elements to read */
	long			*written)	/* # of bytes written */
{
	if (copy_to_user(ubuffer, buffer, count * sizeof(*buffer)))
		return -EFAULT;
	*written = count * sizeof(*buffer);
	return 0;
}

/*
 * Return inode number table for the filesystem.
 */
int					/* error status */
xfs_inumbers(
	struct xfs_mount	*mp,/* mount point for filesystem */
	xfs_ino_t		*lastino,/* last inode returned */
	int			*count,/* size of buffer/count returned */
	void			__user *ubuffer,/* buffer with inode descriptions */
	inumbers_fmt_pf		formatter)
{
	xfs_agnumber_t		agno = XFS_INO_TO_AGNO(mp, *lastino);
	xfs_agino_t		agino = XFS_INO_TO_AGINO(mp, *lastino);
	struct xfs_btree_cur	*cur = NULL;
	struct xfs_buf		*agbp = NULL;
	struct xfs_inogrp	*buffer;
	int			bcount;
	int			left = *count;
	int			bufidx = 0;
	int			error = 0;

	*count = 0;
	if (agno >= mp->m_sb.sb_agcount ||
	    *lastino != XFS_AGINO_TO_INO(mp, agno, agino))
		return error;

	bcount = MIN(left, (int)(PAGE_SIZE / sizeof(*buffer)));
	buffer = kmem_alloc(bcount * sizeof(*buffer), KM_SLEEP);
	do {
		struct xfs_inobt_rec_incore	r;
		int				stat;

		if (!agbp) {
			error = xfs_ialloc_read_agi(mp, NULL, agno, &agbp);
			if (error)
				break;

			cur = xfs_inobt_init_cursor(mp, NULL, agbp, agno,
						    XFS_BTNUM_INO);
			error = xfs_inobt_lookup(cur, agino, XFS_LOOKUP_GE,
						 &stat);
			if (error)
				break;
			if (!stat)
				goto next_ag;
		}

		error = xfs_inobt_get_rec(cur, &r, &stat);
		if (error)
			break;
		if (!stat)
			goto next_ag;

		agino = r.ir_startino + XFS_INODES_PER_CHUNK - 1;
		buffer[bufidx].xi_startino =
			XFS_AGINO_TO_INO(mp, agno, r.ir_startino);
		buffer[bufidx].xi_alloccount = r.ir_count - r.ir_freecount;
		buffer[bufidx].xi_allocmask = ~r.ir_free;
		if (++bufidx == bcount) {
			long	written;

			error = formatter(ubuffer, buffer, bufidx, &written);
			if (error)
				break;
			ubuffer += written;
			*count += bufidx;
			bufidx = 0;
		}
		if (!--left)
			break;

		error = xfs_btree_increment(cur, 0, &stat);
		if (error)
			break;
		if (stat)
			continue;

next_ag:
		xfs_btree_del_cursor(cur, XFS_BTREE_ERROR);
		cur = NULL;
		xfs_buf_relse(agbp);
		agbp = NULL;
		agino = 0;
		agno++;
	} while (agno < mp->m_sb.sb_agcount);

	if (!error) {
		if (bufidx) {
			long	written;

			error = formatter(ubuffer, buffer, bufidx, &written);
			if (!error)
				*count += bufidx;
		}
		*lastino = XFS_AGINO_TO_INO(mp, agno, agino);
	}

	kmem_free(buffer);
	if (cur)
		xfs_btree_del_cursor(cur, (error ? XFS_BTREE_ERROR :
					   XFS_BTREE_NOERROR));
	if (agbp)
		xfs_buf_relse(agbp);

	return error;
}<|MERGE_RESOLUTION|>--- conflicted
+++ resolved
@@ -464,14 +464,6 @@
 				end_of_ag = true;
 				goto del_cursor;
 			}
-<<<<<<< HEAD
-			error = xfs_btree_increment(cur, 0, &stat);
-			if (error || stat == 0) {
-				end_of_ag = true;
-				goto del_cursor;
-			}
-=======
->>>>>>> afd2ff9b
 			cond_resched();
 		}
 
@@ -481,12 +473,8 @@
 		 * pending error, then we are done.
 		 */
 del_cursor:
-<<<<<<< HEAD
-		xfs_btree_del_cursor(cur, XFS_BTREE_NOERROR);
-=======
 		xfs_btree_del_cursor(cur, error ?
 					  XFS_BTREE_ERROR : XFS_BTREE_NOERROR);
->>>>>>> afd2ff9b
 		xfs_buf_relse(agbp);
 		if (error)
 			break;
