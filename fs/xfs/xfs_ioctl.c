--- conflicted
+++ resolved
@@ -411,17 +411,10 @@
 	if (!capable(CAP_SYS_ADMIN))
 		return -EPERM;
 	if (copy_from_user(&al_hreq, arg, sizeof(xfs_fsop_attrlist_handlereq_t)))
-<<<<<<< HEAD
-		return -XFS_ERROR(EFAULT);
-	if (al_hreq.buflen < sizeof(struct attrlist) ||
-	    al_hreq.buflen > XATTR_LIST_MAX)
-		return -XFS_ERROR(EINVAL);
-=======
 		return -EFAULT;
 	if (al_hreq.buflen < sizeof(struct attrlist) ||
 	    al_hreq.buflen > XATTR_LIST_MAX)
 		return -EINVAL;
->>>>>>> fc14f9c1
 
 	/*
 	 * Reject flags, only allow namespaces.
@@ -1803,15 +1796,6 @@
 
 		if (!capable(CAP_SYS_ADMIN))
 			return -EPERM;
-<<<<<<< HEAD
-
-		if (mp->m_flags & XFS_MOUNT_RDONLY)
-			return -XFS_ERROR(EROFS);
-
-		if (copy_from_user(&eofb, arg, sizeof(eofb)))
-			return -XFS_ERROR(EFAULT);
-=======
->>>>>>> fc14f9c1
 
 		if (mp->m_flags & XFS_MOUNT_RDONLY)
 			return -EROFS;
