/*
 *
 * Copyright (C) 2011 Novell Inc.
 *
 * This program is free software; you can redistribute it and/or modify it
 * under the terms of the GNU General Public License version 2 as published by
 * the Free Software Foundation.
 */

#include <linux/fs.h>
#include <linux/namei.h>
#include <linux/xattr.h>
#include <linux/security.h>
#include <linux/mount.h>
#include <linux/slab.h>
#include <linux/parser.h>
#include <linux/module.h>
#include <linux/sched.h>
#include <linux/statfs.h>
#include <linux/seq_file.h>
#include "overlayfs.h"

MODULE_AUTHOR("Miklos Szeredi <miklos@szeredi.hu>");
MODULE_DESCRIPTION("Overlay filesystem");
MODULE_LICENSE("GPL");

#define OVERLAYFS_SUPER_MAGIC 0x794c7630

struct ovl_config {
	char *lowerdir;
	char *upperdir;
	char *workdir;
};

/* private information held for overlayfs's superblock */
struct ovl_fs {
	struct vfsmount *upper_mnt;
	unsigned numlower;
	struct vfsmount **lower_mnt;
	struct dentry *workdir;
	long lower_namelen;
	/* pathnames of lower and upper dirs, for show_options */
	struct ovl_config config;
};

struct ovl_dir_cache;

/* private information held for every overlayfs dentry */
struct ovl_entry {
	struct dentry *__upperdentry;
	struct ovl_dir_cache *cache;
	union {
		struct {
			u64 version;
			bool opaque;
		};
		struct rcu_head rcu;
	};
	unsigned numlower;
	struct path lowerstack[];
};

#define OVL_MAX_STACK 500

static struct dentry *__ovl_dentry_lower(struct ovl_entry *oe)
{
	return oe->numlower ? oe->lowerstack[0].dentry : NULL;
}

enum ovl_path_type ovl_path_type(struct dentry *dentry)
{
	struct ovl_entry *oe = dentry->d_fsdata;
	enum ovl_path_type type = 0;

	if (oe->__upperdentry) {
		type = __OVL_PATH_UPPER;

		if (oe->numlower) {
			if (S_ISDIR(dentry->d_inode->i_mode))
				type |= __OVL_PATH_MERGE;
		} else if (!oe->opaque) {
			type |= __OVL_PATH_PURE;
		}
	} else {
		if (oe->numlower > 1)
			type |= __OVL_PATH_MERGE;
	}
	return type;
}

static struct dentry *ovl_upperdentry_dereference(struct ovl_entry *oe)
{
	return lockless_dereference(oe->__upperdentry);
}

void ovl_path_upper(struct dentry *dentry, struct path *path)
{
	struct ovl_fs *ofs = dentry->d_sb->s_fs_info;
	struct ovl_entry *oe = dentry->d_fsdata;

	path->mnt = ofs->upper_mnt;
	path->dentry = ovl_upperdentry_dereference(oe);
}

enum ovl_path_type ovl_path_real(struct dentry *dentry, struct path *path)
{
	enum ovl_path_type type = ovl_path_type(dentry);

	if (!OVL_TYPE_UPPER(type))
		ovl_path_lower(dentry, path);
	else
		ovl_path_upper(dentry, path);

	return type;
}

struct dentry *ovl_dentry_upper(struct dentry *dentry)
{
	struct ovl_entry *oe = dentry->d_fsdata;

	return ovl_upperdentry_dereference(oe);
}

struct dentry *ovl_dentry_lower(struct dentry *dentry)
{
	struct ovl_entry *oe = dentry->d_fsdata;

	return __ovl_dentry_lower(oe);
}

struct dentry *ovl_dentry_real(struct dentry *dentry)
{
	struct ovl_entry *oe = dentry->d_fsdata;
	struct dentry *realdentry;

	realdentry = ovl_upperdentry_dereference(oe);
	if (!realdentry)
		realdentry = __ovl_dentry_lower(oe);

	return realdentry;
}

struct dentry *ovl_entry_real(struct ovl_entry *oe, bool *is_upper)
{
	struct dentry *realdentry;

	realdentry = ovl_upperdentry_dereference(oe);
	if (realdentry) {
		*is_upper = true;
	} else {
		realdentry = __ovl_dentry_lower(oe);
		*is_upper = false;
	}
	return realdentry;
}

struct ovl_dir_cache *ovl_dir_cache(struct dentry *dentry)
{
	struct ovl_entry *oe = dentry->d_fsdata;

	return oe->cache;
}

void ovl_set_dir_cache(struct dentry *dentry, struct ovl_dir_cache *cache)
{
	struct ovl_entry *oe = dentry->d_fsdata;

	oe->cache = cache;
}

void ovl_path_lower(struct dentry *dentry, struct path *path)
{
	struct ovl_entry *oe = dentry->d_fsdata;

	*path = oe->numlower ? oe->lowerstack[0] : (struct path) { NULL, NULL };
}

int ovl_want_write(struct dentry *dentry)
{
	struct ovl_fs *ofs = dentry->d_sb->s_fs_info;
	return mnt_want_write(ofs->upper_mnt);
}

void ovl_drop_write(struct dentry *dentry)
{
	struct ovl_fs *ofs = dentry->d_sb->s_fs_info;
	mnt_drop_write(ofs->upper_mnt);
}

struct dentry *ovl_workdir(struct dentry *dentry)
{
	struct ovl_fs *ofs = dentry->d_sb->s_fs_info;
	return ofs->workdir;
}

bool ovl_dentry_is_opaque(struct dentry *dentry)
{
	struct ovl_entry *oe = dentry->d_fsdata;
	return oe->opaque;
}

void ovl_dentry_set_opaque(struct dentry *dentry, bool opaque)
{
	struct ovl_entry *oe = dentry->d_fsdata;
	oe->opaque = opaque;
}

void ovl_dentry_update(struct dentry *dentry, struct dentry *upperdentry)
{
	struct ovl_entry *oe = dentry->d_fsdata;

	WARN_ON(!mutex_is_locked(&upperdentry->d_parent->d_inode->i_mutex));
	WARN_ON(oe->__upperdentry);
	BUG_ON(!upperdentry->d_inode);
	/*
	 * Make sure upperdentry is consistent before making it visible to
	 * ovl_upperdentry_dereference().
	 */
	smp_wmb();
	oe->__upperdentry = upperdentry;
}

void ovl_dentry_version_inc(struct dentry *dentry)
{
	struct ovl_entry *oe = dentry->d_fsdata;

	WARN_ON(!mutex_is_locked(&dentry->d_inode->i_mutex));
	oe->version++;
}

u64 ovl_dentry_version_get(struct dentry *dentry)
{
	struct ovl_entry *oe = dentry->d_fsdata;

	WARN_ON(!mutex_is_locked(&dentry->d_inode->i_mutex));
	return oe->version;
}

bool ovl_is_whiteout(struct dentry *dentry)
{
	struct inode *inode = dentry->d_inode;

	return inode && IS_WHITEOUT(inode);
}

static bool ovl_is_opaquedir(struct dentry *dentry)
{
	int res;
	char val;
	struct inode *inode = dentry->d_inode;

	if (!S_ISDIR(inode->i_mode) || !inode->i_op->getxattr)
		return false;

	res = inode->i_op->getxattr(dentry, OVL_XATTR_OPAQUE, &val, 1);
	if (res == 1 && val == 'y')
		return true;

	return false;
}

static void ovl_dentry_release(struct dentry *dentry)
{
	struct ovl_entry *oe = dentry->d_fsdata;

	if (oe) {
		unsigned int i;

		dput(oe->__upperdentry);
		for (i = 0; i < oe->numlower; i++)
			dput(oe->lowerstack[i].dentry);
		kfree_rcu(oe, rcu);
	}
}

static int ovl_dentry_revalidate(struct dentry *dentry, unsigned int flags)
{
	struct ovl_entry *oe = dentry->d_fsdata;
	unsigned int i;
	int ret = 1;

	for (i = 0; i < oe->numlower; i++) {
		struct dentry *d = oe->lowerstack[i].dentry;

		if (d->d_flags & DCACHE_OP_REVALIDATE) {
			ret = d->d_op->d_revalidate(d, flags);
			if (ret < 0)
				return ret;
			if (!ret) {
				if (!(flags & LOOKUP_RCU))
					d_invalidate(d);
				return -ESTALE;
			}
		}
	}
	return 1;
}

static int ovl_dentry_weak_revalidate(struct dentry *dentry, unsigned int flags)
{
	struct ovl_entry *oe = dentry->d_fsdata;
	unsigned int i;
	int ret = 1;

	for (i = 0; i < oe->numlower; i++) {
		struct dentry *d = oe->lowerstack[i].dentry;

		if (d->d_flags & DCACHE_OP_WEAK_REVALIDATE) {
			ret = d->d_op->d_weak_revalidate(d, flags);
			if (ret <= 0)
				break;
		}
	}
	return ret;
}

static const struct dentry_operations ovl_dentry_operations = {
	.d_release = ovl_dentry_release,
	.d_select_inode = ovl_d_select_inode,
};

static const struct dentry_operations ovl_reval_dentry_operations = {
	.d_release = ovl_dentry_release,
	.d_revalidate = ovl_dentry_revalidate,
	.d_weak_revalidate = ovl_dentry_weak_revalidate,
};

static struct ovl_entry *ovl_alloc_entry(unsigned int numlower)
{
	size_t size = offsetof(struct ovl_entry, lowerstack[numlower]);
	struct ovl_entry *oe = kzalloc(size, GFP_KERNEL);

	if (oe)
		oe->numlower = numlower;

	return oe;
}

static bool ovl_dentry_remote(struct dentry *dentry)
{
	return dentry->d_flags &
		(DCACHE_OP_REVALIDATE | DCACHE_OP_WEAK_REVALIDATE);
}

static bool ovl_dentry_weird(struct dentry *dentry)
{
	return dentry->d_flags & (DCACHE_NEED_AUTOMOUNT |
				  DCACHE_MANAGE_TRANSIT |
				  DCACHE_OP_HASH |
				  DCACHE_OP_COMPARE);
}

static inline struct dentry *ovl_lookup_real(struct dentry *dir,
					     struct qstr *name)
{
	struct dentry *dentry;

	mutex_lock(&dir->d_inode->i_mutex);
	dentry = lookup_one_len(name->name, dir, name->len);
	mutex_unlock(&dir->d_inode->i_mutex);

	if (IS_ERR(dentry)) {
		if (PTR_ERR(dentry) == -ENOENT)
			dentry = NULL;
	} else if (!dentry->d_inode) {
		dput(dentry);
		dentry = NULL;
	} else if (ovl_dentry_weird(dentry)) {
		dput(dentry);
		/* Don't support traversing automounts and other weirdness */
		dentry = ERR_PTR(-EREMOTE);
	}
	return dentry;
}

/*
 * Returns next layer in stack starting from top.
 * Returns -1 if this is the last layer.
 */
int ovl_path_next(int idx, struct dentry *dentry, struct path *path)
{
	struct ovl_entry *oe = dentry->d_fsdata;

	BUG_ON(idx < 0);
	if (idx == 0) {
		ovl_path_upper(dentry, path);
		if (path->dentry)
			return oe->numlower ? 1 : -1;
		idx++;
	}
	BUG_ON(idx > oe->numlower);
	*path = oe->lowerstack[idx - 1];

	return (idx < oe->numlower) ? idx + 1 : -1;
}

struct dentry *ovl_lookup(struct inode *dir, struct dentry *dentry,
			  unsigned int flags)
{
	struct ovl_entry *oe;
	struct ovl_entry *poe = dentry->d_parent->d_fsdata;
	struct path *stack = NULL;
	struct dentry *upperdir, *upperdentry = NULL;
	unsigned int ctr = 0;
	struct inode *inode = NULL;
	bool upperopaque = false;
	struct dentry *this, *prev = NULL;
	unsigned int i;
	int err;

	upperdir = ovl_upperdentry_dereference(poe);
	if (upperdir) {
		this = ovl_lookup_real(upperdir, &dentry->d_name);
		err = PTR_ERR(this);
		if (IS_ERR(this))
			goto out;

		if (this) {
			if (unlikely(ovl_dentry_remote(this))) {
				dput(this);
				err = -EREMOTE;
				goto out;
			}
			if (ovl_is_whiteout(this)) {
				dput(this);
				this = NULL;
				upperopaque = true;
			} else if (poe->numlower && ovl_is_opaquedir(this)) {
				upperopaque = true;
			}
		}
		upperdentry = prev = this;
	}

	if (!upperopaque && poe->numlower) {
		err = -ENOMEM;
		stack = kcalloc(poe->numlower, sizeof(struct path), GFP_KERNEL);
		if (!stack)
			goto out_put_upper;
	}

	for (i = 0; !upperopaque && i < poe->numlower; i++) {
		bool opaque = false;
		struct path lowerpath = poe->lowerstack[i];

		this = ovl_lookup_real(lowerpath.dentry, &dentry->d_name);
		err = PTR_ERR(this);
		if (IS_ERR(this)) {
			/*
			 * If it's positive, then treat ENAMETOOLONG as ENOENT.
			 */
			if (err == -ENAMETOOLONG && (upperdentry || ctr))
				continue;
			goto out_put;
		}
		if (!this)
			continue;
		if (ovl_is_whiteout(this)) {
			dput(this);
			break;
		}
		/*
		 * Only makes sense to check opaque dir if this is not the
		 * lowermost layer.
		 */
		if (i < poe->numlower - 1 && ovl_is_opaquedir(this))
			opaque = true;

		if (prev && (!S_ISDIR(prev->d_inode->i_mode) ||
			     !S_ISDIR(this->d_inode->i_mode))) {
			/*
			 * FIXME: check for upper-opaqueness maybe better done
			 * in remove code.
			 */
			if (prev == upperdentry)
				upperopaque = true;
			dput(this);
			break;
		}
		/*
		 * If this is a non-directory then stop here.
		 */
		if (!S_ISDIR(this->d_inode->i_mode))
			opaque = true;

		stack[ctr].dentry = this;
		stack[ctr].mnt = lowerpath.mnt;
		ctr++;
		prev = this;
		if (opaque)
			break;
	}

	oe = ovl_alloc_entry(ctr);
	err = -ENOMEM;
	if (!oe)
		goto out_put;

	if (upperdentry || ctr) {
		struct dentry *realdentry;

		realdentry = upperdentry ? upperdentry : stack[0].dentry;

		err = -ENOMEM;
		inode = ovl_new_inode(dentry->d_sb, realdentry->d_inode->i_mode,
				      oe);
		if (!inode)
			goto out_free_oe;
		ovl_copyattr(realdentry->d_inode, inode);
	}

	oe->opaque = upperopaque;
	oe->__upperdentry = upperdentry;
	memcpy(oe->lowerstack, stack, sizeof(struct path) * ctr);
	kfree(stack);
	dentry->d_fsdata = oe;
	d_add(dentry, inode);

	return NULL;

out_free_oe:
	kfree(oe);
out_put:
	for (i = 0; i < ctr; i++)
		dput(stack[i].dentry);
	kfree(stack);
out_put_upper:
	dput(upperdentry);
out:
	return ERR_PTR(err);
}

struct file *ovl_path_open(struct path *path, int flags)
{
	return dentry_open(path, flags, current_cred());
}

static void ovl_put_super(struct super_block *sb)
{
	struct ovl_fs *ufs = sb->s_fs_info;
	unsigned i;

	dput(ufs->workdir);
	mntput(ufs->upper_mnt);
	for (i = 0; i < ufs->numlower; i++)
		mntput(ufs->lower_mnt[i]);
	kfree(ufs->lower_mnt);

	kfree(ufs->config.lowerdir);
	kfree(ufs->config.upperdir);
	kfree(ufs->config.workdir);
	kfree(ufs);
}

/**
 * ovl_statfs
 * @sb: The overlayfs super block
 * @buf: The struct kstatfs to fill in with stats
 *
 * Get the filesystem statistics.  As writes always target the upper layer
 * filesystem pass the statfs to the upper filesystem (if it exists)
 */
static int ovl_statfs(struct dentry *dentry, struct kstatfs *buf)
{
	struct ovl_fs *ofs = dentry->d_sb->s_fs_info;
	struct dentry *root_dentry = dentry->d_sb->s_root;
	struct path path;
	int err;

	ovl_path_real(root_dentry, &path);

	err = vfs_statfs(&path, buf);
	if (!err) {
		buf->f_namelen = max(buf->f_namelen, ofs->lower_namelen);
		buf->f_type = OVERLAYFS_SUPER_MAGIC;
	}

	return err;
}

/**
 * ovl_show_options
 *
 * Prints the mount options for a given superblock.
 * Returns zero; does not fail.
 */
static int ovl_show_options(struct seq_file *m, struct dentry *dentry)
{
	struct super_block *sb = dentry->d_sb;
	struct ovl_fs *ufs = sb->s_fs_info;

	seq_show_option(m, "lowerdir", ufs->config.lowerdir);
	if (ufs->config.upperdir) {
		seq_show_option(m, "upperdir", ufs->config.upperdir);
		seq_show_option(m, "workdir", ufs->config.workdir);
	}
	return 0;
}

static int ovl_remount(struct super_block *sb, int *flags, char *data)
{
	struct ovl_fs *ufs = sb->s_fs_info;

	if (!(*flags & MS_RDONLY) && (!ufs->upper_mnt || !ufs->workdir))
		return -EROFS;

	return 0;
}

static const struct super_operations ovl_super_operations = {
	.put_super	= ovl_put_super,
	.statfs		= ovl_statfs,
	.show_options	= ovl_show_options,
	.remount_fs	= ovl_remount,
};

enum {
	OPT_LOWERDIR,
	OPT_UPPERDIR,
	OPT_WORKDIR,
	OPT_ERR,
};

static const match_table_t ovl_tokens = {
	{OPT_LOWERDIR,			"lowerdir=%s"},
	{OPT_UPPERDIR,			"upperdir=%s"},
	{OPT_WORKDIR,			"workdir=%s"},
	{OPT_ERR,			NULL}
};

static char *ovl_next_opt(char **s)
{
	char *sbegin = *s;
	char *p;

	if (sbegin == NULL)
		return NULL;

	for (p = sbegin; *p; p++) {
		if (*p == '\\') {
			p++;
			if (!*p)
				break;
		} else if (*p == ',') {
			*p = '\0';
			*s = p + 1;
			return sbegin;
		}
	}
	*s = NULL;
	return sbegin;
}

static int ovl_parse_opt(char *opt, struct ovl_config *config)
{
	char *p;

	while ((p = ovl_next_opt(&opt)) != NULL) {
		int token;
		substring_t args[MAX_OPT_ARGS];

		if (!*p)
			continue;

		token = match_token(p, ovl_tokens, args);
		switch (token) {
		case OPT_UPPERDIR:
			kfree(config->upperdir);
			config->upperdir = match_strdup(&args[0]);
			if (!config->upperdir)
				return -ENOMEM;
			break;

		case OPT_LOWERDIR:
			kfree(config->lowerdir);
			config->lowerdir = match_strdup(&args[0]);
			if (!config->lowerdir)
				return -ENOMEM;
			break;

		case OPT_WORKDIR:
			kfree(config->workdir);
			config->workdir = match_strdup(&args[0]);
			if (!config->workdir)
				return -ENOMEM;
			break;

		default:
			pr_err("overlayfs: unrecognized mount option \"%s\" or missing value\n", p);
			return -EINVAL;
		}
	}

	/* Workdir is useless in non-upper mount */
	if (!config->upperdir && config->workdir) {
		pr_info("overlayfs: option \"workdir=%s\" is useless in a non-upper mount, ignore\n",
			config->workdir);
		kfree(config->workdir);
		config->workdir = NULL;
	}

	return 0;
}

#define OVL_WORKDIR_NAME "work"

static struct dentry *ovl_workdir_create(struct vfsmount *mnt,
					 struct dentry *dentry)
{
	struct inode *dir = dentry->d_inode;
	struct dentry *work;
	int err;
	bool retried = false;

	err = mnt_want_write(mnt);
	if (err)
		return ERR_PTR(err);

	mutex_lock_nested(&dir->i_mutex, I_MUTEX_PARENT);
retry:
	work = lookup_one_len(OVL_WORKDIR_NAME, dentry,
			      strlen(OVL_WORKDIR_NAME));

	if (!IS_ERR(work)) {
		struct kstat stat = {
			.mode = S_IFDIR | 0,
		};

		if (work->d_inode) {
			err = -EEXIST;
			if (retried)
				goto out_dput;

			retried = true;
			ovl_cleanup(dir, work);
			dput(work);
			goto retry;
		}

		err = ovl_create_real(dir, work, &stat, NULL, NULL, true);
		if (err)
			goto out_dput;
	}
out_unlock:
	mutex_unlock(&dir->i_mutex);
	mnt_drop_write(mnt);

	return work;

out_dput:
	dput(work);
	work = ERR_PTR(err);
	goto out_unlock;
}

static void ovl_unescape(char *s)
<<<<<<< HEAD
{
	char *d = s;

	for (;; s++, d++) {
		if (*s == '\\')
			s++;
		*d = *s;
		if (!*s)
			break;
	}
}

static int ovl_mount_dir(const char *name, struct path *path)
{
	int err;
	char *tmp = kstrdup(name, GFP_KERNEL);

	if (!tmp)
		return -ENOMEM;

	ovl_unescape(tmp);
	err = kern_path(tmp, LOOKUP_FOLLOW, path);
	if (err) {
		pr_err("overlayfs: failed to resolve '%s': %i\n", tmp, err);
		err = -EINVAL;
	}
	kfree(tmp);
=======
{
	char *d = s;

	for (;; s++, d++) {
		if (*s == '\\')
			s++;
		*d = *s;
		if (!*s)
			break;
	}
}

static int ovl_mount_dir_noesc(const char *name, struct path *path)
{
	int err = -EINVAL;

	if (!*name) {
		pr_err("overlayfs: empty lowerdir\n");
		goto out;
	}
	err = kern_path(name, LOOKUP_FOLLOW, path);
	if (err) {
		pr_err("overlayfs: failed to resolve '%s': %i\n", name, err);
		goto out;
	}
	err = -EINVAL;
	if (ovl_dentry_weird(path->dentry)) {
		pr_err("overlayfs: filesystem on '%s' not supported\n", name);
		goto out_put;
	}
	if (!S_ISDIR(path->dentry->d_inode->i_mode)) {
		pr_err("overlayfs: '%s' not a directory\n", name);
		goto out_put;
	}
	return 0;

out_put:
	path_put(path);
out:
>>>>>>> afd2ff9b
	return err;
}

static int ovl_mount_dir(const char *name, struct path *path)
{
	int err = -ENOMEM;
	char *tmp = kstrdup(name, GFP_KERNEL);

	if (tmp) {
		ovl_unescape(tmp);
		err = ovl_mount_dir_noesc(tmp, path);

		if (!err)
			if (ovl_dentry_remote(path->dentry)) {
				pr_err("overlayfs: filesystem on '%s' not supported as upperdir\n",
				       tmp);
				path_put(path);
				err = -EINVAL;
			}
		kfree(tmp);
	}
	return err;
}

static int ovl_lower_dir(const char *name, struct path *path, long *namelen,
			 int *stack_depth, bool *remote)
{
	int err;
	struct kstatfs statfs;

	err = ovl_mount_dir_noesc(name, path);
	if (err)
		goto out;

	err = vfs_statfs(path, &statfs);
	if (err) {
		pr_err("overlayfs: statfs failed on '%s'\n", name);
		goto out_put;
	}
	*namelen = max(*namelen, statfs.f_namelen);
	*stack_depth = max(*stack_depth, path->mnt->mnt_sb->s_stack_depth);

	if (ovl_dentry_remote(path->dentry))
		*remote = true;

	return 0;

out_put:
	path_put(path);
out:
	return err;
}

/* Workdir should not be subdir of upperdir and vice versa */
static bool ovl_workdir_ok(struct dentry *workdir, struct dentry *upperdir)
{
	bool ok = false;

	if (workdir != upperdir) {
		ok = (lock_rename(workdir, upperdir) == NULL);
		unlock_rename(workdir, upperdir);
	}
	return ok;
}

static unsigned int ovl_split_lowerdirs(char *str)
{
	unsigned int ctr = 1;
	char *s, *d;

	for (s = d = str;; s++, d++) {
		if (*s == '\\') {
			s++;
		} else if (*s == ':') {
			*d = '\0';
			ctr++;
			continue;
		}
		*d = *s;
		if (!*s)
			break;
	}
	return ctr;
}

static int ovl_fill_super(struct super_block *sb, void *data, int silent)
{
	struct path upperpath = { NULL, NULL };
	struct path workpath = { NULL, NULL };
	struct dentry *root_dentry;
	struct ovl_entry *oe;
	struct ovl_fs *ufs;
	struct path *stack = NULL;
	char *lowertmp;
	char *lower;
	unsigned int numlower;
	unsigned int stacklen = 0;
	unsigned int i;
	bool remote = false;
	int err;

	err = -ENOMEM;
	ufs = kzalloc(sizeof(struct ovl_fs), GFP_KERNEL);
	if (!ufs)
		goto out;

	err = ovl_parse_opt((char *) data, &ufs->config);
	if (err)
		goto out_free_config;

	err = -EINVAL;
	if (!ufs->config.lowerdir) {
		pr_err("overlayfs: missing 'lowerdir'\n");
		goto out_free_config;
	}

	sb->s_stack_depth = 0;
	if (ufs->config.upperdir) {
		if (!ufs->config.workdir) {
			pr_err("overlayfs: missing 'workdir'\n");
			goto out_free_config;
		}

		err = ovl_mount_dir(ufs->config.upperdir, &upperpath);
		if (err)
			goto out_free_config;

		/* Upper fs should not be r/o */
		if (upperpath.mnt->mnt_sb->s_flags & MS_RDONLY) {
			pr_err("overlayfs: upper fs is r/o, try multi-lower layers mount\n");
			err = -EINVAL;
			goto out_put_upperpath;
		}

		err = ovl_mount_dir(ufs->config.workdir, &workpath);
		if (err)
			goto out_put_upperpath;

		err = -EINVAL;
		if (upperpath.mnt != workpath.mnt) {
			pr_err("overlayfs: workdir and upperdir must reside under the same mount\n");
			goto out_put_workpath;
		}
		if (!ovl_workdir_ok(workpath.dentry, upperpath.dentry)) {
			pr_err("overlayfs: workdir and upperdir must be separate subtrees\n");
			goto out_put_workpath;
		}
		sb->s_stack_depth = upperpath.mnt->mnt_sb->s_stack_depth;
	}
	err = -ENOMEM;
	lowertmp = kstrdup(ufs->config.lowerdir, GFP_KERNEL);
	if (!lowertmp)
		goto out_put_workpath;

	err = -EINVAL;
	stacklen = ovl_split_lowerdirs(lowertmp);
	if (stacklen > OVL_MAX_STACK) {
		pr_err("overlayfs: too many lower directries, limit is %d\n",
		       OVL_MAX_STACK);
		goto out_free_lowertmp;
	} else if (!ufs->config.upperdir && stacklen == 1) {
		pr_err("overlayfs: at least 2 lowerdir are needed while upperdir nonexistent\n");
		goto out_free_lowertmp;
	}

	stack = kcalloc(stacklen, sizeof(struct path), GFP_KERNEL);
	if (!stack)
		goto out_free_lowertmp;

	lower = lowertmp;
	for (numlower = 0; numlower < stacklen; numlower++) {
		err = ovl_lower_dir(lower, &stack[numlower],
				    &ufs->lower_namelen, &sb->s_stack_depth,
				    &remote);
		if (err)
			goto out_put_lowerpath;

		lower = strchr(lower, '\0') + 1;
	}

	err = -EINVAL;
	sb->s_stack_depth++;
	if (sb->s_stack_depth > FILESYSTEM_MAX_STACK_DEPTH) {
		pr_err("overlayfs: maximum fs stacking depth exceeded\n");
		goto out_put_lowerpath;
	}

	if (ufs->config.upperdir) {
		ufs->upper_mnt = clone_private_mount(&upperpath);
		err = PTR_ERR(ufs->upper_mnt);
		if (IS_ERR(ufs->upper_mnt)) {
			pr_err("overlayfs: failed to clone upperpath\n");
			goto out_put_lowerpath;
		}

		ufs->workdir = ovl_workdir_create(ufs->upper_mnt, workpath.dentry);
		err = PTR_ERR(ufs->workdir);
		if (IS_ERR(ufs->workdir)) {
			pr_warn("overlayfs: failed to create directory %s/%s (errno: %i); mounting read-only\n",
				ufs->config.workdir, OVL_WORKDIR_NAME, -err);
			sb->s_flags |= MS_RDONLY;
			ufs->workdir = NULL;
		}
	}

	err = -ENOMEM;
	ufs->lower_mnt = kcalloc(numlower, sizeof(struct vfsmount *), GFP_KERNEL);
	if (ufs->lower_mnt == NULL)
		goto out_put_workdir;
	for (i = 0; i < numlower; i++) {
		struct vfsmount *mnt = clone_private_mount(&stack[i]);

		err = PTR_ERR(mnt);
		if (IS_ERR(mnt)) {
			pr_err("overlayfs: failed to clone lowerpath\n");
			goto out_put_lower_mnt;
		}
		/*
		 * Make lower_mnt R/O.  That way fchmod/fchown on lower file
		 * will fail instead of modifying lower fs.
		 */
		mnt->mnt_flags |= MNT_READONLY;

		ufs->lower_mnt[ufs->numlower] = mnt;
		ufs->numlower++;
	}

	/* If the upper fs is nonexistent, we mark overlayfs r/o too */
	if (!ufs->upper_mnt)
		sb->s_flags |= MS_RDONLY;

	if (remote)
		sb->s_d_op = &ovl_reval_dentry_operations;
	else
		sb->s_d_op = &ovl_dentry_operations;

	err = -ENOMEM;
	oe = ovl_alloc_entry(numlower);
	if (!oe)
		goto out_put_lower_mnt;

	root_dentry = d_make_root(ovl_new_inode(sb, S_IFDIR, oe));
	if (!root_dentry)
		goto out_free_oe;

	mntput(upperpath.mnt);
	for (i = 0; i < numlower; i++)
		mntput(stack[i].mnt);
	path_put(&workpath);
	kfree(lowertmp);

	oe->__upperdentry = upperpath.dentry;
	for (i = 0; i < numlower; i++) {
		oe->lowerstack[i].dentry = stack[i].dentry;
		oe->lowerstack[i].mnt = ufs->lower_mnt[i];
	}
	kfree(stack);

	root_dentry->d_fsdata = oe;

	sb->s_magic = OVERLAYFS_SUPER_MAGIC;
	sb->s_op = &ovl_super_operations;
	sb->s_root = root_dentry;
	sb->s_fs_info = ufs;

	return 0;

out_free_oe:
	kfree(oe);
out_put_lower_mnt:
	for (i = 0; i < ufs->numlower; i++)
		mntput(ufs->lower_mnt[i]);
	kfree(ufs->lower_mnt);
out_put_workdir:
	dput(ufs->workdir);
	mntput(ufs->upper_mnt);
out_put_lowerpath:
	for (i = 0; i < numlower; i++)
		path_put(&stack[i]);
	kfree(stack);
out_free_lowertmp:
	kfree(lowertmp);
out_put_workpath:
	path_put(&workpath);
out_put_upperpath:
	path_put(&upperpath);
out_free_config:
	kfree(ufs->config.lowerdir);
	kfree(ufs->config.upperdir);
	kfree(ufs->config.workdir);
	kfree(ufs);
out:
	return err;
}

static struct dentry *ovl_mount(struct file_system_type *fs_type, int flags,
				const char *dev_name, void *raw_data)
{
	return mount_nodev(fs_type, flags, raw_data, ovl_fill_super);
}

static struct file_system_type ovl_fs_type = {
	.owner		= THIS_MODULE,
	.name		= "overlay",
	.mount		= ovl_mount,
	.kill_sb	= kill_anon_super,
};
MODULE_ALIAS_FS("overlay");

static int __init ovl_init(void)
{
	return register_filesystem(&ovl_fs_type);
}

static void __exit ovl_exit(void)
{
	unregister_filesystem(&ovl_fs_type);
}

module_init(ovl_init);
module_exit(ovl_exit);<|MERGE_RESOLUTION|>--- conflicted
+++ resolved
@@ -754,7 +754,6 @@
 }
 
 static void ovl_unescape(char *s)
-<<<<<<< HEAD
 {
 	char *d = s;
 
@@ -767,34 +766,6 @@
 	}
 }
 
-static int ovl_mount_dir(const char *name, struct path *path)
-{
-	int err;
-	char *tmp = kstrdup(name, GFP_KERNEL);
-
-	if (!tmp)
-		return -ENOMEM;
-
-	ovl_unescape(tmp);
-	err = kern_path(tmp, LOOKUP_FOLLOW, path);
-	if (err) {
-		pr_err("overlayfs: failed to resolve '%s': %i\n", tmp, err);
-		err = -EINVAL;
-	}
-	kfree(tmp);
-=======
-{
-	char *d = s;
-
-	for (;; s++, d++) {
-		if (*s == '\\')
-			s++;
-		*d = *s;
-		if (!*s)
-			break;
-	}
-}
-
 static int ovl_mount_dir_noesc(const char *name, struct path *path)
 {
 	int err = -EINVAL;
@@ -822,7 +793,6 @@
 out_put:
 	path_put(path);
 out:
->>>>>>> afd2ff9b
 	return err;
 }
 
