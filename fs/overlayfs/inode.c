/*
 *
 * Copyright (C) 2011 Novell Inc.
 *
 * This program is free software; you can redistribute it and/or modify it
 * under the terms of the GNU General Public License version 2 as published by
 * the Free Software Foundation.
 */

#include <linux/fs.h>
#include <linux/slab.h>
#include <linux/xattr.h>
#include "overlayfs.h"

static int ovl_copy_up_truncate(struct dentry *dentry)
{
	int err;
	struct dentry *parent;
	struct kstat stat;
	struct path lowerpath;

	parent = dget_parent(dentry);
	err = ovl_copy_up(parent);
	if (err)
		goto out_dput_parent;

	ovl_path_lower(dentry, &lowerpath);
	err = vfs_getattr(&lowerpath, &stat);
	if (err)
		goto out_dput_parent;

	stat.size = 0;
	err = ovl_copy_up_one(parent, dentry, &lowerpath, &stat);

out_dput_parent:
	dput(parent);
	return err;
}

int ovl_setattr(struct dentry *dentry, struct iattr *attr)
{
	int err;
	struct dentry *upperdentry;

	err = ovl_want_write(dentry);
	if (err)
		goto out;

	err = ovl_copy_up(dentry);
	if (!err) {
		upperdentry = ovl_dentry_upper(dentry);

		mutex_lock(&upperdentry->d_inode->i_mutex);
		err = notify_change(upperdentry, attr, NULL);
		mutex_unlock(&upperdentry->d_inode->i_mutex);
	}
	ovl_drop_write(dentry);
out:
	return err;
}

static int ovl_getattr(struct vfsmount *mnt, struct dentry *dentry,
			 struct kstat *stat)
{
	struct path realpath;

	ovl_path_real(dentry, &realpath);
	return vfs_getattr(&realpath, stat);
}

int ovl_permission(struct inode *inode, int mask)
{
	struct ovl_entry *oe;
	struct dentry *alias = NULL;
	struct inode *realinode;
	struct dentry *realdentry;
	bool is_upper;
	int err;

	if (S_ISDIR(inode->i_mode)) {
		oe = inode->i_private;
	} else if (mask & MAY_NOT_BLOCK) {
		return -ECHILD;
	} else {
		/*
		 * For non-directories find an alias and get the info
		 * from there.
		 */
		alias = d_find_any_alias(inode);
		if (WARN_ON(!alias))
			return -ENOENT;

		oe = alias->d_fsdata;
	}

	realdentry = ovl_entry_real(oe, &is_upper);

	/* Careful in RCU walk mode */
	realinode = ACCESS_ONCE(realdentry->d_inode);
	if (!realinode) {
		WARN_ON(!(mask & MAY_NOT_BLOCK));
		err = -ENOENT;
		goto out_dput;
	}

	if (mask & MAY_WRITE) {
		umode_t mode = realinode->i_mode;

		/*
		 * Writes will always be redirected to upper layer, so
		 * ignore lower layer being read-only.
		 *
		 * If the overlay itself is read-only then proceed
		 * with the permission check, don't return EROFS.
		 * This will only happen if this is the lower layer of
		 * another overlayfs.
		 *
		 * If upper fs becomes read-only after the overlay was
		 * constructed return EROFS to prevent modification of
		 * upper layer.
		 */
		err = -EROFS;
		if (is_upper && !IS_RDONLY(inode) && IS_RDONLY(realinode) &&
		    (S_ISREG(mode) || S_ISDIR(mode) || S_ISLNK(mode)))
			goto out_dput;
	}

	err = __inode_permission(realinode, mask);
out_dput:
	dput(alias);
	return err;
}


struct ovl_link_data {
	struct dentry *realdentry;
	void *cookie;
};

static const char *ovl_follow_link(struct dentry *dentry, void **cookie)
{
	struct dentry *realdentry;
	struct inode *realinode;
	struct ovl_link_data *data = NULL;
	const char *ret;

	realdentry = ovl_dentry_real(dentry);
	realinode = realdentry->d_inode;

	if (WARN_ON(!realinode->i_op->follow_link))
		return ERR_PTR(-EPERM);

	if (realinode->i_op->put_link) {
		data = kmalloc(sizeof(struct ovl_link_data), GFP_KERNEL);
		if (!data)
			return ERR_PTR(-ENOMEM);
		data->realdentry = realdentry;
	}

	ret = realinode->i_op->follow_link(realdentry, cookie);
	if (IS_ERR_OR_NULL(ret)) {
		kfree(data);
		return ret;
	}

	if (data)
		data->cookie = *cookie;

	*cookie = data;

	return ret;
}

static void ovl_put_link(struct inode *unused, void *c)
{
	struct inode *realinode;
	struct ovl_link_data *data = c;

	if (!data)
		return;

	realinode = data->realdentry->d_inode;
	realinode->i_op->put_link(realinode, data->cookie);
	kfree(data);
}

static int ovl_readlink(struct dentry *dentry, char __user *buf, int bufsiz)
{
	struct path realpath;
	struct inode *realinode;

	ovl_path_real(dentry, &realpath);
	realinode = realpath.dentry->d_inode;

	if (!realinode->i_op->readlink)
		return -EINVAL;

	touch_atime(&realpath);

	return realinode->i_op->readlink(realpath.dentry, buf, bufsiz);
}


static bool ovl_is_private_xattr(const char *name)
{
	return strncmp(name, OVL_XATTR_PRE_NAME, OVL_XATTR_PRE_LEN) == 0;
}

int ovl_setxattr(struct dentry *dentry, const char *name,
		 const void *value, size_t size, int flags)
{
	int err;
	struct dentry *upperdentry;

	err = ovl_want_write(dentry);
	if (err)
		goto out;

	err = -EPERM;
	if (ovl_is_private_xattr(name))
		goto out_drop_write;

	err = ovl_copy_up(dentry);
	if (err)
		goto out_drop_write;

	upperdentry = ovl_dentry_upper(dentry);
	err = vfs_setxattr(upperdentry, name, value, size, flags);

out_drop_write:
	ovl_drop_write(dentry);
out:
	return err;
}

static bool ovl_need_xattr_filter(struct dentry *dentry,
				  enum ovl_path_type type)
{
<<<<<<< HEAD
	return type == OVL_PATH_UPPER && S_ISDIR(dentry->d_inode->i_mode);
=======
	if ((type & (__OVL_PATH_PURE | __OVL_PATH_UPPER)) == __OVL_PATH_UPPER)
		return S_ISDIR(dentry->d_inode->i_mode);
	else
		return false;
>>>>>>> afd2ff9b
}

ssize_t ovl_getxattr(struct dentry *dentry, const char *name,
		     void *value, size_t size)
{
	struct path realpath;
	enum ovl_path_type type = ovl_path_real(dentry, &realpath);

	if (ovl_need_xattr_filter(dentry, type) && ovl_is_private_xattr(name))
		return -ENODATA;

	return vfs_getxattr(realpath.dentry, name, value, size);
}

ssize_t ovl_listxattr(struct dentry *dentry, char *list, size_t size)
{
	struct path realpath;
	enum ovl_path_type type = ovl_path_real(dentry, &realpath);
	ssize_t res;
	int off;

	res = vfs_listxattr(realpath.dentry, list, size);
	if (res <= 0 || size == 0)
		return res;

	if (!ovl_need_xattr_filter(dentry, type))
		return res;

	/* filter out private xattrs */
	for (off = 0; off < res;) {
		char *s = list + off;
		size_t slen = strlen(s) + 1;

		BUG_ON(off + slen > res);

		if (ovl_is_private_xattr(s)) {
			res -= slen;
			memmove(s, s + slen, res - off);
		} else {
			off += slen;
		}
	}

	return res;
}

int ovl_removexattr(struct dentry *dentry, const char *name)
{
	int err;
	struct path realpath;
	enum ovl_path_type type = ovl_path_real(dentry, &realpath);

	err = ovl_want_write(dentry);
	if (err)
		goto out;

	err = -ENODATA;
	if (ovl_need_xattr_filter(dentry, type) && ovl_is_private_xattr(name))
		goto out_drop_write;

<<<<<<< HEAD
	if (type == OVL_PATH_LOWER) {
=======
	if (!OVL_TYPE_UPPER(type)) {
>>>>>>> afd2ff9b
		err = vfs_getxattr(realpath.dentry, name, NULL, 0);
		if (err < 0)
			goto out_drop_write;

		err = ovl_copy_up(dentry);
		if (err)
			goto out_drop_write;

		ovl_path_upper(dentry, &realpath);
	}

	err = vfs_removexattr(realpath.dentry, name);
out_drop_write:
	ovl_drop_write(dentry);
out:
	return err;
}

static bool ovl_open_need_copy_up(int flags, enum ovl_path_type type,
				  struct dentry *realdentry)
{
	if (OVL_TYPE_UPPER(type))
		return false;

	if (special_file(realdentry->d_inode->i_mode))
		return false;

	if (!(OPEN_FMODE(flags) & FMODE_WRITE) && !(flags & O_TRUNC))
		return false;

	return true;
}

struct inode *ovl_d_select_inode(struct dentry *dentry, unsigned file_flags)
{
	int err;
	struct path realpath;
	enum ovl_path_type type;

	if (d_is_dir(dentry))
		return d_backing_inode(dentry);

	type = ovl_path_real(dentry, &realpath);
	if (ovl_open_need_copy_up(file_flags, type, realpath.dentry)) {
		err = ovl_want_write(dentry);
		if (err)
			return ERR_PTR(err);

		if (file_flags & O_TRUNC)
			err = ovl_copy_up_truncate(dentry);
		else
			err = ovl_copy_up(dentry);
		ovl_drop_write(dentry);
		if (err)
			return ERR_PTR(err);

		ovl_path_upper(dentry, &realpath);
	}

	if (realpath.dentry->d_flags & DCACHE_OP_SELECT_INODE)
		return realpath.dentry->d_op->d_select_inode(realpath.dentry, file_flags);

	return d_backing_inode(realpath.dentry);
}

static const struct inode_operations ovl_file_inode_operations = {
	.setattr	= ovl_setattr,
	.permission	= ovl_permission,
	.getattr	= ovl_getattr,
	.setxattr	= ovl_setxattr,
	.getxattr	= ovl_getxattr,
	.listxattr	= ovl_listxattr,
	.removexattr	= ovl_removexattr,
};

static const struct inode_operations ovl_symlink_inode_operations = {
	.setattr	= ovl_setattr,
	.follow_link	= ovl_follow_link,
	.put_link	= ovl_put_link,
	.readlink	= ovl_readlink,
	.getattr	= ovl_getattr,
	.setxattr	= ovl_setxattr,
	.getxattr	= ovl_getxattr,
	.listxattr	= ovl_listxattr,
	.removexattr	= ovl_removexattr,
};

struct inode *ovl_new_inode(struct super_block *sb, umode_t mode,
			    struct ovl_entry *oe)
{
	struct inode *inode;

	inode = new_inode(sb);
	if (!inode)
		return NULL;

	mode &= S_IFMT;

	inode->i_ino = get_next_ino();
	inode->i_mode = mode;
	inode->i_flags |= S_NOATIME | S_NOCMTIME;

	switch (mode) {
	case S_IFDIR:
		inode->i_private = oe;
		inode->i_op = &ovl_dir_inode_operations;
		inode->i_fop = &ovl_dir_operations;
		break;

	case S_IFLNK:
		inode->i_op = &ovl_symlink_inode_operations;
		break;

	case S_IFREG:
	case S_IFSOCK:
	case S_IFBLK:
	case S_IFCHR:
	case S_IFIFO:
		inode->i_op = &ovl_file_inode_operations;
		break;

	default:
		WARN(1, "illegal file type: %i\n", mode);
		iput(inode);
		inode = NULL;
	}

	return inode;
}<|MERGE_RESOLUTION|>--- conflicted
+++ resolved
@@ -236,14 +236,10 @@
 static bool ovl_need_xattr_filter(struct dentry *dentry,
 				  enum ovl_path_type type)
 {
-<<<<<<< HEAD
-	return type == OVL_PATH_UPPER && S_ISDIR(dentry->d_inode->i_mode);
-=======
 	if ((type & (__OVL_PATH_PURE | __OVL_PATH_UPPER)) == __OVL_PATH_UPPER)
 		return S_ISDIR(dentry->d_inode->i_mode);
 	else
 		return false;
->>>>>>> afd2ff9b
 }
 
 ssize_t ovl_getxattr(struct dentry *dentry, const char *name,
@@ -304,11 +300,7 @@
 	if (ovl_need_xattr_filter(dentry, type) && ovl_is_private_xattr(name))
 		goto out_drop_write;
 
-<<<<<<< HEAD
-	if (type == OVL_PATH_LOWER) {
-=======
 	if (!OVL_TYPE_UPPER(type)) {
->>>>>>> afd2ff9b
 		err = vfs_getxattr(realpath.dentry, name, NULL, 0);
 		if (err < 0)
 			goto out_drop_write;
