--- conflicted
+++ resolved
@@ -657,12 +657,6 @@
 			return -EACCES;
 	}
 
-	if (sbi->s_lvid_bh) {
-		int write_rev = le16_to_cpu(udf_sb_lvidiu(sbi)->minUDFWriteRev);
-		if (write_rev > UDF_MAX_WRITE_VERSION && !(*flags & MS_RDONLY))
-			return -EACCES;
-	}
-
 	uopt.flags = sbi->s_flags;
 	uopt.uid   = sbi->s_uid;
 	uopt.gid   = sbi->s_gid;
@@ -1007,11 +1001,7 @@
 
 		if (IS_ERR(fe)) {
 			udf_err(sb, "Both metadata and mirror metadata inode efe can not found\n");
-<<<<<<< HEAD
-			return -EIO;
-=======
 			return PTR_ERR(fe);
->>>>>>> fc14f9c1
 		}
 		mdata->s_mirror_fe = fe;
 	} else
@@ -1030,22 +1020,13 @@
 		udf_debug("Bitmap file location: block = %d part = %d\n",
 			  addr.logicalBlockNum, addr.partitionReferenceNum);
 
-<<<<<<< HEAD
-		mdata->s_bitmap_fe = udf_iget(sb, &addr);
-		if (mdata->s_bitmap_fe == NULL) {
-=======
 		fe = udf_iget_special(sb, &addr);
 		if (IS_ERR(fe)) {
->>>>>>> fc14f9c1
 			if (sb->s_flags & MS_RDONLY)
 				udf_warn(sb, "bitmap inode efe not found but it's ok since the disc is mounted read-only\n");
 			else {
 				udf_err(sb, "bitmap inode efe not found and attempted read-write mount\n");
-<<<<<<< HEAD
-				return -EIO;
-=======
 				return PTR_ERR(fe);
->>>>>>> fc14f9c1
 			}
 		} else
 			mdata->s_bitmap_fe = fe;
@@ -1142,11 +1123,7 @@
 		if (IS_ERR(inode)) {
 			udf_debug("cannot load unallocSpaceTable (part %d)\n",
 				  p_index);
-<<<<<<< HEAD
-			return -EIO;
-=======
 			return PTR_ERR(inode);
->>>>>>> fc14f9c1
 		}
 		map->s_uspace.s_table = inode;
 		map->s_partition_flags |= UDF_PART_FLAG_UNALLOC_TABLE;
@@ -1181,11 +1158,7 @@
 		if (IS_ERR(inode)) {
 			udf_debug("cannot load freedSpaceTable (part %d)\n",
 				  p_index);
-<<<<<<< HEAD
-			return -EIO;
-=======
 			return PTR_ERR(inode);
->>>>>>> fc14f9c1
 		}
 		map->s_fspace.s_table = inode;
 		map->s_partition_flags |= UDF_PART_FLAG_FREED_TABLE;
@@ -2196,19 +2169,11 @@
 				minUDFReadRev,
 				UDF_MAX_READ_VERSION);
 			ret = -EINVAL;
-<<<<<<< HEAD
 			goto error_out;
 		} else if (minUDFWriteRev > UDF_MAX_WRITE_VERSION &&
 			   !(sb->s_flags & MS_RDONLY)) {
 			ret = -EACCES;
 			goto error_out;
-=======
-			goto error_out;
-		} else if (minUDFWriteRev > UDF_MAX_WRITE_VERSION &&
-			   !(sb->s_flags & MS_RDONLY)) {
-			ret = -EACCES;
-			goto error_out;
->>>>>>> fc14f9c1
 		}
 
 		sbi->s_udfrev = minUDFWriteRev;
@@ -2256,11 +2221,7 @@
 	if (IS_ERR(inode)) {
 		udf_err(sb, "Error in udf_iget, block=%d, partition=%d\n",
 		       rootdir.logicalBlockNum, rootdir.partitionReferenceNum);
-<<<<<<< HEAD
-		ret = -EIO;
-=======
 		ret = PTR_ERR(inode);
->>>>>>> fc14f9c1
 		goto error_out;
 	}
 
