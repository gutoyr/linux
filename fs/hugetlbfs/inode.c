--- conflicted
+++ resolved
@@ -937,11 +937,7 @@
 	return h - hstates;
 }
 
-<<<<<<< HEAD
-static struct dentry_operations anon_ops = {
-=======
 static const struct dentry_operations anon_ops = {
->>>>>>> fc14f9c1
 	.d_dname = simple_dname
 };
 
