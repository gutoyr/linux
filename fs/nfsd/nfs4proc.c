/*
 *  Server-side procedures for NFSv4.
 *
 *  Copyright (c) 2002 The Regents of the University of Michigan.
 *  All rights reserved.
 *
 *  Kendrick Smith <kmsmith@umich.edu>
 *  Andy Adamson   <andros@umich.edu>
 *
 *  Redistribution and use in source and binary forms, with or without
 *  modification, are permitted provided that the following conditions
 *  are met:
 *
 *  1. Redistributions of source code must retain the above copyright
 *     notice, this list of conditions and the following disclaimer.
 *  2. Redistributions in binary form must reproduce the above copyright
 *     notice, this list of conditions and the following disclaimer in the
 *     documentation and/or other materials provided with the distribution.
 *  3. Neither the name of the University nor the names of its
 *     contributors may be used to endorse or promote products derived
 *     from this software without specific prior written permission.
 *
 *  THIS SOFTWARE IS PROVIDED ``AS IS'' AND ANY EXPRESS OR IMPLIED
 *  WARRANTIES, INCLUDING, BUT NOT LIMITED TO, THE IMPLIED WARRANTIES OF
 *  MERCHANTABILITY AND FITNESS FOR A PARTICULAR PURPOSE ARE
 *  DISCLAIMED. IN NO EVENT SHALL THE REGENTS OR CONTRIBUTORS BE LIABLE
 *  FOR ANY DIRECT, INDIRECT, INCIDENTAL, SPECIAL, EXEMPLARY, OR
 *  CONSEQUENTIAL DAMAGES (INCLUDING, BUT NOT LIMITED TO, PROCUREMENT OF
 *  SUBSTITUTE GOODS OR SERVICES; LOSS OF USE, DATA, OR PROFITS; OR
 *  BUSINESS INTERRUPTION) HOWEVER CAUSED AND ON ANY THEORY OF
 *  LIABILITY, WHETHER IN CONTRACT, STRICT LIABILITY, OR TORT (INCLUDING
 *  NEGLIGENCE OR OTHERWISE) ARISING IN ANY WAY OUT OF THE USE OF THIS
 *  SOFTWARE, EVEN IF ADVISED OF THE POSSIBILITY OF SUCH DAMAGE.
 */
#include <linux/file.h>
#include <linux/slab.h>

#include "idmap.h"
#include "cache.h"
#include "xdr4.h"
#include "vfs.h"
#include "current_stateid.h"
#include "netns.h"
#include "acl.h"

#ifdef CONFIG_NFSD_V4_SECURITY_LABEL
#include <linux/security.h>

static inline void
nfsd4_security_inode_setsecctx(struct svc_fh *resfh, struct xdr_netobj *label, u32 *bmval)
{
	struct inode *inode = resfh->fh_dentry->d_inode;
	int status;

	mutex_lock(&inode->i_mutex);
	status = security_inode_setsecctx(resfh->fh_dentry,
		label->data, label->len);
	mutex_unlock(&inode->i_mutex);

	if (status)
		/*
		 * XXX: We should really fail the whole open, but we may
		 * already have created a new file, so it may be too
		 * late.  For now this seems the least of evils:
		 */
		bmval[2] &= ~FATTR4_WORD2_SECURITY_LABEL;

	return;
}
#else
static inline void
nfsd4_security_inode_setsecctx(struct svc_fh *resfh, struct xdr_netobj *label, u32 *bmval)
{ }
#endif

#define NFSDDBG_FACILITY		NFSDDBG_PROC

static u32 nfsd_attrmask[] = {
	NFSD_WRITEABLE_ATTRS_WORD0,
	NFSD_WRITEABLE_ATTRS_WORD1,
	NFSD_WRITEABLE_ATTRS_WORD2
};

static u32 nfsd41_ex_attrmask[] = {
	NFSD_SUPPATTR_EXCLCREAT_WORD0,
	NFSD_SUPPATTR_EXCLCREAT_WORD1,
	NFSD_SUPPATTR_EXCLCREAT_WORD2
};

static __be32
check_attr_support(struct svc_rqst *rqstp, struct nfsd4_compound_state *cstate,
		   u32 *bmval, u32 *writable)
{
	struct dentry *dentry = cstate->current_fh.fh_dentry;

	/*
	 * Check about attributes are supported by the NFSv4 server or not.
	 * According to spec, unsupported attributes return ERR_ATTRNOTSUPP.
	 */
	if ((bmval[0] & ~nfsd_suppattrs0(cstate->minorversion)) ||
	    (bmval[1] & ~nfsd_suppattrs1(cstate->minorversion)) ||
	    (bmval[2] & ~nfsd_suppattrs2(cstate->minorversion)))
		return nfserr_attrnotsupp;

	/*
	 * Check FATTR4_WORD0_ACL can be supported
	 * in current environment or not.
	 */
	if (bmval[0] & FATTR4_WORD0_ACL) {
		if (!IS_POSIXACL(dentry->d_inode))
			return nfserr_attrnotsupp;
	}

	/*
	 * According to spec, read-only attributes return ERR_INVAL.
	 */
	if (writable) {
		if ((bmval[0] & ~writable[0]) || (bmval[1] & ~writable[1]) ||
		    (bmval[2] & ~writable[2]))
			return nfserr_inval;
	}

	return nfs_ok;
}

static __be32
nfsd4_check_open_attributes(struct svc_rqst *rqstp,
	struct nfsd4_compound_state *cstate, struct nfsd4_open *open)
{
	__be32 status = nfs_ok;

	if (open->op_create == NFS4_OPEN_CREATE) {
		if (open->op_createmode == NFS4_CREATE_UNCHECKED
		    || open->op_createmode == NFS4_CREATE_GUARDED)
			status = check_attr_support(rqstp, cstate,
					open->op_bmval, nfsd_attrmask);
		else if (open->op_createmode == NFS4_CREATE_EXCLUSIVE4_1)
			status = check_attr_support(rqstp, cstate,
					open->op_bmval, nfsd41_ex_attrmask);
	}

	return status;
}

static int
is_create_with_attrs(struct nfsd4_open *open)
{
	return open->op_create == NFS4_OPEN_CREATE
		&& (open->op_createmode == NFS4_CREATE_UNCHECKED
		    || open->op_createmode == NFS4_CREATE_GUARDED
		    || open->op_createmode == NFS4_CREATE_EXCLUSIVE4_1);
}

/*
 * if error occurs when setting the acl, just clear the acl bit
 * in the returned attr bitmap.
 */
static void
do_set_nfs4_acl(struct svc_rqst *rqstp, struct svc_fh *fhp,
		struct nfs4_acl *acl, u32 *bmval)
{
	__be32 status;

	status = nfsd4_set_nfs4_acl(rqstp, fhp, acl);
	if (status)
		/*
		 * We should probably fail the whole open at this point,
		 * but we've already created the file, so it's too late;
		 * So this seems the least of evils:
		 */
		bmval[0] &= ~FATTR4_WORD0_ACL;
}

static inline void
fh_dup2(struct svc_fh *dst, struct svc_fh *src)
{
	fh_put(dst);
	dget(src->fh_dentry);
	if (src->fh_export)
		exp_get(src->fh_export);
	*dst = *src;
}

static __be32
do_open_permission(struct svc_rqst *rqstp, struct svc_fh *current_fh, struct nfsd4_open *open, int accmode)
{
	__be32 status;

	if (open->op_truncate &&
		!(open->op_share_access & NFS4_SHARE_ACCESS_WRITE))
		return nfserr_inval;

	accmode |= NFSD_MAY_READ_IF_EXEC;

	if (open->op_share_access & NFS4_SHARE_ACCESS_READ)
		accmode |= NFSD_MAY_READ;
	if (open->op_share_access & NFS4_SHARE_ACCESS_WRITE)
		accmode |= (NFSD_MAY_WRITE | NFSD_MAY_TRUNC);
	if (open->op_share_deny & NFS4_SHARE_DENY_READ)
		accmode |= NFSD_MAY_WRITE;

	status = fh_verify(rqstp, current_fh, S_IFREG, accmode);

	return status;
}

static __be32 nfsd_check_obj_isreg(struct svc_fh *fh)
{
	umode_t mode = fh->fh_dentry->d_inode->i_mode;

	if (S_ISREG(mode))
		return nfs_ok;
	if (S_ISDIR(mode))
		return nfserr_isdir;
	/*
	 * Using err_symlink as our catch-all case may look odd; but
	 * there's no other obvious error for this case in 4.0, and we
	 * happen to know that it will cause the linux v4 client to do
	 * the right thing on attempts to open something other than a
	 * regular file.
	 */
	return nfserr_symlink;
}

static void nfsd4_set_open_owner_reply_cache(struct nfsd4_compound_state *cstate, struct nfsd4_open *open, struct svc_fh *resfh)
{
	if (nfsd4_has_session(cstate))
		return;
	fh_copy_shallow(&open->op_openowner->oo_owner.so_replay.rp_openfh,
			&resfh->fh_handle);
}

static __be32
do_open_lookup(struct svc_rqst *rqstp, struct nfsd4_compound_state *cstate, struct nfsd4_open *open, struct svc_fh **resfh)
{
	struct svc_fh *current_fh = &cstate->current_fh;
	int accmode;
	__be32 status;

	*resfh = kmalloc(sizeof(struct svc_fh), GFP_KERNEL);
	if (!*resfh)
		return nfserr_jukebox;
	fh_init(*resfh, NFS4_FHSIZE);
	open->op_truncate = 0;

	if (open->op_create) {
		/* FIXME: check session persistence and pnfs flags.
		 * The nfsv4.1 spec requires the following semantics:
		 *
		 * Persistent   | pNFS   | Server REQUIRED | Client Allowed
		 * Reply Cache  | server |                 |
		 * -------------+--------+-----------------+--------------------
		 * no           | no     | EXCLUSIVE4_1    | EXCLUSIVE4_1
		 *              |        |                 | (SHOULD)
		 *              |        | and EXCLUSIVE4  | or EXCLUSIVE4
		 *              |        |                 | (SHOULD NOT)
		 * no           | yes    | EXCLUSIVE4_1    | EXCLUSIVE4_1
		 * yes          | no     | GUARDED4        | GUARDED4
		 * yes          | yes    | GUARDED4        | GUARDED4
		 */

		/*
		 * Note: create modes (UNCHECKED,GUARDED...) are the same
		 * in NFSv4 as in v3 except EXCLUSIVE4_1.
		 */
		status = do_nfsd_create(rqstp, current_fh, open->op_fname.data,
					open->op_fname.len, &open->op_iattr,
					*resfh, open->op_createmode,
					(u32 *)open->op_verf.data,
					&open->op_truncate, &open->op_created);

		if (!status && open->op_label.len)
			nfsd4_security_inode_setsecctx(*resfh, &open->op_label, open->op_bmval);

		/*
		 * Following rfc 3530 14.2.16, use the returned bitmask
		 * to indicate which attributes we used to store the
		 * verifier:
		 */
		if (open->op_createmode == NFS4_CREATE_EXCLUSIVE && status == 0)
			open->op_bmval[1] = (FATTR4_WORD1_TIME_ACCESS |
							FATTR4_WORD1_TIME_MODIFY);
	} else
		/*
		 * Note this may exit with the parent still locked.
		 * We will hold the lock until nfsd4_open's final
		 * lookup, to prevent renames or unlinks until we've had
		 * a chance to an acquire a delegation if appropriate.
		 */
		status = nfsd_lookup(rqstp, current_fh,
				     open->op_fname.data, open->op_fname.len, *resfh);
	if (status)
		goto out;
	status = nfsd_check_obj_isreg(*resfh);
	if (status)
		goto out;

	if (is_create_with_attrs(open) && open->op_acl != NULL)
		do_set_nfs4_acl(rqstp, *resfh, open->op_acl, open->op_bmval);

	nfsd4_set_open_owner_reply_cache(cstate, open, *resfh);
	accmode = NFSD_MAY_NOP;
	if (open->op_created ||
			open->op_claim_type == NFS4_OPEN_CLAIM_DELEGATE_CUR)
		accmode |= NFSD_MAY_OWNER_OVERRIDE;
	status = do_open_permission(rqstp, *resfh, open, accmode);
	set_change_info(&open->op_cinfo, current_fh);
out:
	return status;
}

static __be32
do_open_fhandle(struct svc_rqst *rqstp, struct nfsd4_compound_state *cstate, struct nfsd4_open *open)
{
	struct svc_fh *current_fh = &cstate->current_fh;
	__be32 status;
	int accmode = 0;

	/* We don't know the target directory, and therefore can not
	* set the change info
	*/

	memset(&open->op_cinfo, 0, sizeof(struct nfsd4_change_info));

	nfsd4_set_open_owner_reply_cache(cstate, open, current_fh);

	open->op_truncate = (open->op_iattr.ia_valid & ATTR_SIZE) &&
		(open->op_iattr.ia_size == 0);
	/*
	 * In the delegation case, the client is telling us about an
	 * open that it *already* performed locally, some time ago.  We
	 * should let it succeed now if possible.
	 *
	 * In the case of a CLAIM_FH open, on the other hand, the client
	 * may be counting on us to enforce permissions (the Linux 4.1
	 * client uses this for normal opens, for example).
	 */
	if (open->op_claim_type == NFS4_OPEN_CLAIM_DELEG_CUR_FH)
		accmode = NFSD_MAY_OWNER_OVERRIDE;

	status = do_open_permission(rqstp, current_fh, open, accmode);

	return status;
}

static void
copy_clientid(clientid_t *clid, struct nfsd4_session *session)
{
	struct nfsd4_sessionid *sid =
			(struct nfsd4_sessionid *)session->se_sessionid.data;

	clid->cl_boot = sid->clientid.cl_boot;
	clid->cl_id = sid->clientid.cl_id;
}

static __be32
nfsd4_open(struct svc_rqst *rqstp, struct nfsd4_compound_state *cstate,
	   struct nfsd4_open *open)
{
	__be32 status;
	struct svc_fh *resfh = NULL;
	struct nfsd4_compoundres *resp;
	struct net *net = SVC_NET(rqstp);
	struct nfsd_net *nn = net_generic(net, nfsd_net_id);

	dprintk("NFSD: nfsd4_open filename %.*s op_openowner %p\n",
		(int)open->op_fname.len, open->op_fname.data,
		open->op_openowner);

	/* This check required by spec. */
	if (open->op_create && open->op_claim_type != NFS4_OPEN_CLAIM_NULL)
		return nfserr_inval;

	open->op_created = 0;
	/*
	 * RFC5661 18.51.3
	 * Before RECLAIM_COMPLETE done, server should deny new lock
	 */
	if (nfsd4_has_session(cstate) &&
	    !test_bit(NFSD4_CLIENT_RECLAIM_COMPLETE,
		      &cstate->session->se_client->cl_flags) &&
	    open->op_claim_type != NFS4_OPEN_CLAIM_PREVIOUS)
		return nfserr_grace;

	if (nfsd4_has_session(cstate))
		copy_clientid(&open->op_clientid, cstate->session);

	/* check seqid for replay. set nfs4_owner */
	resp = rqstp->rq_resp;
	status = nfsd4_process_open1(&resp->cstate, open, nn);
	if (status == nfserr_replay_me) {
		struct nfs4_replay *rp = &open->op_openowner->oo_owner.so_replay;
		fh_put(&cstate->current_fh);
		fh_copy_shallow(&cstate->current_fh.fh_handle,
				&rp->rp_openfh);
		status = fh_verify(rqstp, &cstate->current_fh, 0, NFSD_MAY_NOP);
		if (status)
			dprintk("nfsd4_open: replay failed"
				" restoring previous filehandle\n");
		else
			status = nfserr_replay_me;
	}
	if (status)
		goto out;
	if (open->op_xdr_error) {
		status = open->op_xdr_error;
		goto out;
	}

	status = nfsd4_check_open_attributes(rqstp, cstate, open);
	if (status)
		goto out;

	/* Openowner is now set, so sequence id will get bumped.  Now we need
	 * these checks before we do any creates: */
	status = nfserr_grace;
	if (locks_in_grace(net) && open->op_claim_type != NFS4_OPEN_CLAIM_PREVIOUS)
		goto out;
	status = nfserr_no_grace;
	if (!locks_in_grace(net) && open->op_claim_type == NFS4_OPEN_CLAIM_PREVIOUS)
		goto out;

	switch (open->op_claim_type) {
		case NFS4_OPEN_CLAIM_DELEGATE_CUR:
		case NFS4_OPEN_CLAIM_NULL:
			status = do_open_lookup(rqstp, cstate, open, &resfh);
			if (status)
				goto out;
			break;
		case NFS4_OPEN_CLAIM_PREVIOUS:
			status = nfs4_check_open_reclaim(&open->op_clientid,
							 cstate, nn);
			if (status)
				goto out;
			open->op_openowner->oo_flags |= NFS4_OO_CONFIRMED;
		case NFS4_OPEN_CLAIM_FH:
		case NFS4_OPEN_CLAIM_DELEG_CUR_FH:
			status = do_open_fhandle(rqstp, cstate, open);
			if (status)
				goto out;
			resfh = &cstate->current_fh;
			break;
		case NFS4_OPEN_CLAIM_DELEG_PREV_FH:
             	case NFS4_OPEN_CLAIM_DELEGATE_PREV:
			dprintk("NFSD: unsupported OPEN claim type %d\n",
				open->op_claim_type);
			status = nfserr_notsupp;
			goto out;
		default:
			dprintk("NFSD: Invalid OPEN claim type %d\n",
				open->op_claim_type);
			status = nfserr_inval;
			goto out;
	}
	/*
	 * nfsd4_process_open2() does the actual opening of the file.  If
	 * successful, it (1) truncates the file if open->op_truncate was
	 * set, (2) sets open->op_stateid, (3) sets open->op_delegation.
	 */
	status = nfsd4_process_open2(rqstp, resfh, open);
	WARN(status && open->op_created,
	     "nfsd4_process_open2 failed to open newly-created file! status=%u\n",
	     be32_to_cpu(status));
out:
	if (resfh && resfh != &cstate->current_fh) {
		fh_dup2(&cstate->current_fh, resfh);
		fh_put(resfh);
		kfree(resfh);
	}
	nfsd4_cleanup_open_state(cstate, open, status);
	nfsd4_bump_seqid(cstate, status);
	return status;
}

/*
 * OPEN is the only seqid-mutating operation whose decoding can fail
 * with a seqid-mutating error (specifically, decoding of user names in
 * the attributes).  Therefore we have to do some processing to look up
 * the stateowner so that we can bump the seqid.
 */
static __be32 nfsd4_open_omfg(struct svc_rqst *rqstp, struct nfsd4_compound_state *cstate, struct nfsd4_op *op)
{
	struct nfsd4_open *open = (struct nfsd4_open *)&op->u;

	if (!seqid_mutating_err(ntohl(op->status)))
		return op->status;
	if (nfsd4_has_session(cstate))
		return op->status;
	open->op_xdr_error = op->status;
	return nfsd4_open(rqstp, cstate, open);
}

/*
 * filehandle-manipulating ops.
 */
static __be32
nfsd4_getfh(struct svc_rqst *rqstp, struct nfsd4_compound_state *cstate,
	    struct svc_fh **getfh)
{
	if (!cstate->current_fh.fh_dentry)
		return nfserr_nofilehandle;

	*getfh = &cstate->current_fh;
	return nfs_ok;
}

static __be32
nfsd4_putfh(struct svc_rqst *rqstp, struct nfsd4_compound_state *cstate,
	    struct nfsd4_putfh *putfh)
{
	fh_put(&cstate->current_fh);
	cstate->current_fh.fh_handle.fh_size = putfh->pf_fhlen;
	memcpy(&cstate->current_fh.fh_handle.fh_base, putfh->pf_fhval,
	       putfh->pf_fhlen);
	return fh_verify(rqstp, &cstate->current_fh, 0, NFSD_MAY_BYPASS_GSS);
}

static __be32
nfsd4_putrootfh(struct svc_rqst *rqstp, struct nfsd4_compound_state *cstate,
		void *arg)
{
	__be32 status;

	fh_put(&cstate->current_fh);
	status = exp_pseudoroot(rqstp, &cstate->current_fh);
	return status;
}

static __be32
nfsd4_restorefh(struct svc_rqst *rqstp, struct nfsd4_compound_state *cstate,
		void *arg)
{
	if (!cstate->save_fh.fh_dentry)
		return nfserr_restorefh;

	fh_dup2(&cstate->current_fh, &cstate->save_fh);
	if (HAS_STATE_ID(cstate, SAVED_STATE_ID_FLAG)) {
		memcpy(&cstate->current_stateid, &cstate->save_stateid, sizeof(stateid_t));
		SET_STATE_ID(cstate, CURRENT_STATE_ID_FLAG);
	}
	return nfs_ok;
}

static __be32
nfsd4_savefh(struct svc_rqst *rqstp, struct nfsd4_compound_state *cstate,
	     void *arg)
{
	if (!cstate->current_fh.fh_dentry)
		return nfserr_nofilehandle;

	fh_dup2(&cstate->save_fh, &cstate->current_fh);
	if (HAS_STATE_ID(cstate, CURRENT_STATE_ID_FLAG)) {
		memcpy(&cstate->save_stateid, &cstate->current_stateid, sizeof(stateid_t));
		SET_STATE_ID(cstate, SAVED_STATE_ID_FLAG);
	}
	return nfs_ok;
}

/*
 * misc nfsv4 ops
 */
static __be32
nfsd4_access(struct svc_rqst *rqstp, struct nfsd4_compound_state *cstate,
	     struct nfsd4_access *access)
{
	if (access->ac_req_access & ~NFS3_ACCESS_FULL)
		return nfserr_inval;

	access->ac_resp_access = access->ac_req_access;
	return nfsd_access(rqstp, &cstate->current_fh, &access->ac_resp_access,
			   &access->ac_supported);
}

static void gen_boot_verifier(nfs4_verifier *verifier, struct net *net)
{
	__be32 verf[2];
	struct nfsd_net *nn = net_generic(net, nfsd_net_id);

	/*
	 * This is opaque to client, so no need to byte-swap. Use
	 * __force to keep sparse happy
	 */
	verf[0] = (__force __be32)nn->nfssvc_boot.tv_sec;
	verf[1] = (__force __be32)nn->nfssvc_boot.tv_usec;
	memcpy(verifier->data, verf, sizeof(verifier->data));
}

static __be32
nfsd4_commit(struct svc_rqst *rqstp, struct nfsd4_compound_state *cstate,
	     struct nfsd4_commit *commit)
{
	gen_boot_verifier(&commit->co_verf, SVC_NET(rqstp));
	return nfsd_commit(rqstp, &cstate->current_fh, commit->co_offset,
			     commit->co_count);
}

static __be32
nfsd4_create(struct svc_rqst *rqstp, struct nfsd4_compound_state *cstate,
	     struct nfsd4_create *create)
{
	struct svc_fh resfh;
	__be32 status;
	dev_t rdev;

	fh_init(&resfh, NFS4_FHSIZE);

	status = fh_verify(rqstp, &cstate->current_fh, S_IFDIR,
			   NFSD_MAY_CREATE);
	if (status)
		return status;

	status = check_attr_support(rqstp, cstate, create->cr_bmval,
				    nfsd_attrmask);
	if (status)
		return status;

	switch (create->cr_type) {
	case NF4LNK:
		status = nfsd_symlink(rqstp, &cstate->current_fh,
				      create->cr_name, create->cr_namelen,
				      create->cr_data, &resfh);
		break;

	case NF4BLK:
		rdev = MKDEV(create->cr_specdata1, create->cr_specdata2);
		if (MAJOR(rdev) != create->cr_specdata1 ||
		    MINOR(rdev) != create->cr_specdata2)
			return nfserr_inval;
		status = nfsd_create(rqstp, &cstate->current_fh,
				     create->cr_name, create->cr_namelen,
				     &create->cr_iattr, S_IFBLK, rdev, &resfh);
		break;

	case NF4CHR:
		rdev = MKDEV(create->cr_specdata1, create->cr_specdata2);
		if (MAJOR(rdev) != create->cr_specdata1 ||
		    MINOR(rdev) != create->cr_specdata2)
			return nfserr_inval;
		status = nfsd_create(rqstp, &cstate->current_fh,
				     create->cr_name, create->cr_namelen,
				     &create->cr_iattr,S_IFCHR, rdev, &resfh);
		break;

	case NF4SOCK:
		status = nfsd_create(rqstp, &cstate->current_fh,
				     create->cr_name, create->cr_namelen,
				     &create->cr_iattr, S_IFSOCK, 0, &resfh);
		break;

	case NF4FIFO:
		status = nfsd_create(rqstp, &cstate->current_fh,
				     create->cr_name, create->cr_namelen,
				     &create->cr_iattr, S_IFIFO, 0, &resfh);
		break;

	case NF4DIR:
		create->cr_iattr.ia_valid &= ~ATTR_SIZE;
		status = nfsd_create(rqstp, &cstate->current_fh,
				     create->cr_name, create->cr_namelen,
				     &create->cr_iattr, S_IFDIR, 0, &resfh);
		break;

	default:
		status = nfserr_badtype;
	}

	if (status)
		goto out;

	if (create->cr_label.len)
		nfsd4_security_inode_setsecctx(&resfh, &create->cr_label, create->cr_bmval);

	if (create->cr_acl != NULL)
		do_set_nfs4_acl(rqstp, &resfh, create->cr_acl,
				create->cr_bmval);

	fh_unlock(&cstate->current_fh);
	set_change_info(&create->cr_cinfo, &cstate->current_fh);
	fh_dup2(&cstate->current_fh, &resfh);
out:
	fh_put(&resfh);
	return status;
}

static __be32
nfsd4_getattr(struct svc_rqst *rqstp, struct nfsd4_compound_state *cstate,
	      struct nfsd4_getattr *getattr)
{
	__be32 status;

	status = fh_verify(rqstp, &cstate->current_fh, 0, NFSD_MAY_NOP);
	if (status)
		return status;

	if (getattr->ga_bmval[1] & NFSD_WRITEONLY_ATTRS_WORD1)
		return nfserr_inval;

	getattr->ga_bmval[0] &= nfsd_suppattrs0(cstate->minorversion);
	getattr->ga_bmval[1] &= nfsd_suppattrs1(cstate->minorversion);
	getattr->ga_bmval[2] &= nfsd_suppattrs2(cstate->minorversion);

	getattr->ga_fhp = &cstate->current_fh;
	return nfs_ok;
}

static __be32
nfsd4_link(struct svc_rqst *rqstp, struct nfsd4_compound_state *cstate,
	   struct nfsd4_link *link)
{
	__be32 status = nfserr_nofilehandle;

	if (!cstate->save_fh.fh_dentry)
		return status;
	status = nfsd_link(rqstp, &cstate->current_fh,
			   link->li_name, link->li_namelen, &cstate->save_fh);
	if (!status)
		set_change_info(&link->li_cinfo, &cstate->current_fh);
	return status;
}

static __be32 nfsd4_do_lookupp(struct svc_rqst *rqstp, struct svc_fh *fh)
{
	struct svc_fh tmp_fh;
	__be32 ret;

	fh_init(&tmp_fh, NFS4_FHSIZE);
	ret = exp_pseudoroot(rqstp, &tmp_fh);
	if (ret)
		return ret;
	if (tmp_fh.fh_dentry == fh->fh_dentry) {
		fh_put(&tmp_fh);
		return nfserr_noent;
	}
	fh_put(&tmp_fh);
	return nfsd_lookup(rqstp, fh, "..", 2, fh);
}

static __be32
nfsd4_lookupp(struct svc_rqst *rqstp, struct nfsd4_compound_state *cstate,
	      void *arg)
{
	return nfsd4_do_lookupp(rqstp, &cstate->current_fh);
}

static __be32
nfsd4_lookup(struct svc_rqst *rqstp, struct nfsd4_compound_state *cstate,
	     struct nfsd4_lookup *lookup)
{
	return nfsd_lookup(rqstp, &cstate->current_fh,
			   lookup->lo_name, lookup->lo_len,
			   &cstate->current_fh);
}

static __be32
nfsd4_read(struct svc_rqst *rqstp, struct nfsd4_compound_state *cstate,
	   struct nfsd4_read *read)
{
	__be32 status;

	/* no need to check permission - this will be done in nfsd_read() */

	read->rd_filp = NULL;
	if (read->rd_offset >= OFFSET_MAX)
		return nfserr_inval;

	/*
	 * If we do a zero copy read, then a client will see read data
	 * that reflects the state of the file *after* performing the
	 * following compound.
	 *
	 * To ensure proper ordering, we therefore turn off zero copy if
	 * the client wants us to do more in this compound:
	 */
	if (!nfsd4_last_compound_op(rqstp))
		rqstp->rq_splice_ok = false;

	/* check stateid */
	if ((status = nfs4_preprocess_stateid_op(SVC_NET(rqstp),
						 cstate, &read->rd_stateid,
						 RD_STATE, &read->rd_filp))) {
		dprintk("NFSD: nfsd4_read: couldn't process stateid!\n");
		goto out;
	}
	status = nfs_ok;
out:
	read->rd_rqstp = rqstp;
	read->rd_fhp = &cstate->current_fh;
	return status;
}

static __be32
nfsd4_readdir(struct svc_rqst *rqstp, struct nfsd4_compound_state *cstate,
	      struct nfsd4_readdir *readdir)
{
	u64 cookie = readdir->rd_cookie;
	static const nfs4_verifier zeroverf;

	/* no need to check permission - this will be done in nfsd_readdir() */

	if (readdir->rd_bmval[1] & NFSD_WRITEONLY_ATTRS_WORD1)
		return nfserr_inval;

	readdir->rd_bmval[0] &= nfsd_suppattrs0(cstate->minorversion);
	readdir->rd_bmval[1] &= nfsd_suppattrs1(cstate->minorversion);
	readdir->rd_bmval[2] &= nfsd_suppattrs2(cstate->minorversion);

	if ((cookie == 1) || (cookie == 2) ||
	    (cookie == 0 && memcmp(readdir->rd_verf.data, zeroverf.data, NFS4_VERIFIER_SIZE)))
		return nfserr_bad_cookie;

	readdir->rd_rqstp = rqstp;
	readdir->rd_fhp = &cstate->current_fh;
	return nfs_ok;
}

static __be32
nfsd4_readlink(struct svc_rqst *rqstp, struct nfsd4_compound_state *cstate,
	       struct nfsd4_readlink *readlink)
{
	readlink->rl_rqstp = rqstp;
	readlink->rl_fhp = &cstate->current_fh;
	return nfs_ok;
}

static __be32
nfsd4_remove(struct svc_rqst *rqstp, struct nfsd4_compound_state *cstate,
	     struct nfsd4_remove *remove)
{
	__be32 status;

	if (locks_in_grace(SVC_NET(rqstp)))
		return nfserr_grace;
	status = nfsd_unlink(rqstp, &cstate->current_fh, 0,
			     remove->rm_name, remove->rm_namelen);
	if (!status) {
		fh_unlock(&cstate->current_fh);
		set_change_info(&remove->rm_cinfo, &cstate->current_fh);
	}
	return status;
}

static __be32
nfsd4_rename(struct svc_rqst *rqstp, struct nfsd4_compound_state *cstate,
	     struct nfsd4_rename *rename)
{
	__be32 status = nfserr_nofilehandle;

	if (!cstate->save_fh.fh_dentry)
		return status;
	if (locks_in_grace(SVC_NET(rqstp)) &&
		!(cstate->save_fh.fh_export->ex_flags & NFSEXP_NOSUBTREECHECK))
		return nfserr_grace;
	status = nfsd_rename(rqstp, &cstate->save_fh, rename->rn_sname,
			     rename->rn_snamelen, &cstate->current_fh,
			     rename->rn_tname, rename->rn_tnamelen);
	if (status)
		return status;
	set_change_info(&rename->rn_sinfo, &cstate->current_fh);
	set_change_info(&rename->rn_tinfo, &cstate->save_fh);
	return nfs_ok;
}

static __be32
nfsd4_secinfo(struct svc_rqst *rqstp, struct nfsd4_compound_state *cstate,
	      struct nfsd4_secinfo *secinfo)
{
	struct svc_fh resfh;
	struct svc_export *exp;
	struct dentry *dentry;
	__be32 err;

	fh_init(&resfh, NFS4_FHSIZE);
	err = fh_verify(rqstp, &cstate->current_fh, S_IFDIR, NFSD_MAY_EXEC);
	if (err)
		return err;
	err = nfsd_lookup_dentry(rqstp, &cstate->current_fh,
				    secinfo->si_name, secinfo->si_namelen,
				    &exp, &dentry);
	if (err)
		return err;
	if (dentry->d_inode == NULL) {
		exp_put(exp);
		err = nfserr_noent;
	} else
		secinfo->si_exp = exp;
	dput(dentry);
	if (cstate->minorversion)
		/* See rfc 5661 section 2.6.3.1.1.8 */
		fh_put(&cstate->current_fh);
	return err;
}

static __be32
nfsd4_secinfo_no_name(struct svc_rqst *rqstp, struct nfsd4_compound_state *cstate,
	      struct nfsd4_secinfo_no_name *sin)
{
	__be32 err;

	switch (sin->sin_style) {
	case NFS4_SECINFO_STYLE4_CURRENT_FH:
		break;
	case NFS4_SECINFO_STYLE4_PARENT:
		err = nfsd4_do_lookupp(rqstp, &cstate->current_fh);
		if (err)
			return err;
		break;
	default:
		return nfserr_inval;
	}

	sin->sin_exp = exp_get(cstate->current_fh.fh_export);
	fh_put(&cstate->current_fh);
	return nfs_ok;
}

static __be32
nfsd4_setattr(struct svc_rqst *rqstp, struct nfsd4_compound_state *cstate,
	      struct nfsd4_setattr *setattr)
{
	__be32 status = nfs_ok;
	int err;

	if (setattr->sa_iattr.ia_valid & ATTR_SIZE) {
		status = nfs4_preprocess_stateid_op(SVC_NET(rqstp), cstate,
			&setattr->sa_stateid, WR_STATE, NULL);
		if (status) {
			dprintk("NFSD: nfsd4_setattr: couldn't process stateid!\n");
			return status;
		}
	}
	err = fh_want_write(&cstate->current_fh);
	if (err)
		return nfserrno(err);
	status = nfs_ok;

	status = check_attr_support(rqstp, cstate, setattr->sa_bmval,
				    nfsd_attrmask);
	if (status)
		goto out;

	if (setattr->sa_acl != NULL)
		status = nfsd4_set_nfs4_acl(rqstp, &cstate->current_fh,
					    setattr->sa_acl);
	if (status)
		goto out;
	if (setattr->sa_label.len)
		status = nfsd4_set_nfs4_label(rqstp, &cstate->current_fh,
				&setattr->sa_label);
	if (status)
		goto out;
	status = nfsd_setattr(rqstp, &cstate->current_fh, &setattr->sa_iattr,
				0, (time_t)0);
out:
	fh_drop_write(&cstate->current_fh);
	return status;
}

static int fill_in_write_vector(struct kvec *vec, struct nfsd4_write *write)
{
        int i = 1;
        int buflen = write->wr_buflen;

        vec[0].iov_base = write->wr_head.iov_base;
        vec[0].iov_len = min_t(int, buflen, write->wr_head.iov_len);
        buflen -= vec[0].iov_len;

        while (buflen) {
                vec[i].iov_base = page_address(write->wr_pagelist[i - 1]);
                vec[i].iov_len = min_t(int, PAGE_SIZE, buflen);
                buflen -= vec[i].iov_len;
                i++;
        }
        return i;
}

static __be32
nfsd4_write(struct svc_rqst *rqstp, struct nfsd4_compound_state *cstate,
	    struct nfsd4_write *write)
{
	stateid_t *stateid = &write->wr_stateid;
	struct file *filp = NULL;
	__be32 status = nfs_ok;
	unsigned long cnt;
	int nvecs;

	/* no need to check permission - this will be done in nfsd_write() */

	if (write->wr_offset >= OFFSET_MAX)
		return nfserr_inval;

	status = nfs4_preprocess_stateid_op(SVC_NET(rqstp),
					cstate, stateid, WR_STATE, &filp);
	if (status) {
		dprintk("NFSD: nfsd4_write: couldn't process stateid!\n");
		return status;
	}

	cnt = write->wr_buflen;
	write->wr_how_written = write->wr_stable_how;
	gen_boot_verifier(&write->wr_verifier, SVC_NET(rqstp));

	nvecs = fill_in_write_vector(rqstp->rq_vec, write);
	WARN_ON_ONCE(nvecs > ARRAY_SIZE(rqstp->rq_vec));

	status =  nfsd_write(rqstp, &cstate->current_fh, filp,
			     write->wr_offset, rqstp->rq_vec, nvecs,
			     &cnt, &write->wr_how_written);
	if (filp)
		fput(filp);

	write->wr_bytes_written = cnt;

	return status;
}

static __be32
nfsd4_seek(struct svc_rqst *rqstp, struct nfsd4_compound_state *cstate,
		struct nfsd4_seek *seek)
{
	int whence;
	__be32 status;
	struct file *file;

	status = nfs4_preprocess_stateid_op(SVC_NET(rqstp), cstate,
					    &seek->seek_stateid,
					    RD_STATE, &file);
	if (status) {
		dprintk("NFSD: nfsd4_seek: couldn't process stateid!\n");
		return status;
	}

	switch (seek->seek_whence) {
	case NFS4_CONTENT_DATA:
		whence = SEEK_DATA;
		break;
	case NFS4_CONTENT_HOLE:
		whence = SEEK_HOLE;
		break;
	default:
		status = nfserr_union_notsupp;
		goto out;
	}

	/*
	 * Note:  This call does change file->f_pos, but nothing in NFSD
	 *        should ever file->f_pos.
	 */
	seek->seek_pos = vfs_llseek(file, seek->seek_offset, whence);
	if (seek->seek_pos < 0)
		status = nfserrno(seek->seek_pos);
	else if (seek->seek_pos >= i_size_read(file_inode(file)))
		seek->seek_eof = true;

out:
	fput(file);
	return status;
}

/* This routine never returns NFS_OK!  If there are no other errors, it
 * will return NFSERR_SAME or NFSERR_NOT_SAME depending on whether the
 * attributes matched.  VERIFY is implemented by mapping NFSERR_SAME
 * to NFS_OK after the call; NVERIFY by mapping NFSERR_NOT_SAME to NFS_OK.
 */
static __be32
_nfsd4_verify(struct svc_rqst *rqstp, struct nfsd4_compound_state *cstate,
	     struct nfsd4_verify *verify)
{
	__be32 *buf, *p;
	int count;
	__be32 status;

	status = fh_verify(rqstp, &cstate->current_fh, 0, NFSD_MAY_NOP);
	if (status)
		return status;

	status = check_attr_support(rqstp, cstate, verify->ve_bmval, NULL);
	if (status)
		return status;

	if ((verify->ve_bmval[0] & FATTR4_WORD0_RDATTR_ERROR)
	    || (verify->ve_bmval[1] & NFSD_WRITEONLY_ATTRS_WORD1))
		return nfserr_inval;
	if (verify->ve_attrlen & 3)
		return nfserr_inval;

	/* count in words:
	 *   bitmap_len(1) + bitmap(2) + attr_len(1) = 4
	 */
	count = 4 + (verify->ve_attrlen >> 2);
	buf = kmalloc(count << 2, GFP_KERNEL);
	if (!buf)
		return nfserr_jukebox;

	p = buf;
	status = nfsd4_encode_fattr_to_buf(&p, count, &cstate->current_fh,
				    cstate->current_fh.fh_export,
				    cstate->current_fh.fh_dentry,
				    verify->ve_bmval,
				    rqstp, 0);
	/*
	 * If nfsd4_encode_fattr() ran out of space, assume that's because
	 * the attributes are longer (hence different) than those given:
	 */
	if (status == nfserr_resource)
		status = nfserr_not_same;
	if (status)
		goto out_kfree;

	/* skip bitmap */
	p = buf + 1 + ntohl(buf[0]);
	status = nfserr_not_same;
	if (ntohl(*p++) != verify->ve_attrlen)
		goto out_kfree;
	if (!memcmp(p, verify->ve_attrval, verify->ve_attrlen))
		status = nfserr_same;

out_kfree:
	kfree(buf);
	return status;
}

static __be32
nfsd4_nverify(struct svc_rqst *rqstp, struct nfsd4_compound_state *cstate,
	      struct nfsd4_verify *verify)
{
	__be32 status;

	status = _nfsd4_verify(rqstp, cstate, verify);
	return status == nfserr_not_same ? nfs_ok : status;
}

static __be32
nfsd4_verify(struct svc_rqst *rqstp, struct nfsd4_compound_state *cstate,
	     struct nfsd4_verify *verify)
{
	__be32 status;

	status = _nfsd4_verify(rqstp, cstate, verify);
	return status == nfserr_same ? nfs_ok : status;
}

/*
 * NULL call.
 */
static __be32
nfsd4_proc_null(struct svc_rqst *rqstp, void *argp, void *resp)
{
	return nfs_ok;
}

static inline void nfsd4_increment_op_stats(u32 opnum)
{
	if (opnum >= FIRST_NFS4_OP && opnum <= LAST_NFS4_OP)
		nfsdstats.nfs4_opcount[opnum]++;
}

typedef __be32(*nfsd4op_func)(struct svc_rqst *, struct nfsd4_compound_state *,
			      void *);
typedef u32(*nfsd4op_rsize)(struct svc_rqst *, struct nfsd4_op *op);
typedef void(*stateid_setter)(struct nfsd4_compound_state *, void *);
typedef void(*stateid_getter)(struct nfsd4_compound_state *, void *);

enum nfsd4_op_flags {
	ALLOWED_WITHOUT_FH = 1 << 0,	/* No current filehandle required */
	ALLOWED_ON_ABSENT_FS = 1 << 1,	/* ops processed on absent fs */
	ALLOWED_AS_FIRST_OP = 1 << 2,	/* ops reqired first in compound */
	/* For rfc 5661 section 2.6.3.1.1: */
	OP_HANDLES_WRONGSEC = 1 << 3,
	OP_IS_PUTFH_LIKE = 1 << 4,
	/*
	 * These are the ops whose result size we estimate before
	 * encoding, to avoid performing an op then not being able to
	 * respond or cache a response.  This includes writes and setattrs
	 * as well as the operations usually called "nonidempotent":
	 */
	OP_MODIFIES_SOMETHING = 1 << 5,
	/*
	 * Cache compounds containing these ops in the xid-based drc:
	 * We use the DRC for compounds containing non-idempotent
	 * operations, *except* those that are 4.1-specific (since
	 * sessions provide their own EOS), and except for stateful
	 * operations other than setclientid and setclientid_confirm
	 * (since sequence numbers provide EOS for open, lock, etc in
	 * the v4.0 case).
	 */
	OP_CACHEME = 1 << 6,
	/*
	 * These are ops which clear current state id.
	 */
	OP_CLEAR_STATEID = 1 << 7,
};

struct nfsd4_operation {
	nfsd4op_func op_func;
	u32 op_flags;
	char *op_name;
	/* Try to get response size before operation */
	nfsd4op_rsize op_rsize_bop;
	stateid_getter op_get_currentstateid;
	stateid_setter op_set_currentstateid;
};

static struct nfsd4_operation nfsd4_ops[];

static const char *nfsd4_op_name(unsigned opnum);

/*
 * Enforce NFSv4.1 COMPOUND ordering rules:
 *
 * Also note, enforced elsewhere:
 *	- SEQUENCE other than as first op results in
 *	  NFS4ERR_SEQUENCE_POS. (Enforced in nfsd4_sequence().)
 *	- BIND_CONN_TO_SESSION must be the only op in its compound.
 *	  (Enforced in nfsd4_bind_conn_to_session().)
 *	- DESTROY_SESSION must be the final operation in a compound, if
 *	  sessionid's in SEQUENCE and DESTROY_SESSION are the same.
 *	  (Enforced in nfsd4_destroy_session().)
 */
static __be32 nfs41_check_op_ordering(struct nfsd4_compoundargs *args)
{
	struct nfsd4_op *op = &args->ops[0];

	/* These ordering requirements don't apply to NFSv4.0: */
	if (args->minorversion == 0)
		return nfs_ok;
	/* This is weird, but OK, not our problem: */
	if (args->opcnt == 0)
		return nfs_ok;
	if (op->status == nfserr_op_illegal)
		return nfs_ok;
	if (!(nfsd4_ops[op->opnum].op_flags & ALLOWED_AS_FIRST_OP))
		return nfserr_op_not_in_session;
	if (op->opnum == OP_SEQUENCE)
		return nfs_ok;
	if (args->opcnt != 1)
		return nfserr_not_only_op;
	return nfs_ok;
}

static inline struct nfsd4_operation *OPDESC(struct nfsd4_op *op)
{
	return &nfsd4_ops[op->opnum];
}

bool nfsd4_cache_this_op(struct nfsd4_op *op)
{
	if (op->opnum == OP_ILLEGAL)
		return false;
	return OPDESC(op)->op_flags & OP_CACHEME;
}

static bool need_wrongsec_check(struct svc_rqst *rqstp)
{
	struct nfsd4_compoundres *resp = rqstp->rq_resp;
	struct nfsd4_compoundargs *argp = rqstp->rq_argp;
	struct nfsd4_op *this = &argp->ops[resp->opcnt - 1];
	struct nfsd4_op *next = &argp->ops[resp->opcnt];
	struct nfsd4_operation *thisd;
	struct nfsd4_operation *nextd;

	thisd = OPDESC(this);
	/*
	 * Most ops check wronsec on our own; only the putfh-like ops
	 * have special rules.
	 */
	if (!(thisd->op_flags & OP_IS_PUTFH_LIKE))
		return false;
	/*
	 * rfc 5661 2.6.3.1.1.6: don't bother erroring out a
	 * put-filehandle operation if we're not going to use the
	 * result:
	 */
	if (argp->opcnt == resp->opcnt)
		return false;
	if (next->opnum == OP_ILLEGAL)
		return false;
	nextd = OPDESC(next);
	/*
	 * Rest of 2.6.3.1.1: certain operations will return WRONGSEC
	 * errors themselves as necessary; others should check for them
	 * now:
	 */
	return !(nextd->op_flags & OP_HANDLES_WRONGSEC);
}

static void svcxdr_init_encode(struct svc_rqst *rqstp,
			       struct nfsd4_compoundres *resp)
{
	struct xdr_stream *xdr = &resp->xdr;
	struct xdr_buf *buf = &rqstp->rq_res;
	struct kvec *head = buf->head;

	xdr->buf = buf;
	xdr->iov = head;
	xdr->p   = head->iov_base + head->iov_len;
	xdr->end = head->iov_base + PAGE_SIZE - rqstp->rq_auth_slack;
	/* Tail and page_len should be zero at this point: */
	buf->len = buf->head[0].iov_len;
	xdr->scratch.iov_len = 0;
	xdr->page_ptr = buf->pages - 1;
	buf->buflen = PAGE_SIZE * (1 + rqstp->rq_page_end - buf->pages)
		- rqstp->rq_auth_slack;
}

/*
 * COMPOUND call.
 */
static __be32
nfsd4_proc_compound(struct svc_rqst *rqstp,
		    struct nfsd4_compoundargs *args,
		    struct nfsd4_compoundres *resp)
{
	struct nfsd4_op	*op;
	struct nfsd4_operation *opdesc;
	struct nfsd4_compound_state *cstate = &resp->cstate;
	struct svc_fh *current_fh = &cstate->current_fh;
	struct svc_fh *save_fh = &cstate->save_fh;
	__be32		status;

	svcxdr_init_encode(rqstp, resp);
	resp->tagp = resp->xdr.p;
	/* reserve space for: taglen, tag, and opcnt */
	xdr_reserve_space(&resp->xdr, 8 + args->taglen);
	resp->taglen = args->taglen;
	resp->tag = args->tag;
	resp->rqstp = rqstp;
	cstate->minorversion = args->minorversion;
	fh_init(current_fh, NFS4_FHSIZE);
	fh_init(save_fh, NFS4_FHSIZE);
	/*
	 * Don't use the deferral mechanism for NFSv4; compounds make it
	 * too hard to avoid non-idempotency problems.
	 */
	rqstp->rq_usedeferral = false;

	/*
	 * According to RFC3010, this takes precedence over all other errors.
	 */
	status = nfserr_minor_vers_mismatch;
	if (nfsd_minorversion(args->minorversion, NFSD_TEST) <= 0)
		goto out;

	status = nfs41_check_op_ordering(args);
	if (status) {
		op = &args->ops[0];
		op->status = status;
		goto encode_op;
	}

	while (!status && resp->opcnt < args->opcnt) {
		op = &args->ops[resp->opcnt++];

		dprintk("nfsv4 compound op #%d/%d: %d (%s)\n",
			resp->opcnt, args->opcnt, op->opnum,
			nfsd4_op_name(op->opnum));
		/*
		 * The XDR decode routines may have pre-set op->status;
		 * for example, if there is a miscellaneous XDR error
		 * it will be set to nfserr_bad_xdr.
		 */
		if (op->status) {
			if (op->opnum == OP_OPEN)
				op->status = nfsd4_open_omfg(rqstp, cstate, op);
			goto encode_op;
		}

		opdesc = OPDESC(op);

		if (!current_fh->fh_dentry) {
			if (!(opdesc->op_flags & ALLOWED_WITHOUT_FH)) {
				op->status = nfserr_nofilehandle;
				goto encode_op;
			}
		} else if (current_fh->fh_export->ex_fslocs.migrated &&
			  !(opdesc->op_flags & ALLOWED_ON_ABSENT_FS)) {
			op->status = nfserr_moved;
			goto encode_op;
		}

		fh_clear_wcc(current_fh);

		/* If op is non-idempotent */
		if (opdesc->op_flags & OP_MODIFIES_SOMETHING) {
<<<<<<< HEAD
			plen = opdesc->op_rsize_bop(rqstp, op);
			/*
			 * If there's still another operation, make sure
=======
			/*
			 * Don't execute this op if we couldn't encode a
			 * succesful reply:
			 */
			u32 plen = opdesc->op_rsize_bop(rqstp, op);
			/*
			 * Plus if there's another operation, make sure
>>>>>>> fc14f9c1
			 * we'll have space to at least encode an error:
			 */
			if (resp->opcnt < args->opcnt)
				plen += COMPOUND_ERR_SLACK_SPACE;
			op->status = nfsd4_check_resp_size(resp, plen);
		}

		if (op->status)
			goto encode_op;

		if (opdesc->op_get_currentstateid)
			opdesc->op_get_currentstateid(cstate, &op->u);
		op->status = opdesc->op_func(rqstp, cstate, &op->u);

		if (!op->status) {
			if (opdesc->op_set_currentstateid)
				opdesc->op_set_currentstateid(cstate, &op->u);

			if (opdesc->op_flags & OP_CLEAR_STATEID)
				clear_current_stateid(cstate);

			if (need_wrongsec_check(rqstp))
				op->status = check_nfsd_access(current_fh->fh_export, rqstp);
		}

encode_op:
		/* Only from SEQUENCE */
		if (cstate->status == nfserr_replay_cache) {
			dprintk("%s NFS4.1 replay from cache\n", __func__);
			status = op->status;
			goto out;
		}
		if (op->status == nfserr_replay_me) {
			op->replay = &cstate->replay_owner->so_replay;
			nfsd4_encode_replay(&resp->xdr, op);
			status = op->status = op->replay->rp_status;
		} else {
			nfsd4_encode_operation(resp, op);
			status = op->status;
		}

		dprintk("nfsv4 compound op %p opcnt %d #%d: %d: status %d\n",
			args->ops, args->opcnt, resp->opcnt, op->opnum,
			be32_to_cpu(status));

		nfsd4_cstate_clear_replay(cstate);
		/* XXX Ugh, we need to get rid of this kind of special case: */
		if (op->opnum == OP_READ && op->u.read.rd_filp)
			fput(op->u.read.rd_filp);

		nfsd4_increment_op_stats(op->opnum);
	}

	cstate->status = status;
	fh_put(current_fh);
	fh_put(save_fh);
	BUG_ON(cstate->replay_owner);
out:
	/* Reset deferral mechanism for RPC deferrals */
	rqstp->rq_usedeferral = true;
	dprintk("nfsv4 compound returned %d\n", ntohl(status));
	return status;
}

#define op_encode_hdr_size		(2)
#define op_encode_stateid_maxsz		(XDR_QUADLEN(NFS4_STATEID_SIZE))
#define op_encode_verifier_maxsz	(XDR_QUADLEN(NFS4_VERIFIER_SIZE))
#define op_encode_change_info_maxsz	(5)
#define nfs4_fattr_bitmap_maxsz		(4)

/* We'll fall back on returning no lockowner if run out of space: */
#define op_encode_lockowner_maxsz	(0)
#define op_encode_lock_denied_maxsz	(8 + op_encode_lockowner_maxsz)

#define nfs4_owner_maxsz		(1 + XDR_QUADLEN(IDMAP_NAMESZ))

#define op_encode_ace_maxsz		(3 + nfs4_owner_maxsz)
#define op_encode_delegation_maxsz	(1 + op_encode_stateid_maxsz + 1 + \
					 op_encode_ace_maxsz)

#define op_encode_channel_attrs_maxsz	(6 + 1 + 1)

static inline u32 nfsd4_only_status_rsize(struct svc_rqst *rqstp, struct nfsd4_op *op)
{
	return (op_encode_hdr_size) * sizeof(__be32);
}

static inline u32 nfsd4_status_stateid_rsize(struct svc_rqst *rqstp, struct nfsd4_op *op)
{
	return (op_encode_hdr_size + op_encode_stateid_maxsz)* sizeof(__be32);
}

static inline u32 nfsd4_commit_rsize(struct svc_rqst *rqstp, struct nfsd4_op *op)
{
	return (op_encode_hdr_size + op_encode_verifier_maxsz) * sizeof(__be32);
}

static inline u32 nfsd4_create_rsize(struct svc_rqst *rqstp, struct nfsd4_op *op)
{
	return (op_encode_hdr_size + op_encode_change_info_maxsz
		+ nfs4_fattr_bitmap_maxsz) * sizeof(__be32);
}

/*
 * Note since this is an idempotent operation we won't insist on failing
 * the op prematurely if the estimate is too large.  We may turn off splice
 * reads unnecessarily.
 */
static inline u32 nfsd4_getattr_rsize(struct svc_rqst *rqstp,
				      struct nfsd4_op *op)
{
	u32 *bmap = op->u.getattr.ga_bmval;
	u32 bmap0 = bmap[0], bmap1 = bmap[1], bmap2 = bmap[2];
	u32 ret = 0;

	if (bmap0 & FATTR4_WORD0_ACL)
		return svc_max_payload(rqstp);
	if (bmap0 & FATTR4_WORD0_FS_LOCATIONS)
		return svc_max_payload(rqstp);

	if (bmap1 & FATTR4_WORD1_OWNER) {
		ret += IDMAP_NAMESZ + 4;
		bmap1 &= ~FATTR4_WORD1_OWNER;
	}
	if (bmap1 & FATTR4_WORD1_OWNER_GROUP) {
		ret += IDMAP_NAMESZ + 4;
		bmap1 &= ~FATTR4_WORD1_OWNER_GROUP;
	}
	if (bmap0 & FATTR4_WORD0_FILEHANDLE) {
		ret += NFS4_FHSIZE + 4;
		bmap0 &= ~FATTR4_WORD0_FILEHANDLE;
	}
	if (bmap2 & FATTR4_WORD2_SECURITY_LABEL) {
		ret += NFSD4_MAX_SEC_LABEL_LEN + 12;
		bmap2 &= ~FATTR4_WORD2_SECURITY_LABEL;
	}
	/*
	 * Largest of remaining attributes are 16 bytes (e.g.,
	 * supported_attributes)
	 */
	ret += 16 * (hweight32(bmap0) + hweight32(bmap1) + hweight32(bmap2));
	/* bitmask, length */
	ret += 20;
	return ret;
}

static inline u32 nfsd4_link_rsize(struct svc_rqst *rqstp, struct nfsd4_op *op)
{
	return (op_encode_hdr_size + op_encode_change_info_maxsz)
		* sizeof(__be32);
}

static inline u32 nfsd4_lock_rsize(struct svc_rqst *rqstp, struct nfsd4_op *op)
{
	return (op_encode_hdr_size + op_encode_lock_denied_maxsz)
		* sizeof(__be32);
}

static inline u32 nfsd4_open_rsize(struct svc_rqst *rqstp, struct nfsd4_op *op)
{
	return (op_encode_hdr_size + op_encode_stateid_maxsz
		+ op_encode_change_info_maxsz + 1
		+ nfs4_fattr_bitmap_maxsz
		+ op_encode_delegation_maxsz) * sizeof(__be32);
}

static inline u32 nfsd4_read_rsize(struct svc_rqst *rqstp, struct nfsd4_op *op)
{
	u32 maxcount = 0, rlen = 0;

	maxcount = svc_max_payload(rqstp);
	rlen = min(op->u.read.rd_length, maxcount);

	return (op_encode_hdr_size + 2 + XDR_QUADLEN(rlen)) * sizeof(__be32);
}

static inline u32 nfsd4_readdir_rsize(struct svc_rqst *rqstp, struct nfsd4_op *op)
{
	u32 maxcount = 0, rlen = 0;

	maxcount = svc_max_payload(rqstp);
	rlen = min(op->u.readdir.rd_maxcount, maxcount);

	return (op_encode_hdr_size + op_encode_verifier_maxsz +
		XDR_QUADLEN(rlen)) * sizeof(__be32);
}

static inline u32 nfsd4_remove_rsize(struct svc_rqst *rqstp, struct nfsd4_op *op)
{
	return (op_encode_hdr_size + op_encode_change_info_maxsz)
		* sizeof(__be32);
}

static inline u32 nfsd4_rename_rsize(struct svc_rqst *rqstp, struct nfsd4_op *op)
{
	return (op_encode_hdr_size + op_encode_change_info_maxsz
		+ op_encode_change_info_maxsz) * sizeof(__be32);
}

static inline u32 nfsd4_sequence_rsize(struct svc_rqst *rqstp,
				       struct nfsd4_op *op)
{
	return (op_encode_hdr_size
		+ XDR_QUADLEN(NFS4_MAX_SESSIONID_LEN) + 5) * sizeof(__be32);
}

static inline u32 nfsd4_setattr_rsize(struct svc_rqst *rqstp, struct nfsd4_op *op)
{
	return (op_encode_hdr_size + nfs4_fattr_bitmap_maxsz) * sizeof(__be32);
}

static inline u32 nfsd4_setclientid_rsize(struct svc_rqst *rqstp, struct nfsd4_op *op)
{
	return (op_encode_hdr_size + 2 + XDR_QUADLEN(NFS4_VERIFIER_SIZE)) *
								sizeof(__be32);
}

static inline u32 nfsd4_write_rsize(struct svc_rqst *rqstp, struct nfsd4_op *op)
{
	return (op_encode_hdr_size + 2 + op_encode_verifier_maxsz) * sizeof(__be32);
}

static inline u32 nfsd4_exchange_id_rsize(struct svc_rqst *rqstp, struct nfsd4_op *op)
{
	return (op_encode_hdr_size + 2 + 1 + /* eir_clientid, eir_sequenceid */\
		1 + 1 + /* eir_flags, spr_how */\
		4 + /* spo_must_enforce & _allow with bitmap */\
		2 + /*eir_server_owner.so_minor_id */\
		/* eir_server_owner.so_major_id<> */\
		XDR_QUADLEN(NFS4_OPAQUE_LIMIT) + 1 +\
		/* eir_server_scope<> */\
		XDR_QUADLEN(NFS4_OPAQUE_LIMIT) + 1 +\
		1 + /* eir_server_impl_id array length */\
		0 /* ignored eir_server_impl_id contents */) * sizeof(__be32);
}

static inline u32 nfsd4_bind_conn_to_session_rsize(struct svc_rqst *rqstp, struct nfsd4_op *op)
{
	return (op_encode_hdr_size + \
		XDR_QUADLEN(NFS4_MAX_SESSIONID_LEN) + /* bctsr_sessid */\
		2 /* bctsr_dir, use_conn_in_rdma_mode */) * sizeof(__be32);
}

static inline u32 nfsd4_create_session_rsize(struct svc_rqst *rqstp, struct nfsd4_op *op)
{
	return (op_encode_hdr_size + \
		XDR_QUADLEN(NFS4_MAX_SESSIONID_LEN) + /* sessionid */\
		2 + /* csr_sequence, csr_flags */\
		op_encode_channel_attrs_maxsz + \
		op_encode_channel_attrs_maxsz) * sizeof(__be32);
}

static struct nfsd4_operation nfsd4_ops[] = {
	[OP_ACCESS] = {
		.op_func = (nfsd4op_func)nfsd4_access,
		.op_name = "OP_ACCESS",
	},
	[OP_CLOSE] = {
		.op_func = (nfsd4op_func)nfsd4_close,
		.op_flags = OP_MODIFIES_SOMETHING,
		.op_name = "OP_CLOSE",
		.op_rsize_bop = (nfsd4op_rsize)nfsd4_status_stateid_rsize,
		.op_get_currentstateid = (stateid_getter)nfsd4_get_closestateid,
		.op_set_currentstateid = (stateid_setter)nfsd4_set_closestateid,
	},
	[OP_COMMIT] = {
		.op_func = (nfsd4op_func)nfsd4_commit,
		.op_flags = OP_MODIFIES_SOMETHING,
		.op_name = "OP_COMMIT",
		.op_rsize_bop = (nfsd4op_rsize)nfsd4_commit_rsize,
	},
	[OP_CREATE] = {
		.op_func = (nfsd4op_func)nfsd4_create,
		.op_flags = OP_MODIFIES_SOMETHING | OP_CACHEME | OP_CLEAR_STATEID,
		.op_name = "OP_CREATE",
		.op_rsize_bop = (nfsd4op_rsize)nfsd4_create_rsize,
	},
	[OP_DELEGRETURN] = {
		.op_func = (nfsd4op_func)nfsd4_delegreturn,
		.op_flags = OP_MODIFIES_SOMETHING,
		.op_name = "OP_DELEGRETURN",
		.op_rsize_bop = nfsd4_only_status_rsize,
		.op_get_currentstateid = (stateid_getter)nfsd4_get_delegreturnstateid,
	},
	[OP_GETATTR] = {
		.op_func = (nfsd4op_func)nfsd4_getattr,
		.op_flags = ALLOWED_ON_ABSENT_FS,
		.op_rsize_bop = nfsd4_getattr_rsize,
		.op_name = "OP_GETATTR",
	},
	[OP_GETFH] = {
		.op_func = (nfsd4op_func)nfsd4_getfh,
		.op_name = "OP_GETFH",
	},
	[OP_LINK] = {
		.op_func = (nfsd4op_func)nfsd4_link,
		.op_flags = ALLOWED_ON_ABSENT_FS | OP_MODIFIES_SOMETHING
				| OP_CACHEME,
		.op_name = "OP_LINK",
		.op_rsize_bop = (nfsd4op_rsize)nfsd4_link_rsize,
	},
	[OP_LOCK] = {
		.op_func = (nfsd4op_func)nfsd4_lock,
		.op_flags = OP_MODIFIES_SOMETHING,
		.op_name = "OP_LOCK",
		.op_rsize_bop = (nfsd4op_rsize)nfsd4_lock_rsize,
		.op_set_currentstateid = (stateid_setter)nfsd4_set_lockstateid,
	},
	[OP_LOCKT] = {
		.op_func = (nfsd4op_func)nfsd4_lockt,
		.op_name = "OP_LOCKT",
	},
	[OP_LOCKU] = {
		.op_func = (nfsd4op_func)nfsd4_locku,
		.op_flags = OP_MODIFIES_SOMETHING,
		.op_name = "OP_LOCKU",
		.op_rsize_bop = (nfsd4op_rsize)nfsd4_status_stateid_rsize,
		.op_get_currentstateid = (stateid_getter)nfsd4_get_lockustateid,
	},
	[OP_LOOKUP] = {
		.op_func = (nfsd4op_func)nfsd4_lookup,
		.op_flags = OP_HANDLES_WRONGSEC | OP_CLEAR_STATEID,
		.op_name = "OP_LOOKUP",
	},
	[OP_LOOKUPP] = {
		.op_func = (nfsd4op_func)nfsd4_lookupp,
		.op_flags = OP_HANDLES_WRONGSEC | OP_CLEAR_STATEID,
		.op_name = "OP_LOOKUPP",
	},
	[OP_NVERIFY] = {
		.op_func = (nfsd4op_func)nfsd4_nverify,
		.op_name = "OP_NVERIFY",
	},
	[OP_OPEN] = {
		.op_func = (nfsd4op_func)nfsd4_open,
		.op_flags = OP_HANDLES_WRONGSEC | OP_MODIFIES_SOMETHING,
		.op_name = "OP_OPEN",
		.op_rsize_bop = (nfsd4op_rsize)nfsd4_open_rsize,
		.op_set_currentstateid = (stateid_setter)nfsd4_set_openstateid,
	},
	[OP_OPEN_CONFIRM] = {
		.op_func = (nfsd4op_func)nfsd4_open_confirm,
		.op_flags = OP_MODIFIES_SOMETHING,
		.op_name = "OP_OPEN_CONFIRM",
		.op_rsize_bop = (nfsd4op_rsize)nfsd4_status_stateid_rsize,
	},
	[OP_OPEN_DOWNGRADE] = {
		.op_func = (nfsd4op_func)nfsd4_open_downgrade,
		.op_flags = OP_MODIFIES_SOMETHING,
		.op_name = "OP_OPEN_DOWNGRADE",
		.op_rsize_bop = (nfsd4op_rsize)nfsd4_status_stateid_rsize,
		.op_get_currentstateid = (stateid_getter)nfsd4_get_opendowngradestateid,
		.op_set_currentstateid = (stateid_setter)nfsd4_set_opendowngradestateid,
	},
	[OP_PUTFH] = {
		.op_func = (nfsd4op_func)nfsd4_putfh,
		.op_flags = ALLOWED_WITHOUT_FH | ALLOWED_ON_ABSENT_FS
				| OP_IS_PUTFH_LIKE | OP_CLEAR_STATEID,
		.op_name = "OP_PUTFH",
		.op_rsize_bop = (nfsd4op_rsize)nfsd4_only_status_rsize,
	},
	[OP_PUTPUBFH] = {
		.op_func = (nfsd4op_func)nfsd4_putrootfh,
		.op_flags = ALLOWED_WITHOUT_FH | ALLOWED_ON_ABSENT_FS
				| OP_IS_PUTFH_LIKE | OP_CLEAR_STATEID,
		.op_name = "OP_PUTPUBFH",
		.op_rsize_bop = (nfsd4op_rsize)nfsd4_only_status_rsize,
	},
	[OP_PUTROOTFH] = {
		.op_func = (nfsd4op_func)nfsd4_putrootfh,
		.op_flags = ALLOWED_WITHOUT_FH | ALLOWED_ON_ABSENT_FS
				| OP_IS_PUTFH_LIKE | OP_CLEAR_STATEID,
		.op_name = "OP_PUTROOTFH",
		.op_rsize_bop = (nfsd4op_rsize)nfsd4_only_status_rsize,
	},
	[OP_READ] = {
		.op_func = (nfsd4op_func)nfsd4_read,
		.op_name = "OP_READ",
		.op_rsize_bop = (nfsd4op_rsize)nfsd4_read_rsize,
		.op_get_currentstateid = (stateid_getter)nfsd4_get_readstateid,
	},
	[OP_READDIR] = {
		.op_func = (nfsd4op_func)nfsd4_readdir,
		.op_name = "OP_READDIR",
		.op_rsize_bop = (nfsd4op_rsize)nfsd4_readdir_rsize,
	},
	[OP_READLINK] = {
		.op_func = (nfsd4op_func)nfsd4_readlink,
		.op_name = "OP_READLINK",
	},
	[OP_REMOVE] = {
		.op_func = (nfsd4op_func)nfsd4_remove,
		.op_flags = OP_MODIFIES_SOMETHING | OP_CACHEME,
		.op_name = "OP_REMOVE",
		.op_rsize_bop = (nfsd4op_rsize)nfsd4_remove_rsize,
	},
	[OP_RENAME] = {
		.op_func = (nfsd4op_func)nfsd4_rename,
		.op_flags = OP_MODIFIES_SOMETHING | OP_CACHEME,
		.op_name = "OP_RENAME",
		.op_rsize_bop = (nfsd4op_rsize)nfsd4_rename_rsize,
	},
	[OP_RENEW] = {
		.op_func = (nfsd4op_func)nfsd4_renew,
		.op_flags = ALLOWED_WITHOUT_FH | ALLOWED_ON_ABSENT_FS
				| OP_MODIFIES_SOMETHING,
		.op_name = "OP_RENEW",
		.op_rsize_bop = (nfsd4op_rsize)nfsd4_only_status_rsize,

	},
	[OP_RESTOREFH] = {
		.op_func = (nfsd4op_func)nfsd4_restorefh,
		.op_flags = ALLOWED_WITHOUT_FH | ALLOWED_ON_ABSENT_FS
				| OP_IS_PUTFH_LIKE | OP_MODIFIES_SOMETHING,
		.op_name = "OP_RESTOREFH",
		.op_rsize_bop = (nfsd4op_rsize)nfsd4_only_status_rsize,
	},
	[OP_SAVEFH] = {
		.op_func = (nfsd4op_func)nfsd4_savefh,
		.op_flags = OP_HANDLES_WRONGSEC | OP_MODIFIES_SOMETHING,
		.op_name = "OP_SAVEFH",
		.op_rsize_bop = (nfsd4op_rsize)nfsd4_only_status_rsize,
	},
	[OP_SECINFO] = {
		.op_func = (nfsd4op_func)nfsd4_secinfo,
		.op_flags = OP_HANDLES_WRONGSEC,
		.op_name = "OP_SECINFO",
	},
	[OP_SETATTR] = {
		.op_func = (nfsd4op_func)nfsd4_setattr,
		.op_name = "OP_SETATTR",
		.op_flags = OP_MODIFIES_SOMETHING | OP_CACHEME,
		.op_rsize_bop = (nfsd4op_rsize)nfsd4_setattr_rsize,
		.op_get_currentstateid = (stateid_getter)nfsd4_get_setattrstateid,
	},
	[OP_SETCLIENTID] = {
		.op_func = (nfsd4op_func)nfsd4_setclientid,
		.op_flags = ALLOWED_WITHOUT_FH | ALLOWED_ON_ABSENT_FS
				| OP_MODIFIES_SOMETHING | OP_CACHEME,
		.op_name = "OP_SETCLIENTID",
		.op_rsize_bop = (nfsd4op_rsize)nfsd4_setclientid_rsize,
	},
	[OP_SETCLIENTID_CONFIRM] = {
		.op_func = (nfsd4op_func)nfsd4_setclientid_confirm,
		.op_flags = ALLOWED_WITHOUT_FH | ALLOWED_ON_ABSENT_FS
				| OP_MODIFIES_SOMETHING | OP_CACHEME,
		.op_name = "OP_SETCLIENTID_CONFIRM",
		.op_rsize_bop = (nfsd4op_rsize)nfsd4_only_status_rsize,
	},
	[OP_VERIFY] = {
		.op_func = (nfsd4op_func)nfsd4_verify,
		.op_name = "OP_VERIFY",
	},
	[OP_WRITE] = {
		.op_func = (nfsd4op_func)nfsd4_write,
		.op_flags = OP_MODIFIES_SOMETHING | OP_CACHEME,
		.op_name = "OP_WRITE",
		.op_rsize_bop = (nfsd4op_rsize)nfsd4_write_rsize,
		.op_get_currentstateid = (stateid_getter)nfsd4_get_writestateid,
	},
	[OP_RELEASE_LOCKOWNER] = {
		.op_func = (nfsd4op_func)nfsd4_release_lockowner,
		.op_flags = ALLOWED_WITHOUT_FH | ALLOWED_ON_ABSENT_FS
				| OP_MODIFIES_SOMETHING,
		.op_name = "OP_RELEASE_LOCKOWNER",
		.op_rsize_bop = (nfsd4op_rsize)nfsd4_only_status_rsize,
	},

	/* NFSv4.1 operations */
	[OP_EXCHANGE_ID] = {
		.op_func = (nfsd4op_func)nfsd4_exchange_id,
		.op_flags = ALLOWED_WITHOUT_FH | ALLOWED_AS_FIRST_OP
				| OP_MODIFIES_SOMETHING,
		.op_name = "OP_EXCHANGE_ID",
		.op_rsize_bop = (nfsd4op_rsize)nfsd4_exchange_id_rsize,
	},
	[OP_BACKCHANNEL_CTL] = {
		.op_func = (nfsd4op_func)nfsd4_backchannel_ctl,
		.op_flags = ALLOWED_WITHOUT_FH | OP_MODIFIES_SOMETHING,
		.op_name = "OP_BACKCHANNEL_CTL",
		.op_rsize_bop = (nfsd4op_rsize)nfsd4_only_status_rsize,
	},
	[OP_BIND_CONN_TO_SESSION] = {
		.op_func = (nfsd4op_func)nfsd4_bind_conn_to_session,
		.op_flags = ALLOWED_WITHOUT_FH | ALLOWED_AS_FIRST_OP
				| OP_MODIFIES_SOMETHING,
		.op_name = "OP_BIND_CONN_TO_SESSION",
		.op_rsize_bop = (nfsd4op_rsize)nfsd4_bind_conn_to_session_rsize,
	},
	[OP_CREATE_SESSION] = {
		.op_func = (nfsd4op_func)nfsd4_create_session,
		.op_flags = ALLOWED_WITHOUT_FH | ALLOWED_AS_FIRST_OP
				| OP_MODIFIES_SOMETHING,
		.op_name = "OP_CREATE_SESSION",
		.op_rsize_bop = (nfsd4op_rsize)nfsd4_create_session_rsize,
	},
	[OP_DESTROY_SESSION] = {
		.op_func = (nfsd4op_func)nfsd4_destroy_session,
		.op_flags = ALLOWED_WITHOUT_FH | ALLOWED_AS_FIRST_OP
				| OP_MODIFIES_SOMETHING,
		.op_name = "OP_DESTROY_SESSION",
		.op_rsize_bop = (nfsd4op_rsize)nfsd4_only_status_rsize,
	},
	[OP_SEQUENCE] = {
		.op_func = (nfsd4op_func)nfsd4_sequence,
		.op_flags = ALLOWED_WITHOUT_FH | ALLOWED_AS_FIRST_OP,
		.op_name = "OP_SEQUENCE",
		.op_rsize_bop = (nfsd4op_rsize)nfsd4_sequence_rsize,
	},
	[OP_DESTROY_CLIENTID] = {
		.op_func = (nfsd4op_func)nfsd4_destroy_clientid,
		.op_flags = ALLOWED_WITHOUT_FH | ALLOWED_AS_FIRST_OP
				| OP_MODIFIES_SOMETHING,
		.op_name = "OP_DESTROY_CLIENTID",
		.op_rsize_bop = (nfsd4op_rsize)nfsd4_only_status_rsize,
	},
	[OP_RECLAIM_COMPLETE] = {
		.op_func = (nfsd4op_func)nfsd4_reclaim_complete,
		.op_flags = ALLOWED_WITHOUT_FH | OP_MODIFIES_SOMETHING,
		.op_name = "OP_RECLAIM_COMPLETE",
		.op_rsize_bop = (nfsd4op_rsize)nfsd4_only_status_rsize,
	},
	[OP_SECINFO_NO_NAME] = {
		.op_func = (nfsd4op_func)nfsd4_secinfo_no_name,
		.op_flags = OP_HANDLES_WRONGSEC,
		.op_name = "OP_SECINFO_NO_NAME",
	},
	[OP_TEST_STATEID] = {
		.op_func = (nfsd4op_func)nfsd4_test_stateid,
		.op_flags = ALLOWED_WITHOUT_FH,
		.op_name = "OP_TEST_STATEID",
	},
	[OP_FREE_STATEID] = {
		.op_func = (nfsd4op_func)nfsd4_free_stateid,
		.op_flags = ALLOWED_WITHOUT_FH | OP_MODIFIES_SOMETHING,
		.op_name = "OP_FREE_STATEID",
		.op_get_currentstateid = (stateid_getter)nfsd4_get_freestateid,
		.op_rsize_bop = (nfsd4op_rsize)nfsd4_only_status_rsize,
	},

	/* NFSv4.2 operations */
	[OP_SEEK] = {
		.op_func = (nfsd4op_func)nfsd4_seek,
		.op_name = "OP_SEEK",
	},
};

int nfsd4_max_reply(struct svc_rqst *rqstp, struct nfsd4_op *op)
{
	struct nfsd4_operation *opdesc;
	nfsd4op_rsize estimator;

	if (op->opnum == OP_ILLEGAL)
		return op_encode_hdr_size * sizeof(__be32);
	opdesc = OPDESC(op);
	estimator = opdesc->op_rsize_bop;
	return estimator ? estimator(rqstp, op) : PAGE_SIZE;
}

void warn_on_nonidempotent_op(struct nfsd4_op *op)
{
	if (OPDESC(op)->op_flags & OP_MODIFIES_SOMETHING) {
		pr_err("unable to encode reply to nonidempotent op %d (%s)\n",
			op->opnum, nfsd4_op_name(op->opnum));
		WARN_ON_ONCE(1);
	}
}

static const char *nfsd4_op_name(unsigned opnum)
{
	if (opnum < ARRAY_SIZE(nfsd4_ops))
		return nfsd4_ops[opnum].op_name;
	return "unknown_operation";
}

#define nfsd4_voidres			nfsd4_voidargs
struct nfsd4_voidargs { int dummy; };

static struct svc_procedure		nfsd_procedures4[2] = {
	[NFSPROC4_NULL] = {
		.pc_func = (svc_procfunc) nfsd4_proc_null,
		.pc_encode = (kxdrproc_t) nfs4svc_encode_voidres,
		.pc_argsize = sizeof(struct nfsd4_voidargs),
		.pc_ressize = sizeof(struct nfsd4_voidres),
		.pc_cachetype = RC_NOCACHE,
		.pc_xdrressize = 1,
	},
	[NFSPROC4_COMPOUND] = {
		.pc_func = (svc_procfunc) nfsd4_proc_compound,
		.pc_decode = (kxdrproc_t) nfs4svc_decode_compoundargs,
		.pc_encode = (kxdrproc_t) nfs4svc_encode_compoundres,
		.pc_argsize = sizeof(struct nfsd4_compoundargs),
		.pc_ressize = sizeof(struct nfsd4_compoundres),
		.pc_release = nfsd4_release_compoundargs,
		.pc_cachetype = RC_NOCACHE,
		.pc_xdrressize = NFSD_BUFSIZE/4,
	},
};

struct svc_version	nfsd_version4 = {
		.vs_vers	= 4,
		.vs_nproc	= 2,
		.vs_proc	= nfsd_procedures4,
		.vs_dispatch	= nfsd_dispatch,
		.vs_xdrsize	= NFS4_SVC_XDRSIZE,
		.vs_rpcb_optnl	= 1,
};

/*
 * Local variables:
 *  c-basic-offset: 8
 * End:
 */<|MERGE_RESOLUTION|>--- conflicted
+++ resolved
@@ -1381,11 +1381,6 @@
 
 		/* If op is non-idempotent */
 		if (opdesc->op_flags & OP_MODIFIES_SOMETHING) {
-<<<<<<< HEAD
-			plen = opdesc->op_rsize_bop(rqstp, op);
-			/*
-			 * If there's still another operation, make sure
-=======
 			/*
 			 * Don't execute this op if we couldn't encode a
 			 * succesful reply:
@@ -1393,7 +1388,6 @@
 			u32 plen = opdesc->op_rsize_bop(rqstp, op);
 			/*
 			 * Plus if there's another operation, make sure
->>>>>>> fc14f9c1
 			 * we'll have space to at least encode an error:
 			 */
 			if (resp->opcnt < args->opcnt)
