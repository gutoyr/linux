/*
*  Copyright (c) 2001 The Regents of the University of Michigan.
*  All rights reserved.
*
*  Kendrick Smith <kmsmith@umich.edu>
*  Andy Adamson <kandros@umich.edu>
*
*  Redistribution and use in source and binary forms, with or without
*  modification, are permitted provided that the following conditions
*  are met:
*
*  1. Redistributions of source code must retain the above copyright
*     notice, this list of conditions and the following disclaimer.
*  2. Redistributions in binary form must reproduce the above copyright
*     notice, this list of conditions and the following disclaimer in the
*     documentation and/or other materials provided with the distribution.
*  3. Neither the name of the University nor the names of its
*     contributors may be used to endorse or promote products derived
*     from this software without specific prior written permission.
*
*  THIS SOFTWARE IS PROVIDED ``AS IS'' AND ANY EXPRESS OR IMPLIED
*  WARRANTIES, INCLUDING, BUT NOT LIMITED TO, THE IMPLIED WARRANTIES OF
*  MERCHANTABILITY AND FITNESS FOR A PARTICULAR PURPOSE ARE
*  DISCLAIMED. IN NO EVENT SHALL THE REGENTS OR CONTRIBUTORS BE LIABLE
*  FOR ANY DIRECT, INDIRECT, INCIDENTAL, SPECIAL, EXEMPLARY, OR
*  CONSEQUENTIAL DAMAGES (INCLUDING, BUT NOT LIMITED TO, PROCUREMENT OF
*  SUBSTITUTE GOODS OR SERVICES; LOSS OF USE, DATA, OR PROFITS; OR
*  BUSINESS INTERRUPTION) HOWEVER CAUSED AND ON ANY THEORY OF
*  LIABILITY, WHETHER IN CONTRACT, STRICT LIABILITY, OR TORT (INCLUDING
*  NEGLIGENCE OR OTHERWISE) ARISING IN ANY WAY OUT OF THE USE OF THIS
*  SOFTWARE, EVEN IF ADVISED OF THE POSSIBILITY OF SUCH DAMAGE.
*
*/

#include <linux/file.h>
#include <linux/fs.h>
#include <linux/slab.h>
#include <linux/namei.h>
#include <linux/swap.h>
#include <linux/pagemap.h>
#include <linux/ratelimit.h>
#include <linux/sunrpc/svcauth_gss.h>
#include <linux/sunrpc/addr.h>
#include <linux/hash.h>
#include "xdr4.h"
#include "xdr4cb.h"
#include "vfs.h"
#include "current_stateid.h"

#include "netns.h"

#define NFSDDBG_FACILITY                NFSDDBG_PROC

#define all_ones {{~0,~0},~0}
static const stateid_t one_stateid = {
	.si_generation = ~0,
	.si_opaque = all_ones,
};
static const stateid_t zero_stateid = {
	/* all fields zero */
};
static const stateid_t currentstateid = {
	.si_generation = 1,
};

static u64 current_sessionid = 1;

#define ZERO_STATEID(stateid) (!memcmp((stateid), &zero_stateid, sizeof(stateid_t)))
#define ONE_STATEID(stateid)  (!memcmp((stateid), &one_stateid, sizeof(stateid_t)))
#define CURRENT_STATEID(stateid) (!memcmp((stateid), &currentstateid, sizeof(stateid_t)))

/* forward declarations */
static bool check_for_locks(struct nfs4_file *fp, struct nfs4_lockowner *lowner);
static void nfs4_free_ol_stateid(struct nfs4_stid *stid);

/* Locking: */

/*
 * Currently used for the del_recall_lru and file hash table.  In an
 * effort to decrease the scope of the client_mutex, this spinlock may
 * eventually cover more:
 */
static DEFINE_SPINLOCK(state_lock);

/*
 * A waitqueue for all in-progress 4.0 CLOSE operations that are waiting for
 * the refcount on the open stateid to drop.
 */
static DECLARE_WAIT_QUEUE_HEAD(close_wq);

static struct kmem_cache *openowner_slab;
static struct kmem_cache *lockowner_slab;
static struct kmem_cache *file_slab;
static struct kmem_cache *stateid_slab;
static struct kmem_cache *deleg_slab;

static void free_session(struct nfsd4_session *);

static struct nfsd4_callback_ops nfsd4_cb_recall_ops;

static bool is_session_dead(struct nfsd4_session *ses)
{
	return ses->se_flags & NFS4_SESSION_DEAD;
}

static __be32 mark_session_dead_locked(struct nfsd4_session *ses, int ref_held_by_me)
{
	if (atomic_read(&ses->se_ref) > ref_held_by_me)
		return nfserr_jukebox;
	ses->se_flags |= NFS4_SESSION_DEAD;
	return nfs_ok;
}

static bool is_client_expired(struct nfs4_client *clp)
{
	return clp->cl_time == 0;
}

static __be32 get_client_locked(struct nfs4_client *clp)
{
	struct nfsd_net *nn = net_generic(clp->net, nfsd_net_id);

	lockdep_assert_held(&nn->client_lock);

	if (is_client_expired(clp))
		return nfserr_expired;
	atomic_inc(&clp->cl_refcount);
	return nfs_ok;
}

/* must be called under the client_lock */
static inline void
renew_client_locked(struct nfs4_client *clp)
{
	struct nfsd_net *nn = net_generic(clp->net, nfsd_net_id);

	if (is_client_expired(clp)) {
		WARN_ON(1);
		printk("%s: client (clientid %08x/%08x) already expired\n",
			__func__,
			clp->cl_clientid.cl_boot,
			clp->cl_clientid.cl_id);
		return;
	}

	dprintk("renewing client (clientid %08x/%08x)\n",
			clp->cl_clientid.cl_boot,
			clp->cl_clientid.cl_id);
	list_move_tail(&clp->cl_lru, &nn->client_lru);
	clp->cl_time = get_seconds();
}

static inline void
renew_client(struct nfs4_client *clp)
{
	struct nfsd_net *nn = net_generic(clp->net, nfsd_net_id);

	spin_lock(&nn->client_lock);
	renew_client_locked(clp);
	spin_unlock(&nn->client_lock);
}

static void put_client_renew_locked(struct nfs4_client *clp)
{
	struct nfsd_net *nn = net_generic(clp->net, nfsd_net_id);

	lockdep_assert_held(&nn->client_lock);

	if (!atomic_dec_and_test(&clp->cl_refcount))
		return;
	if (!is_client_expired(clp))
		renew_client_locked(clp);
}

static void put_client_renew(struct nfs4_client *clp)
{
	struct nfsd_net *nn = net_generic(clp->net, nfsd_net_id);

	if (!atomic_dec_and_lock(&clp->cl_refcount, &nn->client_lock))
		return;
	if (!is_client_expired(clp))
		renew_client_locked(clp);
	spin_unlock(&nn->client_lock);
}

static __be32 nfsd4_get_session_locked(struct nfsd4_session *ses)
{
	__be32 status;

	if (is_session_dead(ses))
		return nfserr_badsession;
	status = get_client_locked(ses->se_client);
	if (status)
		return status;
	atomic_inc(&ses->se_ref);
	return nfs_ok;
}

static void nfsd4_put_session_locked(struct nfsd4_session *ses)
{
	struct nfs4_client *clp = ses->se_client;
	struct nfsd_net *nn = net_generic(clp->net, nfsd_net_id);

	lockdep_assert_held(&nn->client_lock);

	if (atomic_dec_and_test(&ses->se_ref) && is_session_dead(ses))
		free_session(ses);
	put_client_renew_locked(clp);
}

static void nfsd4_put_session(struct nfsd4_session *ses)
{
	struct nfs4_client *clp = ses->se_client;
	struct nfsd_net *nn = net_generic(clp->net, nfsd_net_id);

	spin_lock(&nn->client_lock);
	nfsd4_put_session_locked(ses);
	spin_unlock(&nn->client_lock);
}

static inline struct nfs4_stateowner *
nfs4_get_stateowner(struct nfs4_stateowner *sop)
{
	atomic_inc(&sop->so_count);
	return sop;
}

static int
same_owner_str(struct nfs4_stateowner *sop, struct xdr_netobj *owner)
{
	return (sop->so_owner.len == owner->len) &&
		0 == memcmp(sop->so_owner.data, owner->data, owner->len);
}

static struct nfs4_openowner *
find_openstateowner_str_locked(unsigned int hashval, struct nfsd4_open *open,
			struct nfs4_client *clp)
{
	struct nfs4_stateowner *so;

	lockdep_assert_held(&clp->cl_lock);

	list_for_each_entry(so, &clp->cl_ownerstr_hashtbl[hashval],
			    so_strhash) {
		if (!so->so_is_open_owner)
			continue;
		if (same_owner_str(so, &open->op_owner))
			return openowner(nfs4_get_stateowner(so));
	}
	return NULL;
}

static struct nfs4_openowner *
find_openstateowner_str(unsigned int hashval, struct nfsd4_open *open,
			struct nfs4_client *clp)
{
	struct nfs4_openowner *oo;

	spin_lock(&clp->cl_lock);
	oo = find_openstateowner_str_locked(hashval, open, clp);
	spin_unlock(&clp->cl_lock);
	return oo;
}

static inline u32
opaque_hashval(const void *ptr, int nbytes)
{
	unsigned char *cptr = (unsigned char *) ptr;

	u32 x = 0;
	while (nbytes--) {
		x *= 37;
		x += *cptr++;
	}
	return x;
}

static void nfsd4_free_file(struct nfs4_file *f)
{
	kmem_cache_free(file_slab, f);
}

static inline void
put_nfs4_file(struct nfs4_file *fi)
{
	might_lock(&state_lock);

	if (atomic_dec_and_lock(&fi->fi_ref, &state_lock)) {
		hlist_del(&fi->fi_hash);
		spin_unlock(&state_lock);
		nfsd4_free_file(fi);
	}
}

static inline void
get_nfs4_file(struct nfs4_file *fi)
{
	atomic_inc(&fi->fi_ref);
}

static struct file *
__nfs4_get_fd(struct nfs4_file *f, int oflag)
{
	if (f->fi_fds[oflag])
		return get_file(f->fi_fds[oflag]);
	return NULL;
}

static struct file *
find_writeable_file_locked(struct nfs4_file *f)
{
	struct file *ret;

	lockdep_assert_held(&f->fi_lock);

	ret = __nfs4_get_fd(f, O_WRONLY);
	if (!ret)
		ret = __nfs4_get_fd(f, O_RDWR);
	return ret;
}

static struct file *
find_writeable_file(struct nfs4_file *f)
{
	struct file *ret;

	spin_lock(&f->fi_lock);
	ret = find_writeable_file_locked(f);
	spin_unlock(&f->fi_lock);

	return ret;
}

static struct file *find_readable_file_locked(struct nfs4_file *f)
{
	struct file *ret;

	lockdep_assert_held(&f->fi_lock);

	ret = __nfs4_get_fd(f, O_RDONLY);
	if (!ret)
		ret = __nfs4_get_fd(f, O_RDWR);
	return ret;
}

static struct file *
find_readable_file(struct nfs4_file *f)
{
	struct file *ret;

	spin_lock(&f->fi_lock);
	ret = find_readable_file_locked(f);
	spin_unlock(&f->fi_lock);

	return ret;
}

static struct file *
find_any_file(struct nfs4_file *f)
{
	struct file *ret;

	spin_lock(&f->fi_lock);
	ret = __nfs4_get_fd(f, O_RDWR);
	if (!ret) {
		ret = __nfs4_get_fd(f, O_WRONLY);
		if (!ret)
			ret = __nfs4_get_fd(f, O_RDONLY);
	}
	spin_unlock(&f->fi_lock);
	return ret;
}

static atomic_long_t num_delegations;
unsigned long max_delegations;

/*
 * Open owner state (share locks)
 */

/* hash tables for lock and open owners */
#define OWNER_HASH_BITS              8
#define OWNER_HASH_SIZE             (1 << OWNER_HASH_BITS)
#define OWNER_HASH_MASK             (OWNER_HASH_SIZE - 1)

static unsigned int ownerstr_hashval(struct xdr_netobj *ownername)
{
	unsigned int ret;

	ret = opaque_hashval(ownername->data, ownername->len);
	return ret & OWNER_HASH_MASK;
}

/* hash table for nfs4_file */
#define FILE_HASH_BITS                   8
#define FILE_HASH_SIZE                  (1 << FILE_HASH_BITS)

static unsigned int nfsd_fh_hashval(struct knfsd_fh *fh)
{
	return jhash2(fh->fh_base.fh_pad, XDR_QUADLEN(fh->fh_size), 0);
}

static unsigned int file_hashval(struct knfsd_fh *fh)
{
	return nfsd_fh_hashval(fh) & (FILE_HASH_SIZE - 1);
}

static bool nfsd_fh_match(struct knfsd_fh *fh1, struct knfsd_fh *fh2)
{
	return fh1->fh_size == fh2->fh_size &&
		!memcmp(fh1->fh_base.fh_pad,
				fh2->fh_base.fh_pad,
				fh1->fh_size);
}

static struct hlist_head file_hashtbl[FILE_HASH_SIZE];

static void
__nfs4_file_get_access(struct nfs4_file *fp, u32 access)
{
	lockdep_assert_held(&fp->fi_lock);

	if (access & NFS4_SHARE_ACCESS_WRITE)
		atomic_inc(&fp->fi_access[O_WRONLY]);
	if (access & NFS4_SHARE_ACCESS_READ)
		atomic_inc(&fp->fi_access[O_RDONLY]);
}

static __be32
nfs4_file_get_access(struct nfs4_file *fp, u32 access)
{
	lockdep_assert_held(&fp->fi_lock);

	/* Does this access mode make sense? */
	if (access & ~NFS4_SHARE_ACCESS_BOTH)
		return nfserr_inval;

	/* Does it conflict with a deny mode already set? */
	if ((access & fp->fi_share_deny) != 0)
		return nfserr_share_denied;

	__nfs4_file_get_access(fp, access);
	return nfs_ok;
}

static __be32 nfs4_file_check_deny(struct nfs4_file *fp, u32 deny)
{
	/* Common case is that there is no deny mode. */
	if (deny) {
		/* Does this deny mode make sense? */
		if (deny & ~NFS4_SHARE_DENY_BOTH)
			return nfserr_inval;

		if ((deny & NFS4_SHARE_DENY_READ) &&
		    atomic_read(&fp->fi_access[O_RDONLY]))
			return nfserr_share_denied;

		if ((deny & NFS4_SHARE_DENY_WRITE) &&
		    atomic_read(&fp->fi_access[O_WRONLY]))
			return nfserr_share_denied;
	}
	return nfs_ok;
}

static void __nfs4_file_put_access(struct nfs4_file *fp, int oflag)
{
	might_lock(&fp->fi_lock);

	if (atomic_dec_and_lock(&fp->fi_access[oflag], &fp->fi_lock)) {
		struct file *f1 = NULL;
		struct file *f2 = NULL;

		swap(f1, fp->fi_fds[oflag]);
		if (atomic_read(&fp->fi_access[1 - oflag]) == 0)
			swap(f2, fp->fi_fds[O_RDWR]);
		spin_unlock(&fp->fi_lock);
		if (f1)
			fput(f1);
		if (f2)
			fput(f2);
	}
}

static void nfs4_file_put_access(struct nfs4_file *fp, u32 access)
{
	WARN_ON_ONCE(access & ~NFS4_SHARE_ACCESS_BOTH);

	if (access & NFS4_SHARE_ACCESS_WRITE)
		__nfs4_file_put_access(fp, O_WRONLY);
	if (access & NFS4_SHARE_ACCESS_READ)
		__nfs4_file_put_access(fp, O_RDONLY);
}

static struct nfs4_stid *nfs4_alloc_stid(struct nfs4_client *cl,
					 struct kmem_cache *slab)
{
	struct nfs4_stid *stid;
	int new_id;

	stid = kmem_cache_zalloc(slab, GFP_KERNEL);
	if (!stid)
		return NULL;

	idr_preload(GFP_KERNEL);
	spin_lock(&cl->cl_lock);
	new_id = idr_alloc_cyclic(&cl->cl_stateids, stid, 0, 0, GFP_NOWAIT);
	spin_unlock(&cl->cl_lock);
	idr_preload_end();
	if (new_id < 0)
		goto out_free;
	stid->sc_client = cl;
	stid->sc_stateid.si_opaque.so_id = new_id;
	stid->sc_stateid.si_opaque.so_clid = cl->cl_clientid;
	/* Will be incremented before return to client: */
	atomic_set(&stid->sc_count, 1);

	/*
	 * It shouldn't be a problem to reuse an opaque stateid value.
	 * I don't think it is for 4.1.  But with 4.0 I worry that, for
	 * example, a stray write retransmission could be accepted by
	 * the server when it should have been rejected.  Therefore,
	 * adopt a trick from the sctp code to attempt to maximize the
	 * amount of time until an id is reused, by ensuring they always
	 * "increase" (mod INT_MAX):
	 */
	return stid;
out_free:
	kmem_cache_free(slab, stid);
	return NULL;
}

static struct nfs4_ol_stateid * nfs4_alloc_open_stateid(struct nfs4_client *clp)
{
	struct nfs4_stid *stid;
	struct nfs4_ol_stateid *stp;

	stid = nfs4_alloc_stid(clp, stateid_slab);
	if (!stid)
		return NULL;

	stp = openlockstateid(stid);
	stp->st_stid.sc_free = nfs4_free_ol_stateid;
	return stp;
}

static void nfs4_free_deleg(struct nfs4_stid *stid)
{
	kmem_cache_free(deleg_slab, stid);
	atomic_long_dec(&num_delegations);
}

/*
 * When we recall a delegation, we should be careful not to hand it
 * out again straight away.
 * To ensure this we keep a pair of bloom filters ('new' and 'old')
 * in which the filehandles of recalled delegations are "stored".
 * If a filehandle appear in either filter, a delegation is blocked.
 * When a delegation is recalled, the filehandle is stored in the "new"
 * filter.
 * Every 30 seconds we swap the filters and clear the "new" one,
 * unless both are empty of course.
 *
 * Each filter is 256 bits.  We hash the filehandle to 32bit and use the
 * low 3 bytes as hash-table indices.
 *
 * 'blocked_delegations_lock', which is always taken in block_delegations(),
 * is used to manage concurrent access.  Testing does not need the lock
 * except when swapping the two filters.
 */
static DEFINE_SPINLOCK(blocked_delegations_lock);
static struct bloom_pair {
	int	entries, old_entries;
	time_t	swap_time;
	int	new; /* index into 'set' */
	DECLARE_BITMAP(set[2], 256);
} blocked_delegations;

static int delegation_blocked(struct knfsd_fh *fh)
{
	u32 hash;
	struct bloom_pair *bd = &blocked_delegations;

	if (bd->entries == 0)
		return 0;
	if (seconds_since_boot() - bd->swap_time > 30) {
		spin_lock(&blocked_delegations_lock);
		if (seconds_since_boot() - bd->swap_time > 30) {
			bd->entries -= bd->old_entries;
			bd->old_entries = bd->entries;
			memset(bd->set[bd->new], 0,
			       sizeof(bd->set[0]));
			bd->new = 1-bd->new;
			bd->swap_time = seconds_since_boot();
		}
		spin_unlock(&blocked_delegations_lock);
	}
	hash = arch_fast_hash(&fh->fh_base, fh->fh_size, 0);
	if (test_bit(hash&255, bd->set[0]) &&
	    test_bit((hash>>8)&255, bd->set[0]) &&
	    test_bit((hash>>16)&255, bd->set[0]))
		return 1;

	if (test_bit(hash&255, bd->set[1]) &&
	    test_bit((hash>>8)&255, bd->set[1]) &&
	    test_bit((hash>>16)&255, bd->set[1]))
		return 1;

	return 0;
}

static void block_delegations(struct knfsd_fh *fh)
{
	u32 hash;
	struct bloom_pair *bd = &blocked_delegations;

	hash = arch_fast_hash(&fh->fh_base, fh->fh_size, 0);

	spin_lock(&blocked_delegations_lock);
	__set_bit(hash&255, bd->set[bd->new]);
	__set_bit((hash>>8)&255, bd->set[bd->new]);
	__set_bit((hash>>16)&255, bd->set[bd->new]);
	if (bd->entries == 0)
		bd->swap_time = seconds_since_boot();
	bd->entries += 1;
	spin_unlock(&blocked_delegations_lock);
}

static struct nfs4_delegation *
alloc_init_deleg(struct nfs4_client *clp, struct svc_fh *current_fh)
{
	struct nfs4_delegation *dp;
	long n;

	dprintk("NFSD alloc_init_deleg\n");
	n = atomic_long_inc_return(&num_delegations);
	if (n < 0 || n > max_delegations)
		goto out_dec;
	if (delegation_blocked(&current_fh->fh_handle))
		goto out_dec;
	dp = delegstateid(nfs4_alloc_stid(clp, deleg_slab));
	if (dp == NULL)
		goto out_dec;

	dp->dl_stid.sc_free = nfs4_free_deleg;
	/*
	 * delegation seqid's are never incremented.  The 4.1 special
	 * meaning of seqid 0 isn't meaningful, really, but let's avoid
	 * 0 anyway just for consistency and use 1:
	 */
	dp->dl_stid.sc_stateid.si_generation = 1;
	INIT_LIST_HEAD(&dp->dl_perfile);
	INIT_LIST_HEAD(&dp->dl_perclnt);
	INIT_LIST_HEAD(&dp->dl_recall_lru);
	dp->dl_type = NFS4_OPEN_DELEGATE_READ;
	dp->dl_retries = 1;
	nfsd4_init_cb(&dp->dl_recall, dp->dl_stid.sc_client,
		      &nfsd4_cb_recall_ops, NFSPROC4_CLNT_CB_RECALL);
	return dp;
out_dec:
	atomic_long_dec(&num_delegations);
	return NULL;
}

void
nfs4_put_stid(struct nfs4_stid *s)
{
	struct nfs4_file *fp = s->sc_file;
	struct nfs4_client *clp = s->sc_client;

	might_lock(&clp->cl_lock);

	if (!atomic_dec_and_lock(&s->sc_count, &clp->cl_lock)) {
		wake_up_all(&close_wq);
		return;
	}
	idr_remove(&clp->cl_stateids, s->sc_stateid.si_opaque.so_id);
	spin_unlock(&clp->cl_lock);
	s->sc_free(s);
	if (fp)
		put_nfs4_file(fp);
}

static void nfs4_put_deleg_lease(struct nfs4_file *fp)
{
	struct file *filp = NULL;

	spin_lock(&fp->fi_lock);
	if (fp->fi_deleg_file && atomic_dec_and_test(&fp->fi_delegees))
		swap(filp, fp->fi_deleg_file);
	spin_unlock(&fp->fi_lock);

	if (filp) {
		vfs_setlease(filp, F_UNLCK, NULL, NULL);
		fput(filp);
	}
}

static void unhash_stid(struct nfs4_stid *s)
{
	s->sc_type = 0;
}

static void
hash_delegation_locked(struct nfs4_delegation *dp, struct nfs4_file *fp)
{
	lockdep_assert_held(&state_lock);
	lockdep_assert_held(&fp->fi_lock);

	atomic_inc(&dp->dl_stid.sc_count);
	dp->dl_stid.sc_type = NFS4_DELEG_STID;
	list_add(&dp->dl_perfile, &fp->fi_delegations);
	list_add(&dp->dl_perclnt, &dp->dl_stid.sc_client->cl_delegations);
}

static void
unhash_delegation_locked(struct nfs4_delegation *dp)
{
	struct nfs4_file *fp = dp->dl_stid.sc_file;

	lockdep_assert_held(&state_lock);

	dp->dl_stid.sc_type = NFS4_CLOSED_DELEG_STID;
	/* Ensure that deleg break won't try to requeue it */
	++dp->dl_time;
	spin_lock(&fp->fi_lock);
	list_del_init(&dp->dl_perclnt);
	list_del_init(&dp->dl_recall_lru);
	list_del_init(&dp->dl_perfile);
	spin_unlock(&fp->fi_lock);
}

static void destroy_delegation(struct nfs4_delegation *dp)
{
	spin_lock(&state_lock);
	unhash_delegation_locked(dp);
	spin_unlock(&state_lock);
	nfs4_put_deleg_lease(dp->dl_stid.sc_file);
	nfs4_put_stid(&dp->dl_stid);
}

static void revoke_delegation(struct nfs4_delegation *dp)
{
	struct nfs4_client *clp = dp->dl_stid.sc_client;

	WARN_ON(!list_empty(&dp->dl_recall_lru));

	nfs4_put_deleg_lease(dp->dl_stid.sc_file);

	if (clp->cl_minorversion == 0)
		nfs4_put_stid(&dp->dl_stid);
	else {
		dp->dl_stid.sc_type = NFS4_REVOKED_DELEG_STID;
		spin_lock(&clp->cl_lock);
		list_add(&dp->dl_recall_lru, &clp->cl_revoked);
		spin_unlock(&clp->cl_lock);
	}
}

/* 
 * SETCLIENTID state 
 */

static unsigned int clientid_hashval(u32 id)
{
	return id & CLIENT_HASH_MASK;
}

static unsigned int clientstr_hashval(const char *name)
{
	return opaque_hashval(name, 8) & CLIENT_HASH_MASK;
}

/*
 * We store the NONE, READ, WRITE, and BOTH bits separately in the
 * st_{access,deny}_bmap field of the stateid, in order to track not
 * only what share bits are currently in force, but also what
 * combinations of share bits previous opens have used.  This allows us
 * to enforce the recommendation of rfc 3530 14.2.19 that the server
 * return an error if the client attempt to downgrade to a combination
 * of share bits not explicable by closing some of its previous opens.
 *
 * XXX: This enforcement is actually incomplete, since we don't keep
 * track of access/deny bit combinations; so, e.g., we allow:
 *
 *	OPEN allow read, deny write
 *	OPEN allow both, deny none
 *	DOWNGRADE allow read, deny none
 *
 * which we should reject.
 */
static unsigned int
bmap_to_share_mode(unsigned long bmap) {
	int i;
	unsigned int access = 0;

	for (i = 1; i < 4; i++) {
		if (test_bit(i, &bmap))
			access |= i;
	}
	return access;
}

/* set share access for a given stateid */
static inline void
set_access(u32 access, struct nfs4_ol_stateid *stp)
{
	unsigned char mask = 1 << access;

	WARN_ON_ONCE(access > NFS4_SHARE_ACCESS_BOTH);
	stp->st_access_bmap |= mask;
}

/* clear share access for a given stateid */
static inline void
clear_access(u32 access, struct nfs4_ol_stateid *stp)
{
	unsigned char mask = 1 << access;

	WARN_ON_ONCE(access > NFS4_SHARE_ACCESS_BOTH);
	stp->st_access_bmap &= ~mask;
}

/* test whether a given stateid has access */
static inline bool
test_access(u32 access, struct nfs4_ol_stateid *stp)
{
	unsigned char mask = 1 << access;

	return (bool)(stp->st_access_bmap & mask);
}

/* set share deny for a given stateid */
static inline void
set_deny(u32 deny, struct nfs4_ol_stateid *stp)
{
	unsigned char mask = 1 << deny;

	WARN_ON_ONCE(deny > NFS4_SHARE_DENY_BOTH);
	stp->st_deny_bmap |= mask;
}

/* clear share deny for a given stateid */
static inline void
clear_deny(u32 deny, struct nfs4_ol_stateid *stp)
{
	unsigned char mask = 1 << deny;

	WARN_ON_ONCE(deny > NFS4_SHARE_DENY_BOTH);
	stp->st_deny_bmap &= ~mask;
}

/* test whether a given stateid is denying specific access */
static inline bool
test_deny(u32 deny, struct nfs4_ol_stateid *stp)
{
	unsigned char mask = 1 << deny;

	return (bool)(stp->st_deny_bmap & mask);
}

static int nfs4_access_to_omode(u32 access)
{
	switch (access & NFS4_SHARE_ACCESS_BOTH) {
	case NFS4_SHARE_ACCESS_READ:
		return O_RDONLY;
	case NFS4_SHARE_ACCESS_WRITE:
		return O_WRONLY;
	case NFS4_SHARE_ACCESS_BOTH:
		return O_RDWR;
	}
	WARN_ON_ONCE(1);
	return O_RDONLY;
}

/*
 * A stateid that had a deny mode associated with it is being released
 * or downgraded. Recalculate the deny mode on the file.
 */
static void
recalculate_deny_mode(struct nfs4_file *fp)
{
	struct nfs4_ol_stateid *stp;

	spin_lock(&fp->fi_lock);
	fp->fi_share_deny = 0;
	list_for_each_entry(stp, &fp->fi_stateids, st_perfile)
		fp->fi_share_deny |= bmap_to_share_mode(stp->st_deny_bmap);
	spin_unlock(&fp->fi_lock);
}

static void
reset_union_bmap_deny(u32 deny, struct nfs4_ol_stateid *stp)
{
	int i;
	bool change = false;

	for (i = 1; i < 4; i++) {
		if ((i & deny) != i) {
			change = true;
			clear_deny(i, stp);
		}
	}

	/* Recalculate per-file deny mode if there was a change */
	if (change)
		recalculate_deny_mode(stp->st_stid.sc_file);
}

/* release all access and file references for a given stateid */
static void
release_all_access(struct nfs4_ol_stateid *stp)
{
	int i;
	struct nfs4_file *fp = stp->st_stid.sc_file;

	if (fp && stp->st_deny_bmap != 0)
		recalculate_deny_mode(fp);

	for (i = 1; i < 4; i++) {
		if (test_access(i, stp))
			nfs4_file_put_access(stp->st_stid.sc_file, i);
		clear_access(i, stp);
	}
}

static void nfs4_put_stateowner(struct nfs4_stateowner *sop)
{
	struct nfs4_client *clp = sop->so_client;

	might_lock(&clp->cl_lock);

	if (!atomic_dec_and_lock(&sop->so_count, &clp->cl_lock))
		return;
	sop->so_ops->so_unhash(sop);
	spin_unlock(&clp->cl_lock);
	kfree(sop->so_owner.data);
	sop->so_ops->so_free(sop);
}

static void unhash_ol_stateid(struct nfs4_ol_stateid *stp)
{
	struct nfs4_file *fp = stp->st_stid.sc_file;

	lockdep_assert_held(&stp->st_stateowner->so_client->cl_lock);

	spin_lock(&fp->fi_lock);
	list_del(&stp->st_perfile);
	spin_unlock(&fp->fi_lock);
	list_del(&stp->st_perstateowner);
}

static void nfs4_free_ol_stateid(struct nfs4_stid *stid)
{
	struct nfs4_ol_stateid *stp = openlockstateid(stid);

	release_all_access(stp);
	if (stp->st_stateowner)
		nfs4_put_stateowner(stp->st_stateowner);
	kmem_cache_free(stateid_slab, stid);
}

static void nfs4_free_lock_stateid(struct nfs4_stid *stid)
{
	struct nfs4_ol_stateid *stp = openlockstateid(stid);
	struct nfs4_lockowner *lo = lockowner(stp->st_stateowner);
	struct file *file;

	file = find_any_file(stp->st_stid.sc_file);
	if (file)
		filp_close(file, (fl_owner_t)lo);
	nfs4_free_ol_stateid(stid);
}

/*
 * Put the persistent reference to an already unhashed generic stateid, while
 * holding the cl_lock. If it's the last reference, then put it onto the
 * reaplist for later destruction.
 */
static void put_ol_stateid_locked(struct nfs4_ol_stateid *stp,
				       struct list_head *reaplist)
{
	struct nfs4_stid *s = &stp->st_stid;
	struct nfs4_client *clp = s->sc_client;

	lockdep_assert_held(&clp->cl_lock);

	WARN_ON_ONCE(!list_empty(&stp->st_locks));

	if (!atomic_dec_and_test(&s->sc_count)) {
		wake_up_all(&close_wq);
		return;
	}

	idr_remove(&clp->cl_stateids, s->sc_stateid.si_opaque.so_id);
	list_add(&stp->st_locks, reaplist);
}

static void unhash_lock_stateid(struct nfs4_ol_stateid *stp)
{
	struct nfs4_openowner *oo = openowner(stp->st_openstp->st_stateowner);

	lockdep_assert_held(&oo->oo_owner.so_client->cl_lock);

	list_del_init(&stp->st_locks);
	unhash_ol_stateid(stp);
	unhash_stid(&stp->st_stid);
}

static void release_lock_stateid(struct nfs4_ol_stateid *stp)
{
	struct nfs4_openowner *oo = openowner(stp->st_openstp->st_stateowner);

	spin_lock(&oo->oo_owner.so_client->cl_lock);
	unhash_lock_stateid(stp);
	spin_unlock(&oo->oo_owner.so_client->cl_lock);
	nfs4_put_stid(&stp->st_stid);
}

static void unhash_lockowner_locked(struct nfs4_lockowner *lo)
{
	struct nfs4_client *clp = lo->lo_owner.so_client;

	lockdep_assert_held(&clp->cl_lock);

	list_del_init(&lo->lo_owner.so_strhash);
}

/*
 * Free a list of generic stateids that were collected earlier after being
 * fully unhashed.
 */
static void
free_ol_stateid_reaplist(struct list_head *reaplist)
{
	struct nfs4_ol_stateid *stp;
	struct nfs4_file *fp;

	might_sleep();

	while (!list_empty(reaplist)) {
		stp = list_first_entry(reaplist, struct nfs4_ol_stateid,
				       st_locks);
		list_del(&stp->st_locks);
		fp = stp->st_stid.sc_file;
		stp->st_stid.sc_free(&stp->st_stid);
		if (fp)
			put_nfs4_file(fp);
	}
}

static void release_lockowner(struct nfs4_lockowner *lo)
{
	struct nfs4_client *clp = lo->lo_owner.so_client;
	struct nfs4_ol_stateid *stp;
	struct list_head reaplist;

	INIT_LIST_HEAD(&reaplist);

	spin_lock(&clp->cl_lock);
	unhash_lockowner_locked(lo);
	while (!list_empty(&lo->lo_owner.so_stateids)) {
		stp = list_first_entry(&lo->lo_owner.so_stateids,
				struct nfs4_ol_stateid, st_perstateowner);
		unhash_lock_stateid(stp);
		put_ol_stateid_locked(stp, &reaplist);
	}
	spin_unlock(&clp->cl_lock);
	free_ol_stateid_reaplist(&reaplist);
	nfs4_put_stateowner(&lo->lo_owner);
}

static void release_open_stateid_locks(struct nfs4_ol_stateid *open_stp,
				       struct list_head *reaplist)
{
	struct nfs4_ol_stateid *stp;

	while (!list_empty(&open_stp->st_locks)) {
		stp = list_entry(open_stp->st_locks.next,
				struct nfs4_ol_stateid, st_locks);
		unhash_lock_stateid(stp);
		put_ol_stateid_locked(stp, reaplist);
	}
}

static void unhash_open_stateid(struct nfs4_ol_stateid *stp,
				struct list_head *reaplist)
{
	lockdep_assert_held(&stp->st_stid.sc_client->cl_lock);

	unhash_ol_stateid(stp);
	release_open_stateid_locks(stp, reaplist);
}

static void release_open_stateid(struct nfs4_ol_stateid *stp)
{
	LIST_HEAD(reaplist);

	spin_lock(&stp->st_stid.sc_client->cl_lock);
	unhash_open_stateid(stp, &reaplist);
	put_ol_stateid_locked(stp, &reaplist);
	spin_unlock(&stp->st_stid.sc_client->cl_lock);
	free_ol_stateid_reaplist(&reaplist);
}

static void unhash_openowner_locked(struct nfs4_openowner *oo)
{
	struct nfs4_client *clp = oo->oo_owner.so_client;

	lockdep_assert_held(&clp->cl_lock);

	list_del_init(&oo->oo_owner.so_strhash);
	list_del_init(&oo->oo_perclient);
}

static void release_last_closed_stateid(struct nfs4_openowner *oo)
{
	struct nfsd_net *nn = net_generic(oo->oo_owner.so_client->net,
					  nfsd_net_id);
	struct nfs4_ol_stateid *s;

	spin_lock(&nn->client_lock);
	s = oo->oo_last_closed_stid;
	if (s) {
		list_del_init(&oo->oo_close_lru);
		oo->oo_last_closed_stid = NULL;
	}
	spin_unlock(&nn->client_lock);
	if (s)
		nfs4_put_stid(&s->st_stid);
}

static void release_openowner(struct nfs4_openowner *oo)
{
	struct nfs4_ol_stateid *stp;
	struct nfs4_client *clp = oo->oo_owner.so_client;
	struct list_head reaplist;

	INIT_LIST_HEAD(&reaplist);

	spin_lock(&clp->cl_lock);
	unhash_openowner_locked(oo);
	while (!list_empty(&oo->oo_owner.so_stateids)) {
		stp = list_first_entry(&oo->oo_owner.so_stateids,
				struct nfs4_ol_stateid, st_perstateowner);
		unhash_open_stateid(stp, &reaplist);
		put_ol_stateid_locked(stp, &reaplist);
	}
	spin_unlock(&clp->cl_lock);
	free_ol_stateid_reaplist(&reaplist);
	release_last_closed_stateid(oo);
	nfs4_put_stateowner(&oo->oo_owner);
}

static inline int
hash_sessionid(struct nfs4_sessionid *sessionid)
{
	struct nfsd4_sessionid *sid = (struct nfsd4_sessionid *)sessionid;

	return sid->sequence % SESSION_HASH_SIZE;
}

#ifdef NFSD_DEBUG
static inline void
dump_sessionid(const char *fn, struct nfs4_sessionid *sessionid)
{
	u32 *ptr = (u32 *)(&sessionid->data[0]);
	dprintk("%s: %u:%u:%u:%u\n", fn, ptr[0], ptr[1], ptr[2], ptr[3]);
}
#else
static inline void
dump_sessionid(const char *fn, struct nfs4_sessionid *sessionid)
{
}
#endif

/*
 * Bump the seqid on cstate->replay_owner, and clear replay_owner if it
 * won't be used for replay.
 */
void nfsd4_bump_seqid(struct nfsd4_compound_state *cstate, __be32 nfserr)
{
	struct nfs4_stateowner *so = cstate->replay_owner;

	if (nfserr == nfserr_replay_me)
		return;

	if (!seqid_mutating_err(ntohl(nfserr))) {
		nfsd4_cstate_clear_replay(cstate);
		return;
	}
	if (!so)
		return;
	if (so->so_is_open_owner)
		release_last_closed_stateid(openowner(so));
	so->so_seqid++;
	return;
}

static void
gen_sessionid(struct nfsd4_session *ses)
{
	struct nfs4_client *clp = ses->se_client;
	struct nfsd4_sessionid *sid;

	sid = (struct nfsd4_sessionid *)ses->se_sessionid.data;
	sid->clientid = clp->cl_clientid;
	sid->sequence = current_sessionid++;
	sid->reserved = 0;
}

/*
 * The protocol defines ca_maxresponssize_cached to include the size of
 * the rpc header, but all we need to cache is the data starting after
 * the end of the initial SEQUENCE operation--the rest we regenerate
 * each time.  Therefore we can advertise a ca_maxresponssize_cached
 * value that is the number of bytes in our cache plus a few additional
 * bytes.  In order to stay on the safe side, and not promise more than
 * we can cache, those additional bytes must be the minimum possible: 24
 * bytes of rpc header (xid through accept state, with AUTH_NULL
 * verifier), 12 for the compound header (with zero-length tag), and 44
 * for the SEQUENCE op response:
 */
#define NFSD_MIN_HDR_SEQ_SZ  (24 + 12 + 44)

static void
free_session_slots(struct nfsd4_session *ses)
{
	int i;

	for (i = 0; i < ses->se_fchannel.maxreqs; i++)
		kfree(ses->se_slots[i]);
}

/*
 * We don't actually need to cache the rpc and session headers, so we
 * can allocate a little less for each slot:
 */
static inline u32 slot_bytes(struct nfsd4_channel_attrs *ca)
{
	u32 size;

	if (ca->maxresp_cached < NFSD_MIN_HDR_SEQ_SZ)
		size = 0;
	else
		size = ca->maxresp_cached - NFSD_MIN_HDR_SEQ_SZ;
	return size + sizeof(struct nfsd4_slot);
}

/*
 * XXX: If we run out of reserved DRC memory we could (up to a point)
 * re-negotiate active sessions and reduce their slot usage to make
 * room for new connections. For now we just fail the create session.
 */
static u32 nfsd4_get_drc_mem(struct nfsd4_channel_attrs *ca)
{
	u32 slotsize = slot_bytes(ca);
	u32 num = ca->maxreqs;
	int avail;

	spin_lock(&nfsd_drc_lock);
	avail = min((unsigned long)NFSD_MAX_MEM_PER_SESSION,
		    nfsd_drc_max_mem - nfsd_drc_mem_used);
	num = min_t(int, num, avail / slotsize);
	nfsd_drc_mem_used += num * slotsize;
	spin_unlock(&nfsd_drc_lock);

	return num;
}

static void nfsd4_put_drc_mem(struct nfsd4_channel_attrs *ca)
{
	int slotsize = slot_bytes(ca);

	spin_lock(&nfsd_drc_lock);
	nfsd_drc_mem_used -= slotsize * ca->maxreqs;
	spin_unlock(&nfsd_drc_lock);
}

static struct nfsd4_session *alloc_session(struct nfsd4_channel_attrs *fattrs,
					   struct nfsd4_channel_attrs *battrs)
{
	int numslots = fattrs->maxreqs;
	int slotsize = slot_bytes(fattrs);
	struct nfsd4_session *new;
	int mem, i;

	BUILD_BUG_ON(NFSD_MAX_SLOTS_PER_SESSION * sizeof(struct nfsd4_slot *)
			+ sizeof(struct nfsd4_session) > PAGE_SIZE);
	mem = numslots * sizeof(struct nfsd4_slot *);

	new = kzalloc(sizeof(*new) + mem, GFP_KERNEL);
	if (!new)
		return NULL;
	/* allocate each struct nfsd4_slot and data cache in one piece */
	for (i = 0; i < numslots; i++) {
		new->se_slots[i] = kzalloc(slotsize, GFP_KERNEL);
		if (!new->se_slots[i])
			goto out_free;
	}

	memcpy(&new->se_fchannel, fattrs, sizeof(struct nfsd4_channel_attrs));
	memcpy(&new->se_bchannel, battrs, sizeof(struct nfsd4_channel_attrs));

	return new;
out_free:
	while (i--)
		kfree(new->se_slots[i]);
	kfree(new);
	return NULL;
}

static void free_conn(struct nfsd4_conn *c)
{
	svc_xprt_put(c->cn_xprt);
	kfree(c);
}

static void nfsd4_conn_lost(struct svc_xpt_user *u)
{
	struct nfsd4_conn *c = container_of(u, struct nfsd4_conn, cn_xpt_user);
	struct nfs4_client *clp = c->cn_session->se_client;

	spin_lock(&clp->cl_lock);
	if (!list_empty(&c->cn_persession)) {
		list_del(&c->cn_persession);
		free_conn(c);
	}
	nfsd4_probe_callback(clp);
	spin_unlock(&clp->cl_lock);
}

static struct nfsd4_conn *alloc_conn(struct svc_rqst *rqstp, u32 flags)
{
	struct nfsd4_conn *conn;

	conn = kmalloc(sizeof(struct nfsd4_conn), GFP_KERNEL);
	if (!conn)
		return NULL;
	svc_xprt_get(rqstp->rq_xprt);
	conn->cn_xprt = rqstp->rq_xprt;
	conn->cn_flags = flags;
	INIT_LIST_HEAD(&conn->cn_xpt_user.list);
	return conn;
}

static void __nfsd4_hash_conn(struct nfsd4_conn *conn, struct nfsd4_session *ses)
{
	conn->cn_session = ses;
	list_add(&conn->cn_persession, &ses->se_conns);
}

static void nfsd4_hash_conn(struct nfsd4_conn *conn, struct nfsd4_session *ses)
{
	struct nfs4_client *clp = ses->se_client;

	spin_lock(&clp->cl_lock);
	__nfsd4_hash_conn(conn, ses);
	spin_unlock(&clp->cl_lock);
}

static int nfsd4_register_conn(struct nfsd4_conn *conn)
{
	conn->cn_xpt_user.callback = nfsd4_conn_lost;
	return register_xpt_user(conn->cn_xprt, &conn->cn_xpt_user);
}

static void nfsd4_init_conn(struct svc_rqst *rqstp, struct nfsd4_conn *conn, struct nfsd4_session *ses)
{
	int ret;

	nfsd4_hash_conn(conn, ses);
	ret = nfsd4_register_conn(conn);
	if (ret)
		/* oops; xprt is already down: */
		nfsd4_conn_lost(&conn->cn_xpt_user);
	/* We may have gained or lost a callback channel: */
	nfsd4_probe_callback_sync(ses->se_client);
}

static struct nfsd4_conn *alloc_conn_from_crses(struct svc_rqst *rqstp, struct nfsd4_create_session *cses)
{
	u32 dir = NFS4_CDFC4_FORE;

	if (cses->flags & SESSION4_BACK_CHAN)
		dir |= NFS4_CDFC4_BACK;
	return alloc_conn(rqstp, dir);
}

/* must be called under client_lock */
static void nfsd4_del_conns(struct nfsd4_session *s)
{
	struct nfs4_client *clp = s->se_client;
	struct nfsd4_conn *c;

	spin_lock(&clp->cl_lock);
	while (!list_empty(&s->se_conns)) {
		c = list_first_entry(&s->se_conns, struct nfsd4_conn, cn_persession);
		list_del_init(&c->cn_persession);
		spin_unlock(&clp->cl_lock);

		unregister_xpt_user(c->cn_xprt, &c->cn_xpt_user);
		free_conn(c);

		spin_lock(&clp->cl_lock);
	}
	spin_unlock(&clp->cl_lock);
}

static void __free_session(struct nfsd4_session *ses)
{
	free_session_slots(ses);
	kfree(ses);
}

static void free_session(struct nfsd4_session *ses)
{
	nfsd4_del_conns(ses);
	nfsd4_put_drc_mem(&ses->se_fchannel);
	__free_session(ses);
}

static void init_session(struct svc_rqst *rqstp, struct nfsd4_session *new, struct nfs4_client *clp, struct nfsd4_create_session *cses)
{
	int idx;
	struct nfsd_net *nn = net_generic(SVC_NET(rqstp), nfsd_net_id);

	new->se_client = clp;
	gen_sessionid(new);

	INIT_LIST_HEAD(&new->se_conns);

	new->se_cb_seq_nr = 1;
	new->se_flags = cses->flags;
	new->se_cb_prog = cses->callback_prog;
	new->se_cb_sec = cses->cb_sec;
	atomic_set(&new->se_ref, 0);
	idx = hash_sessionid(&new->se_sessionid);
	list_add(&new->se_hash, &nn->sessionid_hashtbl[idx]);
	spin_lock(&clp->cl_lock);
	list_add(&new->se_perclnt, &clp->cl_sessions);
	spin_unlock(&clp->cl_lock);

	if (cses->flags & SESSION4_BACK_CHAN) {
		struct sockaddr *sa = svc_addr(rqstp);
		/*
		 * This is a little silly; with sessions there's no real
		 * use for the callback address.  Use the peer address
		 * as a reasonable default for now, but consider fixing
		 * the rpc client not to require an address in the
		 * future:
		 */
		rpc_copy_addr((struct sockaddr *)&clp->cl_cb_conn.cb_addr, sa);
		clp->cl_cb_conn.cb_addrlen = svc_addr_len(sa);
	}
}

/* caller must hold client_lock */
static struct nfsd4_session *
__find_in_sessionid_hashtbl(struct nfs4_sessionid *sessionid, struct net *net)
{
	struct nfsd4_session *elem;
	int idx;
	struct nfsd_net *nn = net_generic(net, nfsd_net_id);

	lockdep_assert_held(&nn->client_lock);

	dump_sessionid(__func__, sessionid);
	idx = hash_sessionid(sessionid);
	/* Search in the appropriate list */
	list_for_each_entry(elem, &nn->sessionid_hashtbl[idx], se_hash) {
		if (!memcmp(elem->se_sessionid.data, sessionid->data,
			    NFS4_MAX_SESSIONID_LEN)) {
			return elem;
		}
	}

	dprintk("%s: session not found\n", __func__);
	return NULL;
}

static struct nfsd4_session *
find_in_sessionid_hashtbl(struct nfs4_sessionid *sessionid, struct net *net,
		__be32 *ret)
{
	struct nfsd4_session *session;
	__be32 status = nfserr_badsession;

	session = __find_in_sessionid_hashtbl(sessionid, net);
	if (!session)
		goto out;
	status = nfsd4_get_session_locked(session);
	if (status)
		session = NULL;
out:
	*ret = status;
	return session;
}

/* caller must hold client_lock */
static void
unhash_session(struct nfsd4_session *ses)
{
	struct nfs4_client *clp = ses->se_client;
	struct nfsd_net *nn = net_generic(clp->net, nfsd_net_id);

	lockdep_assert_held(&nn->client_lock);

	list_del(&ses->se_hash);
	spin_lock(&ses->se_client->cl_lock);
	list_del(&ses->se_perclnt);
	spin_unlock(&ses->se_client->cl_lock);
}

/* SETCLIENTID and SETCLIENTID_CONFIRM Helper functions */
static int
STALE_CLIENTID(clientid_t *clid, struct nfsd_net *nn)
{
	if (clid->cl_boot == nn->boot_time)
		return 0;
	dprintk("NFSD stale clientid (%08x/%08x) boot_time %08lx\n",
		clid->cl_boot, clid->cl_id, nn->boot_time);
	return 1;
}

/* 
 * XXX Should we use a slab cache ?
 * This type of memory management is somewhat inefficient, but we use it
 * anyway since SETCLIENTID is not a common operation.
 */
static struct nfs4_client *alloc_client(struct xdr_netobj name)
{
	struct nfs4_client *clp;
	int i;

	clp = kzalloc(sizeof(struct nfs4_client), GFP_KERNEL);
	if (clp == NULL)
		return NULL;
	clp->cl_name.data = kmemdup(name.data, name.len, GFP_KERNEL);
	if (clp->cl_name.data == NULL)
		goto err_no_name;
	clp->cl_ownerstr_hashtbl = kmalloc(sizeof(struct list_head) *
			OWNER_HASH_SIZE, GFP_KERNEL);
	if (!clp->cl_ownerstr_hashtbl)
		goto err_no_hashtbl;
	for (i = 0; i < OWNER_HASH_SIZE; i++)
		INIT_LIST_HEAD(&clp->cl_ownerstr_hashtbl[i]);
	clp->cl_name.len = name.len;
	INIT_LIST_HEAD(&clp->cl_sessions);
	idr_init(&clp->cl_stateids);
	atomic_set(&clp->cl_refcount, 0);
	clp->cl_cb_state = NFSD4_CB_UNKNOWN;
	INIT_LIST_HEAD(&clp->cl_idhash);
	INIT_LIST_HEAD(&clp->cl_openowners);
	INIT_LIST_HEAD(&clp->cl_delegations);
	INIT_LIST_HEAD(&clp->cl_lru);
	INIT_LIST_HEAD(&clp->cl_callbacks);
	INIT_LIST_HEAD(&clp->cl_revoked);
	spin_lock_init(&clp->cl_lock);
	rpc_init_wait_queue(&clp->cl_cb_waitq, "Backchannel slot table");
	return clp;
err_no_hashtbl:
	kfree(clp->cl_name.data);
err_no_name:
	kfree(clp);
	return NULL;
}

static void
free_client(struct nfs4_client *clp)
{
	while (!list_empty(&clp->cl_sessions)) {
		struct nfsd4_session *ses;
		ses = list_entry(clp->cl_sessions.next, struct nfsd4_session,
				se_perclnt);
		list_del(&ses->se_perclnt);
		WARN_ON_ONCE(atomic_read(&ses->se_ref));
		free_session(ses);
	}
	rpc_destroy_wait_queue(&clp->cl_cb_waitq);
	free_svc_cred(&clp->cl_cred);
	kfree(clp->cl_ownerstr_hashtbl);
	kfree(clp->cl_name.data);
	idr_destroy(&clp->cl_stateids);
	kfree(clp);
}

/* must be called under the client_lock */
static void
unhash_client_locked(struct nfs4_client *clp)
{
	struct nfsd_net *nn = net_generic(clp->net, nfsd_net_id);
	struct nfsd4_session *ses;

	lockdep_assert_held(&nn->client_lock);

	/* Mark the client as expired! */
	clp->cl_time = 0;
	/* Make it invisible */
	if (!list_empty(&clp->cl_idhash)) {
		list_del_init(&clp->cl_idhash);
		if (test_bit(NFSD4_CLIENT_CONFIRMED, &clp->cl_flags))
			rb_erase(&clp->cl_namenode, &nn->conf_name_tree);
		else
			rb_erase(&clp->cl_namenode, &nn->unconf_name_tree);
	}
	list_del_init(&clp->cl_lru);
	spin_lock(&clp->cl_lock);
	list_for_each_entry(ses, &clp->cl_sessions, se_perclnt)
		list_del_init(&ses->se_hash);
	spin_unlock(&clp->cl_lock);
}

static void
unhash_client(struct nfs4_client *clp)
{
	struct nfsd_net *nn = net_generic(clp->net, nfsd_net_id);

	spin_lock(&nn->client_lock);
	unhash_client_locked(clp);
	spin_unlock(&nn->client_lock);
}

static __be32 mark_client_expired_locked(struct nfs4_client *clp)
{
	if (atomic_read(&clp->cl_refcount))
		return nfserr_jukebox;
	unhash_client_locked(clp);
	return nfs_ok;
}

static void
__destroy_client(struct nfs4_client *clp)
{
	struct nfs4_openowner *oo;
	struct nfs4_delegation *dp;
	struct list_head reaplist;

	INIT_LIST_HEAD(&reaplist);
	spin_lock(&state_lock);
	while (!list_empty(&clp->cl_delegations)) {
		dp = list_entry(clp->cl_delegations.next, struct nfs4_delegation, dl_perclnt);
		unhash_delegation_locked(dp);
		list_add(&dp->dl_recall_lru, &reaplist);
	}
	spin_unlock(&state_lock);
	while (!list_empty(&reaplist)) {
		dp = list_entry(reaplist.next, struct nfs4_delegation, dl_recall_lru);
		list_del_init(&dp->dl_recall_lru);
		nfs4_put_deleg_lease(dp->dl_stid.sc_file);
		nfs4_put_stid(&dp->dl_stid);
	}
	while (!list_empty(&clp->cl_revoked)) {
		dp = list_entry(reaplist.next, struct nfs4_delegation, dl_recall_lru);
		list_del_init(&dp->dl_recall_lru);
		nfs4_put_stid(&dp->dl_stid);
	}
	while (!list_empty(&clp->cl_openowners)) {
		oo = list_entry(clp->cl_openowners.next, struct nfs4_openowner, oo_perclient);
		nfs4_get_stateowner(&oo->oo_owner);
		release_openowner(oo);
	}
	nfsd4_shutdown_callback(clp);
	if (clp->cl_cb_conn.cb_xprt)
		svc_xprt_put(clp->cl_cb_conn.cb_xprt);
	free_client(clp);
}

static void
destroy_client(struct nfs4_client *clp)
{
	unhash_client(clp);
	__destroy_client(clp);
}

static void expire_client(struct nfs4_client *clp)
{
	unhash_client(clp);
	nfsd4_client_record_remove(clp);
	__destroy_client(clp);
}

static void copy_verf(struct nfs4_client *target, nfs4_verifier *source)
{
	memcpy(target->cl_verifier.data, source->data,
			sizeof(target->cl_verifier.data));
}

static void copy_clid(struct nfs4_client *target, struct nfs4_client *source)
{
	target->cl_clientid.cl_boot = source->cl_clientid.cl_boot; 
	target->cl_clientid.cl_id = source->cl_clientid.cl_id; 
}

static int copy_cred(struct svc_cred *target, struct svc_cred *source)
{
	if (source->cr_principal) {
		target->cr_principal =
				kstrdup(source->cr_principal, GFP_KERNEL);
		if (target->cr_principal == NULL)
			return -ENOMEM;
	} else
		target->cr_principal = NULL;
	target->cr_flavor = source->cr_flavor;
	target->cr_uid = source->cr_uid;
	target->cr_gid = source->cr_gid;
	target->cr_group_info = source->cr_group_info;
	get_group_info(target->cr_group_info);
	target->cr_gss_mech = source->cr_gss_mech;
	if (source->cr_gss_mech)
		gss_mech_get(source->cr_gss_mech);
	return 0;
}

static long long
compare_blob(const struct xdr_netobj *o1, const struct xdr_netobj *o2)
{
	long long res;

	res = o1->len - o2->len;
	if (res)
		return res;
	return (long long)memcmp(o1->data, o2->data, o1->len);
}

static int same_name(const char *n1, const char *n2)
{
	return 0 == memcmp(n1, n2, HEXDIR_LEN);
}

static int
same_verf(nfs4_verifier *v1, nfs4_verifier *v2)
{
	return 0 == memcmp(v1->data, v2->data, sizeof(v1->data));
}

static int
same_clid(clientid_t *cl1, clientid_t *cl2)
{
	return (cl1->cl_boot == cl2->cl_boot) && (cl1->cl_id == cl2->cl_id);
}

static bool groups_equal(struct group_info *g1, struct group_info *g2)
{
	int i;

	if (g1->ngroups != g2->ngroups)
		return false;
	for (i=0; i<g1->ngroups; i++)
		if (!gid_eq(GROUP_AT(g1, i), GROUP_AT(g2, i)))
			return false;
	return true;
}

/*
 * RFC 3530 language requires clid_inuse be returned when the
 * "principal" associated with a requests differs from that previously
 * used.  We use uid, gid's, and gss principal string as our best
 * approximation.  We also don't want to allow non-gss use of a client
 * established using gss: in theory cr_principal should catch that
 * change, but in practice cr_principal can be null even in the gss case
 * since gssd doesn't always pass down a principal string.
 */
static bool is_gss_cred(struct svc_cred *cr)
{
	/* Is cr_flavor one of the gss "pseudoflavors"?: */
	return (cr->cr_flavor > RPC_AUTH_MAXFLAVOR);
}


static bool
same_creds(struct svc_cred *cr1, struct svc_cred *cr2)
{
	if ((is_gss_cred(cr1) != is_gss_cred(cr2))
		|| (!uid_eq(cr1->cr_uid, cr2->cr_uid))
		|| (!gid_eq(cr1->cr_gid, cr2->cr_gid))
		|| !groups_equal(cr1->cr_group_info, cr2->cr_group_info))
		return false;
	if (cr1->cr_principal == cr2->cr_principal)
		return true;
	if (!cr1->cr_principal || !cr2->cr_principal)
		return false;
	return 0 == strcmp(cr1->cr_principal, cr2->cr_principal);
}

static bool svc_rqst_integrity_protected(struct svc_rqst *rqstp)
{
	struct svc_cred *cr = &rqstp->rq_cred;
	u32 service;

	if (!cr->cr_gss_mech)
		return false;
	service = gss_pseudoflavor_to_service(cr->cr_gss_mech, cr->cr_flavor);
	return service == RPC_GSS_SVC_INTEGRITY ||
	       service == RPC_GSS_SVC_PRIVACY;
}

static bool mach_creds_match(struct nfs4_client *cl, struct svc_rqst *rqstp)
{
	struct svc_cred *cr = &rqstp->rq_cred;

	if (!cl->cl_mach_cred)
		return true;
	if (cl->cl_cred.cr_gss_mech != cr->cr_gss_mech)
		return false;
	if (!svc_rqst_integrity_protected(rqstp))
		return false;
	if (!cr->cr_principal)
		return false;
	return 0 == strcmp(cl->cl_cred.cr_principal, cr->cr_principal);
}

static void gen_confirm(struct nfs4_client *clp, struct nfsd_net *nn)
{
	__be32 verf[2];

	/*
	 * This is opaque to client, so no need to byte-swap. Use
	 * __force to keep sparse happy
	 */
	verf[0] = (__force __be32)get_seconds();
	verf[1] = (__force __be32)nn->clientid_counter;
	memcpy(clp->cl_confirm.data, verf, sizeof(clp->cl_confirm.data));
}

static void gen_clid(struct nfs4_client *clp, struct nfsd_net *nn)
{
	clp->cl_clientid.cl_boot = nn->boot_time;
	clp->cl_clientid.cl_id = nn->clientid_counter++;
	gen_confirm(clp, nn);
}

static struct nfs4_stid *
find_stateid_locked(struct nfs4_client *cl, stateid_t *t)
{
	struct nfs4_stid *ret;

	ret = idr_find(&cl->cl_stateids, t->si_opaque.so_id);
	if (!ret || !ret->sc_type)
		return NULL;
	return ret;
}

static struct nfs4_stid *
find_stateid_by_type(struct nfs4_client *cl, stateid_t *t, char typemask)
{
	struct nfs4_stid *s;

	spin_lock(&cl->cl_lock);
	s = find_stateid_locked(cl, t);
	if (s != NULL) {
		if (typemask & s->sc_type)
			atomic_inc(&s->sc_count);
		else
			s = NULL;
	}
	spin_unlock(&cl->cl_lock);
	return s;
}

static struct nfs4_client *create_client(struct xdr_netobj name,
		struct svc_rqst *rqstp, nfs4_verifier *verf)
{
	struct nfs4_client *clp;
	struct sockaddr *sa = svc_addr(rqstp);
	int ret;
	struct net *net = SVC_NET(rqstp);

	clp = alloc_client(name);
	if (clp == NULL)
		return NULL;

	ret = copy_cred(&clp->cl_cred, &rqstp->rq_cred);
	if (ret) {
		free_client(clp);
		return NULL;
	}
<<<<<<< HEAD
	nfsd4_init_callback(&clp->cl_cb_null);
=======
	nfsd4_init_cb(&clp->cl_cb_null, clp, NULL, NFSPROC4_CLNT_CB_NULL);
>>>>>>> fc14f9c1
	clp->cl_time = get_seconds();
	clear_bit(0, &clp->cl_cb_slot_busy);
	copy_verf(clp, verf);
	rpc_copy_addr((struct sockaddr *) &clp->cl_addr, sa);
	clp->cl_cb_session = NULL;
	clp->net = net;
	return clp;
}

static void
add_clp_to_name_tree(struct nfs4_client *new_clp, struct rb_root *root)
{
	struct rb_node **new = &(root->rb_node), *parent = NULL;
	struct nfs4_client *clp;

	while (*new) {
		clp = rb_entry(*new, struct nfs4_client, cl_namenode);
		parent = *new;

		if (compare_blob(&clp->cl_name, &new_clp->cl_name) > 0)
			new = &((*new)->rb_left);
		else
			new = &((*new)->rb_right);
	}

	rb_link_node(&new_clp->cl_namenode, parent, new);
	rb_insert_color(&new_clp->cl_namenode, root);
}

static struct nfs4_client *
find_clp_in_name_tree(struct xdr_netobj *name, struct rb_root *root)
{
	long long cmp;
	struct rb_node *node = root->rb_node;
	struct nfs4_client *clp;

	while (node) {
		clp = rb_entry(node, struct nfs4_client, cl_namenode);
		cmp = compare_blob(&clp->cl_name, name);
		if (cmp > 0)
			node = node->rb_left;
		else if (cmp < 0)
			node = node->rb_right;
		else
			return clp;
	}
	return NULL;
}

static void
add_to_unconfirmed(struct nfs4_client *clp)
{
	unsigned int idhashval;
	struct nfsd_net *nn = net_generic(clp->net, nfsd_net_id);

	lockdep_assert_held(&nn->client_lock);

	clear_bit(NFSD4_CLIENT_CONFIRMED, &clp->cl_flags);
	add_clp_to_name_tree(clp, &nn->unconf_name_tree);
	idhashval = clientid_hashval(clp->cl_clientid.cl_id);
	list_add(&clp->cl_idhash, &nn->unconf_id_hashtbl[idhashval]);
	renew_client_locked(clp);
}

static void
move_to_confirmed(struct nfs4_client *clp)
{
	unsigned int idhashval = clientid_hashval(clp->cl_clientid.cl_id);
	struct nfsd_net *nn = net_generic(clp->net, nfsd_net_id);

	lockdep_assert_held(&nn->client_lock);

	dprintk("NFSD: move_to_confirm nfs4_client %p\n", clp);
	list_move(&clp->cl_idhash, &nn->conf_id_hashtbl[idhashval]);
	rb_erase(&clp->cl_namenode, &nn->unconf_name_tree);
	add_clp_to_name_tree(clp, &nn->conf_name_tree);
	set_bit(NFSD4_CLIENT_CONFIRMED, &clp->cl_flags);
	renew_client_locked(clp);
}

static struct nfs4_client *
find_client_in_id_table(struct list_head *tbl, clientid_t *clid, bool sessions)
{
	struct nfs4_client *clp;
	unsigned int idhashval = clientid_hashval(clid->cl_id);

	list_for_each_entry(clp, &tbl[idhashval], cl_idhash) {
		if (same_clid(&clp->cl_clientid, clid)) {
			if ((bool)clp->cl_minorversion != sessions)
				return NULL;
			renew_client_locked(clp);
			return clp;
		}
	}
	return NULL;
}

static struct nfs4_client *
find_confirmed_client(clientid_t *clid, bool sessions, struct nfsd_net *nn)
{
	struct list_head *tbl = nn->conf_id_hashtbl;

	lockdep_assert_held(&nn->client_lock);
	return find_client_in_id_table(tbl, clid, sessions);
}

static struct nfs4_client *
find_unconfirmed_client(clientid_t *clid, bool sessions, struct nfsd_net *nn)
{
	struct list_head *tbl = nn->unconf_id_hashtbl;

	lockdep_assert_held(&nn->client_lock);
	return find_client_in_id_table(tbl, clid, sessions);
}

static bool clp_used_exchangeid(struct nfs4_client *clp)
{
	return clp->cl_exchange_flags != 0;
} 

static struct nfs4_client *
find_confirmed_client_by_name(struct xdr_netobj *name, struct nfsd_net *nn)
{
	lockdep_assert_held(&nn->client_lock);
	return find_clp_in_name_tree(name, &nn->conf_name_tree);
}

static struct nfs4_client *
find_unconfirmed_client_by_name(struct xdr_netobj *name, struct nfsd_net *nn)
{
	lockdep_assert_held(&nn->client_lock);
	return find_clp_in_name_tree(name, &nn->unconf_name_tree);
}

static void
gen_callback(struct nfs4_client *clp, struct nfsd4_setclientid *se, struct svc_rqst *rqstp)
{
	struct nfs4_cb_conn *conn = &clp->cl_cb_conn;
	struct sockaddr	*sa = svc_addr(rqstp);
	u32 scopeid = rpc_get_scope_id(sa);
	unsigned short expected_family;

	/* Currently, we only support tcp and tcp6 for the callback channel */
	if (se->se_callback_netid_len == 3 &&
	    !memcmp(se->se_callback_netid_val, "tcp", 3))
		expected_family = AF_INET;
	else if (se->se_callback_netid_len == 4 &&
		 !memcmp(se->se_callback_netid_val, "tcp6", 4))
		expected_family = AF_INET6;
	else
		goto out_err;

	conn->cb_addrlen = rpc_uaddr2sockaddr(clp->net, se->se_callback_addr_val,
					    se->se_callback_addr_len,
					    (struct sockaddr *)&conn->cb_addr,
					    sizeof(conn->cb_addr));

	if (!conn->cb_addrlen || conn->cb_addr.ss_family != expected_family)
		goto out_err;

	if (conn->cb_addr.ss_family == AF_INET6)
		((struct sockaddr_in6 *)&conn->cb_addr)->sin6_scope_id = scopeid;

	conn->cb_prog = se->se_callback_prog;
	conn->cb_ident = se->se_callback_ident;
	memcpy(&conn->cb_saddr, &rqstp->rq_daddr, rqstp->rq_daddrlen);
	return;
out_err:
	conn->cb_addr.ss_family = AF_UNSPEC;
	conn->cb_addrlen = 0;
	dprintk(KERN_INFO "NFSD: this client (clientid %08x/%08x) "
		"will not receive delegations\n",
		clp->cl_clientid.cl_boot, clp->cl_clientid.cl_id);

	return;
}

/*
 * Cache a reply. nfsd4_check_resp_size() has bounded the cache size.
 */
static void
nfsd4_store_cache_entry(struct nfsd4_compoundres *resp)
{
	struct xdr_buf *buf = resp->xdr.buf;
	struct nfsd4_slot *slot = resp->cstate.slot;
	unsigned int base;

	dprintk("--> %s slot %p\n", __func__, slot);

	slot->sl_opcnt = resp->opcnt;
	slot->sl_status = resp->cstate.status;

	slot->sl_flags |= NFSD4_SLOT_INITIALIZED;
	if (nfsd4_not_cached(resp)) {
		slot->sl_datalen = 0;
		return;
	}
	base = resp->cstate.data_offset;
	slot->sl_datalen = buf->len - base;
	if (read_bytes_from_xdr_buf(buf, base, slot->sl_data, slot->sl_datalen))
		WARN("%s: sessions DRC could not cache compound\n", __func__);
	return;
}

/*
 * Encode the replay sequence operation from the slot values.
 * If cachethis is FALSE encode the uncached rep error on the next
 * operation which sets resp->p and increments resp->opcnt for
 * nfs4svc_encode_compoundres.
 *
 */
static __be32
nfsd4_enc_sequence_replay(struct nfsd4_compoundargs *args,
			  struct nfsd4_compoundres *resp)
{
	struct nfsd4_op *op;
	struct nfsd4_slot *slot = resp->cstate.slot;

	/* Encode the replayed sequence operation */
	op = &args->ops[resp->opcnt - 1];
	nfsd4_encode_operation(resp, op);

	/* Return nfserr_retry_uncached_rep in next operation. */
	if (args->opcnt > 1 && !(slot->sl_flags & NFSD4_SLOT_CACHETHIS)) {
		op = &args->ops[resp->opcnt++];
		op->status = nfserr_retry_uncached_rep;
		nfsd4_encode_operation(resp, op);
	}
	return op->status;
}

/*
 * The sequence operation is not cached because we can use the slot and
 * session values.
 */
static __be32
nfsd4_replay_cache_entry(struct nfsd4_compoundres *resp,
			 struct nfsd4_sequence *seq)
{
	struct nfsd4_slot *slot = resp->cstate.slot;
	struct xdr_stream *xdr = &resp->xdr;
	__be32 *p;
	__be32 status;

	dprintk("--> %s slot %p\n", __func__, slot);

	status = nfsd4_enc_sequence_replay(resp->rqstp->rq_argp, resp);
	if (status)
		return status;

	p = xdr_reserve_space(xdr, slot->sl_datalen);
	if (!p) {
		WARN_ON_ONCE(1);
		return nfserr_serverfault;
	}
	xdr_encode_opaque_fixed(p, slot->sl_data, slot->sl_datalen);
	xdr_commit_encode(xdr);

	resp->opcnt = slot->sl_opcnt;
	return slot->sl_status;
}

/*
 * Set the exchange_id flags returned by the server.
 */
static void
nfsd4_set_ex_flags(struct nfs4_client *new, struct nfsd4_exchange_id *clid)
{
	/* pNFS is not supported */
	new->cl_exchange_flags |= EXCHGID4_FLAG_USE_NON_PNFS;

	/* Referrals are supported, Migration is not. */
	new->cl_exchange_flags |= EXCHGID4_FLAG_SUPP_MOVED_REFER;

	/* set the wire flags to return to client. */
	clid->flags = new->cl_exchange_flags;
}

static bool client_has_state(struct nfs4_client *clp)
{
	/*
	 * Note clp->cl_openowners check isn't quite right: there's no
	 * need to count owners without stateid's.
	 *
	 * Also note we should probably be using this in 4.0 case too.
	 */
	return !list_empty(&clp->cl_openowners)
		|| !list_empty(&clp->cl_delegations)
		|| !list_empty(&clp->cl_sessions);
}

__be32
nfsd4_exchange_id(struct svc_rqst *rqstp,
		  struct nfsd4_compound_state *cstate,
		  struct nfsd4_exchange_id *exid)
{
	struct nfs4_client *conf, *new;
	struct nfs4_client *unconf = NULL;
	__be32 status;
	char			addr_str[INET6_ADDRSTRLEN];
	nfs4_verifier		verf = exid->verifier;
	struct sockaddr		*sa = svc_addr(rqstp);
	bool	update = exid->flags & EXCHGID4_FLAG_UPD_CONFIRMED_REC_A;
	struct nfsd_net		*nn = net_generic(SVC_NET(rqstp), nfsd_net_id);

	rpc_ntop(sa, addr_str, sizeof(addr_str));
	dprintk("%s rqstp=%p exid=%p clname.len=%u clname.data=%p "
		"ip_addr=%s flags %x, spa_how %d\n",
		__func__, rqstp, exid, exid->clname.len, exid->clname.data,
		addr_str, exid->flags, exid->spa_how);

	if (exid->flags & ~EXCHGID4_FLAG_MASK_A)
		return nfserr_inval;

	switch (exid->spa_how) {
	case SP4_MACH_CRED:
		if (!svc_rqst_integrity_protected(rqstp))
			return nfserr_inval;
	case SP4_NONE:
		break;
	default:				/* checked by xdr code */
		WARN_ON_ONCE(1);
	case SP4_SSV:
		return nfserr_encr_alg_unsupp;
	}

	new = create_client(exid->clname, rqstp, &verf);
	if (new == NULL)
		return nfserr_jukebox;

	/* Cases below refer to rfc 5661 section 18.35.4: */
	spin_lock(&nn->client_lock);
	conf = find_confirmed_client_by_name(&exid->clname, nn);
	if (conf) {
		bool creds_match = same_creds(&conf->cl_cred, &rqstp->rq_cred);
		bool verfs_match = same_verf(&verf, &conf->cl_verifier);

		if (update) {
			if (!clp_used_exchangeid(conf)) { /* buggy client */
				status = nfserr_inval;
				goto out;
			}
			if (!mach_creds_match(conf, rqstp)) {
				status = nfserr_wrong_cred;
				goto out;
			}
			if (!creds_match) { /* case 9 */
				status = nfserr_perm;
				goto out;
			}
			if (!verfs_match) { /* case 8 */
				status = nfserr_not_same;
				goto out;
			}
			/* case 6 */
			exid->flags |= EXCHGID4_FLAG_CONFIRMED_R;
			goto out_copy;
		}
		if (!creds_match) { /* case 3 */
			if (client_has_state(conf)) {
				status = nfserr_clid_inuse;
				goto out;
			}
			goto out_new;
		}
		if (verfs_match) { /* case 2 */
			conf->cl_exchange_flags |= EXCHGID4_FLAG_CONFIRMED_R;
			goto out_copy;
		}
		/* case 5, client reboot */
		conf = NULL;
		goto out_new;
	}

	if (update) { /* case 7 */
		status = nfserr_noent;
		goto out;
	}

	unconf  = find_unconfirmed_client_by_name(&exid->clname, nn);
	if (unconf) /* case 4, possible retry or client restart */
		unhash_client_locked(unconf);

	/* case 1 (normal case) */
out_new:
	if (conf) {
		status = mark_client_expired_locked(conf);
		if (status)
			goto out;
	}
	new->cl_minorversion = cstate->minorversion;
	new->cl_mach_cred = (exid->spa_how == SP4_MACH_CRED);

	gen_clid(new, nn);
	add_to_unconfirmed(new);
	swap(new, conf);
out_copy:
	exid->clientid.cl_boot = conf->cl_clientid.cl_boot;
	exid->clientid.cl_id = conf->cl_clientid.cl_id;

	exid->seqid = conf->cl_cs_slot.sl_seqid + 1;
	nfsd4_set_ex_flags(conf, exid);

	dprintk("nfsd4_exchange_id seqid %d flags %x\n",
		conf->cl_cs_slot.sl_seqid, conf->cl_exchange_flags);
	status = nfs_ok;

out:
	spin_unlock(&nn->client_lock);
	if (new)
		expire_client(new);
	if (unconf)
		expire_client(unconf);
	return status;
}

static __be32
check_slot_seqid(u32 seqid, u32 slot_seqid, int slot_inuse)
{
	dprintk("%s enter. seqid %d slot_seqid %d\n", __func__, seqid,
		slot_seqid);

	/* The slot is in use, and no response has been sent. */
	if (slot_inuse) {
		if (seqid == slot_seqid)
			return nfserr_jukebox;
		else
			return nfserr_seq_misordered;
	}
	/* Note unsigned 32-bit arithmetic handles wraparound: */
	if (likely(seqid == slot_seqid + 1))
		return nfs_ok;
	if (seqid == slot_seqid)
		return nfserr_replay_cache;
	return nfserr_seq_misordered;
}

/*
 * Cache the create session result into the create session single DRC
 * slot cache by saving the xdr structure. sl_seqid has been set.
 * Do this for solo or embedded create session operations.
 */
static void
nfsd4_cache_create_session(struct nfsd4_create_session *cr_ses,
			   struct nfsd4_clid_slot *slot, __be32 nfserr)
{
	slot->sl_status = nfserr;
	memcpy(&slot->sl_cr_ses, cr_ses, sizeof(*cr_ses));
}

static __be32
nfsd4_replay_create_session(struct nfsd4_create_session *cr_ses,
			    struct nfsd4_clid_slot *slot)
{
	memcpy(cr_ses, &slot->sl_cr_ses, sizeof(*cr_ses));
	return slot->sl_status;
}

#define NFSD_MIN_REQ_HDR_SEQ_SZ	((\
			2 * 2 + /* credential,verifier: AUTH_NULL, length 0 */ \
			1 +	/* MIN tag is length with zero, only length */ \
			3 +	/* version, opcount, opcode */ \
			XDR_QUADLEN(NFS4_MAX_SESSIONID_LEN) + \
				/* seqid, slotID, slotID, cache */ \
			4 ) * sizeof(__be32))

#define NFSD_MIN_RESP_HDR_SEQ_SZ ((\
			2 +	/* verifier: AUTH_NULL, length 0 */\
			1 +	/* status */ \
			1 +	/* MIN tag is length with zero, only length */ \
			3 +	/* opcount, opcode, opstatus*/ \
			XDR_QUADLEN(NFS4_MAX_SESSIONID_LEN) + \
				/* seqid, slotID, slotID, slotID, status */ \
			5 ) * sizeof(__be32))

static __be32 check_forechannel_attrs(struct nfsd4_channel_attrs *ca, struct nfsd_net *nn)
{
	u32 maxrpc = nn->nfsd_serv->sv_max_mesg;

	if (ca->maxreq_sz < NFSD_MIN_REQ_HDR_SEQ_SZ)
		return nfserr_toosmall;
	if (ca->maxresp_sz < NFSD_MIN_RESP_HDR_SEQ_SZ)
		return nfserr_toosmall;
	ca->headerpadsz = 0;
	ca->maxreq_sz = min_t(u32, ca->maxreq_sz, maxrpc);
	ca->maxresp_sz = min_t(u32, ca->maxresp_sz, maxrpc);
	ca->maxops = min_t(u32, ca->maxops, NFSD_MAX_OPS_PER_COMPOUND);
	ca->maxresp_cached = min_t(u32, ca->maxresp_cached,
			NFSD_SLOT_CACHE_SIZE + NFSD_MIN_HDR_SEQ_SZ);
	ca->maxreqs = min_t(u32, ca->maxreqs, NFSD_MAX_SLOTS_PER_SESSION);
	/*
	 * Note decreasing slot size below client's request may make it
	 * difficult for client to function correctly, whereas
	 * decreasing the number of slots will (just?) affect
	 * performance.  When short on memory we therefore prefer to
	 * decrease number of slots instead of their size.  Clients that
	 * request larger slots than they need will get poor results:
	 */
	ca->maxreqs = nfsd4_get_drc_mem(ca);
	if (!ca->maxreqs)
		return nfserr_jukebox;

	return nfs_ok;
}

#define NFSD_CB_MAX_REQ_SZ	((NFS4_enc_cb_recall_sz + \
				 RPC_MAX_HEADER_WITH_AUTH) * sizeof(__be32))
#define NFSD_CB_MAX_RESP_SZ	((NFS4_dec_cb_recall_sz + \
				 RPC_MAX_REPHEADER_WITH_AUTH) * sizeof(__be32))

static __be32 check_backchannel_attrs(struct nfsd4_channel_attrs *ca)
{
	ca->headerpadsz = 0;

	/*
	 * These RPC_MAX_HEADER macros are overkill, especially since we
	 * don't even do gss on the backchannel yet.  But this is still
	 * less than 1k.  Tighten up this estimate in the unlikely event
	 * it turns out to be a problem for some client:
	 */
	if (ca->maxreq_sz < NFSD_CB_MAX_REQ_SZ)
		return nfserr_toosmall;
	if (ca->maxresp_sz < NFSD_CB_MAX_RESP_SZ)
		return nfserr_toosmall;
	ca->maxresp_cached = 0;
	if (ca->maxops < 2)
		return nfserr_toosmall;

	return nfs_ok;
}

static __be32 nfsd4_check_cb_sec(struct nfsd4_cb_sec *cbs)
{
	switch (cbs->flavor) {
	case RPC_AUTH_NULL:
	case RPC_AUTH_UNIX:
		return nfs_ok;
	default:
		/*
		 * GSS case: the spec doesn't allow us to return this
		 * error.  But it also doesn't allow us not to support
		 * GSS.
		 * I'd rather this fail hard than return some error the
		 * client might think it can already handle:
		 */
		return nfserr_encr_alg_unsupp;
	}
}

__be32
nfsd4_create_session(struct svc_rqst *rqstp,
		     struct nfsd4_compound_state *cstate,
		     struct nfsd4_create_session *cr_ses)
{
	struct sockaddr *sa = svc_addr(rqstp);
	struct nfs4_client *conf, *unconf;
	struct nfs4_client *old = NULL;
	struct nfsd4_session *new;
	struct nfsd4_conn *conn;
	struct nfsd4_clid_slot *cs_slot = NULL;
	__be32 status = 0;
	struct nfsd_net *nn = net_generic(SVC_NET(rqstp), nfsd_net_id);

	if (cr_ses->flags & ~SESSION4_FLAG_MASK_A)
		return nfserr_inval;
	status = nfsd4_check_cb_sec(&cr_ses->cb_sec);
	if (status)
		return status;
	status = check_forechannel_attrs(&cr_ses->fore_channel, nn);
	if (status)
		return status;
	status = check_backchannel_attrs(&cr_ses->back_channel);
	if (status)
		goto out_release_drc_mem;
	status = nfserr_jukebox;
	new = alloc_session(&cr_ses->fore_channel, &cr_ses->back_channel);
	if (!new)
		goto out_release_drc_mem;
	conn = alloc_conn_from_crses(rqstp, cr_ses);
	if (!conn)
		goto out_free_session;

	spin_lock(&nn->client_lock);
	unconf = find_unconfirmed_client(&cr_ses->clientid, true, nn);
	conf = find_confirmed_client(&cr_ses->clientid, true, nn);
	WARN_ON_ONCE(conf && unconf);

	if (conf) {
		status = nfserr_wrong_cred;
		if (!mach_creds_match(conf, rqstp))
			goto out_free_conn;
		cs_slot = &conf->cl_cs_slot;
		status = check_slot_seqid(cr_ses->seqid, cs_slot->sl_seqid, 0);
		if (status == nfserr_replay_cache) {
			status = nfsd4_replay_create_session(cr_ses, cs_slot);
			goto out_free_conn;
		} else if (cr_ses->seqid != cs_slot->sl_seqid + 1) {
			status = nfserr_seq_misordered;
			goto out_free_conn;
		}
	} else if (unconf) {
		if (!same_creds(&unconf->cl_cred, &rqstp->rq_cred) ||
		    !rpc_cmp_addr(sa, (struct sockaddr *) &unconf->cl_addr)) {
			status = nfserr_clid_inuse;
			goto out_free_conn;
		}
		status = nfserr_wrong_cred;
		if (!mach_creds_match(unconf, rqstp))
			goto out_free_conn;
		cs_slot = &unconf->cl_cs_slot;
		status = check_slot_seqid(cr_ses->seqid, cs_slot->sl_seqid, 0);
		if (status) {
			/* an unconfirmed replay returns misordered */
			status = nfserr_seq_misordered;
			goto out_free_conn;
		}
		old = find_confirmed_client_by_name(&unconf->cl_name, nn);
		if (old) {
			status = mark_client_expired_locked(old);
			if (status) {
				old = NULL;
				goto out_free_conn;
			}
		}
		move_to_confirmed(unconf);
		conf = unconf;
	} else {
		status = nfserr_stale_clientid;
		goto out_free_conn;
	}
	status = nfs_ok;
	/*
	 * We do not support RDMA or persistent sessions
	 */
	cr_ses->flags &= ~SESSION4_PERSIST;
	cr_ses->flags &= ~SESSION4_RDMA;

	init_session(rqstp, new, conf, cr_ses);
	nfsd4_get_session_locked(new);

	memcpy(cr_ses->sessionid.data, new->se_sessionid.data,
	       NFS4_MAX_SESSIONID_LEN);
	cs_slot->sl_seqid++;
	cr_ses->seqid = cs_slot->sl_seqid;

	/* cache solo and embedded create sessions under the client_lock */
	nfsd4_cache_create_session(cr_ses, cs_slot, status);
	spin_unlock(&nn->client_lock);
	/* init connection and backchannel */
	nfsd4_init_conn(rqstp, conn, new);
	nfsd4_put_session(new);
	if (old)
		expire_client(old);
	return status;
out_free_conn:
	spin_unlock(&nn->client_lock);
	free_conn(conn);
	if (old)
		expire_client(old);
out_free_session:
	__free_session(new);
out_release_drc_mem:
	nfsd4_put_drc_mem(&cr_ses->fore_channel);
	return status;
}

static __be32 nfsd4_map_bcts_dir(u32 *dir)
{
	switch (*dir) {
	case NFS4_CDFC4_FORE:
	case NFS4_CDFC4_BACK:
		return nfs_ok;
	case NFS4_CDFC4_FORE_OR_BOTH:
	case NFS4_CDFC4_BACK_OR_BOTH:
		*dir = NFS4_CDFC4_BOTH;
		return nfs_ok;
	};
	return nfserr_inval;
}

__be32 nfsd4_backchannel_ctl(struct svc_rqst *rqstp, struct nfsd4_compound_state *cstate, struct nfsd4_backchannel_ctl *bc)
{
	struct nfsd4_session *session = cstate->session;
	struct nfsd_net *nn = net_generic(SVC_NET(rqstp), nfsd_net_id);
	__be32 status;

	status = nfsd4_check_cb_sec(&bc->bc_cb_sec);
	if (status)
		return status;
	spin_lock(&nn->client_lock);
	session->se_cb_prog = bc->bc_cb_program;
	session->se_cb_sec = bc->bc_cb_sec;
	spin_unlock(&nn->client_lock);

	nfsd4_probe_callback(session->se_client);

	return nfs_ok;
}

__be32 nfsd4_bind_conn_to_session(struct svc_rqst *rqstp,
		     struct nfsd4_compound_state *cstate,
		     struct nfsd4_bind_conn_to_session *bcts)
{
	__be32 status;
	struct nfsd4_conn *conn;
	struct nfsd4_session *session;
	struct net *net = SVC_NET(rqstp);
	struct nfsd_net *nn = net_generic(net, nfsd_net_id);

	if (!nfsd4_last_compound_op(rqstp))
		return nfserr_not_only_op;
	spin_lock(&nn->client_lock);
	session = find_in_sessionid_hashtbl(&bcts->sessionid, net, &status);
	spin_unlock(&nn->client_lock);
	if (!session)
		goto out_no_session;
	status = nfserr_wrong_cred;
	if (!mach_creds_match(session->se_client, rqstp))
		goto out;
	status = nfsd4_map_bcts_dir(&bcts->dir);
	if (status)
		goto out;
	conn = alloc_conn(rqstp, bcts->dir);
	status = nfserr_jukebox;
	if (!conn)
		goto out;
	nfsd4_init_conn(rqstp, conn, session);
	status = nfs_ok;
out:
	nfsd4_put_session(session);
out_no_session:
	return status;
}

static bool nfsd4_compound_in_session(struct nfsd4_session *session, struct nfs4_sessionid *sid)
{
	if (!session)
		return 0;
	return !memcmp(sid, &session->se_sessionid, sizeof(*sid));
}

__be32
nfsd4_destroy_session(struct svc_rqst *r,
		      struct nfsd4_compound_state *cstate,
		      struct nfsd4_destroy_session *sessionid)
{
	struct nfsd4_session *ses;
	__be32 status;
	int ref_held_by_me = 0;
	struct net *net = SVC_NET(r);
	struct nfsd_net *nn = net_generic(net, nfsd_net_id);

	status = nfserr_not_only_op;
	if (nfsd4_compound_in_session(cstate->session, &sessionid->sessionid)) {
		if (!nfsd4_last_compound_op(r))
			goto out;
		ref_held_by_me++;
	}
	dump_sessionid(__func__, &sessionid->sessionid);
	spin_lock(&nn->client_lock);
	ses = find_in_sessionid_hashtbl(&sessionid->sessionid, net, &status);
	if (!ses)
		goto out_client_lock;
	status = nfserr_wrong_cred;
	if (!mach_creds_match(ses->se_client, r))
		goto out_put_session;
	status = mark_session_dead_locked(ses, 1 + ref_held_by_me);
	if (status)
		goto out_put_session;
	unhash_session(ses);
	spin_unlock(&nn->client_lock);

	nfsd4_probe_callback_sync(ses->se_client);

	spin_lock(&nn->client_lock);
	status = nfs_ok;
out_put_session:
	nfsd4_put_session_locked(ses);
out_client_lock:
	spin_unlock(&nn->client_lock);
out:
	return status;
}

static struct nfsd4_conn *__nfsd4_find_conn(struct svc_xprt *xpt, struct nfsd4_session *s)
{
	struct nfsd4_conn *c;

	list_for_each_entry(c, &s->se_conns, cn_persession) {
		if (c->cn_xprt == xpt) {
			return c;
		}
	}
	return NULL;
}

static __be32 nfsd4_sequence_check_conn(struct nfsd4_conn *new, struct nfsd4_session *ses)
{
	struct nfs4_client *clp = ses->se_client;
	struct nfsd4_conn *c;
	__be32 status = nfs_ok;
	int ret;

	spin_lock(&clp->cl_lock);
	c = __nfsd4_find_conn(new->cn_xprt, ses);
	if (c)
		goto out_free;
	status = nfserr_conn_not_bound_to_session;
	if (clp->cl_mach_cred)
		goto out_free;
	__nfsd4_hash_conn(new, ses);
	spin_unlock(&clp->cl_lock);
	ret = nfsd4_register_conn(new);
	if (ret)
		/* oops; xprt is already down: */
		nfsd4_conn_lost(&new->cn_xpt_user);
	return nfs_ok;
out_free:
	spin_unlock(&clp->cl_lock);
	free_conn(new);
	return status;
}

static bool nfsd4_session_too_many_ops(struct svc_rqst *rqstp, struct nfsd4_session *session)
{
	struct nfsd4_compoundargs *args = rqstp->rq_argp;

	return args->opcnt > session->se_fchannel.maxops;
}

static bool nfsd4_request_too_big(struct svc_rqst *rqstp,
				  struct nfsd4_session *session)
{
	struct xdr_buf *xb = &rqstp->rq_arg;

	return xb->len > session->se_fchannel.maxreq_sz;
}

__be32
nfsd4_sequence(struct svc_rqst *rqstp,
	       struct nfsd4_compound_state *cstate,
	       struct nfsd4_sequence *seq)
{
	struct nfsd4_compoundres *resp = rqstp->rq_resp;
	struct xdr_stream *xdr = &resp->xdr;
	struct nfsd4_session *session;
	struct nfs4_client *clp;
	struct nfsd4_slot *slot;
	struct nfsd4_conn *conn;
	__be32 status;
	int buflen;
	struct net *net = SVC_NET(rqstp);
	struct nfsd_net *nn = net_generic(net, nfsd_net_id);

	if (resp->opcnt != 1)
		return nfserr_sequence_pos;

	/*
	 * Will be either used or freed by nfsd4_sequence_check_conn
	 * below.
	 */
	conn = alloc_conn(rqstp, NFS4_CDFC4_FORE);
	if (!conn)
		return nfserr_jukebox;

	spin_lock(&nn->client_lock);
	session = find_in_sessionid_hashtbl(&seq->sessionid, net, &status);
	if (!session)
		goto out_no_session;
	clp = session->se_client;

	status = nfserr_too_many_ops;
	if (nfsd4_session_too_many_ops(rqstp, session))
		goto out_put_session;

	status = nfserr_req_too_big;
	if (nfsd4_request_too_big(rqstp, session))
		goto out_put_session;

	status = nfserr_badslot;
	if (seq->slotid >= session->se_fchannel.maxreqs)
		goto out_put_session;

	slot = session->se_slots[seq->slotid];
	dprintk("%s: slotid %d\n", __func__, seq->slotid);

	/* We do not negotiate the number of slots yet, so set the
	 * maxslots to the session maxreqs which is used to encode
	 * sr_highest_slotid and the sr_target_slot id to maxslots */
	seq->maxslots = session->se_fchannel.maxreqs;

	status = check_slot_seqid(seq->seqid, slot->sl_seqid,
					slot->sl_flags & NFSD4_SLOT_INUSE);
	if (status == nfserr_replay_cache) {
		status = nfserr_seq_misordered;
		if (!(slot->sl_flags & NFSD4_SLOT_INITIALIZED))
			goto out_put_session;
		cstate->slot = slot;
		cstate->session = session;
		cstate->clp = clp;
		/* Return the cached reply status and set cstate->status
		 * for nfsd4_proc_compound processing */
		status = nfsd4_replay_cache_entry(resp, seq);
		cstate->status = nfserr_replay_cache;
		goto out;
	}
	if (status)
		goto out_put_session;

	status = nfsd4_sequence_check_conn(conn, session);
	conn = NULL;
	if (status)
		goto out_put_session;

	buflen = (seq->cachethis) ?
			session->se_fchannel.maxresp_cached :
			session->se_fchannel.maxresp_sz;
	status = (seq->cachethis) ? nfserr_rep_too_big_to_cache :
				    nfserr_rep_too_big;
	if (xdr_restrict_buflen(xdr, buflen - rqstp->rq_auth_slack))
		goto out_put_session;
	svc_reserve(rqstp, buflen);

	status = nfs_ok;
	/* Success! bump slot seqid */
	slot->sl_seqid = seq->seqid;
	slot->sl_flags |= NFSD4_SLOT_INUSE;
	if (seq->cachethis)
		slot->sl_flags |= NFSD4_SLOT_CACHETHIS;
	else
		slot->sl_flags &= ~NFSD4_SLOT_CACHETHIS;

	cstate->slot = slot;
	cstate->session = session;
	cstate->clp = clp;

out:
	switch (clp->cl_cb_state) {
	case NFSD4_CB_DOWN:
		seq->status_flags = SEQ4_STATUS_CB_PATH_DOWN;
		break;
	case NFSD4_CB_FAULT:
		seq->status_flags = SEQ4_STATUS_BACKCHANNEL_FAULT;
		break;
	default:
		seq->status_flags = 0;
	}
	if (!list_empty(&clp->cl_revoked))
		seq->status_flags |= SEQ4_STATUS_RECALLABLE_STATE_REVOKED;
out_no_session:
	if (conn)
		free_conn(conn);
	spin_unlock(&nn->client_lock);
	return status;
out_put_session:
	nfsd4_put_session_locked(session);
	goto out_no_session;
}

void
nfsd4_sequence_done(struct nfsd4_compoundres *resp)
{
	struct nfsd4_compound_state *cs = &resp->cstate;

	if (nfsd4_has_session(cs)) {
		if (cs->status != nfserr_replay_cache) {
			nfsd4_store_cache_entry(resp);
			cs->slot->sl_flags &= ~NFSD4_SLOT_INUSE;
		}
		/* Drop session reference that was taken in nfsd4_sequence() */
		nfsd4_put_session(cs->session);
	} else if (cs->clp)
		put_client_renew(cs->clp);
}

__be32
nfsd4_destroy_clientid(struct svc_rqst *rqstp, struct nfsd4_compound_state *cstate, struct nfsd4_destroy_clientid *dc)
{
	struct nfs4_client *conf, *unconf;
	struct nfs4_client *clp = NULL;
	__be32 status = 0;
	struct nfsd_net *nn = net_generic(SVC_NET(rqstp), nfsd_net_id);

	spin_lock(&nn->client_lock);
	unconf = find_unconfirmed_client(&dc->clientid, true, nn);
	conf = find_confirmed_client(&dc->clientid, true, nn);
	WARN_ON_ONCE(conf && unconf);

	if (conf) {
		if (client_has_state(conf)) {
			status = nfserr_clientid_busy;
			goto out;
		}
		status = mark_client_expired_locked(conf);
		if (status)
			goto out;
		clp = conf;
	} else if (unconf)
		clp = unconf;
	else {
		status = nfserr_stale_clientid;
		goto out;
	}
	if (!mach_creds_match(clp, rqstp)) {
		clp = NULL;
		status = nfserr_wrong_cred;
		goto out;
	}
	unhash_client_locked(clp);
out:
	spin_unlock(&nn->client_lock);
	if (clp)
		expire_client(clp);
	return status;
}

__be32
nfsd4_reclaim_complete(struct svc_rqst *rqstp, struct nfsd4_compound_state *cstate, struct nfsd4_reclaim_complete *rc)
{
	__be32 status = 0;

	if (rc->rca_one_fs) {
		if (!cstate->current_fh.fh_dentry)
			return nfserr_nofilehandle;
		/*
		 * We don't take advantage of the rca_one_fs case.
		 * That's OK, it's optional, we can safely ignore it.
		 */
		 return nfs_ok;
	}

	status = nfserr_complete_already;
	if (test_and_set_bit(NFSD4_CLIENT_RECLAIM_COMPLETE,
			     &cstate->session->se_client->cl_flags))
		goto out;

	status = nfserr_stale_clientid;
	if (is_client_expired(cstate->session->se_client))
		/*
		 * The following error isn't really legal.
		 * But we only get here if the client just explicitly
		 * destroyed the client.  Surely it no longer cares what
		 * error it gets back on an operation for the dead
		 * client.
		 */
		goto out;

	status = nfs_ok;
	nfsd4_client_record_create(cstate->session->se_client);
out:
	return status;
}

__be32
nfsd4_setclientid(struct svc_rqst *rqstp, struct nfsd4_compound_state *cstate,
		  struct nfsd4_setclientid *setclid)
{
	struct xdr_netobj 	clname = setclid->se_name;
	nfs4_verifier		clverifier = setclid->se_verf;
	struct nfs4_client	*conf, *new;
	struct nfs4_client	*unconf = NULL;
	__be32 			status;
	struct nfsd_net		*nn = net_generic(SVC_NET(rqstp), nfsd_net_id);

	new = create_client(clname, rqstp, &clverifier);
	if (new == NULL)
		return nfserr_jukebox;
	/* Cases below refer to rfc 3530 section 14.2.33: */
	spin_lock(&nn->client_lock);
	conf = find_confirmed_client_by_name(&clname, nn);
	if (conf) {
		/* case 0: */
		status = nfserr_clid_inuse;
		if (clp_used_exchangeid(conf))
			goto out;
		if (!same_creds(&conf->cl_cred, &rqstp->rq_cred)) {
			char addr_str[INET6_ADDRSTRLEN];
			rpc_ntop((struct sockaddr *) &conf->cl_addr, addr_str,
				 sizeof(addr_str));
			dprintk("NFSD: setclientid: string in use by client "
				"at %s\n", addr_str);
			goto out;
		}
	}
	unconf = find_unconfirmed_client_by_name(&clname, nn);
	if (unconf)
		unhash_client_locked(unconf);
	if (conf && same_verf(&conf->cl_verifier, &clverifier))
		/* case 1: probable callback update */
		copy_clid(new, conf);
	else /* case 4 (new client) or cases 2, 3 (client reboot): */
		gen_clid(new, nn);
	new->cl_minorversion = 0;
	gen_callback(new, setclid, rqstp);
	add_to_unconfirmed(new);
	setclid->se_clientid.cl_boot = new->cl_clientid.cl_boot;
	setclid->se_clientid.cl_id = new->cl_clientid.cl_id;
	memcpy(setclid->se_confirm.data, new->cl_confirm.data, sizeof(setclid->se_confirm.data));
	new = NULL;
	status = nfs_ok;
out:
	spin_unlock(&nn->client_lock);
	if (new)
		free_client(new);
	if (unconf)
		expire_client(unconf);
	return status;
}


__be32
nfsd4_setclientid_confirm(struct svc_rqst *rqstp,
			 struct nfsd4_compound_state *cstate,
			 struct nfsd4_setclientid_confirm *setclientid_confirm)
{
	struct nfs4_client *conf, *unconf;
	struct nfs4_client *old = NULL;
	nfs4_verifier confirm = setclientid_confirm->sc_confirm; 
	clientid_t * clid = &setclientid_confirm->sc_clientid;
	__be32 status;
	struct nfsd_net	*nn = net_generic(SVC_NET(rqstp), nfsd_net_id);

	if (STALE_CLIENTID(clid, nn))
		return nfserr_stale_clientid;

	spin_lock(&nn->client_lock);
	conf = find_confirmed_client(clid, false, nn);
	unconf = find_unconfirmed_client(clid, false, nn);
	/*
	 * We try hard to give out unique clientid's, so if we get an
	 * attempt to confirm the same clientid with a different cred,
	 * there's a bug somewhere.  Let's charitably assume it's our
	 * bug.
	 */
	status = nfserr_serverfault;
	if (unconf && !same_creds(&unconf->cl_cred, &rqstp->rq_cred))
		goto out;
	if (conf && !same_creds(&conf->cl_cred, &rqstp->rq_cred))
		goto out;
	/* cases below refer to rfc 3530 section 14.2.34: */
	if (!unconf || !same_verf(&confirm, &unconf->cl_confirm)) {
		if (conf && !unconf) /* case 2: probable retransmit */
			status = nfs_ok;
		else /* case 4: client hasn't noticed we rebooted yet? */
			status = nfserr_stale_clientid;
		goto out;
	}
	status = nfs_ok;
	if (conf) { /* case 1: callback update */
		old = unconf;
		unhash_client_locked(old);
		nfsd4_change_callback(conf, &unconf->cl_cb_conn);
	} else { /* case 3: normal case; new or rebooted client */
		old = find_confirmed_client_by_name(&unconf->cl_name, nn);
		if (old) {
			status = mark_client_expired_locked(old);
			if (status) {
				old = NULL;
				goto out;
			}
		}
		move_to_confirmed(unconf);
		conf = unconf;
	}
	get_client_locked(conf);
	spin_unlock(&nn->client_lock);
	nfsd4_probe_callback(conf);
	spin_lock(&nn->client_lock);
	put_client_renew_locked(conf);
out:
	spin_unlock(&nn->client_lock);
	if (old)
		expire_client(old);
	return status;
}

static struct nfs4_file *nfsd4_alloc_file(void)
{
	return kmem_cache_alloc(file_slab, GFP_KERNEL);
}

/* OPEN Share state helper functions */
static void nfsd4_init_file(struct nfs4_file *fp, struct knfsd_fh *fh)
{
	unsigned int hashval = file_hashval(fh);

	lockdep_assert_held(&state_lock);

	atomic_set(&fp->fi_ref, 1);
	spin_lock_init(&fp->fi_lock);
	INIT_LIST_HEAD(&fp->fi_stateids);
	INIT_LIST_HEAD(&fp->fi_delegations);
	fh_copy_shallow(&fp->fi_fhandle, fh);
	fp->fi_deleg_file = NULL;
	fp->fi_had_conflict = false;
	fp->fi_share_deny = 0;
	memset(fp->fi_fds, 0, sizeof(fp->fi_fds));
	memset(fp->fi_access, 0, sizeof(fp->fi_access));
	hlist_add_head(&fp->fi_hash, &file_hashtbl[hashval]);
}

void
nfsd4_free_slabs(void)
{
	kmem_cache_destroy(openowner_slab);
	kmem_cache_destroy(lockowner_slab);
	kmem_cache_destroy(file_slab);
	kmem_cache_destroy(stateid_slab);
	kmem_cache_destroy(deleg_slab);
}

int
nfsd4_init_slabs(void)
{
	openowner_slab = kmem_cache_create("nfsd4_openowners",
			sizeof(struct nfs4_openowner), 0, 0, NULL);
	if (openowner_slab == NULL)
		goto out;
	lockowner_slab = kmem_cache_create("nfsd4_lockowners",
			sizeof(struct nfs4_lockowner), 0, 0, NULL);
	if (lockowner_slab == NULL)
		goto out_free_openowner_slab;
	file_slab = kmem_cache_create("nfsd4_files",
			sizeof(struct nfs4_file), 0, 0, NULL);
	if (file_slab == NULL)
		goto out_free_lockowner_slab;
	stateid_slab = kmem_cache_create("nfsd4_stateids",
			sizeof(struct nfs4_ol_stateid), 0, 0, NULL);
	if (stateid_slab == NULL)
		goto out_free_file_slab;
	deleg_slab = kmem_cache_create("nfsd4_delegations",
			sizeof(struct nfs4_delegation), 0, 0, NULL);
	if (deleg_slab == NULL)
		goto out_free_stateid_slab;
	return 0;

out_free_stateid_slab:
	kmem_cache_destroy(stateid_slab);
out_free_file_slab:
	kmem_cache_destroy(file_slab);
out_free_lockowner_slab:
	kmem_cache_destroy(lockowner_slab);
out_free_openowner_slab:
	kmem_cache_destroy(openowner_slab);
out:
	dprintk("nfsd4: out of memory while initializing nfsv4\n");
	return -ENOMEM;
}

static void init_nfs4_replay(struct nfs4_replay *rp)
{
	rp->rp_status = nfserr_serverfault;
	rp->rp_buflen = 0;
	rp->rp_buf = rp->rp_ibuf;
	mutex_init(&rp->rp_mutex);
}

static void nfsd4_cstate_assign_replay(struct nfsd4_compound_state *cstate,
		struct nfs4_stateowner *so)
{
	if (!nfsd4_has_session(cstate)) {
		mutex_lock(&so->so_replay.rp_mutex);
		cstate->replay_owner = nfs4_get_stateowner(so);
	}
}

void nfsd4_cstate_clear_replay(struct nfsd4_compound_state *cstate)
{
	struct nfs4_stateowner *so = cstate->replay_owner;

	if (so != NULL) {
		cstate->replay_owner = NULL;
		mutex_unlock(&so->so_replay.rp_mutex);
		nfs4_put_stateowner(so);
	}
}

static inline void *alloc_stateowner(struct kmem_cache *slab, struct xdr_netobj *owner, struct nfs4_client *clp)
{
	struct nfs4_stateowner *sop;

	sop = kmem_cache_alloc(slab, GFP_KERNEL);
	if (!sop)
		return NULL;

	sop->so_owner.data = kmemdup(owner->data, owner->len, GFP_KERNEL);
	if (!sop->so_owner.data) {
		kmem_cache_free(slab, sop);
		return NULL;
	}
	sop->so_owner.len = owner->len;

	INIT_LIST_HEAD(&sop->so_stateids);
	sop->so_client = clp;
	init_nfs4_replay(&sop->so_replay);
	atomic_set(&sop->so_count, 1);
	return sop;
}

static void hash_openowner(struct nfs4_openowner *oo, struct nfs4_client *clp, unsigned int strhashval)
{
	lockdep_assert_held(&clp->cl_lock);

	list_add(&oo->oo_owner.so_strhash,
		 &clp->cl_ownerstr_hashtbl[strhashval]);
	list_add(&oo->oo_perclient, &clp->cl_openowners);
}

static void nfs4_unhash_openowner(struct nfs4_stateowner *so)
{
	unhash_openowner_locked(openowner(so));
}

static void nfs4_free_openowner(struct nfs4_stateowner *so)
{
	struct nfs4_openowner *oo = openowner(so);

	kmem_cache_free(openowner_slab, oo);
}

static const struct nfs4_stateowner_operations openowner_ops = {
	.so_unhash =	nfs4_unhash_openowner,
	.so_free =	nfs4_free_openowner,
};

static struct nfs4_openowner *
alloc_init_open_stateowner(unsigned int strhashval, struct nfsd4_open *open,
			   struct nfsd4_compound_state *cstate)
{
	struct nfs4_client *clp = cstate->clp;
	struct nfs4_openowner *oo, *ret;

	oo = alloc_stateowner(openowner_slab, &open->op_owner, clp);
	if (!oo)
		return NULL;
	oo->oo_owner.so_ops = &openowner_ops;
	oo->oo_owner.so_is_open_owner = 1;
	oo->oo_owner.so_seqid = open->op_seqid;
	oo->oo_flags = 0;
	if (nfsd4_has_session(cstate))
		oo->oo_flags |= NFS4_OO_CONFIRMED;
	oo->oo_time = 0;
	oo->oo_last_closed_stid = NULL;
	INIT_LIST_HEAD(&oo->oo_close_lru);
	spin_lock(&clp->cl_lock);
	ret = find_openstateowner_str_locked(strhashval, open, clp);
	if (ret == NULL) {
		hash_openowner(oo, clp, strhashval);
		ret = oo;
	} else
		nfs4_free_openowner(&oo->oo_owner);
	spin_unlock(&clp->cl_lock);
	return oo;
}

static void init_open_stateid(struct nfs4_ol_stateid *stp, struct nfs4_file *fp, struct nfsd4_open *open) {
	struct nfs4_openowner *oo = open->op_openowner;

	atomic_inc(&stp->st_stid.sc_count);
	stp->st_stid.sc_type = NFS4_OPEN_STID;
	INIT_LIST_HEAD(&stp->st_locks);
	stp->st_stateowner = nfs4_get_stateowner(&oo->oo_owner);
	get_nfs4_file(fp);
	stp->st_stid.sc_file = fp;
	stp->st_access_bmap = 0;
	stp->st_deny_bmap = 0;
	stp->st_openstp = NULL;
	spin_lock(&oo->oo_owner.so_client->cl_lock);
	list_add(&stp->st_perstateowner, &oo->oo_owner.so_stateids);
	spin_lock(&fp->fi_lock);
	list_add(&stp->st_perfile, &fp->fi_stateids);
	spin_unlock(&fp->fi_lock);
	spin_unlock(&oo->oo_owner.so_client->cl_lock);
}

/*
 * In the 4.0 case we need to keep the owners around a little while to handle
 * CLOSE replay. We still do need to release any file access that is held by
 * them before returning however.
 */
static void
move_to_close_lru(struct nfs4_ol_stateid *s, struct net *net)
{
	struct nfs4_ol_stateid *last;
	struct nfs4_openowner *oo = openowner(s->st_stateowner);
	struct nfsd_net *nn = net_generic(s->st_stid.sc_client->net,
						nfsd_net_id);

	dprintk("NFSD: move_to_close_lru nfs4_openowner %p\n", oo);

	/*
	 * We know that we hold one reference via nfsd4_close, and another
	 * "persistent" reference for the client. If the refcount is higher
	 * than 2, then there are still calls in progress that are using this
	 * stateid. We can't put the sc_file reference until they are finished.
	 * Wait for the refcount to drop to 2. Since it has been unhashed,
	 * there should be no danger of the refcount going back up again at
	 * this point.
	 */
	wait_event(close_wq, atomic_read(&s->st_stid.sc_count) == 2);

	release_all_access(s);
	if (s->st_stid.sc_file) {
		put_nfs4_file(s->st_stid.sc_file);
		s->st_stid.sc_file = NULL;
	}

	spin_lock(&nn->client_lock);
	last = oo->oo_last_closed_stid;
	oo->oo_last_closed_stid = s;
	list_move_tail(&oo->oo_close_lru, &nn->close_lru);
	oo->oo_time = get_seconds();
	spin_unlock(&nn->client_lock);
	if (last)
		nfs4_put_stid(&last->st_stid);
}

/* search file_hashtbl[] for file */
static struct nfs4_file *
find_file_locked(struct knfsd_fh *fh)
{
	unsigned int hashval = file_hashval(fh);
	struct nfs4_file *fp;

	lockdep_assert_held(&state_lock);

	hlist_for_each_entry(fp, &file_hashtbl[hashval], fi_hash) {
		if (nfsd_fh_match(&fp->fi_fhandle, fh)) {
			get_nfs4_file(fp);
			return fp;
		}
	}
	return NULL;
}

static struct nfs4_file *
find_file(struct knfsd_fh *fh)
{
	struct nfs4_file *fp;

	spin_lock(&state_lock);
	fp = find_file_locked(fh);
	spin_unlock(&state_lock);
	return fp;
}

static struct nfs4_file *
find_or_add_file(struct nfs4_file *new, struct knfsd_fh *fh)
{
	struct nfs4_file *fp;

	spin_lock(&state_lock);
	fp = find_file_locked(fh);
	if (fp == NULL) {
		nfsd4_init_file(new, fh);
		fp = new;
	}
	spin_unlock(&state_lock);

	return fp;
}

/*
 * Called to check deny when READ with all zero stateid or
 * WRITE with all zero or all one stateid
 */
static __be32
nfs4_share_conflict(struct svc_fh *current_fh, unsigned int deny_type)
{
	struct nfs4_file *fp;
	__be32 ret = nfs_ok;

	fp = find_file(&current_fh->fh_handle);
	if (!fp)
		return ret;
	/* Check for conflicting share reservations */
	spin_lock(&fp->fi_lock);
	if (fp->fi_share_deny & deny_type)
		ret = nfserr_locked;
	spin_unlock(&fp->fi_lock);
	put_nfs4_file(fp);
	return ret;
}

static void nfsd4_cb_recall_prepare(struct nfsd4_callback *cb)
{
	struct nfs4_delegation *dp = cb_to_delegation(cb);
	struct nfsd_net *nn = net_generic(dp->dl_stid.sc_client->net,
					  nfsd_net_id);

	block_delegations(&dp->dl_stid.sc_file->fi_fhandle);

	/*
	 * We can't do this in nfsd_break_deleg_cb because it is
	 * already holding inode->i_lock.
	 *
	 * If the dl_time != 0, then we know that it has already been
	 * queued for a lease break. Don't queue it again.
	 */
	spin_lock(&state_lock);
	if (dp->dl_time == 0) {
		dp->dl_time = get_seconds();
		list_add_tail(&dp->dl_recall_lru, &nn->del_recall_lru);
	}
	spin_unlock(&state_lock);
}

static int nfsd4_cb_recall_done(struct nfsd4_callback *cb,
		struct rpc_task *task)
{
	struct nfs4_delegation *dp = cb_to_delegation(cb);

	switch (task->tk_status) {
	case 0:
		return 1;
	case -EBADHANDLE:
	case -NFS4ERR_BAD_STATEID:
		/*
		 * Race: client probably got cb_recall before open reply
		 * granting delegation.
		 */
		if (dp->dl_retries--) {
			rpc_delay(task, 2 * HZ);
			return 0;
		}
		/*FALLTHRU*/
	default:
		return -1;
	}
}

static void nfsd4_cb_recall_release(struct nfsd4_callback *cb)
{
	struct nfs4_delegation *dp = cb_to_delegation(cb);

	nfs4_put_stid(&dp->dl_stid);
}

static struct nfsd4_callback_ops nfsd4_cb_recall_ops = {
	.prepare	= nfsd4_cb_recall_prepare,
	.done		= nfsd4_cb_recall_done,
	.release	= nfsd4_cb_recall_release,
};

static void nfsd_break_one_deleg(struct nfs4_delegation *dp)
{
	/*
	 * We're assuming the state code never drops its reference
	 * without first removing the lease.  Since we're in this lease
	 * callback (and since the lease code is serialized by the kernel
	 * lock) we know the server hasn't removed the lease yet, we know
	 * it's safe to take a reference.
	 */
	atomic_inc(&dp->dl_stid.sc_count);
	nfsd4_run_cb(&dp->dl_recall);
}

/* Called from break_lease() with i_lock held. */
static bool
nfsd_break_deleg_cb(struct file_lock *fl)
{
	bool ret = false;
	struct nfs4_file *fp = (struct nfs4_file *)fl->fl_owner;
	struct nfs4_delegation *dp;

	if (!fp) {
		WARN(1, "(%p)->fl_owner NULL\n", fl);
		return ret;
	}
	if (fp->fi_had_conflict) {
		WARN(1, "duplicate break on %p\n", fp);
		return ret;
	}
	/*
	 * We don't want the locks code to timeout the lease for us;
	 * we'll remove it ourself if a delegation isn't returned
	 * in time:
	 */
	fl->fl_break_time = 0;

	spin_lock(&fp->fi_lock);
	fp->fi_had_conflict = true;
	/*
	 * If there are no delegations on the list, then return true
	 * so that the lease code will go ahead and delete it.
	 */
	if (list_empty(&fp->fi_delegations))
		ret = true;
	else
		list_for_each_entry(dp, &fp->fi_delegations, dl_perfile)
			nfsd_break_one_deleg(dp);
	spin_unlock(&fp->fi_lock);
	return ret;
}

static int
nfsd_change_deleg_cb(struct file_lock **onlist, int arg, struct list_head *dispose)
{
	if (arg & F_UNLCK)
		return lease_modify(onlist, arg, dispose);
	else
		return -EAGAIN;
}

static const struct lock_manager_operations nfsd_lease_mng_ops = {
	.lm_break = nfsd_break_deleg_cb,
	.lm_change = nfsd_change_deleg_cb,
};

static __be32 nfsd4_check_seqid(struct nfsd4_compound_state *cstate, struct nfs4_stateowner *so, u32 seqid)
{
	if (nfsd4_has_session(cstate))
		return nfs_ok;
	if (seqid == so->so_seqid - 1)
		return nfserr_replay_me;
	if (seqid == so->so_seqid)
		return nfs_ok;
	return nfserr_bad_seqid;
}

static __be32 lookup_clientid(clientid_t *clid,
		struct nfsd4_compound_state *cstate,
		struct nfsd_net *nn)
{
	struct nfs4_client *found;

	if (cstate->clp) {
		found = cstate->clp;
		if (!same_clid(&found->cl_clientid, clid))
			return nfserr_stale_clientid;
		return nfs_ok;
	}

	if (STALE_CLIENTID(clid, nn))
		return nfserr_stale_clientid;

	/*
	 * For v4.1+ we get the client in the SEQUENCE op. If we don't have one
	 * cached already then we know this is for is for v4.0 and "sessions"
	 * will be false.
	 */
	WARN_ON_ONCE(cstate->session);
	spin_lock(&nn->client_lock);
	found = find_confirmed_client(clid, false, nn);
	if (!found) {
		spin_unlock(&nn->client_lock);
		return nfserr_expired;
	}
	atomic_inc(&found->cl_refcount);
	spin_unlock(&nn->client_lock);

	/* Cache the nfs4_client in cstate! */
	cstate->clp = found;
	return nfs_ok;
}

__be32
nfsd4_process_open1(struct nfsd4_compound_state *cstate,
		    struct nfsd4_open *open, struct nfsd_net *nn)
{
	clientid_t *clientid = &open->op_clientid;
	struct nfs4_client *clp = NULL;
	unsigned int strhashval;
	struct nfs4_openowner *oo = NULL;
	__be32 status;

	if (STALE_CLIENTID(&open->op_clientid, nn))
		return nfserr_stale_clientid;
	/*
	 * In case we need it later, after we've already created the
	 * file and don't want to risk a further failure:
	 */
	open->op_file = nfsd4_alloc_file();
	if (open->op_file == NULL)
		return nfserr_jukebox;

	status = lookup_clientid(clientid, cstate, nn);
	if (status)
		return status;
	clp = cstate->clp;

	strhashval = ownerstr_hashval(&open->op_owner);
	oo = find_openstateowner_str(strhashval, open, clp);
	open->op_openowner = oo;
	if (!oo) {
		goto new_owner;
	}
	if (!(oo->oo_flags & NFS4_OO_CONFIRMED)) {
		/* Replace unconfirmed owners without checking for replay. */
		release_openowner(oo);
		open->op_openowner = NULL;
		goto new_owner;
	}
	status = nfsd4_check_seqid(cstate, &oo->oo_owner, open->op_seqid);
	if (status)
		return status;
	goto alloc_stateid;
new_owner:
	oo = alloc_init_open_stateowner(strhashval, open, cstate);
	if (oo == NULL)
		return nfserr_jukebox;
	open->op_openowner = oo;
alloc_stateid:
	open->op_stp = nfs4_alloc_open_stateid(clp);
	if (!open->op_stp)
		return nfserr_jukebox;
	return nfs_ok;
}

static inline __be32
nfs4_check_delegmode(struct nfs4_delegation *dp, int flags)
{
	if ((flags & WR_STATE) && (dp->dl_type == NFS4_OPEN_DELEGATE_READ))
		return nfserr_openmode;
	else
		return nfs_ok;
}

static int share_access_to_flags(u32 share_access)
{
	return share_access == NFS4_SHARE_ACCESS_READ ? RD_STATE : WR_STATE;
}

static struct nfs4_delegation *find_deleg_stateid(struct nfs4_client *cl, stateid_t *s)
{
	struct nfs4_stid *ret;

	ret = find_stateid_by_type(cl, s, NFS4_DELEG_STID);
	if (!ret)
		return NULL;
	return delegstateid(ret);
}

static bool nfsd4_is_deleg_cur(struct nfsd4_open *open)
{
	return open->op_claim_type == NFS4_OPEN_CLAIM_DELEGATE_CUR ||
	       open->op_claim_type == NFS4_OPEN_CLAIM_DELEG_CUR_FH;
}

static __be32
nfs4_check_deleg(struct nfs4_client *cl, struct nfsd4_open *open,
		struct nfs4_delegation **dp)
{
	int flags;
	__be32 status = nfserr_bad_stateid;
	struct nfs4_delegation *deleg;

	deleg = find_deleg_stateid(cl, &open->op_delegate_stateid);
	if (deleg == NULL)
		goto out;
	flags = share_access_to_flags(open->op_share_access);
	status = nfs4_check_delegmode(deleg, flags);
	if (status) {
		nfs4_put_stid(&deleg->dl_stid);
		goto out;
	}
	*dp = deleg;
out:
	if (!nfsd4_is_deleg_cur(open))
		return nfs_ok;
	if (status)
		return status;
	open->op_openowner->oo_flags |= NFS4_OO_CONFIRMED;
	return nfs_ok;
}

static struct nfs4_ol_stateid *
nfsd4_find_existing_open(struct nfs4_file *fp, struct nfsd4_open *open)
{
	struct nfs4_ol_stateid *local, *ret = NULL;
	struct nfs4_openowner *oo = open->op_openowner;

	spin_lock(&fp->fi_lock);
	list_for_each_entry(local, &fp->fi_stateids, st_perfile) {
		/* ignore lock owners */
		if (local->st_stateowner->so_is_open_owner == 0)
			continue;
		if (local->st_stateowner == &oo->oo_owner) {
			ret = local;
			atomic_inc(&ret->st_stid.sc_count);
			break;
		}
	}
	spin_unlock(&fp->fi_lock);
	return ret;
}

static inline int nfs4_access_to_access(u32 nfs4_access)
{
	int flags = 0;

	if (nfs4_access & NFS4_SHARE_ACCESS_READ)
		flags |= NFSD_MAY_READ;
	if (nfs4_access & NFS4_SHARE_ACCESS_WRITE)
		flags |= NFSD_MAY_WRITE;
	return flags;
}

static inline __be32
nfsd4_truncate(struct svc_rqst *rqstp, struct svc_fh *fh,
		struct nfsd4_open *open)
{
	struct iattr iattr = {
		.ia_valid = ATTR_SIZE,
		.ia_size = 0,
	};
	if (!open->op_truncate)
		return 0;
	if (!(open->op_share_access & NFS4_SHARE_ACCESS_WRITE))
		return nfserr_inval;
	return nfsd_setattr(rqstp, fh, &iattr, 0, (time_t)0);
}

static __be32 nfs4_get_vfs_file(struct svc_rqst *rqstp, struct nfs4_file *fp,
		struct svc_fh *cur_fh, struct nfs4_ol_stateid *stp,
		struct nfsd4_open *open)
{
	struct file *filp = NULL;
	__be32 status;
	int oflag = nfs4_access_to_omode(open->op_share_access);
	int access = nfs4_access_to_access(open->op_share_access);
	unsigned char old_access_bmap, old_deny_bmap;

	spin_lock(&fp->fi_lock);

	/*
	 * Are we trying to set a deny mode that would conflict with
	 * current access?
	 */
	status = nfs4_file_check_deny(fp, open->op_share_deny);
	if (status != nfs_ok) {
		spin_unlock(&fp->fi_lock);
		goto out;
	}

	/* set access to the file */
	status = nfs4_file_get_access(fp, open->op_share_access);
	if (status != nfs_ok) {
		spin_unlock(&fp->fi_lock);
		goto out;
	}

	/* Set access bits in stateid */
	old_access_bmap = stp->st_access_bmap;
	set_access(open->op_share_access, stp);

	/* Set new deny mask */
	old_deny_bmap = stp->st_deny_bmap;
	set_deny(open->op_share_deny, stp);
	fp->fi_share_deny |= (open->op_share_deny & NFS4_SHARE_DENY_BOTH);

	if (!fp->fi_fds[oflag]) {
		spin_unlock(&fp->fi_lock);
		status = nfsd_open(rqstp, cur_fh, S_IFREG, access, &filp);
		if (status)
			goto out_put_access;
		spin_lock(&fp->fi_lock);
		if (!fp->fi_fds[oflag]) {
			fp->fi_fds[oflag] = filp;
			filp = NULL;
		}
	}
	spin_unlock(&fp->fi_lock);
	if (filp)
		fput(filp);

	status = nfsd4_truncate(rqstp, cur_fh, open);
	if (status)
		goto out_put_access;
out:
	return status;
out_put_access:
	stp->st_access_bmap = old_access_bmap;
	nfs4_file_put_access(fp, open->op_share_access);
	reset_union_bmap_deny(bmap_to_share_mode(old_deny_bmap), stp);
	goto out;
}

static __be32
nfs4_upgrade_open(struct svc_rqst *rqstp, struct nfs4_file *fp, struct svc_fh *cur_fh, struct nfs4_ol_stateid *stp, struct nfsd4_open *open)
{
	__be32 status;
	unsigned char old_deny_bmap;

	if (!test_access(open->op_share_access, stp))
		return nfs4_get_vfs_file(rqstp, fp, cur_fh, stp, open);

	/* test and set deny mode */
	spin_lock(&fp->fi_lock);
	status = nfs4_file_check_deny(fp, open->op_share_deny);
	if (status == nfs_ok) {
		old_deny_bmap = stp->st_deny_bmap;
		set_deny(open->op_share_deny, stp);
		fp->fi_share_deny |=
				(open->op_share_deny & NFS4_SHARE_DENY_BOTH);
	}
	spin_unlock(&fp->fi_lock);

	if (status != nfs_ok)
		return status;

	status = nfsd4_truncate(rqstp, cur_fh, open);
	if (status != nfs_ok)
		reset_union_bmap_deny(old_deny_bmap, stp);
	return status;
}

static void
nfs4_set_claim_prev(struct nfsd4_open *open, bool has_session)
{
	open->op_openowner->oo_flags |= NFS4_OO_CONFIRMED;
}

/* Should we give out recallable state?: */
static bool nfsd4_cb_channel_good(struct nfs4_client *clp)
{
	if (clp->cl_cb_state == NFSD4_CB_UP)
		return true;
	/*
	 * In the sessions case, since we don't have to establish a
	 * separate connection for callbacks, we assume it's OK
	 * until we hear otherwise:
	 */
	return clp->cl_minorversion && clp->cl_cb_state == NFSD4_CB_UNKNOWN;
}

static struct file_lock *nfs4_alloc_init_lease(struct nfs4_file *fp, int flag)
{
	struct file_lock *fl;

	fl = locks_alloc_lock();
	if (!fl)
		return NULL;
	fl->fl_lmops = &nfsd_lease_mng_ops;
	fl->fl_flags = FL_DELEG;
	fl->fl_type = flag == NFS4_OPEN_DELEGATE_READ? F_RDLCK: F_WRLCK;
	fl->fl_end = OFFSET_MAX;
	fl->fl_owner = (fl_owner_t)fp;
	fl->fl_pid = current->tgid;
	return fl;
}

static int nfs4_setlease(struct nfs4_delegation *dp)
{
	struct nfs4_file *fp = dp->dl_stid.sc_file;
	struct file_lock *fl, *ret;
	struct file *filp;
	int status = 0;

	fl = nfs4_alloc_init_lease(fp, NFS4_OPEN_DELEGATE_READ);
	if (!fl)
		return -ENOMEM;
	filp = find_readable_file(fp);
	if (!filp) {
		/* We should always have a readable file here */
		WARN_ON_ONCE(1);
		return -EBADF;
	}
	fl->fl_file = filp;
	ret = fl;
	status = vfs_setlease(filp, fl->fl_type, &fl, NULL);
	if (fl)
		locks_free_lock(fl);
	if (status)
		goto out_fput;
	spin_lock(&state_lock);
	spin_lock(&fp->fi_lock);
	/* Did the lease get broken before we took the lock? */
	status = -EAGAIN;
	if (fp->fi_had_conflict)
		goto out_unlock;
	/* Race breaker */
	if (fp->fi_deleg_file) {
		status = 0;
		atomic_inc(&fp->fi_delegees);
		hash_delegation_locked(dp, fp);
		goto out_unlock;
	}
	fp->fi_deleg_file = filp;
	atomic_set(&fp->fi_delegees, 1);
	hash_delegation_locked(dp, fp);
	spin_unlock(&fp->fi_lock);
	spin_unlock(&state_lock);
	return 0;
out_unlock:
	spin_unlock(&fp->fi_lock);
	spin_unlock(&state_lock);
out_fput:
	fput(filp);
	return status;
}

static struct nfs4_delegation *
nfs4_set_delegation(struct nfs4_client *clp, struct svc_fh *fh,
		    struct nfs4_file *fp)
{
	int status;
	struct nfs4_delegation *dp;

	if (fp->fi_had_conflict)
		return ERR_PTR(-EAGAIN);

	dp = alloc_init_deleg(clp, fh);
	if (!dp)
		return ERR_PTR(-ENOMEM);

	get_nfs4_file(fp);
	spin_lock(&state_lock);
	spin_lock(&fp->fi_lock);
	dp->dl_stid.sc_file = fp;
	if (!fp->fi_deleg_file) {
		spin_unlock(&fp->fi_lock);
		spin_unlock(&state_lock);
		status = nfs4_setlease(dp);
		goto out;
	}
	atomic_inc(&fp->fi_delegees);
	if (fp->fi_had_conflict) {
		status = -EAGAIN;
		goto out_unlock;
	}
	hash_delegation_locked(dp, fp);
	status = 0;
out_unlock:
	spin_unlock(&fp->fi_lock);
	spin_unlock(&state_lock);
out:
	if (status) {
		nfs4_put_stid(&dp->dl_stid);
		return ERR_PTR(status);
	}
	return dp;
}

static void nfsd4_open_deleg_none_ext(struct nfsd4_open *open, int status)
{
	open->op_delegate_type = NFS4_OPEN_DELEGATE_NONE_EXT;
	if (status == -EAGAIN)
		open->op_why_no_deleg = WND4_CONTENTION;
	else {
		open->op_why_no_deleg = WND4_RESOURCE;
		switch (open->op_deleg_want) {
		case NFS4_SHARE_WANT_READ_DELEG:
		case NFS4_SHARE_WANT_WRITE_DELEG:
		case NFS4_SHARE_WANT_ANY_DELEG:
			break;
		case NFS4_SHARE_WANT_CANCEL:
			open->op_why_no_deleg = WND4_CANCELLED;
			break;
		case NFS4_SHARE_WANT_NO_DELEG:
			WARN_ON_ONCE(1);
		}
	}
}

/*
 * Attempt to hand out a delegation.
 *
 * Note we don't support write delegations, and won't until the vfs has
 * proper support for them.
 */
static void
nfs4_open_delegation(struct svc_fh *fh, struct nfsd4_open *open,
			struct nfs4_ol_stateid *stp)
{
	struct nfs4_delegation *dp;
	struct nfs4_openowner *oo = openowner(stp->st_stateowner);
	struct nfs4_client *clp = stp->st_stid.sc_client;
	int cb_up;
	int status = 0;

	cb_up = nfsd4_cb_channel_good(oo->oo_owner.so_client);
	open->op_recall = 0;
	switch (open->op_claim_type) {
		case NFS4_OPEN_CLAIM_PREVIOUS:
			if (!cb_up)
				open->op_recall = 1;
			if (open->op_delegate_type != NFS4_OPEN_DELEGATE_READ)
				goto out_no_deleg;
			break;
		case NFS4_OPEN_CLAIM_NULL:
		case NFS4_OPEN_CLAIM_FH:
			/*
			 * Let's not give out any delegations till everyone's
			 * had the chance to reclaim theirs....
			 */
			if (locks_in_grace(clp->net))
				goto out_no_deleg;
			if (!cb_up || !(oo->oo_flags & NFS4_OO_CONFIRMED))
				goto out_no_deleg;
			/*
			 * Also, if the file was opened for write or
			 * create, there's a good chance the client's
			 * about to write to it, resulting in an
			 * immediate recall (since we don't support
			 * write delegations):
			 */
			if (open->op_share_access & NFS4_SHARE_ACCESS_WRITE)
				goto out_no_deleg;
			if (open->op_create == NFS4_OPEN_CREATE)
				goto out_no_deleg;
			break;
		default:
			goto out_no_deleg;
	}
	dp = nfs4_set_delegation(clp, fh, stp->st_stid.sc_file);
	if (IS_ERR(dp))
		goto out_no_deleg;

	memcpy(&open->op_delegate_stateid, &dp->dl_stid.sc_stateid, sizeof(dp->dl_stid.sc_stateid));

	dprintk("NFSD: delegation stateid=" STATEID_FMT "\n",
		STATEID_VAL(&dp->dl_stid.sc_stateid));
	open->op_delegate_type = NFS4_OPEN_DELEGATE_READ;
	nfs4_put_stid(&dp->dl_stid);
	return;
out_no_deleg:
	open->op_delegate_type = NFS4_OPEN_DELEGATE_NONE;
	if (open->op_claim_type == NFS4_OPEN_CLAIM_PREVIOUS &&
	    open->op_delegate_type != NFS4_OPEN_DELEGATE_NONE) {
		dprintk("NFSD: WARNING: refusing delegation reclaim\n");
		open->op_recall = 1;
	}

	/* 4.1 client asking for a delegation? */
	if (open->op_deleg_want)
		nfsd4_open_deleg_none_ext(open, status);
	return;
}

static void nfsd4_deleg_xgrade_none_ext(struct nfsd4_open *open,
					struct nfs4_delegation *dp)
{
	if (open->op_deleg_want == NFS4_SHARE_WANT_READ_DELEG &&
	    dp->dl_type == NFS4_OPEN_DELEGATE_WRITE) {
		open->op_delegate_type = NFS4_OPEN_DELEGATE_NONE_EXT;
		open->op_why_no_deleg = WND4_NOT_SUPP_DOWNGRADE;
	} else if (open->op_deleg_want == NFS4_SHARE_WANT_WRITE_DELEG &&
		   dp->dl_type == NFS4_OPEN_DELEGATE_WRITE) {
		open->op_delegate_type = NFS4_OPEN_DELEGATE_NONE_EXT;
		open->op_why_no_deleg = WND4_NOT_SUPP_UPGRADE;
	}
	/* Otherwise the client must be confused wanting a delegation
	 * it already has, therefore we don't return
	 * NFS4_OPEN_DELEGATE_NONE_EXT and reason.
	 */
}

__be32
nfsd4_process_open2(struct svc_rqst *rqstp, struct svc_fh *current_fh, struct nfsd4_open *open)
{
	struct nfsd4_compoundres *resp = rqstp->rq_resp;
	struct nfs4_client *cl = open->op_openowner->oo_owner.so_client;
	struct nfs4_file *fp = NULL;
	struct nfs4_ol_stateid *stp = NULL;
	struct nfs4_delegation *dp = NULL;
	__be32 status;

	/*
	 * Lookup file; if found, lookup stateid and check open request,
	 * and check for delegations in the process of being recalled.
	 * If not found, create the nfs4_file struct
	 */
	fp = find_or_add_file(open->op_file, &current_fh->fh_handle);
	if (fp != open->op_file) {
		status = nfs4_check_deleg(cl, open, &dp);
		if (status)
			goto out;
		stp = nfsd4_find_existing_open(fp, open);
	} else {
		open->op_file = NULL;
		status = nfserr_bad_stateid;
		if (nfsd4_is_deleg_cur(open))
			goto out;
		status = nfserr_jukebox;
	}

	/*
	 * OPEN the file, or upgrade an existing OPEN.
	 * If truncate fails, the OPEN fails.
	 */
	if (stp) {
		/* Stateid was found, this is an OPEN upgrade */
		status = nfs4_upgrade_open(rqstp, fp, current_fh, stp, open);
		if (status)
			goto out;
	} else {
		stp = open->op_stp;
		open->op_stp = NULL;
		init_open_stateid(stp, fp, open);
		status = nfs4_get_vfs_file(rqstp, fp, current_fh, stp, open);
		if (status) {
			release_open_stateid(stp);
			goto out;
		}
	}
	update_stateid(&stp->st_stid.sc_stateid);
	memcpy(&open->op_stateid, &stp->st_stid.sc_stateid, sizeof(stateid_t));

	if (nfsd4_has_session(&resp->cstate)) {
		if (open->op_deleg_want & NFS4_SHARE_WANT_NO_DELEG) {
			open->op_delegate_type = NFS4_OPEN_DELEGATE_NONE_EXT;
			open->op_why_no_deleg = WND4_NOT_WANTED;
			goto nodeleg;
		}
	}

	/*
	* Attempt to hand out a delegation. No error return, because the
	* OPEN succeeds even if we fail.
	*/
	nfs4_open_delegation(current_fh, open, stp);
nodeleg:
	status = nfs_ok;

	dprintk("%s: stateid=" STATEID_FMT "\n", __func__,
		STATEID_VAL(&stp->st_stid.sc_stateid));
out:
	/* 4.1 client trying to upgrade/downgrade delegation? */
	if (open->op_delegate_type == NFS4_OPEN_DELEGATE_NONE && dp &&
	    open->op_deleg_want)
		nfsd4_deleg_xgrade_none_ext(open, dp);

	if (fp)
		put_nfs4_file(fp);
	if (status == 0 && open->op_claim_type == NFS4_OPEN_CLAIM_PREVIOUS)
		nfs4_set_claim_prev(open, nfsd4_has_session(&resp->cstate));
	/*
	* To finish the open response, we just need to set the rflags.
	*/
	open->op_rflags = NFS4_OPEN_RESULT_LOCKTYPE_POSIX;
	if (!(open->op_openowner->oo_flags & NFS4_OO_CONFIRMED) &&
	    !nfsd4_has_session(&resp->cstate))
		open->op_rflags |= NFS4_OPEN_RESULT_CONFIRM;
	if (dp)
		nfs4_put_stid(&dp->dl_stid);
	if (stp)
		nfs4_put_stid(&stp->st_stid);

	return status;
}

void nfsd4_cleanup_open_state(struct nfsd4_compound_state *cstate,
			      struct nfsd4_open *open, __be32 status)
{
	if (open->op_openowner) {
		struct nfs4_stateowner *so = &open->op_openowner->oo_owner;

		nfsd4_cstate_assign_replay(cstate, so);
		nfs4_put_stateowner(so);
	}
	if (open->op_file)
		nfsd4_free_file(open->op_file);
	if (open->op_stp)
		nfs4_put_stid(&open->op_stp->st_stid);
}

__be32
nfsd4_renew(struct svc_rqst *rqstp, struct nfsd4_compound_state *cstate,
	    clientid_t *clid)
{
	struct nfs4_client *clp;
	__be32 status;
	struct nfsd_net *nn = net_generic(SVC_NET(rqstp), nfsd_net_id);

	dprintk("process_renew(%08x/%08x): starting\n", 
			clid->cl_boot, clid->cl_id);
	status = lookup_clientid(clid, cstate, nn);
	if (status)
		goto out;
	clp = cstate->clp;
	status = nfserr_cb_path_down;
	if (!list_empty(&clp->cl_delegations)
			&& clp->cl_cb_state != NFSD4_CB_UP)
		goto out;
	status = nfs_ok;
out:
	return status;
}

void
nfsd4_end_grace(struct nfsd_net *nn)
{
	/* do nothing if grace period already ended */
	if (nn->grace_ended)
		return;

	dprintk("NFSD: end of grace period\n");
	nn->grace_ended = true;
	/*
	 * If the server goes down again right now, an NFSv4
	 * client will still be allowed to reclaim after it comes back up,
	 * even if it hasn't yet had a chance to reclaim state this time.
	 *
	 */
	nfsd4_record_grace_done(nn);
	/*
	 * At this point, NFSv4 clients can still reclaim.  But if the
	 * server crashes, any that have not yet reclaimed will be out
	 * of luck on the next boot.
	 *
	 * (NFSv4.1+ clients are considered to have reclaimed once they
	 * call RECLAIM_COMPLETE.  NFSv4.0 clients are considered to
	 * have reclaimed after their first OPEN.)
	 */
	locks_end_grace(&nn->nfsd4_manager);
	/*
	 * At this point, and once lockd and/or any other containers
	 * exit their grace period, further reclaims will fail and
	 * regular locking can resume.
	 */
}

static time_t
nfs4_laundromat(struct nfsd_net *nn)
{
	struct nfs4_client *clp;
	struct nfs4_openowner *oo;
	struct nfs4_delegation *dp;
	struct nfs4_ol_stateid *stp;
	struct list_head *pos, *next, reaplist;
	time_t cutoff = get_seconds() - nn->nfsd4_lease;
	time_t t, new_timeo = nn->nfsd4_lease;

	dprintk("NFSD: laundromat service - starting\n");
	nfsd4_end_grace(nn);
	INIT_LIST_HEAD(&reaplist);
	spin_lock(&nn->client_lock);
	list_for_each_safe(pos, next, &nn->client_lru) {
		clp = list_entry(pos, struct nfs4_client, cl_lru);
		if (time_after((unsigned long)clp->cl_time, (unsigned long)cutoff)) {
			t = clp->cl_time - cutoff;
			new_timeo = min(new_timeo, t);
			break;
		}
		if (mark_client_expired_locked(clp)) {
			dprintk("NFSD: client in use (clientid %08x)\n",
				clp->cl_clientid.cl_id);
			continue;
		}
		list_add(&clp->cl_lru, &reaplist);
	}
	spin_unlock(&nn->client_lock);
	list_for_each_safe(pos, next, &reaplist) {
		clp = list_entry(pos, struct nfs4_client, cl_lru);
		dprintk("NFSD: purging unused client (clientid %08x)\n",
			clp->cl_clientid.cl_id);
		list_del_init(&clp->cl_lru);
		expire_client(clp);
	}
	spin_lock(&state_lock);
	list_for_each_safe(pos, next, &nn->del_recall_lru) {
		dp = list_entry (pos, struct nfs4_delegation, dl_recall_lru);
		if (net_generic(dp->dl_stid.sc_client->net, nfsd_net_id) != nn)
			continue;
		if (time_after((unsigned long)dp->dl_time, (unsigned long)cutoff)) {
			t = dp->dl_time - cutoff;
			new_timeo = min(new_timeo, t);
			break;
		}
		unhash_delegation_locked(dp);
		list_add(&dp->dl_recall_lru, &reaplist);
	}
	spin_unlock(&state_lock);
	while (!list_empty(&reaplist)) {
		dp = list_first_entry(&reaplist, struct nfs4_delegation,
					dl_recall_lru);
		list_del_init(&dp->dl_recall_lru);
		revoke_delegation(dp);
	}

	spin_lock(&nn->client_lock);
	while (!list_empty(&nn->close_lru)) {
		oo = list_first_entry(&nn->close_lru, struct nfs4_openowner,
					oo_close_lru);
		if (time_after((unsigned long)oo->oo_time,
			       (unsigned long)cutoff)) {
			t = oo->oo_time - cutoff;
			new_timeo = min(new_timeo, t);
			break;
		}
		list_del_init(&oo->oo_close_lru);
		stp = oo->oo_last_closed_stid;
		oo->oo_last_closed_stid = NULL;
		spin_unlock(&nn->client_lock);
		nfs4_put_stid(&stp->st_stid);
		spin_lock(&nn->client_lock);
	}
	spin_unlock(&nn->client_lock);

	new_timeo = max_t(time_t, new_timeo, NFSD_LAUNDROMAT_MINTIMEOUT);
	return new_timeo;
}

static struct workqueue_struct *laundry_wq;
static void laundromat_main(struct work_struct *);

static void
laundromat_main(struct work_struct *laundry)
{
	time_t t;
	struct delayed_work *dwork = container_of(laundry, struct delayed_work,
						  work);
	struct nfsd_net *nn = container_of(dwork, struct nfsd_net,
					   laundromat_work);

	t = nfs4_laundromat(nn);
	dprintk("NFSD: laundromat_main - sleeping for %ld seconds\n", t);
	queue_delayed_work(laundry_wq, &nn->laundromat_work, t*HZ);
}

static inline __be32 nfs4_check_fh(struct svc_fh *fhp, struct nfs4_ol_stateid *stp)
{
	if (!nfsd_fh_match(&fhp->fh_handle, &stp->st_stid.sc_file->fi_fhandle))
		return nfserr_bad_stateid;
	return nfs_ok;
}

static inline int
access_permit_read(struct nfs4_ol_stateid *stp)
{
	return test_access(NFS4_SHARE_ACCESS_READ, stp) ||
		test_access(NFS4_SHARE_ACCESS_BOTH, stp) ||
		test_access(NFS4_SHARE_ACCESS_WRITE, stp);
}

static inline int
access_permit_write(struct nfs4_ol_stateid *stp)
{
	return test_access(NFS4_SHARE_ACCESS_WRITE, stp) ||
		test_access(NFS4_SHARE_ACCESS_BOTH, stp);
}

static
__be32 nfs4_check_openmode(struct nfs4_ol_stateid *stp, int flags)
{
        __be32 status = nfserr_openmode;

	/* For lock stateid's, we test the parent open, not the lock: */
	if (stp->st_openstp)
		stp = stp->st_openstp;
	if ((flags & WR_STATE) && !access_permit_write(stp))
                goto out;
	if ((flags & RD_STATE) && !access_permit_read(stp))
                goto out;
	status = nfs_ok;
out:
	return status;
}

static inline __be32
check_special_stateids(struct net *net, svc_fh *current_fh, stateid_t *stateid, int flags)
{
	if (ONE_STATEID(stateid) && (flags & RD_STATE))
		return nfs_ok;
	else if (locks_in_grace(net)) {
		/* Answer in remaining cases depends on existence of
		 * conflicting state; so we must wait out the grace period. */
		return nfserr_grace;
	} else if (flags & WR_STATE)
		return nfs4_share_conflict(current_fh,
				NFS4_SHARE_DENY_WRITE);
	else /* (flags & RD_STATE) && ZERO_STATEID(stateid) */
		return nfs4_share_conflict(current_fh,
				NFS4_SHARE_DENY_READ);
}

/*
 * Allow READ/WRITE during grace period on recovered state only for files
 * that are not able to provide mandatory locking.
 */
static inline int
grace_disallows_io(struct net *net, struct inode *inode)
{
	return locks_in_grace(net) && mandatory_lock(inode);
}

/* Returns true iff a is later than b: */
static bool stateid_generation_after(stateid_t *a, stateid_t *b)
{
	return (s32)(a->si_generation - b->si_generation) > 0;
}

static __be32 check_stateid_generation(stateid_t *in, stateid_t *ref, bool has_session)
{
	/*
	 * When sessions are used the stateid generation number is ignored
	 * when it is zero.
	 */
	if (has_session && in->si_generation == 0)
		return nfs_ok;

	if (in->si_generation == ref->si_generation)
		return nfs_ok;

	/* If the client sends us a stateid from the future, it's buggy: */
	if (stateid_generation_after(in, ref))
		return nfserr_bad_stateid;
	/*
	 * However, we could see a stateid from the past, even from a
	 * non-buggy client.  For example, if the client sends a lock
	 * while some IO is outstanding, the lock may bump si_generation
	 * while the IO is still in flight.  The client could avoid that
	 * situation by waiting for responses on all the IO requests,
	 * but better performance may result in retrying IO that
	 * receives an old_stateid error if requests are rarely
	 * reordered in flight:
	 */
	return nfserr_old_stateid;
}

static __be32 nfsd4_validate_stateid(struct nfs4_client *cl, stateid_t *stateid)
{
	struct nfs4_stid *s;
	struct nfs4_ol_stateid *ols;
	__be32 status = nfserr_bad_stateid;

	if (ZERO_STATEID(stateid) || ONE_STATEID(stateid))
		return status;
	/* Client debugging aid. */
	if (!same_clid(&stateid->si_opaque.so_clid, &cl->cl_clientid)) {
		char addr_str[INET6_ADDRSTRLEN];
		rpc_ntop((struct sockaddr *)&cl->cl_addr, addr_str,
				 sizeof(addr_str));
		pr_warn_ratelimited("NFSD: client %s testing state ID "
					"with incorrect client ID\n", addr_str);
		return status;
	}
	spin_lock(&cl->cl_lock);
	s = find_stateid_locked(cl, stateid);
	if (!s)
		goto out_unlock;
	status = check_stateid_generation(stateid, &s->sc_stateid, 1);
	if (status)
		goto out_unlock;
	switch (s->sc_type) {
	case NFS4_DELEG_STID:
		status = nfs_ok;
		break;
	case NFS4_REVOKED_DELEG_STID:
		status = nfserr_deleg_revoked;
		break;
	case NFS4_OPEN_STID:
	case NFS4_LOCK_STID:
		ols = openlockstateid(s);
		if (ols->st_stateowner->so_is_open_owner
	    			&& !(openowner(ols->st_stateowner)->oo_flags
						& NFS4_OO_CONFIRMED))
			status = nfserr_bad_stateid;
		else
			status = nfs_ok;
		break;
	default:
		printk("unknown stateid type %x\n", s->sc_type);
		/* Fallthrough */
	case NFS4_CLOSED_STID:
	case NFS4_CLOSED_DELEG_STID:
		status = nfserr_bad_stateid;
	}
out_unlock:
	spin_unlock(&cl->cl_lock);
	return status;
}

static __be32
nfsd4_lookup_stateid(struct nfsd4_compound_state *cstate,
		     stateid_t *stateid, unsigned char typemask,
		     struct nfs4_stid **s, struct nfsd_net *nn)
{
	__be32 status;

	if (ZERO_STATEID(stateid) || ONE_STATEID(stateid))
		return nfserr_bad_stateid;
	status = lookup_clientid(&stateid->si_opaque.so_clid, cstate, nn);
	if (status == nfserr_stale_clientid) {
		if (cstate->session)
			return nfserr_bad_stateid;
		return nfserr_stale_stateid;
	}
	if (status)
		return status;
	*s = find_stateid_by_type(cstate->clp, stateid, typemask);
	if (!*s)
		return nfserr_bad_stateid;
	return nfs_ok;
}

/*
* Checks for stateid operations
*/
__be32
nfs4_preprocess_stateid_op(struct net *net, struct nfsd4_compound_state *cstate,
			   stateid_t *stateid, int flags, struct file **filpp)
{
	struct nfs4_stid *s;
	struct nfs4_ol_stateid *stp = NULL;
	struct nfs4_delegation *dp = NULL;
	struct svc_fh *current_fh = &cstate->current_fh;
	struct inode *ino = current_fh->fh_dentry->d_inode;
	struct nfsd_net *nn = net_generic(net, nfsd_net_id);
	struct file *file = NULL;
	__be32 status;

	if (filpp)
		*filpp = NULL;

	if (grace_disallows_io(net, ino))
		return nfserr_grace;

	if (ZERO_STATEID(stateid) || ONE_STATEID(stateid))
		return check_special_stateids(net, current_fh, stateid, flags);

	status = nfsd4_lookup_stateid(cstate, stateid,
				NFS4_DELEG_STID|NFS4_OPEN_STID|NFS4_LOCK_STID,
				&s, nn);
	if (status)
		return status;
	status = check_stateid_generation(stateid, &s->sc_stateid, nfsd4_has_session(cstate));
	if (status)
		goto out;
	switch (s->sc_type) {
	case NFS4_DELEG_STID:
		dp = delegstateid(s);
		status = nfs4_check_delegmode(dp, flags);
		if (status)
			goto out;
		if (filpp) {
			file = dp->dl_stid.sc_file->fi_deleg_file;
			if (!file) {
				WARN_ON_ONCE(1);
				status = nfserr_serverfault;
				goto out;
			}
			get_file(file);
		}
		break;
	case NFS4_OPEN_STID:
	case NFS4_LOCK_STID:
		stp = openlockstateid(s);
		status = nfs4_check_fh(current_fh, stp);
		if (status)
			goto out;
		if (stp->st_stateowner->so_is_open_owner
		    && !(openowner(stp->st_stateowner)->oo_flags & NFS4_OO_CONFIRMED))
			goto out;
		status = nfs4_check_openmode(stp, flags);
		if (status)
			goto out;
		if (filpp) {
			struct nfs4_file *fp = stp->st_stid.sc_file;

			if (flags & RD_STATE)
				file = find_readable_file(fp);
			else
				file = find_writeable_file(fp);
		}
		break;
	default:
		status = nfserr_bad_stateid;
		goto out;
	}
	status = nfs_ok;
	if (file)
		*filpp = file;
out:
	nfs4_put_stid(s);
	return status;
}

<<<<<<< HEAD
static __be32
nfsd4_free_lock_stateid(struct nfs4_ol_stateid *stp)
{
	struct nfs4_lockowner *lo = lockowner(stp->st_stateowner);

	if (check_for_locks(stp->st_file, lo))
		return nfserr_locks_held;
	/*
	 * Currently there's a 1-1 lock stateid<->lockowner
	 * correspondance, and we have to delete the lockowner when we
	 * delete the lock stateid:
	 */
	release_lockowner(lo);
	return nfs_ok;
}

=======
>>>>>>> fc14f9c1
/*
 * Test if the stateid is valid
 */
__be32
nfsd4_test_stateid(struct svc_rqst *rqstp, struct nfsd4_compound_state *cstate,
		   struct nfsd4_test_stateid *test_stateid)
{
	struct nfsd4_test_stateid_id *stateid;
	struct nfs4_client *cl = cstate->session->se_client;

	list_for_each_entry(stateid, &test_stateid->ts_stateid_list, ts_id_list)
		stateid->ts_id_status =
			nfsd4_validate_stateid(cl, &stateid->ts_id_stateid);

	return nfs_ok;
}

__be32
nfsd4_free_stateid(struct svc_rqst *rqstp, struct nfsd4_compound_state *cstate,
		   struct nfsd4_free_stateid *free_stateid)
{
	stateid_t *stateid = &free_stateid->fr_stateid;
	struct nfs4_stid *s;
	struct nfs4_delegation *dp;
	struct nfs4_ol_stateid *stp;
	struct nfs4_client *cl = cstate->session->se_client;
	__be32 ret = nfserr_bad_stateid;

	spin_lock(&cl->cl_lock);
	s = find_stateid_locked(cl, stateid);
	if (!s)
		goto out_unlock;
	switch (s->sc_type) {
	case NFS4_DELEG_STID:
		ret = nfserr_locks_held;
		break;
	case NFS4_OPEN_STID:
		ret = check_stateid_generation(stateid, &s->sc_stateid, 1);
		if (ret)
			break;
		ret = nfserr_locks_held;
		break;
	case NFS4_LOCK_STID:
		ret = check_stateid_generation(stateid, &s->sc_stateid, 1);
		if (ret)
			break;
		stp = openlockstateid(s);
		ret = nfserr_locks_held;
		if (check_for_locks(stp->st_stid.sc_file,
				    lockowner(stp->st_stateowner)))
			break;
		unhash_lock_stateid(stp);
		spin_unlock(&cl->cl_lock);
		nfs4_put_stid(s);
		ret = nfs_ok;
		goto out;
	case NFS4_REVOKED_DELEG_STID:
		dp = delegstateid(s);
		list_del_init(&dp->dl_recall_lru);
		spin_unlock(&cl->cl_lock);
		nfs4_put_stid(s);
		ret = nfs_ok;
		goto out;
	/* Default falls through and returns nfserr_bad_stateid */
	}
out_unlock:
	spin_unlock(&cl->cl_lock);
out:
	return ret;
}

static inline int
setlkflg (int type)
{
	return (type == NFS4_READW_LT || type == NFS4_READ_LT) ?
		RD_STATE : WR_STATE;
}

static __be32 nfs4_seqid_op_checks(struct nfsd4_compound_state *cstate, stateid_t *stateid, u32 seqid, struct nfs4_ol_stateid *stp)
{
	struct svc_fh *current_fh = &cstate->current_fh;
	struct nfs4_stateowner *sop = stp->st_stateowner;
	__be32 status;

	status = nfsd4_check_seqid(cstate, sop, seqid);
	if (status)
		return status;
	if (stp->st_stid.sc_type == NFS4_CLOSED_STID
		|| stp->st_stid.sc_type == NFS4_REVOKED_DELEG_STID)
		/*
		 * "Closed" stateid's exist *only* to return
		 * nfserr_replay_me from the previous step, and
		 * revoked delegations are kept only for free_stateid.
		 */
		return nfserr_bad_stateid;
	status = check_stateid_generation(stateid, &stp->st_stid.sc_stateid, nfsd4_has_session(cstate));
	if (status)
		return status;
	return nfs4_check_fh(current_fh, stp);
}

/* 
 * Checks for sequence id mutating operations. 
 */
static __be32
nfs4_preprocess_seqid_op(struct nfsd4_compound_state *cstate, u32 seqid,
			 stateid_t *stateid, char typemask,
			 struct nfs4_ol_stateid **stpp,
			 struct nfsd_net *nn)
{
	__be32 status;
	struct nfs4_stid *s;
	struct nfs4_ol_stateid *stp = NULL;

	dprintk("NFSD: %s: seqid=%d stateid = " STATEID_FMT "\n", __func__,
		seqid, STATEID_VAL(stateid));

	*stpp = NULL;
	status = nfsd4_lookup_stateid(cstate, stateid, typemask, &s, nn);
	if (status)
		return status;
	stp = openlockstateid(s);
	nfsd4_cstate_assign_replay(cstate, stp->st_stateowner);

	status = nfs4_seqid_op_checks(cstate, stateid, seqid, stp);
	if (!status)
		*stpp = stp;
	else
		nfs4_put_stid(&stp->st_stid);
	return status;
}

static __be32 nfs4_preprocess_confirmed_seqid_op(struct nfsd4_compound_state *cstate, u32 seqid,
						 stateid_t *stateid, struct nfs4_ol_stateid **stpp, struct nfsd_net *nn)
{
	__be32 status;
	struct nfs4_openowner *oo;
	struct nfs4_ol_stateid *stp;

	status = nfs4_preprocess_seqid_op(cstate, seqid, stateid,
						NFS4_OPEN_STID, &stp, nn);
	if (status)
		return status;
	oo = openowner(stp->st_stateowner);
	if (!(oo->oo_flags & NFS4_OO_CONFIRMED)) {
		nfs4_put_stid(&stp->st_stid);
		return nfserr_bad_stateid;
	}
	*stpp = stp;
	return nfs_ok;
}

__be32
nfsd4_open_confirm(struct svc_rqst *rqstp, struct nfsd4_compound_state *cstate,
		   struct nfsd4_open_confirm *oc)
{
	__be32 status;
	struct nfs4_openowner *oo;
	struct nfs4_ol_stateid *stp;
	struct nfsd_net *nn = net_generic(SVC_NET(rqstp), nfsd_net_id);

	dprintk("NFSD: nfsd4_open_confirm on file %pd\n",
			cstate->current_fh.fh_dentry);

	status = fh_verify(rqstp, &cstate->current_fh, S_IFREG, 0);
	if (status)
		return status;

	status = nfs4_preprocess_seqid_op(cstate,
					oc->oc_seqid, &oc->oc_req_stateid,
					NFS4_OPEN_STID, &stp, nn);
	if (status)
		goto out;
	oo = openowner(stp->st_stateowner);
	status = nfserr_bad_stateid;
	if (oo->oo_flags & NFS4_OO_CONFIRMED)
		goto put_stateid;
	oo->oo_flags |= NFS4_OO_CONFIRMED;
	update_stateid(&stp->st_stid.sc_stateid);
	memcpy(&oc->oc_resp_stateid, &stp->st_stid.sc_stateid, sizeof(stateid_t));
	dprintk("NFSD: %s: success, seqid=%d stateid=" STATEID_FMT "\n",
		__func__, oc->oc_seqid, STATEID_VAL(&stp->st_stid.sc_stateid));

	nfsd4_client_record_create(oo->oo_owner.so_client);
	status = nfs_ok;
put_stateid:
	nfs4_put_stid(&stp->st_stid);
out:
	nfsd4_bump_seqid(cstate, status);
	return status;
}

static inline void nfs4_stateid_downgrade_bit(struct nfs4_ol_stateid *stp, u32 access)
{
	if (!test_access(access, stp))
		return;
	nfs4_file_put_access(stp->st_stid.sc_file, access);
	clear_access(access, stp);
}

static inline void nfs4_stateid_downgrade(struct nfs4_ol_stateid *stp, u32 to_access)
{
	switch (to_access) {
	case NFS4_SHARE_ACCESS_READ:
		nfs4_stateid_downgrade_bit(stp, NFS4_SHARE_ACCESS_WRITE);
		nfs4_stateid_downgrade_bit(stp, NFS4_SHARE_ACCESS_BOTH);
		break;
	case NFS4_SHARE_ACCESS_WRITE:
		nfs4_stateid_downgrade_bit(stp, NFS4_SHARE_ACCESS_READ);
		nfs4_stateid_downgrade_bit(stp, NFS4_SHARE_ACCESS_BOTH);
		break;
	case NFS4_SHARE_ACCESS_BOTH:
		break;
	default:
		WARN_ON_ONCE(1);
	}
}

__be32
nfsd4_open_downgrade(struct svc_rqst *rqstp,
		     struct nfsd4_compound_state *cstate,
		     struct nfsd4_open_downgrade *od)
{
	__be32 status;
	struct nfs4_ol_stateid *stp;
	struct nfsd_net *nn = net_generic(SVC_NET(rqstp), nfsd_net_id);

	dprintk("NFSD: nfsd4_open_downgrade on file %pd\n", 
			cstate->current_fh.fh_dentry);

	/* We don't yet support WANT bits: */
	if (od->od_deleg_want)
		dprintk("NFSD: %s: od_deleg_want=0x%x ignored\n", __func__,
			od->od_deleg_want);

	status = nfs4_preprocess_confirmed_seqid_op(cstate, od->od_seqid,
					&od->od_stateid, &stp, nn);
	if (status)
		goto out; 
	status = nfserr_inval;
	if (!test_access(od->od_share_access, stp)) {
		dprintk("NFSD: access not a subset of current bitmap: 0x%hhx, input access=%08x\n",
			stp->st_access_bmap, od->od_share_access);
		goto put_stateid;
	}
	if (!test_deny(od->od_share_deny, stp)) {
		dprintk("NFSD: deny not a subset of current bitmap: 0x%hhx, input deny=%08x\n",
			stp->st_deny_bmap, od->od_share_deny);
		goto put_stateid;
	}
	nfs4_stateid_downgrade(stp, od->od_share_access);

	reset_union_bmap_deny(od->od_share_deny, stp);

	update_stateid(&stp->st_stid.sc_stateid);
	memcpy(&od->od_stateid, &stp->st_stid.sc_stateid, sizeof(stateid_t));
	status = nfs_ok;
put_stateid:
	nfs4_put_stid(&stp->st_stid);
out:
	nfsd4_bump_seqid(cstate, status);
	return status;
}

static void nfsd4_close_open_stateid(struct nfs4_ol_stateid *s)
{
	struct nfs4_client *clp = s->st_stid.sc_client;
	LIST_HEAD(reaplist);

	s->st_stid.sc_type = NFS4_CLOSED_STID;
	spin_lock(&clp->cl_lock);
	unhash_open_stateid(s, &reaplist);

	if (clp->cl_minorversion) {
		put_ol_stateid_locked(s, &reaplist);
		spin_unlock(&clp->cl_lock);
		free_ol_stateid_reaplist(&reaplist);
	} else {
		spin_unlock(&clp->cl_lock);
		free_ol_stateid_reaplist(&reaplist);
		move_to_close_lru(s, clp->net);
	}
}

/*
 * nfs4_unlock_state() called after encode
 */
__be32
nfsd4_close(struct svc_rqst *rqstp, struct nfsd4_compound_state *cstate,
	    struct nfsd4_close *close)
{
	__be32 status;
	struct nfs4_ol_stateid *stp;
	struct net *net = SVC_NET(rqstp);
	struct nfsd_net *nn = net_generic(net, nfsd_net_id);

	dprintk("NFSD: nfsd4_close on file %pd\n", 
			cstate->current_fh.fh_dentry);

	status = nfs4_preprocess_seqid_op(cstate, close->cl_seqid,
					&close->cl_stateid,
					NFS4_OPEN_STID|NFS4_CLOSED_STID,
					&stp, nn);
	nfsd4_bump_seqid(cstate, status);
	if (status)
		goto out; 
	update_stateid(&stp->st_stid.sc_stateid);
	memcpy(&close->cl_stateid, &stp->st_stid.sc_stateid, sizeof(stateid_t));

	nfsd4_close_open_stateid(stp);

	/* put reference from nfs4_preprocess_seqid_op */
	nfs4_put_stid(&stp->st_stid);
out:
	return status;
}

__be32
nfsd4_delegreturn(struct svc_rqst *rqstp, struct nfsd4_compound_state *cstate,
		  struct nfsd4_delegreturn *dr)
{
	struct nfs4_delegation *dp;
	stateid_t *stateid = &dr->dr_stateid;
	struct nfs4_stid *s;
	__be32 status;
	struct nfsd_net *nn = net_generic(SVC_NET(rqstp), nfsd_net_id);

	if ((status = fh_verify(rqstp, &cstate->current_fh, S_IFREG, 0)))
		return status;

	status = nfsd4_lookup_stateid(cstate, stateid, NFS4_DELEG_STID, &s, nn);
	if (status)
		goto out;
	dp = delegstateid(s);
	status = check_stateid_generation(stateid, &dp->dl_stid.sc_stateid, nfsd4_has_session(cstate));
	if (status)
		goto put_stateid;

	destroy_delegation(dp);
put_stateid:
	nfs4_put_stid(&dp->dl_stid);
out:
	return status;
}


#define LOFF_OVERFLOW(start, len)      ((u64)(len) > ~(u64)(start))

static inline u64
end_offset(u64 start, u64 len)
{
	u64 end;

	end = start + len;
	return end >= start ? end: NFS4_MAX_UINT64;
}

/* last octet in a range */
static inline u64
last_byte_offset(u64 start, u64 len)
{
	u64 end;

	WARN_ON_ONCE(!len);
	end = start + len;
	return end > start ? end - 1: NFS4_MAX_UINT64;
}

/*
 * TODO: Linux file offsets are _signed_ 64-bit quantities, which means that
 * we can't properly handle lock requests that go beyond the (2^63 - 1)-th
 * byte, because of sign extension problems.  Since NFSv4 calls for 64-bit
 * locking, this prevents us from being completely protocol-compliant.  The
 * real solution to this problem is to start using unsigned file offsets in
 * the VFS, but this is a very deep change!
 */
static inline void
nfs4_transform_lock_offset(struct file_lock *lock)
{
	if (lock->fl_start < 0)
		lock->fl_start = OFFSET_MAX;
	if (lock->fl_end < 0)
		lock->fl_end = OFFSET_MAX;
}

static void nfsd4_fl_get_owner(struct file_lock *dst, struct file_lock *src)
{
	struct nfs4_lockowner *lo = (struct nfs4_lockowner *)src->fl_owner;
	dst->fl_owner = (fl_owner_t)lockowner(nfs4_get_stateowner(&lo->lo_owner));
}

static void nfsd4_fl_put_owner(struct file_lock *fl)
{
	struct nfs4_lockowner *lo = (struct nfs4_lockowner *)fl->fl_owner;

	if (lo) {
		nfs4_put_stateowner(&lo->lo_owner);
		fl->fl_owner = NULL;
	}
}

static const struct lock_manager_operations nfsd_posix_mng_ops  = {
	.lm_get_owner = nfsd4_fl_get_owner,
	.lm_put_owner = nfsd4_fl_put_owner,
};

static inline void
nfs4_set_lock_denied(struct file_lock *fl, struct nfsd4_lock_denied *deny)
{
	struct nfs4_lockowner *lo;

	if (fl->fl_lmops == &nfsd_posix_mng_ops) {
		lo = (struct nfs4_lockowner *) fl->fl_owner;
		deny->ld_owner.data = kmemdup(lo->lo_owner.so_owner.data,
					lo->lo_owner.so_owner.len, GFP_KERNEL);
		if (!deny->ld_owner.data)
			/* We just don't care that much */
			goto nevermind;
		deny->ld_owner.len = lo->lo_owner.so_owner.len;
		deny->ld_clientid = lo->lo_owner.so_client->cl_clientid;
	} else {
nevermind:
		deny->ld_owner.len = 0;
		deny->ld_owner.data = NULL;
		deny->ld_clientid.cl_boot = 0;
		deny->ld_clientid.cl_id = 0;
	}
	deny->ld_start = fl->fl_start;
	deny->ld_length = NFS4_MAX_UINT64;
	if (fl->fl_end != NFS4_MAX_UINT64)
		deny->ld_length = fl->fl_end - fl->fl_start + 1;        
	deny->ld_type = NFS4_READ_LT;
	if (fl->fl_type != F_RDLCK)
		deny->ld_type = NFS4_WRITE_LT;
}

static struct nfs4_lockowner *
find_lockowner_str_locked(clientid_t *clid, struct xdr_netobj *owner,
		struct nfs4_client *clp)
{
	unsigned int strhashval = ownerstr_hashval(owner);
	struct nfs4_stateowner *so;

<<<<<<< HEAD
	if (!same_owner_str(&lo->lo_owner, owner, clid))
		return false;
	if (list_empty(&lo->lo_owner.so_stateids)) {
		WARN_ON_ONCE(1);
		return false;
	}
	lst = list_first_entry(&lo->lo_owner.so_stateids,
			       struct nfs4_ol_stateid, st_perstateowner);
	return lst->st_file->fi_inode == inode;
=======
	lockdep_assert_held(&clp->cl_lock);

	list_for_each_entry(so, &clp->cl_ownerstr_hashtbl[strhashval],
			    so_strhash) {
		if (so->so_is_open_owner)
			continue;
		if (same_owner_str(so, owner))
			return lockowner(nfs4_get_stateowner(so));
	}
	return NULL;
>>>>>>> fc14f9c1
}

static struct nfs4_lockowner *
find_lockowner_str(clientid_t *clid, struct xdr_netobj *owner,
		struct nfs4_client *clp)
{
	struct nfs4_lockowner *lo;

	spin_lock(&clp->cl_lock);
	lo = find_lockowner_str_locked(clid, owner, clp);
	spin_unlock(&clp->cl_lock);
	return lo;
}

static void nfs4_unhash_lockowner(struct nfs4_stateowner *sop)
{
	unhash_lockowner_locked(lockowner(sop));
}

static void nfs4_free_lockowner(struct nfs4_stateowner *sop)
{
	struct nfs4_lockowner *lo = lockowner(sop);

	kmem_cache_free(lockowner_slab, lo);
}

static const struct nfs4_stateowner_operations lockowner_ops = {
	.so_unhash =	nfs4_unhash_lockowner,
	.so_free =	nfs4_free_lockowner,
};

/*
 * Alloc a lock owner structure.
 * Called in nfsd4_lock - therefore, OPEN and OPEN_CONFIRM (if needed) has 
 * occurred. 
 *
 * strhashval = ownerstr_hashval
 */
static struct nfs4_lockowner *
alloc_init_lock_stateowner(unsigned int strhashval, struct nfs4_client *clp,
			   struct nfs4_ol_stateid *open_stp,
			   struct nfsd4_lock *lock)
{
	struct nfs4_lockowner *lo, *ret;

	lo = alloc_stateowner(lockowner_slab, &lock->lk_new_owner, clp);
	if (!lo)
		return NULL;
	INIT_LIST_HEAD(&lo->lo_owner.so_stateids);
	lo->lo_owner.so_is_open_owner = 0;
	lo->lo_owner.so_seqid = lock->lk_new_lock_seqid;
	lo->lo_owner.so_ops = &lockowner_ops;
	spin_lock(&clp->cl_lock);
	ret = find_lockowner_str_locked(&clp->cl_clientid,
			&lock->lk_new_owner, clp);
	if (ret == NULL) {
		list_add(&lo->lo_owner.so_strhash,
			 &clp->cl_ownerstr_hashtbl[strhashval]);
		ret = lo;
	} else
		nfs4_free_lockowner(&lo->lo_owner);
	spin_unlock(&clp->cl_lock);
	return lo;
}

static void
init_lock_stateid(struct nfs4_ol_stateid *stp, struct nfs4_lockowner *lo,
		  struct nfs4_file *fp, struct inode *inode,
		  struct nfs4_ol_stateid *open_stp)
{
	struct nfs4_client *clp = lo->lo_owner.so_client;

	lockdep_assert_held(&clp->cl_lock);

	atomic_inc(&stp->st_stid.sc_count);
	stp->st_stid.sc_type = NFS4_LOCK_STID;
	stp->st_stateowner = nfs4_get_stateowner(&lo->lo_owner);
	get_nfs4_file(fp);
	stp->st_stid.sc_file = fp;
	stp->st_stid.sc_free = nfs4_free_lock_stateid;
	stp->st_access_bmap = 0;
	stp->st_deny_bmap = open_stp->st_deny_bmap;
	stp->st_openstp = open_stp;
	list_add(&stp->st_locks, &open_stp->st_locks);
	list_add(&stp->st_perstateowner, &lo->lo_owner.so_stateids);
	spin_lock(&fp->fi_lock);
	list_add(&stp->st_perfile, &fp->fi_stateids);
	spin_unlock(&fp->fi_lock);
}

static struct nfs4_ol_stateid *
find_lock_stateid(struct nfs4_lockowner *lo, struct nfs4_file *fp)
{
	struct nfs4_ol_stateid *lst;
	struct nfs4_client *clp = lo->lo_owner.so_client;

	lockdep_assert_held(&clp->cl_lock);

	list_for_each_entry(lst, &lo->lo_owner.so_stateids, st_perstateowner) {
		if (lst->st_stid.sc_file == fp) {
			atomic_inc(&lst->st_stid.sc_count);
			return lst;
		}
	}
	return NULL;
}

static struct nfs4_ol_stateid *
find_or_create_lock_stateid(struct nfs4_lockowner *lo, struct nfs4_file *fi,
			    struct inode *inode, struct nfs4_ol_stateid *ost,
			    bool *new)
{
	struct nfs4_stid *ns = NULL;
	struct nfs4_ol_stateid *lst;
	struct nfs4_openowner *oo = openowner(ost->st_stateowner);
	struct nfs4_client *clp = oo->oo_owner.so_client;

	spin_lock(&clp->cl_lock);
	lst = find_lock_stateid(lo, fi);
	if (lst == NULL) {
		spin_unlock(&clp->cl_lock);
		ns = nfs4_alloc_stid(clp, stateid_slab);
		if (ns == NULL)
			return NULL;

		spin_lock(&clp->cl_lock);
		lst = find_lock_stateid(lo, fi);
		if (likely(!lst)) {
			lst = openlockstateid(ns);
			init_lock_stateid(lst, lo, fi, inode, ost);
			ns = NULL;
			*new = true;
		}
	}
	spin_unlock(&clp->cl_lock);
	if (ns)
		nfs4_put_stid(ns);
	return lst;
}

static int
check_lock_length(u64 offset, u64 length)
{
	return ((length == 0)  || ((length != NFS4_MAX_UINT64) &&
	     LOFF_OVERFLOW(offset, length)));
}

static void get_lock_access(struct nfs4_ol_stateid *lock_stp, u32 access)
{
	struct nfs4_file *fp = lock_stp->st_stid.sc_file;

	lockdep_assert_held(&fp->fi_lock);

	if (test_access(access, lock_stp))
		return;
	__nfs4_file_get_access(fp, access);
	set_access(access, lock_stp);
}

static __be32
lookup_or_create_lock_state(struct nfsd4_compound_state *cstate,
			    struct nfs4_ol_stateid *ost,
			    struct nfsd4_lock *lock,
			    struct nfs4_ol_stateid **lst, bool *new)
{
	__be32 status;
	struct nfs4_file *fi = ost->st_stid.sc_file;
	struct nfs4_openowner *oo = openowner(ost->st_stateowner);
	struct nfs4_client *cl = oo->oo_owner.so_client;
	struct inode *inode = cstate->current_fh.fh_dentry->d_inode;
	struct nfs4_lockowner *lo;
	unsigned int strhashval;

	lo = find_lockowner_str(&cl->cl_clientid, &lock->v.new.owner, cl);
	if (!lo) {
		strhashval = ownerstr_hashval(&lock->v.new.owner);
		lo = alloc_init_lock_stateowner(strhashval, cl, ost, lock);
		if (lo == NULL)
			return nfserr_jukebox;
	} else {
		/* with an existing lockowner, seqids must be the same */
		status = nfserr_bad_seqid;
		if (!cstate->minorversion &&
		    lock->lk_new_lock_seqid != lo->lo_owner.so_seqid)
			goto out;
	}

	*lst = find_or_create_lock_stateid(lo, fi, inode, ost, new);
	if (*lst == NULL) {
		status = nfserr_jukebox;
		goto out;
	}
	status = nfs_ok;
out:
	nfs4_put_stateowner(&lo->lo_owner);
	return status;
}

/*
 *  LOCK operation 
 */
__be32
nfsd4_lock(struct svc_rqst *rqstp, struct nfsd4_compound_state *cstate,
	   struct nfsd4_lock *lock)
{
	struct nfs4_openowner *open_sop = NULL;
	struct nfs4_lockowner *lock_sop = NULL;
	struct nfs4_ol_stateid *lock_stp = NULL;
	struct nfs4_ol_stateid *open_stp = NULL;
	struct nfs4_file *fp;
	struct file *filp = NULL;
	struct file_lock *file_lock = NULL;
	struct file_lock *conflock = NULL;
	__be32 status = 0;
	int lkflg;
	int err;
	bool new = false;
	struct net *net = SVC_NET(rqstp);
	struct nfsd_net *nn = net_generic(net, nfsd_net_id);

	dprintk("NFSD: nfsd4_lock: start=%Ld length=%Ld\n",
		(long long) lock->lk_offset,
		(long long) lock->lk_length);

	if (check_lock_length(lock->lk_offset, lock->lk_length))
		 return nfserr_inval;

	if ((status = fh_verify(rqstp, &cstate->current_fh,
				S_IFREG, NFSD_MAY_LOCK))) {
		dprintk("NFSD: nfsd4_lock: permission denied!\n");
		return status;
	}

	if (lock->lk_is_new) {
		if (nfsd4_has_session(cstate))
			/* See rfc 5661 18.10.3: given clientid is ignored: */
			memcpy(&lock->v.new.clientid,
				&cstate->session->se_client->cl_clientid,
				sizeof(clientid_t));

		status = nfserr_stale_clientid;
		if (STALE_CLIENTID(&lock->lk_new_clientid, nn))
			goto out;

		/* validate and update open stateid and open seqid */
		status = nfs4_preprocess_confirmed_seqid_op(cstate,
				        lock->lk_new_open_seqid,
		                        &lock->lk_new_open_stateid,
					&open_stp, nn);
		if (status)
			goto out;
		open_sop = openowner(open_stp->st_stateowner);
		status = nfserr_bad_stateid;
		if (!same_clid(&open_sop->oo_owner.so_client->cl_clientid,
						&lock->v.new.clientid))
			goto out;
		status = lookup_or_create_lock_state(cstate, open_stp, lock,
							&lock_stp, &new);
	} else {
		status = nfs4_preprocess_seqid_op(cstate,
				       lock->lk_old_lock_seqid,
				       &lock->lk_old_lock_stateid,
				       NFS4_LOCK_STID, &lock_stp, nn);
	}
	if (status)
		goto out;
	lock_sop = lockowner(lock_stp->st_stateowner);

	lkflg = setlkflg(lock->lk_type);
	status = nfs4_check_openmode(lock_stp, lkflg);
	if (status)
		goto out;

	status = nfserr_grace;
	if (locks_in_grace(net) && !lock->lk_reclaim)
		goto out;
	status = nfserr_no_grace;
	if (!locks_in_grace(net) && lock->lk_reclaim)
		goto out;

	file_lock = locks_alloc_lock();
	if (!file_lock) {
		dprintk("NFSD: %s: unable to allocate lock!\n", __func__);
		status = nfserr_jukebox;
		goto out;
	}

	fp = lock_stp->st_stid.sc_file;
	switch (lock->lk_type) {
		case NFS4_READ_LT:
		case NFS4_READW_LT:
			spin_lock(&fp->fi_lock);
			filp = find_readable_file_locked(fp);
			if (filp)
				get_lock_access(lock_stp, NFS4_SHARE_ACCESS_READ);
			spin_unlock(&fp->fi_lock);
			file_lock->fl_type = F_RDLCK;
			break;
		case NFS4_WRITE_LT:
		case NFS4_WRITEW_LT:
			spin_lock(&fp->fi_lock);
			filp = find_writeable_file_locked(fp);
			if (filp)
				get_lock_access(lock_stp, NFS4_SHARE_ACCESS_WRITE);
			spin_unlock(&fp->fi_lock);
			file_lock->fl_type = F_WRLCK;
			break;
		default:
			status = nfserr_inval;
		goto out;
	}
	if (!filp) {
		status = nfserr_openmode;
		goto out;
	}

	file_lock->fl_owner = (fl_owner_t)lockowner(nfs4_get_stateowner(&lock_sop->lo_owner));
	file_lock->fl_pid = current->tgid;
	file_lock->fl_file = filp;
	file_lock->fl_flags = FL_POSIX;
	file_lock->fl_lmops = &nfsd_posix_mng_ops;
	file_lock->fl_start = lock->lk_offset;
	file_lock->fl_end = last_byte_offset(lock->lk_offset, lock->lk_length);
	nfs4_transform_lock_offset(file_lock);

	conflock = locks_alloc_lock();
	if (!conflock) {
		dprintk("NFSD: %s: unable to allocate lock!\n", __func__);
		status = nfserr_jukebox;
		goto out;
	}

	err = vfs_lock_file(filp, F_SETLK, file_lock, conflock);
	switch (-err) {
	case 0: /* success! */
		update_stateid(&lock_stp->st_stid.sc_stateid);
		memcpy(&lock->lk_resp_stateid, &lock_stp->st_stid.sc_stateid, 
				sizeof(stateid_t));
		status = 0;
		break;
	case (EAGAIN):		/* conflock holds conflicting lock */
		status = nfserr_denied;
		dprintk("NFSD: nfsd4_lock: conflicting lock found!\n");
		nfs4_set_lock_denied(conflock, &lock->lk_denied);
		break;
	case (EDEADLK):
		status = nfserr_deadlock;
		break;
	default:
		dprintk("NFSD: nfsd4_lock: vfs_lock_file() failed! status %d\n",err);
		status = nfserrno(err);
		break;
	}
out:
	if (filp)
		fput(filp);
	if (lock_stp) {
		/* Bump seqid manually if the 4.0 replay owner is openowner */
		if (cstate->replay_owner &&
		    cstate->replay_owner != &lock_sop->lo_owner &&
		    seqid_mutating_err(ntohl(status)))
			lock_sop->lo_owner.so_seqid++;

		/*
		 * If this is a new, never-before-used stateid, and we are
		 * returning an error, then just go ahead and release it.
		 */
		if (status && new)
			release_lock_stateid(lock_stp);

		nfs4_put_stid(&lock_stp->st_stid);
	}
	if (open_stp)
		nfs4_put_stid(&open_stp->st_stid);
	nfsd4_bump_seqid(cstate, status);
	if (file_lock)
		locks_free_lock(file_lock);
	if (conflock)
		locks_free_lock(conflock);
	return status;
}

/*
 * The NFSv4 spec allows a client to do a LOCKT without holding an OPEN,
 * so we do a temporary open here just to get an open file to pass to
 * vfs_test_lock.  (Arguably perhaps test_lock should be done with an
 * inode operation.)
 */
static __be32 nfsd_test_lock(struct svc_rqst *rqstp, struct svc_fh *fhp, struct file_lock *lock)
{
	struct file *file;
	__be32 err = nfsd_open(rqstp, fhp, S_IFREG, NFSD_MAY_READ, &file);
	if (!err) {
		err = nfserrno(vfs_test_lock(file, lock));
		nfsd_close(file);
	}
	return err;
}

/*
 * LOCKT operation
 */
__be32
nfsd4_lockt(struct svc_rqst *rqstp, struct nfsd4_compound_state *cstate,
	    struct nfsd4_lockt *lockt)
{
	struct file_lock *file_lock = NULL;
	struct nfs4_lockowner *lo = NULL;
	__be32 status;
	struct nfsd_net *nn = net_generic(SVC_NET(rqstp), nfsd_net_id);

	if (locks_in_grace(SVC_NET(rqstp)))
		return nfserr_grace;

	if (check_lock_length(lockt->lt_offset, lockt->lt_length))
		 return nfserr_inval;

	if (!nfsd4_has_session(cstate)) {
		status = lookup_clientid(&lockt->lt_clientid, cstate, nn);
		if (status)
			goto out;
	}

	if ((status = fh_verify(rqstp, &cstate->current_fh, S_IFREG, 0)))
		goto out;

	file_lock = locks_alloc_lock();
	if (!file_lock) {
		dprintk("NFSD: %s: unable to allocate lock!\n", __func__);
		status = nfserr_jukebox;
		goto out;
	}

	switch (lockt->lt_type) {
		case NFS4_READ_LT:
		case NFS4_READW_LT:
			file_lock->fl_type = F_RDLCK;
		break;
		case NFS4_WRITE_LT:
		case NFS4_WRITEW_LT:
			file_lock->fl_type = F_WRLCK;
		break;
		default:
			dprintk("NFSD: nfs4_lockt: bad lock type!\n");
			status = nfserr_inval;
		goto out;
	}

	lo = find_lockowner_str(&lockt->lt_clientid, &lockt->lt_owner,
				cstate->clp);
	if (lo)
		file_lock->fl_owner = (fl_owner_t)lo;
	file_lock->fl_pid = current->tgid;
	file_lock->fl_flags = FL_POSIX;

	file_lock->fl_start = lockt->lt_offset;
	file_lock->fl_end = last_byte_offset(lockt->lt_offset, lockt->lt_length);

	nfs4_transform_lock_offset(file_lock);

	status = nfsd_test_lock(rqstp, &cstate->current_fh, file_lock);
	if (status)
		goto out;

	if (file_lock->fl_type != F_UNLCK) {
		status = nfserr_denied;
		nfs4_set_lock_denied(file_lock, &lockt->lt_denied);
	}
out:
	if (lo)
		nfs4_put_stateowner(&lo->lo_owner);
	if (file_lock)
		locks_free_lock(file_lock);
	return status;
}

__be32
nfsd4_locku(struct svc_rqst *rqstp, struct nfsd4_compound_state *cstate,
	    struct nfsd4_locku *locku)
{
	struct nfs4_ol_stateid *stp;
	struct file *filp = NULL;
	struct file_lock *file_lock = NULL;
	__be32 status;
	int err;
	struct nfsd_net *nn = net_generic(SVC_NET(rqstp), nfsd_net_id);

	dprintk("NFSD: nfsd4_locku: start=%Ld length=%Ld\n",
		(long long) locku->lu_offset,
		(long long) locku->lu_length);

	if (check_lock_length(locku->lu_offset, locku->lu_length))
		 return nfserr_inval;

	status = nfs4_preprocess_seqid_op(cstate, locku->lu_seqid,
					&locku->lu_stateid, NFS4_LOCK_STID,
					&stp, nn);
	if (status)
		goto out;
	filp = find_any_file(stp->st_stid.sc_file);
	if (!filp) {
		status = nfserr_lock_range;
		goto put_stateid;
	}
	file_lock = locks_alloc_lock();
	if (!file_lock) {
		dprintk("NFSD: %s: unable to allocate lock!\n", __func__);
		status = nfserr_jukebox;
		goto fput;
	}

	file_lock->fl_type = F_UNLCK;
	file_lock->fl_owner = (fl_owner_t)lockowner(nfs4_get_stateowner(stp->st_stateowner));
	file_lock->fl_pid = current->tgid;
	file_lock->fl_file = filp;
	file_lock->fl_flags = FL_POSIX;
	file_lock->fl_lmops = &nfsd_posix_mng_ops;
	file_lock->fl_start = locku->lu_offset;

	file_lock->fl_end = last_byte_offset(locku->lu_offset,
						locku->lu_length);
	nfs4_transform_lock_offset(file_lock);

	err = vfs_lock_file(filp, F_SETLK, file_lock, NULL);
	if (err) {
		dprintk("NFSD: nfs4_locku: vfs_lock_file failed!\n");
		goto out_nfserr;
	}
	update_stateid(&stp->st_stid.sc_stateid);
	memcpy(&locku->lu_stateid, &stp->st_stid.sc_stateid, sizeof(stateid_t));
fput:
	fput(filp);
put_stateid:
	nfs4_put_stid(&stp->st_stid);
out:
	nfsd4_bump_seqid(cstate, status);
	if (file_lock)
		locks_free_lock(file_lock);
	return status;

out_nfserr:
	status = nfserrno(err);
	goto fput;
}

/*
 * returns
 * 	true:  locks held by lockowner
 * 	false: no locks held by lockowner
 */
static bool
check_for_locks(struct nfs4_file *fp, struct nfs4_lockowner *lowner)
{
	struct file_lock **flpp;
	int status = false;
	struct file *filp = find_any_file(fp);
	struct inode *inode;

	if (!filp) {
		/* Any valid lock stateid should have some sort of access */
		WARN_ON_ONCE(1);
		return status;
	}

	inode = file_inode(filp);

	spin_lock(&inode->i_lock);
	for (flpp = &inode->i_flock; *flpp != NULL; flpp = &(*flpp)->fl_next) {
		if ((*flpp)->fl_owner == (fl_owner_t)lowner) {
			status = true;
			break;
		}
	}
	spin_unlock(&inode->i_lock);
	fput(filp);
	return status;
}

__be32
nfsd4_release_lockowner(struct svc_rqst *rqstp,
			struct nfsd4_compound_state *cstate,
			struct nfsd4_release_lockowner *rlockowner)
{
	clientid_t *clid = &rlockowner->rl_clientid;
	struct nfs4_stateowner *sop;
	struct nfs4_lockowner *lo = NULL;
	struct nfs4_ol_stateid *stp;
	struct xdr_netobj *owner = &rlockowner->rl_owner;
	unsigned int hashval = ownerstr_hashval(owner);
	__be32 status;
	struct nfsd_net *nn = net_generic(SVC_NET(rqstp), nfsd_net_id);
	struct nfs4_client *clp;

	dprintk("nfsd4_release_lockowner clientid: (%08x/%08x):\n",
		clid->cl_boot, clid->cl_id);

	status = lookup_clientid(clid, cstate, nn);
	if (status)
		return status;

	clp = cstate->clp;
	/* Find the matching lock stateowner */
	spin_lock(&clp->cl_lock);
	list_for_each_entry(sop, &clp->cl_ownerstr_hashtbl[hashval],
			    so_strhash) {

		if (sop->so_is_open_owner || !same_owner_str(sop, owner))
			continue;

		/* see if there are still any locks associated with it */
		lo = lockowner(sop);
		list_for_each_entry(stp, &sop->so_stateids, st_perstateowner) {
			if (check_for_locks(stp->st_stid.sc_file, lo)) {
				status = nfserr_locks_held;
				spin_unlock(&clp->cl_lock);
				return status;
			}
		}

		nfs4_get_stateowner(sop);
		break;
	}
	spin_unlock(&clp->cl_lock);
	if (lo)
		release_lockowner(lo);
	return status;
}

static inline struct nfs4_client_reclaim *
alloc_reclaim(void)
{
	return kmalloc(sizeof(struct nfs4_client_reclaim), GFP_KERNEL);
}

bool
nfs4_has_reclaimed_state(const char *name, struct nfsd_net *nn)
{
	struct nfs4_client_reclaim *crp;

	crp = nfsd4_find_reclaim_client(name, nn);
	return (crp && crp->cr_clp);
}

/*
 * failure => all reset bets are off, nfserr_no_grace...
 */
struct nfs4_client_reclaim *
nfs4_client_to_reclaim(const char *name, struct nfsd_net *nn)
{
	unsigned int strhashval;
	struct nfs4_client_reclaim *crp;

	dprintk("NFSD nfs4_client_to_reclaim NAME: %.*s\n", HEXDIR_LEN, name);
	crp = alloc_reclaim();
	if (crp) {
		strhashval = clientstr_hashval(name);
		INIT_LIST_HEAD(&crp->cr_strhash);
		list_add(&crp->cr_strhash, &nn->reclaim_str_hashtbl[strhashval]);
		memcpy(crp->cr_recdir, name, HEXDIR_LEN);
		crp->cr_clp = NULL;
		nn->reclaim_str_hashtbl_size++;
	}
	return crp;
}

void
nfs4_remove_reclaim_record(struct nfs4_client_reclaim *crp, struct nfsd_net *nn)
{
	list_del(&crp->cr_strhash);
	kfree(crp);
	nn->reclaim_str_hashtbl_size--;
}

void
nfs4_release_reclaim(struct nfsd_net *nn)
{
	struct nfs4_client_reclaim *crp = NULL;
	int i;

	for (i = 0; i < CLIENT_HASH_SIZE; i++) {
		while (!list_empty(&nn->reclaim_str_hashtbl[i])) {
			crp = list_entry(nn->reclaim_str_hashtbl[i].next,
			                struct nfs4_client_reclaim, cr_strhash);
			nfs4_remove_reclaim_record(crp, nn);
		}
	}
	WARN_ON_ONCE(nn->reclaim_str_hashtbl_size);
}

/*
 * called from OPEN, CLAIM_PREVIOUS with a new clientid. */
struct nfs4_client_reclaim *
nfsd4_find_reclaim_client(const char *recdir, struct nfsd_net *nn)
{
	unsigned int strhashval;
	struct nfs4_client_reclaim *crp = NULL;

	dprintk("NFSD: nfs4_find_reclaim_client for recdir %s\n", recdir);

	strhashval = clientstr_hashval(recdir);
	list_for_each_entry(crp, &nn->reclaim_str_hashtbl[strhashval], cr_strhash) {
		if (same_name(crp->cr_recdir, recdir)) {
			return crp;
		}
	}
	return NULL;
}

/*
* Called from OPEN. Look for clientid in reclaim list.
*/
__be32
nfs4_check_open_reclaim(clientid_t *clid,
		struct nfsd4_compound_state *cstate,
		struct nfsd_net *nn)
{
	__be32 status;

	/* find clientid in conf_id_hashtbl */
	status = lookup_clientid(clid, cstate, nn);
	if (status)
		return nfserr_reclaim_bad;

	if (test_bit(NFSD4_CLIENT_RECLAIM_COMPLETE, &cstate->clp->cl_flags))
		return nfserr_no_grace;

	if (nfsd4_client_record_check(cstate->clp))
		return nfserr_reclaim_bad;

	return nfs_ok;
}

#ifdef CONFIG_NFSD_FAULT_INJECTION
static inline void
put_client(struct nfs4_client *clp)
{
	atomic_dec(&clp->cl_refcount);
}

static struct nfs4_client *
nfsd_find_client(struct sockaddr_storage *addr, size_t addr_size)
{
	struct nfs4_client *clp;
	struct nfsd_net *nn = net_generic(current->nsproxy->net_ns,
					  nfsd_net_id);

	if (!nfsd_netns_ready(nn))
		return NULL;

	list_for_each_entry(clp, &nn->client_lru, cl_lru) {
		if (memcmp(&clp->cl_addr, addr, addr_size) == 0)
			return clp;
	}
	return NULL;
}

u64
nfsd_inject_print_clients(void)
{
	struct nfs4_client *clp;
	u64 count = 0;
	struct nfsd_net *nn = net_generic(current->nsproxy->net_ns,
					  nfsd_net_id);
	char buf[INET6_ADDRSTRLEN];

	if (!nfsd_netns_ready(nn))
		return 0;

	spin_lock(&nn->client_lock);
	list_for_each_entry(clp, &nn->client_lru, cl_lru) {
		rpc_ntop((struct sockaddr *)&clp->cl_addr, buf, sizeof(buf));
		pr_info("NFS Client: %s\n", buf);
		++count;
	}
	spin_unlock(&nn->client_lock);

	return count;
}

u64
nfsd_inject_forget_client(struct sockaddr_storage *addr, size_t addr_size)
{
	u64 count = 0;
	struct nfs4_client *clp;
	struct nfsd_net *nn = net_generic(current->nsproxy->net_ns,
					  nfsd_net_id);

	if (!nfsd_netns_ready(nn))
		return count;

	spin_lock(&nn->client_lock);
	clp = nfsd_find_client(addr, addr_size);
	if (clp) {
		if (mark_client_expired_locked(clp) == nfs_ok)
			++count;
		else
			clp = NULL;
	}
	spin_unlock(&nn->client_lock);

	if (clp)
		expire_client(clp);

	return count;
}

u64
nfsd_inject_forget_clients(u64 max)
{
	u64 count = 0;
	struct nfs4_client *clp, *next;
	struct nfsd_net *nn = net_generic(current->nsproxy->net_ns,
						nfsd_net_id);
	LIST_HEAD(reaplist);

	if (!nfsd_netns_ready(nn))
		return count;

	spin_lock(&nn->client_lock);
	list_for_each_entry_safe(clp, next, &nn->client_lru, cl_lru) {
		if (mark_client_expired_locked(clp) == nfs_ok) {
			list_add(&clp->cl_lru, &reaplist);
			if (max != 0 && ++count >= max)
				break;
		}
	}
	spin_unlock(&nn->client_lock);

	list_for_each_entry_safe(clp, next, &reaplist, cl_lru)
		expire_client(clp);

	return count;
}

static void nfsd_print_count(struct nfs4_client *clp, unsigned int count,
			     const char *type)
{
	char buf[INET6_ADDRSTRLEN];
	rpc_ntop((struct sockaddr *)&clp->cl_addr, buf, sizeof(buf));
	printk(KERN_INFO "NFS Client: %s has %u %s\n", buf, count, type);
}

static void
nfsd_inject_add_lock_to_list(struct nfs4_ol_stateid *lst,
			     struct list_head *collect)
{
	struct nfs4_client *clp = lst->st_stid.sc_client;
	struct nfsd_net *nn = net_generic(current->nsproxy->net_ns,
					  nfsd_net_id);

	if (!collect)
		return;

	lockdep_assert_held(&nn->client_lock);
	atomic_inc(&clp->cl_refcount);
	list_add(&lst->st_locks, collect);
}

static u64 nfsd_foreach_client_lock(struct nfs4_client *clp, u64 max,
				    struct list_head *collect,
				    void (*func)(struct nfs4_ol_stateid *))
{
	struct nfs4_openowner *oop;
	struct nfs4_ol_stateid *stp, *st_next;
	struct nfs4_ol_stateid *lst, *lst_next;
	u64 count = 0;

	spin_lock(&clp->cl_lock);
	list_for_each_entry(oop, &clp->cl_openowners, oo_perclient) {
		list_for_each_entry_safe(stp, st_next,
				&oop->oo_owner.so_stateids, st_perstateowner) {
			list_for_each_entry_safe(lst, lst_next,
					&stp->st_locks, st_locks) {
				if (func) {
					func(lst);
					nfsd_inject_add_lock_to_list(lst,
								collect);
				}
				++count;
				/*
				 * Despite the fact that these functions deal
				 * with 64-bit integers for "count", we must
				 * ensure that it doesn't blow up the
				 * clp->cl_refcount. Throw a warning if we
				 * start to approach INT_MAX here.
				 */
				WARN_ON_ONCE(count == (INT_MAX / 2));
				if (count == max)
					goto out;
			}
		}
	}
out:
	spin_unlock(&clp->cl_lock);

	return count;
}

static u64
nfsd_collect_client_locks(struct nfs4_client *clp, struct list_head *collect,
			  u64 max)
{
	return nfsd_foreach_client_lock(clp, max, collect, unhash_lock_stateid);
}

static u64
nfsd_print_client_locks(struct nfs4_client *clp)
{
	u64 count = nfsd_foreach_client_lock(clp, 0, NULL, NULL);
	nfsd_print_count(clp, count, "locked files");
	return count;
}

u64
nfsd_inject_print_locks(void)
{
	struct nfs4_client *clp;
	u64 count = 0;
	struct nfsd_net *nn = net_generic(current->nsproxy->net_ns,
						nfsd_net_id);

	if (!nfsd_netns_ready(nn))
		return 0;

	spin_lock(&nn->client_lock);
	list_for_each_entry(clp, &nn->client_lru, cl_lru)
		count += nfsd_print_client_locks(clp);
	spin_unlock(&nn->client_lock);

	return count;
}

static void
nfsd_reap_locks(struct list_head *reaplist)
{
	struct nfs4_client *clp;
	struct nfs4_ol_stateid *stp, *next;

	list_for_each_entry_safe(stp, next, reaplist, st_locks) {
		list_del_init(&stp->st_locks);
		clp = stp->st_stid.sc_client;
		nfs4_put_stid(&stp->st_stid);
		put_client(clp);
	}
}

u64
nfsd_inject_forget_client_locks(struct sockaddr_storage *addr, size_t addr_size)
{
	unsigned int count = 0;
	struct nfs4_client *clp;
	struct nfsd_net *nn = net_generic(current->nsproxy->net_ns,
						nfsd_net_id);
	LIST_HEAD(reaplist);

	if (!nfsd_netns_ready(nn))
		return count;

	spin_lock(&nn->client_lock);
	clp = nfsd_find_client(addr, addr_size);
	if (clp)
		count = nfsd_collect_client_locks(clp, &reaplist, 0);
	spin_unlock(&nn->client_lock);
	nfsd_reap_locks(&reaplist);
	return count;
}

u64
nfsd_inject_forget_locks(u64 max)
{
	u64 count = 0;
	struct nfs4_client *clp;
	struct nfsd_net *nn = net_generic(current->nsproxy->net_ns,
						nfsd_net_id);
	LIST_HEAD(reaplist);

	if (!nfsd_netns_ready(nn))
		return count;

	spin_lock(&nn->client_lock);
	list_for_each_entry(clp, &nn->client_lru, cl_lru) {
		count += nfsd_collect_client_locks(clp, &reaplist, max - count);
		if (max != 0 && count >= max)
			break;
	}
	spin_unlock(&nn->client_lock);
	nfsd_reap_locks(&reaplist);
	return count;
}

static u64
nfsd_foreach_client_openowner(struct nfs4_client *clp, u64 max,
			      struct list_head *collect,
			      void (*func)(struct nfs4_openowner *))
{
	struct nfs4_openowner *oop, *next;
	struct nfsd_net *nn = net_generic(current->nsproxy->net_ns,
						nfsd_net_id);
	u64 count = 0;

	lockdep_assert_held(&nn->client_lock);

	spin_lock(&clp->cl_lock);
	list_for_each_entry_safe(oop, next, &clp->cl_openowners, oo_perclient) {
		if (func) {
			func(oop);
			if (collect) {
				atomic_inc(&clp->cl_refcount);
				list_add(&oop->oo_perclient, collect);
			}
		}
		++count;
		/*
		 * Despite the fact that these functions deal with
		 * 64-bit integers for "count", we must ensure that
		 * it doesn't blow up the clp->cl_refcount. Throw a
		 * warning if we start to approach INT_MAX here.
		 */
		WARN_ON_ONCE(count == (INT_MAX / 2));
		if (count == max)
			break;
	}
	spin_unlock(&clp->cl_lock);

	return count;
}

static u64
nfsd_print_client_openowners(struct nfs4_client *clp)
{
	u64 count = nfsd_foreach_client_openowner(clp, 0, NULL, NULL);

	nfsd_print_count(clp, count, "openowners");
	return count;
}

static u64
nfsd_collect_client_openowners(struct nfs4_client *clp,
			       struct list_head *collect, u64 max)
{
	return nfsd_foreach_client_openowner(clp, max, collect,
						unhash_openowner_locked);
}

u64
nfsd_inject_print_openowners(void)
{
	struct nfs4_client *clp;
	u64 count = 0;
	struct nfsd_net *nn = net_generic(current->nsproxy->net_ns,
						nfsd_net_id);

	if (!nfsd_netns_ready(nn))
		return 0;

	spin_lock(&nn->client_lock);
	list_for_each_entry(clp, &nn->client_lru, cl_lru)
		count += nfsd_print_client_openowners(clp);
	spin_unlock(&nn->client_lock);

	return count;
}

static void
nfsd_reap_openowners(struct list_head *reaplist)
{
	struct nfs4_client *clp;
	struct nfs4_openowner *oop, *next;

	list_for_each_entry_safe(oop, next, reaplist, oo_perclient) {
		list_del_init(&oop->oo_perclient);
		clp = oop->oo_owner.so_client;
		release_openowner(oop);
		put_client(clp);
	}
}

u64
nfsd_inject_forget_client_openowners(struct sockaddr_storage *addr,
				     size_t addr_size)
{
	unsigned int count = 0;
	struct nfs4_client *clp;
	struct nfsd_net *nn = net_generic(current->nsproxy->net_ns,
						nfsd_net_id);
	LIST_HEAD(reaplist);

	if (!nfsd_netns_ready(nn))
		return count;

	spin_lock(&nn->client_lock);
	clp = nfsd_find_client(addr, addr_size);
	if (clp)
		count = nfsd_collect_client_openowners(clp, &reaplist, 0);
	spin_unlock(&nn->client_lock);
	nfsd_reap_openowners(&reaplist);
	return count;
}

u64
nfsd_inject_forget_openowners(u64 max)
{
	u64 count = 0;
	struct nfs4_client *clp;
	struct nfsd_net *nn = net_generic(current->nsproxy->net_ns,
						nfsd_net_id);
	LIST_HEAD(reaplist);

	if (!nfsd_netns_ready(nn))
		return count;

	spin_lock(&nn->client_lock);
	list_for_each_entry(clp, &nn->client_lru, cl_lru) {
		count += nfsd_collect_client_openowners(clp, &reaplist,
							max - count);
		if (max != 0 && count >= max)
			break;
	}
	spin_unlock(&nn->client_lock);
	nfsd_reap_openowners(&reaplist);
	return count;
}

static u64 nfsd_find_all_delegations(struct nfs4_client *clp, u64 max,
				     struct list_head *victims)
{
	struct nfs4_delegation *dp, *next;
	struct nfsd_net *nn = net_generic(current->nsproxy->net_ns,
						nfsd_net_id);
	u64 count = 0;

	lockdep_assert_held(&nn->client_lock);

	spin_lock(&state_lock);
	list_for_each_entry_safe(dp, next, &clp->cl_delegations, dl_perclnt) {
		if (victims) {
			/*
			 * It's not safe to mess with delegations that have a
			 * non-zero dl_time. They might have already been broken
			 * and could be processed by the laundromat outside of
			 * the state_lock. Just leave them be.
			 */
			if (dp->dl_time != 0)
				continue;

			atomic_inc(&clp->cl_refcount);
			unhash_delegation_locked(dp);
			list_add(&dp->dl_recall_lru, victims);
		}
		++count;
		/*
		 * Despite the fact that these functions deal with
		 * 64-bit integers for "count", we must ensure that
		 * it doesn't blow up the clp->cl_refcount. Throw a
		 * warning if we start to approach INT_MAX here.
		 */
		WARN_ON_ONCE(count == (INT_MAX / 2));
		if (count == max)
			break;
	}
	spin_unlock(&state_lock);
	return count;
}

static u64
nfsd_print_client_delegations(struct nfs4_client *clp)
{
	u64 count = nfsd_find_all_delegations(clp, 0, NULL);

	nfsd_print_count(clp, count, "delegations");
	return count;
}

u64
nfsd_inject_print_delegations(void)
{
	struct nfs4_client *clp;
	u64 count = 0;
	struct nfsd_net *nn = net_generic(current->nsproxy->net_ns,
						nfsd_net_id);

	if (!nfsd_netns_ready(nn))
		return 0;

	spin_lock(&nn->client_lock);
	list_for_each_entry(clp, &nn->client_lru, cl_lru)
		count += nfsd_print_client_delegations(clp);
	spin_unlock(&nn->client_lock);

	return count;
}

static void
nfsd_forget_delegations(struct list_head *reaplist)
{
	struct nfs4_client *clp;
	struct nfs4_delegation *dp, *next;

	list_for_each_entry_safe(dp, next, reaplist, dl_recall_lru) {
		list_del_init(&dp->dl_recall_lru);
		clp = dp->dl_stid.sc_client;
		revoke_delegation(dp);
		put_client(clp);
	}
}

u64
nfsd_inject_forget_client_delegations(struct sockaddr_storage *addr,
				      size_t addr_size)
{
	u64 count = 0;
	struct nfs4_client *clp;
	struct nfsd_net *nn = net_generic(current->nsproxy->net_ns,
						nfsd_net_id);
	LIST_HEAD(reaplist);

	if (!nfsd_netns_ready(nn))
		return count;

	spin_lock(&nn->client_lock);
	clp = nfsd_find_client(addr, addr_size);
	if (clp)
		count = nfsd_find_all_delegations(clp, 0, &reaplist);
	spin_unlock(&nn->client_lock);

	nfsd_forget_delegations(&reaplist);
	return count;
}

u64
nfsd_inject_forget_delegations(u64 max)
{
	u64 count = 0;
	struct nfs4_client *clp;
	struct nfsd_net *nn = net_generic(current->nsproxy->net_ns,
						nfsd_net_id);
	LIST_HEAD(reaplist);

	if (!nfsd_netns_ready(nn))
		return count;

	spin_lock(&nn->client_lock);
	list_for_each_entry(clp, &nn->client_lru, cl_lru) {
		count += nfsd_find_all_delegations(clp, max - count, &reaplist);
		if (max != 0 && count >= max)
			break;
	}
	spin_unlock(&nn->client_lock);
	nfsd_forget_delegations(&reaplist);
	return count;
}

static void
nfsd_recall_delegations(struct list_head *reaplist)
{
	struct nfs4_client *clp;
	struct nfs4_delegation *dp, *next;

	list_for_each_entry_safe(dp, next, reaplist, dl_recall_lru) {
		list_del_init(&dp->dl_recall_lru);
		clp = dp->dl_stid.sc_client;
		/*
		 * We skipped all entries that had a zero dl_time before,
		 * so we can now reset the dl_time back to 0. If a delegation
		 * break comes in now, then it won't make any difference since
		 * we're recalling it either way.
		 */
		spin_lock(&state_lock);
		dp->dl_time = 0;
		spin_unlock(&state_lock);
		nfsd_break_one_deleg(dp);
		put_client(clp);
	}
}

u64
nfsd_inject_recall_client_delegations(struct sockaddr_storage *addr,
				      size_t addr_size)
{
	u64 count = 0;
	struct nfs4_client *clp;
	struct nfsd_net *nn = net_generic(current->nsproxy->net_ns,
						nfsd_net_id);
	LIST_HEAD(reaplist);

	if (!nfsd_netns_ready(nn))
		return count;

	spin_lock(&nn->client_lock);
	clp = nfsd_find_client(addr, addr_size);
	if (clp)
		count = nfsd_find_all_delegations(clp, 0, &reaplist);
	spin_unlock(&nn->client_lock);

	nfsd_recall_delegations(&reaplist);
	return count;
}

u64
nfsd_inject_recall_delegations(u64 max)
{
	u64 count = 0;
	struct nfs4_client *clp, *next;
	struct nfsd_net *nn = net_generic(current->nsproxy->net_ns,
						nfsd_net_id);
	LIST_HEAD(reaplist);

	if (!nfsd_netns_ready(nn))
		return count;

	spin_lock(&nn->client_lock);
	list_for_each_entry_safe(clp, next, &nn->client_lru, cl_lru) {
		count += nfsd_find_all_delegations(clp, max - count, &reaplist);
		if (max != 0 && ++count >= max)
			break;
	}
	spin_unlock(&nn->client_lock);
	nfsd_recall_delegations(&reaplist);
	return count;
}
#endif /* CONFIG_NFSD_FAULT_INJECTION */

/*
 * Since the lifetime of a delegation isn't limited to that of an open, a
 * client may quite reasonably hang on to a delegation as long as it has
 * the inode cached.  This becomes an obvious problem the first time a
 * client's inode cache approaches the size of the server's total memory.
 *
 * For now we avoid this problem by imposing a hard limit on the number
 * of delegations, which varies according to the server's memory size.
 */
static void
set_max_delegations(void)
{
	/*
	 * Allow at most 4 delegations per megabyte of RAM.  Quick
	 * estimates suggest that in the worst case (where every delegation
	 * is for a different inode), a delegation could take about 1.5K,
	 * giving a worst case usage of about 6% of memory.
	 */
	max_delegations = nr_free_buffer_pages() >> (20 - 2 - PAGE_SHIFT);
}

static int nfs4_state_create_net(struct net *net)
{
	struct nfsd_net *nn = net_generic(net, nfsd_net_id);
	int i;

	nn->conf_id_hashtbl = kmalloc(sizeof(struct list_head) *
			CLIENT_HASH_SIZE, GFP_KERNEL);
	if (!nn->conf_id_hashtbl)
		goto err;
	nn->unconf_id_hashtbl = kmalloc(sizeof(struct list_head) *
			CLIENT_HASH_SIZE, GFP_KERNEL);
	if (!nn->unconf_id_hashtbl)
		goto err_unconf_id;
	nn->sessionid_hashtbl = kmalloc(sizeof(struct list_head) *
			SESSION_HASH_SIZE, GFP_KERNEL);
	if (!nn->sessionid_hashtbl)
		goto err_sessionid;

	for (i = 0; i < CLIENT_HASH_SIZE; i++) {
		INIT_LIST_HEAD(&nn->conf_id_hashtbl[i]);
		INIT_LIST_HEAD(&nn->unconf_id_hashtbl[i]);
	}
	for (i = 0; i < SESSION_HASH_SIZE; i++)
		INIT_LIST_HEAD(&nn->sessionid_hashtbl[i]);
	nn->conf_name_tree = RB_ROOT;
	nn->unconf_name_tree = RB_ROOT;
	INIT_LIST_HEAD(&nn->client_lru);
	INIT_LIST_HEAD(&nn->close_lru);
	INIT_LIST_HEAD(&nn->del_recall_lru);
	spin_lock_init(&nn->client_lock);

	INIT_DELAYED_WORK(&nn->laundromat_work, laundromat_main);
	get_net(net);

	return 0;

err_sessionid:
	kfree(nn->unconf_id_hashtbl);
err_unconf_id:
	kfree(nn->conf_id_hashtbl);
err:
	return -ENOMEM;
}

static void
nfs4_state_destroy_net(struct net *net)
{
	int i;
	struct nfs4_client *clp = NULL;
	struct nfsd_net *nn = net_generic(net, nfsd_net_id);

	for (i = 0; i < CLIENT_HASH_SIZE; i++) {
		while (!list_empty(&nn->conf_id_hashtbl[i])) {
			clp = list_entry(nn->conf_id_hashtbl[i].next, struct nfs4_client, cl_idhash);
			destroy_client(clp);
		}
	}

	for (i = 0; i < CLIENT_HASH_SIZE; i++) {
		while (!list_empty(&nn->unconf_id_hashtbl[i])) {
			clp = list_entry(nn->unconf_id_hashtbl[i].next, struct nfs4_client, cl_idhash);
			destroy_client(clp);
		}
	}

	kfree(nn->sessionid_hashtbl);
	kfree(nn->unconf_id_hashtbl);
	kfree(nn->conf_id_hashtbl);
	put_net(net);
}

int
nfs4_state_start_net(struct net *net)
{
	struct nfsd_net *nn = net_generic(net, nfsd_net_id);
	int ret;

	ret = nfs4_state_create_net(net);
	if (ret)
		return ret;
	nn->boot_time = get_seconds();
	nn->grace_ended = false;
	locks_start_grace(net, &nn->nfsd4_manager);
	nfsd4_client_tracking_init(net);
	printk(KERN_INFO "NFSD: starting %ld-second grace period (net %p)\n",
	       nn->nfsd4_grace, net);
	queue_delayed_work(laundry_wq, &nn->laundromat_work, nn->nfsd4_grace * HZ);
	return 0;
}

/* initialization to perform when the nfsd service is started: */

int
nfs4_state_start(void)
{
	int ret;

	ret = set_callback_cred();
	if (ret)
		return -ENOMEM;
	laundry_wq = create_singlethread_workqueue("nfsd4");
	if (laundry_wq == NULL) {
		ret = -ENOMEM;
		goto out_recovery;
	}
	ret = nfsd4_create_callback_queue();
	if (ret)
		goto out_free_laundry;

	set_max_delegations();

	return 0;

out_free_laundry:
	destroy_workqueue(laundry_wq);
out_recovery:
	return ret;
}

void
nfs4_state_shutdown_net(struct net *net)
{
	struct nfs4_delegation *dp = NULL;
	struct list_head *pos, *next, reaplist;
	struct nfsd_net *nn = net_generic(net, nfsd_net_id);

	cancel_delayed_work_sync(&nn->laundromat_work);
	locks_end_grace(&nn->nfsd4_manager);

	INIT_LIST_HEAD(&reaplist);
	spin_lock(&state_lock);
	list_for_each_safe(pos, next, &nn->del_recall_lru) {
		dp = list_entry (pos, struct nfs4_delegation, dl_recall_lru);
		unhash_delegation_locked(dp);
		list_add(&dp->dl_recall_lru, &reaplist);
	}
	spin_unlock(&state_lock);
	list_for_each_safe(pos, next, &reaplist) {
		dp = list_entry (pos, struct nfs4_delegation, dl_recall_lru);
		list_del_init(&dp->dl_recall_lru);
		nfs4_put_deleg_lease(dp->dl_stid.sc_file);
		nfs4_put_stid(&dp->dl_stid);
	}

	nfsd4_client_tracking_exit(net);
	nfs4_state_destroy_net(net);
}

void
nfs4_state_shutdown(void)
{
	destroy_workqueue(laundry_wq);
	nfsd4_destroy_callback_queue();
}

static void
get_stateid(struct nfsd4_compound_state *cstate, stateid_t *stateid)
{
	if (HAS_STATE_ID(cstate, CURRENT_STATE_ID_FLAG) && CURRENT_STATEID(stateid))
		memcpy(stateid, &cstate->current_stateid, sizeof(stateid_t));
}

static void
put_stateid(struct nfsd4_compound_state *cstate, stateid_t *stateid)
{
	if (cstate->minorversion) {
		memcpy(&cstate->current_stateid, stateid, sizeof(stateid_t));
		SET_STATE_ID(cstate, CURRENT_STATE_ID_FLAG);
	}
}

void
clear_current_stateid(struct nfsd4_compound_state *cstate)
{
	CLEAR_STATE_ID(cstate, CURRENT_STATE_ID_FLAG);
}

/*
 * functions to set current state id
 */
void
nfsd4_set_opendowngradestateid(struct nfsd4_compound_state *cstate, struct nfsd4_open_downgrade *odp)
{
	put_stateid(cstate, &odp->od_stateid);
}

void
nfsd4_set_openstateid(struct nfsd4_compound_state *cstate, struct nfsd4_open *open)
{
	put_stateid(cstate, &open->op_stateid);
}

void
nfsd4_set_closestateid(struct nfsd4_compound_state *cstate, struct nfsd4_close *close)
{
	put_stateid(cstate, &close->cl_stateid);
}

void
nfsd4_set_lockstateid(struct nfsd4_compound_state *cstate, struct nfsd4_lock *lock)
{
	put_stateid(cstate, &lock->lk_resp_stateid);
}

/*
 * functions to consume current state id
 */

void
nfsd4_get_opendowngradestateid(struct nfsd4_compound_state *cstate, struct nfsd4_open_downgrade *odp)
{
	get_stateid(cstate, &odp->od_stateid);
}

void
nfsd4_get_delegreturnstateid(struct nfsd4_compound_state *cstate, struct nfsd4_delegreturn *drp)
{
	get_stateid(cstate, &drp->dr_stateid);
}

void
nfsd4_get_freestateid(struct nfsd4_compound_state *cstate, struct nfsd4_free_stateid *fsp)
{
	get_stateid(cstate, &fsp->fr_stateid);
}

void
nfsd4_get_setattrstateid(struct nfsd4_compound_state *cstate, struct nfsd4_setattr *setattr)
{
	get_stateid(cstate, &setattr->sa_stateid);
}

void
nfsd4_get_closestateid(struct nfsd4_compound_state *cstate, struct nfsd4_close *close)
{
	get_stateid(cstate, &close->cl_stateid);
}

void
nfsd4_get_lockustateid(struct nfsd4_compound_state *cstate, struct nfsd4_locku *locku)
{
	get_stateid(cstate, &locku->lu_stateid);
}

void
nfsd4_get_readstateid(struct nfsd4_compound_state *cstate, struct nfsd4_read *read)
{
	get_stateid(cstate, &read->rd_stateid);
}

void
nfsd4_get_writestateid(struct nfsd4_compound_state *cstate, struct nfsd4_write *write)
{
	get_stateid(cstate, &write->wr_stateid);
}<|MERGE_RESOLUTION|>--- conflicted
+++ resolved
@@ -1874,11 +1874,7 @@
 		free_client(clp);
 		return NULL;
 	}
-<<<<<<< HEAD
-	nfsd4_init_callback(&clp->cl_cb_null);
-=======
 	nfsd4_init_cb(&clp->cl_cb_null, clp, NULL, NFSPROC4_CLNT_CB_NULL);
->>>>>>> fc14f9c1
 	clp->cl_time = get_seconds();
 	clear_bit(0, &clp->cl_cb_slot_busy);
 	copy_verf(clp, verf);
@@ -4548,25 +4544,6 @@
 	return status;
 }
 
-<<<<<<< HEAD
-static __be32
-nfsd4_free_lock_stateid(struct nfs4_ol_stateid *stp)
-{
-	struct nfs4_lockowner *lo = lockowner(stp->st_stateowner);
-
-	if (check_for_locks(stp->st_file, lo))
-		return nfserr_locks_held;
-	/*
-	 * Currently there's a 1-1 lock stateid<->lockowner
-	 * correspondance, and we have to delete the lockowner when we
-	 * delete the lock stateid:
-	 */
-	release_lockowner(lo);
-	return nfs_ok;
-}
-
-=======
->>>>>>> fc14f9c1
 /*
  * Test if the stateid is valid
  */
@@ -5010,17 +4987,6 @@
 	unsigned int strhashval = ownerstr_hashval(owner);
 	struct nfs4_stateowner *so;
 
-<<<<<<< HEAD
-	if (!same_owner_str(&lo->lo_owner, owner, clid))
-		return false;
-	if (list_empty(&lo->lo_owner.so_stateids)) {
-		WARN_ON_ONCE(1);
-		return false;
-	}
-	lst = list_first_entry(&lo->lo_owner.so_stateids,
-			       struct nfs4_ol_stateid, st_perstateowner);
-	return lst->st_file->fi_inode == inode;
-=======
 	lockdep_assert_held(&clp->cl_lock);
 
 	list_for_each_entry(so, &clp->cl_ownerstr_hashtbl[strhashval],
@@ -5031,7 +4997,6 @@
 			return lockowner(nfs4_get_stateowner(so));
 	}
 	return NULL;
->>>>>>> fc14f9c1
 }
 
 static struct nfs4_lockowner *
