--- conflicted
+++ resolved
@@ -784,18 +784,7 @@
 
 	if (ret != -EOLDSNAPC && written > 0) {
 		ret = written;
-<<<<<<< HEAD
-		*ppos = pos;
-		if (pos > i_size_read(inode))
-			check_caps = ceph_inode_set_size(inode, pos);
-		if (check_caps)
-			ceph_check_caps(ceph_inode(inode), CHECK_CAPS_AUTHONLY,
-					NULL);
-	} else if (ret != -EOLDSNAPC && written > 0) {
-		ret = written;
-=======
 		iocb->ki_pos = pos;
->>>>>>> fc14f9c1
 	}
 	return ret;
 }
