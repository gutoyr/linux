#include <linux/ceph/ceph_debug.h>

#include <linux/backing-dev.h>
#include <linux/fs.h>
#include <linux/mm.h>
#include <linux/pagemap.h>
#include <linux/writeback.h>	/* generic_writepages */
#include <linux/slab.h>
#include <linux/pagevec.h>
#include <linux/task_io_accounting_ops.h>

#include "super.h"
#include "mds_client.h"
#include "cache.h"
#include <linux/ceph/osd_client.h>

/*
 * Ceph address space ops.
 *
 * There are a few funny things going on here.
 *
 * The page->private field is used to reference a struct
 * ceph_snap_context for _every_ dirty page.  This indicates which
 * snapshot the page was logically dirtied in, and thus which snap
 * context needs to be associated with the osd write during writeback.
 *
 * Similarly, struct ceph_inode_info maintains a set of counters to
 * count dirty pages on the inode.  In the absence of snapshots,
 * i_wrbuffer_ref == i_wrbuffer_ref_head == the dirty page count.
 *
 * When a snapshot is taken (that is, when the client receives
 * notification that a snapshot was taken), each inode with caps and
 * with dirty pages (dirty pages implies there is a cap) gets a new
 * ceph_cap_snap in the i_cap_snaps list (which is sorted in ascending
 * order, new snaps go to the tail).  The i_wrbuffer_ref_head count is
 * moved to capsnap->dirty. (Unless a sync write is currently in
 * progress.  In that case, the capsnap is said to be "pending", new
 * writes cannot start, and the capsnap isn't "finalized" until the
 * write completes (or fails) and a final size/mtime for the inode for
 * that snap can be settled upon.)  i_wrbuffer_ref_head is reset to 0.
 *
 * On writeback, we must submit writes to the osd IN SNAP ORDER.  So,
 * we look for the first capsnap in i_cap_snaps and write out pages in
 * that snap context _only_.  Then we move on to the next capsnap,
 * eventually reaching the "live" or "head" context (i.e., pages that
 * are not yet snapped) and are writing the most recently dirtied
 * pages.
 *
 * Invalidate and so forth must take care to ensure the dirty page
 * accounting is preserved.
 */

#define CONGESTION_ON_THRESH(congestion_kb) (congestion_kb >> (PAGE_SHIFT-10))
#define CONGESTION_OFF_THRESH(congestion_kb)				\
	(CONGESTION_ON_THRESH(congestion_kb) -				\
	 (CONGESTION_ON_THRESH(congestion_kb) >> 2))

static inline struct ceph_snap_context *page_snap_context(struct page *page)
{
	if (PagePrivate(page))
		return (void *)page->private;
	return NULL;
}

/*
 * Dirty a page.  Optimistically adjust accounting, on the assumption
 * that we won't race with invalidate.  If we do, readjust.
 */
static int ceph_set_page_dirty(struct page *page)
{
	struct address_space *mapping = page->mapping;
	struct inode *inode;
	struct ceph_inode_info *ci;
	struct ceph_snap_context *snapc;
	int ret;

	if (unlikely(!mapping))
		return !TestSetPageDirty(page);

	if (PageDirty(page)) {
		dout("%p set_page_dirty %p idx %lu -- already dirty\n",
		     mapping->host, page, page->index);
		BUG_ON(!PagePrivate(page));
		return 0;
	}

	inode = mapping->host;
	ci = ceph_inode(inode);

	/*
	 * Note that we're grabbing a snapc ref here without holding
	 * any locks!
	 */
	snapc = ceph_get_snap_context(ci->i_snap_realm->cached_context);

	/* dirty the head */
	spin_lock(&ci->i_ceph_lock);
	if (ci->i_head_snapc == NULL)
		ci->i_head_snapc = ceph_get_snap_context(snapc);
	++ci->i_wrbuffer_ref_head;
	if (ci->i_wrbuffer_ref == 0)
		ihold(inode);
	++ci->i_wrbuffer_ref;
	dout("%p set_page_dirty %p idx %lu head %d/%d -> %d/%d "
	     "snapc %p seq %lld (%d snaps)\n",
	     mapping->host, page, page->index,
	     ci->i_wrbuffer_ref-1, ci->i_wrbuffer_ref_head-1,
	     ci->i_wrbuffer_ref, ci->i_wrbuffer_ref_head,
	     snapc, snapc->seq, snapc->num_snaps);
	spin_unlock(&ci->i_ceph_lock);

	/*
	 * Reference snap context in page->private.  Also set
	 * PagePrivate so that we get invalidatepage callback.
	 */
	BUG_ON(PagePrivate(page));
	page->private = (unsigned long)snapc;
	SetPagePrivate(page);

	ret = __set_page_dirty_nobuffers(page);
	WARN_ON(!PageLocked(page));
	WARN_ON(!page->mapping);

	return ret;
}

/*
 * If we are truncating the full page (i.e. offset == 0), adjust the
 * dirty page counters appropriately.  Only called if there is private
 * data on the page.
 */
static void ceph_invalidatepage(struct page *page, unsigned int offset,
				unsigned int length)
{
	struct inode *inode;
	struct ceph_inode_info *ci;
	struct ceph_snap_context *snapc = page_snap_context(page);

	inode = page->mapping->host;
	ci = ceph_inode(inode);

	if (offset != 0 || length != PAGE_CACHE_SIZE) {
		dout("%p invalidatepage %p idx %lu partial dirty page %u~%u\n",
		     inode, page, page->index, offset, length);
		return;
	}

	ceph_invalidate_fscache_page(inode, page);

	if (!PagePrivate(page))
		return;

	/*
	 * We can get non-dirty pages here due to races between
	 * set_page_dirty and truncate_complete_page; just spit out a
	 * warning, in case we end up with accounting problems later.
	 */
	if (!PageDirty(page))
		pr_err("%p invalidatepage %p page not dirty\n", inode, page);

	ClearPageChecked(page);

	dout("%p invalidatepage %p idx %lu full dirty page\n",
	     inode, page, page->index);

	ceph_put_wrbuffer_cap_refs(ci, 1, snapc);
	ceph_put_snap_context(snapc);
	page->private = 0;
	ClearPagePrivate(page);
}

static int ceph_releasepage(struct page *page, gfp_t g)
{
	struct inode *inode = page->mapping ? page->mapping->host : NULL;
	dout("%p releasepage %p idx %lu\n", inode, page, page->index);
	WARN_ON(PageDirty(page));

	/* Can we release the page from the cache? */
	if (!ceph_release_fscache_page(page, g))
		return 0;

	return !PagePrivate(page);
}

/*
 * read a single page, without unlocking it.
 */
static int readpage_nounlock(struct file *filp, struct page *page)
{
	struct inode *inode = file_inode(filp);
	struct ceph_inode_info *ci = ceph_inode(inode);
	struct ceph_osd_client *osdc =
		&ceph_inode_to_client(inode)->client->osdc;
	int err = 0;
	u64 len = PAGE_CACHE_SIZE;

	err = ceph_readpage_from_fscache(inode, page);

	if (err == 0)
		goto out;

	dout("readpage inode %p file %p page %p index %lu\n",
	     inode, filp, page, page->index);
	err = ceph_osdc_readpages(osdc, ceph_vino(inode), &ci->i_layout,
				  (u64) page_offset(page), &len,
				  ci->i_truncate_seq, ci->i_truncate_size,
				  &page, 1, 0);
	if (err == -ENOENT)
		err = 0;
	if (err < 0) {
		SetPageError(page);
		ceph_fscache_readpage_cancel(inode, page);
		goto out;
<<<<<<< HEAD
	} else {
		if (err < PAGE_CACHE_SIZE) {
		/* zero fill remainder of page */
			zero_user_segment(page, err, PAGE_CACHE_SIZE);
		} else {
			flush_dcache_page(page);
		}
	}
=======
	}
	if (err < PAGE_CACHE_SIZE)
		/* zero fill remainder of page */
		zero_user_segment(page, err, PAGE_CACHE_SIZE);
	else
		flush_dcache_page(page);

>>>>>>> fc14f9c1
	SetPageUptodate(page);
	ceph_readpage_to_fscache(inode, page);

out:
	return err < 0 ? err : 0;
}

static int ceph_readpage(struct file *filp, struct page *page)
{
	int r = readpage_nounlock(filp, page);
	unlock_page(page);
	return r;
}

/*
 * Finish an async read(ahead) op.
 */
static void finish_read(struct ceph_osd_request *req, struct ceph_msg *msg)
{
	struct inode *inode = req->r_inode;
	struct ceph_osd_data *osd_data;
	int rc = req->r_result;
	int bytes = le32_to_cpu(msg->hdr.data_len);
	int num_pages;
	int i;

	dout("finish_read %p req %p rc %d bytes %d\n", inode, req, rc, bytes);

	/* unlock all pages, zeroing any data we didn't read */
	osd_data = osd_req_op_extent_osd_data(req, 0);
	BUG_ON(osd_data->type != CEPH_OSD_DATA_TYPE_PAGES);
	num_pages = calc_pages_for((u64)osd_data->alignment,
					(u64)osd_data->length);
	for (i = 0; i < num_pages; i++) {
		struct page *page = osd_data->pages[i];

		if (rc < 0)
			goto unlock;
		if (bytes < (int)PAGE_CACHE_SIZE) {
			/* zero (remainder of) page */
			int s = bytes < 0 ? 0 : bytes;
			zero_user_segment(page, s, PAGE_CACHE_SIZE);
		}
 		dout("finish_read %p uptodate %p idx %lu\n", inode, page,
		     page->index);
		flush_dcache_page(page);
		SetPageUptodate(page);
		ceph_readpage_to_fscache(inode, page);
unlock:
		unlock_page(page);
		page_cache_release(page);
		bytes -= PAGE_CACHE_SIZE;
	}
	kfree(osd_data->pages);
}

static void ceph_unlock_page_vector(struct page **pages, int num_pages)
{
	int i;

	for (i = 0; i < num_pages; i++)
		unlock_page(pages[i]);
}

/*
 * start an async read(ahead) operation.  return nr_pages we submitted
 * a read for on success, or negative error code.
 */
static int start_read(struct inode *inode, struct list_head *page_list, int max)
{
	struct ceph_osd_client *osdc =
		&ceph_inode_to_client(inode)->client->osdc;
	struct ceph_inode_info *ci = ceph_inode(inode);
	struct page *page = list_entry(page_list->prev, struct page, lru);
	struct ceph_vino vino;
	struct ceph_osd_request *req;
	u64 off;
	u64 len;
	int i;
	struct page **pages;
	pgoff_t next_index;
	int nr_pages = 0;
	int ret;

	off = (u64) page_offset(page);

	/* count pages */
	next_index = page->index;
	list_for_each_entry_reverse(page, page_list, lru) {
		if (page->index != next_index)
			break;
		nr_pages++;
		next_index++;
		if (max && nr_pages == max)
			break;
	}
	len = nr_pages << PAGE_CACHE_SHIFT;
	dout("start_read %p nr_pages %d is %lld~%lld\n", inode, nr_pages,
	     off, len);
	vino = ceph_vino(inode);
	req = ceph_osdc_new_request(osdc, &ci->i_layout, vino, off, &len,
				    1, CEPH_OSD_OP_READ,
				    CEPH_OSD_FLAG_READ, NULL,
				    ci->i_truncate_seq, ci->i_truncate_size,
				    false);
	if (IS_ERR(req))
		return PTR_ERR(req);

	/* build page vector */
	nr_pages = calc_pages_for(0, len);
	pages = kmalloc(sizeof(*pages) * nr_pages, GFP_NOFS);
	ret = -ENOMEM;
	if (!pages)
		goto out;
	for (i = 0; i < nr_pages; ++i) {
		page = list_entry(page_list->prev, struct page, lru);
		BUG_ON(PageLocked(page));
		list_del(&page->lru);

 		dout("start_read %p adding %p idx %lu\n", inode, page,
		     page->index);
		if (add_to_page_cache_lru(page, &inode->i_data, page->index,
					  GFP_NOFS)) {
			ceph_fscache_uncache_page(inode, page);
			page_cache_release(page);
			dout("start_read %p add_to_page_cache failed %p\n",
			     inode, page);
			nr_pages = i;
			goto out_pages;
		}
		pages[i] = page;
	}
	osd_req_op_extent_osd_data_pages(req, 0, pages, len, 0, false, false);
	req->r_callback = finish_read;
	req->r_inode = inode;

	ceph_osdc_build_request(req, off, NULL, vino.snap, NULL);

	dout("start_read %p starting %p %lld~%lld\n", inode, req, off, len);
	ret = ceph_osdc_start_request(osdc, req, false);
	if (ret < 0)
		goto out_pages;
	ceph_osdc_put_request(req);
	return nr_pages;

out_pages:
	ceph_unlock_page_vector(pages, nr_pages);
	ceph_release_page_vector(pages, nr_pages);
out:
	ceph_osdc_put_request(req);
	return ret;
}


/*
 * Read multiple pages.  Leave pages we don't read + unlock in page_list;
 * the caller (VM) cleans them up.
 */
static int ceph_readpages(struct file *file, struct address_space *mapping,
			  struct list_head *page_list, unsigned nr_pages)
{
	struct inode *inode = file_inode(file);
	struct ceph_fs_client *fsc = ceph_inode_to_client(inode);
	int rc = 0;
	int max = 0;

	rc = ceph_readpages_from_fscache(mapping->host, mapping, page_list,
					 &nr_pages);

	if (rc == 0)
		goto out;

	if (fsc->mount_options->rsize >= PAGE_CACHE_SIZE)
		max = (fsc->mount_options->rsize + PAGE_CACHE_SIZE - 1)
			>> PAGE_SHIFT;

	dout("readpages %p file %p nr_pages %d max %d\n", inode,
		file, nr_pages,
	     max);
	while (!list_empty(page_list)) {
		rc = start_read(inode, page_list, max);
		if (rc < 0)
			goto out;
		BUG_ON(rc == 0);
	}
out:
	ceph_fscache_readpages_cancel(inode, page_list);

	dout("readpages %p file %p ret %d\n", inode, file, rc);
	return rc;
}

/*
 * Get ref for the oldest snapc for an inode with dirty data... that is, the
 * only snap context we are allowed to write back.
 */
static struct ceph_snap_context *get_oldest_context(struct inode *inode,
						    u64 *snap_size)
{
	struct ceph_inode_info *ci = ceph_inode(inode);
	struct ceph_snap_context *snapc = NULL;
	struct ceph_cap_snap *capsnap = NULL;

	spin_lock(&ci->i_ceph_lock);
	list_for_each_entry(capsnap, &ci->i_cap_snaps, ci_item) {
		dout(" cap_snap %p snapc %p has %d dirty pages\n", capsnap,
		     capsnap->context, capsnap->dirty_pages);
		if (capsnap->dirty_pages) {
			snapc = ceph_get_snap_context(capsnap->context);
			if (snap_size)
				*snap_size = capsnap->size;
			break;
		}
	}
	if (!snapc && ci->i_wrbuffer_ref_head) {
		snapc = ceph_get_snap_context(ci->i_head_snapc);
		dout(" head snapc %p has %d dirty pages\n",
		     snapc, ci->i_wrbuffer_ref_head);
	}
	spin_unlock(&ci->i_ceph_lock);
	return snapc;
}

/*
 * Write a single page, but leave the page locked.
 *
 * If we get a write error, set the page error bit, but still adjust the
 * dirty page accounting (i.e., page is no longer dirty).
 */
static int writepage_nounlock(struct page *page, struct writeback_control *wbc)
{
	struct inode *inode;
	struct ceph_inode_info *ci;
	struct ceph_fs_client *fsc;
	struct ceph_osd_client *osdc;
	struct ceph_snap_context *snapc, *oldest;
	loff_t page_off = page_offset(page);
	long writeback_stat;
	u64 truncate_size, snap_size = 0;
	u32 truncate_seq;
	int err = 0, len = PAGE_CACHE_SIZE;

	dout("writepage %p idx %lu\n", page, page->index);

	if (!page->mapping || !page->mapping->host) {
		dout("writepage %p - no mapping\n", page);
		return -EFAULT;
	}
	inode = page->mapping->host;
	ci = ceph_inode(inode);
	fsc = ceph_inode_to_client(inode);
	osdc = &fsc->client->osdc;

	/* verify this is a writeable snap context */
	snapc = page_snap_context(page);
	if (snapc == NULL) {
		dout("writepage %p page %p not dirty?\n", inode, page);
		goto out;
	}
	oldest = get_oldest_context(inode, &snap_size);
	if (snapc->seq > oldest->seq) {
		dout("writepage %p page %p snapc %p not writeable - noop\n",
		     inode, page, snapc);
		/* we should only noop if called by kswapd */
		WARN_ON((current->flags & PF_MEMALLOC) == 0);
		ceph_put_snap_context(oldest);
		goto out;
	}
	ceph_put_snap_context(oldest);

	spin_lock(&ci->i_ceph_lock);
	truncate_seq = ci->i_truncate_seq;
	truncate_size = ci->i_truncate_size;
	if (!snap_size)
		snap_size = i_size_read(inode);
	spin_unlock(&ci->i_ceph_lock);

	/* is this a partial page at end of file? */
	if (page_off >= snap_size) {
		dout("%p page eof %llu\n", page, snap_size);
		goto out;
	}
	if (snap_size < page_off + len)
		len = snap_size - page_off;

	dout("writepage %p page %p index %lu on %llu~%u snapc %p\n",
	     inode, page, page->index, page_off, len, snapc);

	writeback_stat = atomic_long_inc_return(&fsc->writeback_count);
	if (writeback_stat >
	    CONGESTION_ON_THRESH(fsc->mount_options->congestion_kb))
		set_bdi_congested(&fsc->backing_dev_info, BLK_RW_ASYNC);

	ceph_readpage_to_fscache(inode, page);

	set_page_writeback(page);
	err = ceph_osdc_writepages(osdc, ceph_vino(inode),
				   &ci->i_layout, snapc,
				   page_off, len,
				   truncate_seq, truncate_size,
				   &inode->i_mtime, &page, 1);
	if (err < 0) {
		dout("writepage setting page/mapping error %d %p\n", err, page);
		SetPageError(page);
		mapping_set_error(&inode->i_data, err);
		if (wbc)
			wbc->pages_skipped++;
	} else {
		dout("writepage cleaned page %p\n", page);
		err = 0;  /* vfs expects us to return 0 */
	}
	page->private = 0;
	ClearPagePrivate(page);
	end_page_writeback(page);
	ceph_put_wrbuffer_cap_refs(ci, 1, snapc);
	ceph_put_snap_context(snapc);  /* page's reference */
out:
	return err;
}

static int ceph_writepage(struct page *page, struct writeback_control *wbc)
{
	int err;
	struct inode *inode = page->mapping->host;
	BUG_ON(!inode);
	ihold(inode);
	err = writepage_nounlock(page, wbc);
	unlock_page(page);
	iput(inode);
	return err;
}


/*
 * lame release_pages helper.  release_pages() isn't exported to
 * modules.
 */
static void ceph_release_pages(struct page **pages, int num)
{
	struct pagevec pvec;
	int i;

	pagevec_init(&pvec, 0);
	for (i = 0; i < num; i++) {
		if (pagevec_add(&pvec, pages[i]) == 0)
			pagevec_release(&pvec);
	}
	pagevec_release(&pvec);
}

/*
 * async writeback completion handler.
 *
 * If we get an error, set the mapping error bit, but not the individual
 * page error bits.
 */
static void writepages_finish(struct ceph_osd_request *req,
			      struct ceph_msg *msg)
{
	struct inode *inode = req->r_inode;
	struct ceph_inode_info *ci = ceph_inode(inode);
	struct ceph_osd_data *osd_data;
	unsigned wrote;
	struct page *page;
	int num_pages;
	int i;
	struct ceph_snap_context *snapc = req->r_snapc;
	struct address_space *mapping = inode->i_mapping;
	int rc = req->r_result;
	u64 bytes = req->r_ops[0].extent.length;
	struct ceph_fs_client *fsc = ceph_inode_to_client(inode);
	long writeback_stat;
	unsigned issued = ceph_caps_issued(ci);

	osd_data = osd_req_op_extent_osd_data(req, 0);
	BUG_ON(osd_data->type != CEPH_OSD_DATA_TYPE_PAGES);
	num_pages = calc_pages_for((u64)osd_data->alignment,
					(u64)osd_data->length);
	if (rc >= 0) {
		/*
		 * Assume we wrote the pages we originally sent.  The
		 * osd might reply with fewer pages if our writeback
		 * raced with a truncation and was adjusted at the osd,
		 * so don't believe the reply.
		 */
		wrote = num_pages;
	} else {
		wrote = 0;
		mapping_set_error(mapping, rc);
	}
	dout("writepages_finish %p rc %d bytes %llu wrote %d (pages)\n",
	     inode, rc, bytes, wrote);

	/* clean all pages */
	for (i = 0; i < num_pages; i++) {
		page = osd_data->pages[i];
		BUG_ON(!page);
		WARN_ON(!PageUptodate(page));

		writeback_stat =
			atomic_long_dec_return(&fsc->writeback_count);
		if (writeback_stat <
		    CONGESTION_OFF_THRESH(fsc->mount_options->congestion_kb))
			clear_bdi_congested(&fsc->backing_dev_info,
					    BLK_RW_ASYNC);

		ceph_put_snap_context(page_snap_context(page));
		page->private = 0;
		ClearPagePrivate(page);
		dout("unlocking %d %p\n", i, page);
		end_page_writeback(page);

		/*
		 * We lost the cache cap, need to truncate the page before
		 * it is unlocked, otherwise we'd truncate it later in the
		 * page truncation thread, possibly losing some data that
		 * raced its way in
		 */
		if ((issued & (CEPH_CAP_FILE_CACHE|CEPH_CAP_FILE_LAZYIO)) == 0)
			generic_error_remove_page(inode->i_mapping, page);

		unlock_page(page);
	}
	dout("%p wrote+cleaned %d pages\n", inode, wrote);
	ceph_put_wrbuffer_cap_refs(ci, num_pages, snapc);

	ceph_release_pages(osd_data->pages, num_pages);
	if (osd_data->pages_from_pool)
		mempool_free(osd_data->pages,
			     ceph_sb_to_client(inode->i_sb)->wb_pagevec_pool);
	else
		kfree(osd_data->pages);
	ceph_osdc_put_request(req);
}

/*
 * initiate async writeback
 */
static int ceph_writepages_start(struct address_space *mapping,
				 struct writeback_control *wbc)
{
	struct inode *inode = mapping->host;
	struct ceph_inode_info *ci = ceph_inode(inode);
	struct ceph_fs_client *fsc = ceph_inode_to_client(inode);
	struct ceph_vino vino = ceph_vino(inode);
	pgoff_t index, start, end;
	int range_whole = 0;
	int should_loop = 1;
	pgoff_t max_pages = 0, max_pages_ever = 0;
	struct ceph_snap_context *snapc = NULL, *last_snapc = NULL, *pgsnapc;
	struct pagevec pvec;
	int done = 0;
	int rc = 0;
	unsigned wsize = 1 << inode->i_blkbits;
	struct ceph_osd_request *req = NULL;
	int do_sync;
	u64 truncate_size, snap_size;
	u32 truncate_seq;

	/*
	 * Include a 'sync' in the OSD request if this is a data
	 * integrity write (e.g., O_SYNC write or fsync()), or if our
	 * cap is being revoked.
	 */
	if ((wbc->sync_mode == WB_SYNC_ALL) ||
		ceph_caps_revoking(ci, CEPH_CAP_FILE_BUFFER))
		do_sync = 1;
	dout("writepages_start %p dosync=%d (mode=%s)\n",
	     inode, do_sync,
	     wbc->sync_mode == WB_SYNC_NONE ? "NONE" :
	     (wbc->sync_mode == WB_SYNC_ALL ? "ALL" : "HOLD"));

	if (fsc->mount_state == CEPH_MOUNT_SHUTDOWN) {
		pr_warn("writepage_start %p on forced umount\n", inode);
		return -EIO; /* we're in a forced umount, don't write! */
	}
	if (fsc->mount_options->wsize && fsc->mount_options->wsize < wsize)
		wsize = fsc->mount_options->wsize;
	if (wsize < PAGE_CACHE_SIZE)
		wsize = PAGE_CACHE_SIZE;
	max_pages_ever = wsize >> PAGE_CACHE_SHIFT;

	pagevec_init(&pvec, 0);

	/* where to start/end? */
	if (wbc->range_cyclic) {
		start = mapping->writeback_index; /* Start from prev offset */
		end = -1;
		dout(" cyclic, start at %lu\n", start);
	} else {
		start = wbc->range_start >> PAGE_CACHE_SHIFT;
		end = wbc->range_end >> PAGE_CACHE_SHIFT;
		if (wbc->range_start == 0 && wbc->range_end == LLONG_MAX)
			range_whole = 1;
		should_loop = 0;
		dout(" not cyclic, %lu to %lu\n", start, end);
	}
	index = start;

retry:
	/* find oldest snap context with dirty data */
	ceph_put_snap_context(snapc);
	snap_size = 0;
	snapc = get_oldest_context(inode, &snap_size);
	if (!snapc) {
		/* hmm, why does writepages get called when there
		   is no dirty data? */
		dout(" no snap context with dirty data?\n");
		goto out;
	}
	if (snap_size == 0)
		snap_size = i_size_read(inode);
	dout(" oldest snapc is %p seq %lld (%d snaps)\n",
	     snapc, snapc->seq, snapc->num_snaps);

	spin_lock(&ci->i_ceph_lock);
	truncate_seq = ci->i_truncate_seq;
	truncate_size = ci->i_truncate_size;
	if (!snap_size)
		snap_size = i_size_read(inode);
	spin_unlock(&ci->i_ceph_lock);

	if (last_snapc && snapc != last_snapc) {
		/* if we switched to a newer snapc, restart our scan at the
		 * start of the original file range. */
		dout("  snapc differs from last pass, restarting at %lu\n",
		     index);
		index = start;
	}
	last_snapc = snapc;

	while (!done && index <= end) {
		int num_ops = do_sync ? 2 : 1;
		unsigned i;
		int first;
		pgoff_t next;
		int pvec_pages, locked_pages;
		struct page **pages = NULL;
		mempool_t *pool = NULL;	/* Becomes non-null if mempool used */
		struct page *page;
		int want;
		u64 offset, len;
		long writeback_stat;

		next = 0;
		locked_pages = 0;
		max_pages = max_pages_ever;

get_more_pages:
		first = -1;
		want = min(end - index,
			   min((pgoff_t)PAGEVEC_SIZE,
			       max_pages - (pgoff_t)locked_pages) - 1)
			+ 1;
		pvec_pages = pagevec_lookup_tag(&pvec, mapping, &index,
						PAGECACHE_TAG_DIRTY,
						want);
		dout("pagevec_lookup_tag got %d\n", pvec_pages);
		if (!pvec_pages && !locked_pages)
			break;
		for (i = 0; i < pvec_pages && locked_pages < max_pages; i++) {
			page = pvec.pages[i];
			dout("? %p idx %lu\n", page, page->index);
			if (locked_pages == 0)
				lock_page(page);  /* first page */
			else if (!trylock_page(page))
				break;

			/* only dirty pages, or our accounting breaks */
			if (unlikely(!PageDirty(page)) ||
			    unlikely(page->mapping != mapping)) {
				dout("!dirty or !mapping %p\n", page);
				unlock_page(page);
				break;
			}
			if (!wbc->range_cyclic && page->index > end) {
				dout("end of range %p\n", page);
				done = 1;
				unlock_page(page);
				break;
			}
			if (next && (page->index != next)) {
				dout("not consecutive %p\n", page);
				unlock_page(page);
				break;
			}
			if (wbc->sync_mode != WB_SYNC_NONE) {
				dout("waiting on writeback %p\n", page);
				wait_on_page_writeback(page);
			}
			if (page_offset(page) >= snap_size) {
				dout("%p page eof %llu\n", page, snap_size);
				done = 1;
				unlock_page(page);
				break;
			}
			if (PageWriteback(page)) {
				dout("%p under writeback\n", page);
				unlock_page(page);
				break;
			}

			/* only if matching snap context */
			pgsnapc = page_snap_context(page);
			if (pgsnapc->seq > snapc->seq) {
				dout("page snapc %p %lld > oldest %p %lld\n",
				     pgsnapc, pgsnapc->seq, snapc, snapc->seq);
				unlock_page(page);
				if (!locked_pages)
					continue; /* keep looking for snap */
				break;
			}

			if (!clear_page_dirty_for_io(page)) {
				dout("%p !clear_page_dirty_for_io\n", page);
				unlock_page(page);
				break;
			}

			/*
			 * We have something to write.  If this is
			 * the first locked page this time through,
			 * allocate an osd request and a page array
			 * that it will use.
			 */
			if (locked_pages == 0) {
				BUG_ON(pages);
				/* prepare async write request */
				offset = (u64)page_offset(page);
				len = wsize;
				req = ceph_osdc_new_request(&fsc->client->osdc,
							&ci->i_layout, vino,
							offset, &len, num_ops,
							CEPH_OSD_OP_WRITE,
							CEPH_OSD_FLAG_WRITE |
							CEPH_OSD_FLAG_ONDISK,
							snapc, truncate_seq,
							truncate_size, true);
				if (IS_ERR(req)) {
					rc = PTR_ERR(req);
					unlock_page(page);
					break;
				}

				req->r_callback = writepages_finish;
				req->r_inode = inode;

				max_pages = calc_pages_for(0, (u64)len);
				pages = kmalloc(max_pages * sizeof (*pages),
						GFP_NOFS);
				if (!pages) {
					pool = fsc->wb_pagevec_pool;
					pages = mempool_alloc(pool, GFP_NOFS);
					BUG_ON(!pages);
				}
			}

			/* note position of first page in pvec */
			if (first < 0)
				first = i;
			dout("%p will write page %p idx %lu\n",
			     inode, page, page->index);

			writeback_stat =
			       atomic_long_inc_return(&fsc->writeback_count);
			if (writeback_stat > CONGESTION_ON_THRESH(
				    fsc->mount_options->congestion_kb)) {
				set_bdi_congested(&fsc->backing_dev_info,
						  BLK_RW_ASYNC);
			}

			set_page_writeback(page);
			pages[locked_pages] = page;
			locked_pages++;
			next = page->index + 1;
		}

		/* did we get anything? */
		if (!locked_pages)
			goto release_pvec_pages;
		if (i) {
			int j;
			BUG_ON(!locked_pages || first < 0);

			if (pvec_pages && i == pvec_pages &&
			    locked_pages < max_pages) {
				dout("reached end pvec, trying for more\n");
				pagevec_reinit(&pvec);
				goto get_more_pages;
			}

			/* shift unused pages over in the pvec...  we
			 * will need to release them below. */
			for (j = i; j < pvec_pages; j++) {
				dout(" pvec leftover page %p\n",
				     pvec.pages[j]);
				pvec.pages[j-i+first] = pvec.pages[j];
			}
			pvec.nr -= i-first;
		}

		/* Format the osd request message and submit the write */

		offset = page_offset(pages[0]);
		len = min(snap_size - offset,
			  (u64)locked_pages << PAGE_CACHE_SHIFT);
		dout("writepages got %d pages at %llu~%llu\n",
		     locked_pages, offset, len);

		osd_req_op_extent_osd_data_pages(req, 0, pages, len, 0,
							!!pool, false);

		pages = NULL;	/* request message now owns the pages array */
		pool = NULL;

		/* Update the write op length in case we changed it */

		osd_req_op_extent_update(req, 0, len);

		vino = ceph_vino(inode);
		ceph_osdc_build_request(req, offset, snapc, vino.snap,
					&inode->i_mtime);

		rc = ceph_osdc_start_request(&fsc->client->osdc, req, true);
		BUG_ON(rc);
		req = NULL;

		/* continue? */
		index = next;
		wbc->nr_to_write -= locked_pages;
		if (wbc->nr_to_write <= 0)
			done = 1;

release_pvec_pages:
		dout("pagevec_release on %d pages (%p)\n", (int)pvec.nr,
		     pvec.nr ? pvec.pages[0] : NULL);
		pagevec_release(&pvec);

		if (locked_pages && !done)
			goto retry;
	}

	if (should_loop && !done) {
		/* more to do; loop back to beginning of file */
		dout("writepages looping back to beginning of file\n");
		should_loop = 0;
		index = 0;
		goto retry;
	}

	if (wbc->range_cyclic || (range_whole && wbc->nr_to_write > 0))
		mapping->writeback_index = index;

out:
	if (req)
		ceph_osdc_put_request(req);
	ceph_put_snap_context(snapc);
	dout("writepages done, rc = %d\n", rc);
	return rc;
}



/*
 * See if a given @snapc is either writeable, or already written.
 */
static int context_is_writeable_or_written(struct inode *inode,
					   struct ceph_snap_context *snapc)
{
	struct ceph_snap_context *oldest = get_oldest_context(inode, NULL);
	int ret = !oldest || snapc->seq <= oldest->seq;

	ceph_put_snap_context(oldest);
	return ret;
}

/*
 * We are only allowed to write into/dirty the page if the page is
 * clean, or already dirty within the same snap context.
 *
 * called with page locked.
 * return success with page locked,
 * or any failure (incl -EAGAIN) with page unlocked.
 */
static int ceph_update_writeable_page(struct file *file,
			    loff_t pos, unsigned len,
			    struct page *page)
{
	struct inode *inode = file_inode(file);
	struct ceph_inode_info *ci = ceph_inode(inode);
	struct ceph_mds_client *mdsc = ceph_inode_to_client(inode)->mdsc;
	loff_t page_off = pos & PAGE_CACHE_MASK;
	int pos_in_page = pos & ~PAGE_CACHE_MASK;
	int end_in_page = pos_in_page + len;
	loff_t i_size;
	int r;
	struct ceph_snap_context *snapc, *oldest;

retry_locked:
	/* writepages currently holds page lock, but if we change that later, */
	wait_on_page_writeback(page);

	/* check snap context */
	BUG_ON(!ci->i_snap_realm);
	down_read(&mdsc->snap_rwsem);
	BUG_ON(!ci->i_snap_realm->cached_context);
	snapc = page_snap_context(page);
	if (snapc && snapc != ci->i_head_snapc) {
		/*
		 * this page is already dirty in another (older) snap
		 * context!  is it writeable now?
		 */
		oldest = get_oldest_context(inode, NULL);
		up_read(&mdsc->snap_rwsem);

		if (snapc->seq > oldest->seq) {
			ceph_put_snap_context(oldest);
			dout(" page %p snapc %p not current or oldest\n",
			     page, snapc);
			/*
			 * queue for writeback, and wait for snapc to
			 * be writeable or written
			 */
			snapc = ceph_get_snap_context(snapc);
			unlock_page(page);
			ceph_queue_writeback(inode);
			r = wait_event_interruptible(ci->i_cap_wq,
			       context_is_writeable_or_written(inode, snapc));
			ceph_put_snap_context(snapc);
			if (r == -ERESTARTSYS)
				return r;
			return -EAGAIN;
		}
		ceph_put_snap_context(oldest);

		/* yay, writeable, do it now (without dropping page lock) */
		dout(" page %p snapc %p not current, but oldest\n",
		     page, snapc);
		if (!clear_page_dirty_for_io(page))
			goto retry_locked;
		r = writepage_nounlock(page, NULL);
		if (r < 0)
			goto fail_nosnap;
		goto retry_locked;
	}

	if (PageUptodate(page)) {
		dout(" page %p already uptodate\n", page);
		return 0;
	}

	/* full page? */
	if (pos_in_page == 0 && len == PAGE_CACHE_SIZE)
		return 0;

	/* past end of file? */
	i_size = inode->i_size;   /* caller holds i_mutex */

	if (page_off >= i_size ||
	    (pos_in_page == 0 && (pos+len) >= i_size &&
	     end_in_page - pos_in_page != PAGE_CACHE_SIZE)) {
		dout(" zeroing %p 0 - %d and %d - %d\n",
		     page, pos_in_page, end_in_page, (int)PAGE_CACHE_SIZE);
		zero_user_segments(page,
				   0, pos_in_page,
				   end_in_page, PAGE_CACHE_SIZE);
		return 0;
	}

	/* we need to read it. */
	up_read(&mdsc->snap_rwsem);
	r = readpage_nounlock(file, page);
	if (r < 0)
		goto fail_nosnap;
	goto retry_locked;
fail_nosnap:
	unlock_page(page);
	return r;
}

/*
 * We are only allowed to write into/dirty the page if the page is
 * clean, or already dirty within the same snap context.
 */
static int ceph_write_begin(struct file *file, struct address_space *mapping,
			    loff_t pos, unsigned len, unsigned flags,
			    struct page **pagep, void **fsdata)
{
	struct inode *inode = file_inode(file);
	struct page *page;
	pgoff_t index = pos >> PAGE_CACHE_SHIFT;
	int r;

	do {
		/* get a page */
		page = grab_cache_page_write_begin(mapping, index, 0);
		if (!page)
			return -ENOMEM;
		*pagep = page;

		dout("write_begin file %p inode %p page %p %d~%d\n", file,
		     inode, page, (int)pos, (int)len);

		r = ceph_update_writeable_page(file, pos, len, page);
	} while (r == -EAGAIN);

	return r;
}

/*
 * we don't do anything in here that simple_write_end doesn't do
 * except adjust dirty page accounting and drop read lock on
 * mdsc->snap_rwsem.
 */
static int ceph_write_end(struct file *file, struct address_space *mapping,
			  loff_t pos, unsigned len, unsigned copied,
			  struct page *page, void *fsdata)
{
	struct inode *inode = file_inode(file);
	struct ceph_fs_client *fsc = ceph_inode_to_client(inode);
	struct ceph_mds_client *mdsc = fsc->mdsc;
	unsigned from = pos & (PAGE_CACHE_SIZE - 1);
	int check_cap = 0;

	dout("write_end file %p inode %p page %p %d~%d (%d)\n", file,
	     inode, page, (int)pos, (int)copied, (int)len);

	/* zero the stale part of the page if we did a short copy */
	if (copied < len)
		zero_user_segment(page, from+copied, len);

	/* did file size increase? */
	/* (no need for i_size_read(); we caller holds i_mutex */
	if (pos+copied > inode->i_size)
		check_cap = ceph_inode_set_size(inode, pos+copied);

	if (!PageUptodate(page))
		SetPageUptodate(page);

	set_page_dirty(page);

	unlock_page(page);
	up_read(&mdsc->snap_rwsem);
	page_cache_release(page);

	if (check_cap)
		ceph_check_caps(ceph_inode(inode), CHECK_CAPS_AUTHONLY, NULL);

	return copied;
}

/*
 * we set .direct_IO to indicate direct io is supported, but since we
 * intercept O_DIRECT reads and writes early, this function should
 * never get called.
 */
static ssize_t ceph_direct_io(int rw, struct kiocb *iocb,
			      struct iov_iter *iter,
			      loff_t pos)
{
	WARN_ON(1);
	return -EINVAL;
}

const struct address_space_operations ceph_aops = {
	.readpage = ceph_readpage,
	.readpages = ceph_readpages,
	.writepage = ceph_writepage,
	.writepages = ceph_writepages_start,
	.write_begin = ceph_write_begin,
	.write_end = ceph_write_end,
	.set_page_dirty = ceph_set_page_dirty,
	.invalidatepage = ceph_invalidatepage,
	.releasepage = ceph_releasepage,
	.direct_IO = ceph_direct_io,
};


/*
 * vm ops
 */
static int ceph_filemap_fault(struct vm_area_struct *vma, struct vm_fault *vmf)
{
	struct inode *inode = file_inode(vma->vm_file);
	struct ceph_inode_info *ci = ceph_inode(inode);
	struct ceph_file_info *fi = vma->vm_file->private_data;
	loff_t off = vmf->pgoff << PAGE_CACHE_SHIFT;
	int want, got, ret;

	dout("filemap_fault %p %llx.%llx %llu~%zd trying to get caps\n",
	     inode, ceph_vinop(inode), off, (size_t)PAGE_CACHE_SIZE);
	if (fi->fmode & CEPH_FILE_MODE_LAZY)
		want = CEPH_CAP_FILE_CACHE | CEPH_CAP_FILE_LAZYIO;
	else
		want = CEPH_CAP_FILE_CACHE;
	while (1) {
		got = 0;
		ret = ceph_get_caps(ci, CEPH_CAP_FILE_RD, want, &got, -1);
		if (ret == 0)
			break;
		if (ret != -ERESTARTSYS) {
			WARN_ON(1);
			return VM_FAULT_SIGBUS;
		}
	}
	dout("filemap_fault %p %llu~%zd got cap refs on %s\n",
	     inode, off, (size_t)PAGE_CACHE_SIZE, ceph_cap_string(got));

	ret = filemap_fault(vma, vmf);

	dout("filemap_fault %p %llu~%zd dropping cap refs on %s ret %d\n",
	     inode, off, (size_t)PAGE_CACHE_SIZE, ceph_cap_string(got), ret);
	ceph_put_cap_refs(ci, got);

	return ret;
}

/*
 * Reuse write_begin here for simplicity.
 */
static int ceph_page_mkwrite(struct vm_area_struct *vma, struct vm_fault *vmf)
{
	struct inode *inode = file_inode(vma->vm_file);
	struct ceph_inode_info *ci = ceph_inode(inode);
	struct ceph_file_info *fi = vma->vm_file->private_data;
	struct ceph_mds_client *mdsc = ceph_inode_to_client(inode)->mdsc;
	struct page *page = vmf->page;
	loff_t off = page_offset(page);
	loff_t size = i_size_read(inode);
	size_t len;
	int want, got, ret;

	if (off + PAGE_CACHE_SIZE <= size)
		len = PAGE_CACHE_SIZE;
	else
		len = size & ~PAGE_CACHE_MASK;

	dout("page_mkwrite %p %llx.%llx %llu~%zd getting caps i_size %llu\n",
	     inode, ceph_vinop(inode), off, len, size);
	if (fi->fmode & CEPH_FILE_MODE_LAZY)
		want = CEPH_CAP_FILE_BUFFER | CEPH_CAP_FILE_LAZYIO;
	else
		want = CEPH_CAP_FILE_BUFFER;
	while (1) {
		got = 0;
		ret = ceph_get_caps(ci, CEPH_CAP_FILE_WR, want, &got, off + len);
		if (ret == 0)
			break;
		if (ret != -ERESTARTSYS) {
			WARN_ON(1);
			return VM_FAULT_SIGBUS;
		}
	}
	dout("page_mkwrite %p %llu~%zd got cap refs on %s\n",
	     inode, off, len, ceph_cap_string(got));

	/* Update time before taking page lock */
	file_update_time(vma->vm_file);

	lock_page(page);

	ret = VM_FAULT_NOPAGE;
	if ((off > size) ||
	    (page->mapping != inode->i_mapping))
		goto out;

	ret = ceph_update_writeable_page(vma->vm_file, off, len, page);
	if (ret == 0) {
		/* success.  we'll keep the page locked. */
		set_page_dirty(page);
		up_read(&mdsc->snap_rwsem);
		ret = VM_FAULT_LOCKED;
	} else {
		if (ret == -ENOMEM)
			ret = VM_FAULT_OOM;
		else
			ret = VM_FAULT_SIGBUS;
	}
out:
	if (ret != VM_FAULT_LOCKED) {
		unlock_page(page);
	} else {
		int dirty;
		spin_lock(&ci->i_ceph_lock);
		dirty = __ceph_mark_dirty_caps(ci, CEPH_CAP_FILE_WR);
		spin_unlock(&ci->i_ceph_lock);
		if (dirty)
			__mark_inode_dirty(inode, dirty);
	}

	dout("page_mkwrite %p %llu~%zd dropping cap refs on %s ret %d\n",
	     inode, off, len, ceph_cap_string(got), ret);
	ceph_put_cap_refs(ci, got);

	return ret;
}

static struct vm_operations_struct ceph_vmops = {
	.fault		= ceph_filemap_fault,
	.page_mkwrite	= ceph_page_mkwrite,
	.remap_pages	= generic_file_remap_pages,
};

int ceph_mmap(struct file *file, struct vm_area_struct *vma)
{
	struct address_space *mapping = file->f_mapping;

	if (!mapping->a_ops->readpage)
		return -ENOEXEC;
	file_accessed(file);
	vma->vm_ops = &ceph_vmops;
	return 0;
}<|MERGE_RESOLUTION|>--- conflicted
+++ resolved
@@ -211,16 +211,6 @@
 		SetPageError(page);
 		ceph_fscache_readpage_cancel(inode, page);
 		goto out;
-<<<<<<< HEAD
-	} else {
-		if (err < PAGE_CACHE_SIZE) {
-		/* zero fill remainder of page */
-			zero_user_segment(page, err, PAGE_CACHE_SIZE);
-		} else {
-			flush_dcache_page(page);
-		}
-	}
-=======
 	}
 	if (err < PAGE_CACHE_SIZE)
 		/* zero fill remainder of page */
@@ -228,7 +218,6 @@
 	else
 		flush_dcache_page(page);
 
->>>>>>> fc14f9c1
 	SetPageUptodate(page);
 	ceph_readpage_to_fscache(inode, page);
 
