--- conflicted
+++ resolved
@@ -2,11 +2,7 @@
 
 if [ $# -lt 2 ]
 then
-<<<<<<< HEAD
-	echo "Usage: headers_install.sh OUTDIR SRCDIR [FILES...]
-=======
 	echo "Usage: headers_install.sh OUTDIR SRCDIR [FILES...]"
->>>>>>> fc14f9c1
 	echo
 	echo "Prepares kernel header files for use by user space, by removing"
 	echo "all compiler.h definitions and #includes, removing any"
