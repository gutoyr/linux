#!/bin/sh
#
# builddeb 1.3
# Copyright 2003 Wichert Akkerman <wichert@wiggy.net>
#
# Simple script to generate a deb package for a Linux kernel. All the
# complexity of what to do with a kernel after it is installed or removed
# is left to other scripts and packages: they can install scripts in the
# /etc/kernel/{pre,post}{inst,rm}.d/ directories (or an alternative location
# specified in KDEB_HOOKDIR) that will be called on package install and
# removal.

set -e

create_package() {
	local pname="$1" pdir="$2"

	cp debian/copyright "$pdir/usr/share/doc/$pname/"
	cp debian/changelog "$pdir/usr/share/doc/$pname/changelog.Debian"
	gzip -9 "$pdir/usr/share/doc/$pname/changelog.Debian"
	sh -c "cd '$pdir'; find . -type f ! -path './DEBIAN/*' -printf '%P\0' \
		| xargs -r0 md5sum > DEBIAN/md5sums"

	# Fix ownership and permissions
	chown -R root:root "$pdir"
	chmod -R go-w "$pdir"

	# Attempt to find the correct Debian architecture
	local forcearch="" debarch=""
	case "$UTS_MACHINE" in
	i386|ia64|alpha)
		debarch="$UTS_MACHINE" ;;
	x86_64)
		debarch=amd64 ;;
	sparc*)
		debarch=sparc ;;
	s390*)
		debarch=s390$(grep -q CONFIG_64BIT=y $KCONFIG_CONFIG && echo x || true) ;;
	ppc*)
		debarch=$(grep -q CPU_LITTLE_ENDIAN=y $KCONFIG_CONFIG && echo ppc64el || echo powerpc) ;;
	parisc*)
		debarch=hppa ;;
	mips*)
		debarch=mips$(grep -q CPU_LITTLE_ENDIAN=y $KCONFIG_CONFIG && echo el || true) ;;
	arm64)
		debarch=arm64 ;;
	arm*)
		debarch=arm$(grep -q CONFIG_AEABI=y $KCONFIG_CONFIG && echo el || true) ;;
	*)
		echo "" >&2
		echo "** ** **  WARNING  ** ** **" >&2
		echo "" >&2
		echo "Your architecture doesn't have it's equivalent" >&2
		echo "Debian userspace architecture defined!" >&2
		echo "Falling back to using your current userspace instead!" >&2
		echo "Please add support for $UTS_MACHINE to ${0} ..." >&2
		echo "" >&2
	esac
	if [ -n "$KBUILD_DEBARCH" ] ; then
		debarch="$KBUILD_DEBARCH"
	fi
	if [ -n "$debarch" ] ; then
		forcearch="-DArchitecture=$debarch"
	fi

	# Create the package
<<<<<<< HEAD
	dpkg-gencontrol -isp $forcearch -Vkernel:debarch="${debarch:-$(dpkg --print-architecture)}" -p$pname -P"$pdir"
=======
	dpkg-gencontrol $forcearch -Vkernel:debarch="${debarch:-$(dpkg --print-architecture)}" -p$pname -P"$pdir"
>>>>>>> fc14f9c1
	dpkg --build "$pdir" ..
}

# Some variables and settings used throughout the script
version=$KERNELRELEASE
revision=$(cat .version)
if [ -n "$KDEB_PKGVERSION" ]; then
	packageversion=$KDEB_PKGVERSION
else
	packageversion=$version-$revision
fi
tmpdir="$objtree/debian/tmp"
fwdir="$objtree/debian/fwtmp"
kernel_headers_dir="$objtree/debian/hdrtmp"
libc_headers_dir="$objtree/debian/headertmp"
dbg_dir="$objtree/debian/dbgtmp"
packagename=linux-image-$version
fwpackagename=linux-firmware-image-$version
kernel_headers_packagename=linux-headers-$version
libc_headers_packagename=linux-libc-dev
dbg_packagename=$packagename-dbg

if [ "$ARCH" = "um" ] ; then
	packagename=user-mode-linux-$version
fi

# Not all arches have the same installed path in debian
# XXX: have each arch Makefile export a variable of the canonical image install
# path instead
case $ARCH in
um)
	installed_image_path="usr/bin/linux-$version"
	;;
parisc|mips|powerpc)
	installed_image_path="boot/vmlinux-$version"
	;;
*)
	installed_image_path="boot/vmlinuz-$version"
esac

BUILD_DEBUG="$(grep -s '^CONFIG_DEBUG_INFO=y' $KCONFIG_CONFIG || true)"

# Setup the directory structure
rm -rf "$tmpdir" "$fwdir" "$kernel_headers_dir" "$libc_headers_dir" "$dbg_dir"
mkdir -m 755 -p "$tmpdir/DEBIAN"
mkdir -p  "$tmpdir/lib" "$tmpdir/boot" "$tmpdir/usr/share/doc/$packagename"
mkdir -m 755 -p "$fwdir/DEBIAN"
mkdir -p "$fwdir/lib/firmware/$version/" "$fwdir/usr/share/doc/$fwpackagename"
mkdir -m 755 -p "$libc_headers_dir/DEBIAN"
mkdir -p "$libc_headers_dir/usr/share/doc/$libc_headers_packagename"
mkdir -m 755 -p "$kernel_headers_dir/DEBIAN"
mkdir -p "$kernel_headers_dir/usr/share/doc/$kernel_headers_packagename"
mkdir -p "$kernel_headers_dir/lib/modules/$version/"
if [ "$ARCH" = "um" ] ; then
	mkdir -p "$tmpdir/usr/lib/uml/modules/$version" "$tmpdir/usr/bin"
fi
if [ -n "$BUILD_DEBUG" ] ; then
	mkdir -p "$dbg_dir/usr/share/doc/$dbg_packagename"
	mkdir -m 755 -p "$dbg_dir/DEBIAN"
fi

# Build and install the kernel
if [ "$ARCH" = "um" ] ; then
	$MAKE linux
	cp System.map "$tmpdir/usr/lib/uml/modules/$version/System.map"
	cp $KCONFIG_CONFIG "$tmpdir/usr/share/doc/$packagename/config"
	gzip "$tmpdir/usr/share/doc/$packagename/config"
else
	cp System.map "$tmpdir/boot/System.map-$version"
	cp $KCONFIG_CONFIG "$tmpdir/boot/config-$version"
fi
# Not all arches include the boot path in KBUILD_IMAGE
if [ -e $KBUILD_IMAGE ]; then
	cp $KBUILD_IMAGE "$tmpdir/$installed_image_path"
else
	cp arch/$ARCH/boot/$KBUILD_IMAGE "$tmpdir/$installed_image_path"
fi

if grep -q '^CONFIG_MODULES=y' $KCONFIG_CONFIG ; then
	INSTALL_MOD_PATH="$tmpdir" $MAKE KBUILD_SRC= modules_install
	rm -f "$tmpdir/lib/modules/$version/build"
	rm -f "$tmpdir/lib/modules/$version/source"
	if [ "$ARCH" = "um" ] ; then
		mv "$tmpdir/lib/modules/$version"/* "$tmpdir/usr/lib/uml/modules/$version/"
		rmdir "$tmpdir/lib/modules/$version"
	fi
	if [ -n "$BUILD_DEBUG" ] ; then
		for module in $(find $tmpdir/lib/modules/ -name *.ko -printf '%P\n'); do
			module=lib/modules/$module
			mkdir -p $(dirname $dbg_dir/usr/lib/debug/$module)
			# only keep debug symbols in the debug file
			$OBJCOPY --only-keep-debug $tmpdir/$module $dbg_dir/usr/lib/debug/$module
			# strip original module from debug symbols
			$OBJCOPY --strip-debug $tmpdir/$module
			# then add a link to those
			$OBJCOPY --add-gnu-debuglink=$dbg_dir/usr/lib/debug/$module $tmpdir/$module
		done
	fi
fi

if [ "$ARCH" != "um" ]; then
	$MAKE headers_check KBUILD_SRC=
	$MAKE headers_install KBUILD_SRC= INSTALL_HDR_PATH="$libc_headers_dir/usr"
fi

# Install the maintainer scripts
# Note: hook scripts under /etc/kernel are also executed by official Debian
# kernel packages, as well as kernel packages built using make-kpkg.
# make-kpkg sets $INITRD to indicate whether an initramfs is wanted, and
# so do we; recent versions of dracut and initramfs-tools will obey this.
debhookdir=${KDEB_HOOKDIR:-/etc/kernel}
if grep -q '^CONFIG_BLK_DEV_INITRD=y' $KCONFIG_CONFIG; then
	want_initrd=Yes
else
	want_initrd=No
fi
for script in postinst postrm preinst prerm ; do
	mkdir -p "$tmpdir$debhookdir/$script.d"
	cat <<EOF > "$tmpdir/DEBIAN/$script"
#!/bin/sh

set -e

# Pass maintainer script parameters to hook scripts
export DEB_MAINT_PARAMS="\$*"

# Tell initramfs builder whether it's wanted
export INITRD=$want_initrd

test -d $debhookdir/$script.d && run-parts --arg="$version" --arg="/$installed_image_path" $debhookdir/$script.d
exit 0
EOF
	chmod 755 "$tmpdir/DEBIAN/$script"
done

# Try to determine maintainer and email values
if [ -n "$DEBEMAIL" ]; then
       email=$DEBEMAIL
elif [ -n "$EMAIL" ]; then
       email=$EMAIL
else
       email=$(id -nu)@$(hostname -f)
fi
if [ -n "$DEBFULLNAME" ]; then
       name=$DEBFULLNAME
elif [ -n "$NAME" ]; then
       name=$NAME
else
       name="Anonymous"
fi
maintainer="$name <$email>"

# Generate a simple changelog template
cat <<EOF > debian/changelog
linux-upstream ($packageversion) unstable; urgency=low

  * Custom built Linux kernel.

 -- $maintainer  $(date -R)
EOF

# Generate copyright file
cat <<EOF > debian/copyright
This is a packacked upstream version of the Linux kernel.

The sources may be found at most Linux ftp sites, including:
ftp://ftp.kernel.org/pub/linux/kernel

Copyright: 1991 - 2009 Linus Torvalds and others.

The git repository for mainline kernel development is at:
git://git.kernel.org/pub/scm/linux/kernel/git/torvalds/linux-2.6.git

    This program is free software; you can redistribute it and/or modify
    it under the terms of the GNU General Public License as published by
    the Free Software Foundation; version 2 dated June, 1991.

On Debian GNU/Linux systems, the complete text of the GNU General Public
License version 2 can be found in \`/usr/share/common-licenses/GPL-2'.
EOF

# Generate a control file
cat <<EOF > debian/control
Source: linux-upstream
Section: kernel
Priority: optional
Maintainer: $maintainer
Standards-Version: 3.8.4
Homepage: http://www.kernel.org/
EOF

if [ "$ARCH" = "um" ]; then
	cat <<EOF >> debian/control

Package: $packagename
Provides: linux-image, linux-image-2.6, linux-modules-$version
Architecture: any
Description: User Mode Linux kernel, version $version
 User-mode Linux is a port of the Linux kernel to its own system call
 interface.  It provides a kind of virtual machine, which runs Linux
 as a user process under another Linux kernel.  This is useful for
 kernel development, sandboxes, jails, experimentation, and
 many other things.
 .
 This package contains the Linux kernel, modules and corresponding other
 files, version: $version.
EOF

else
	cat <<EOF >> debian/control

Package: $packagename
Provides: linux-image, linux-image-2.6, linux-modules-$version
Suggests: $fwpackagename
Architecture: any
Description: Linux kernel, version $version
 This package contains the Linux kernel, modules and corresponding other
 files, version: $version.
EOF

fi

# Build kernel header package
(cd $srctree; find . -name Makefile\* -o -name Kconfig\* -o -name \*.pl) > "$objtree/debian/hdrsrcfiles"
(cd $srctree; find arch/$SRCARCH/include include scripts -type f) >> "$objtree/debian/hdrsrcfiles"
(cd $srctree; find arch/$SRCARCH -name module.lds -o -name Kbuild.platforms -o -name Platform) >> "$objtree/debian/hdrsrcfiles"
(cd $srctree; find $(find arch/$SRCARCH -name include -o -name scripts -type d) -type f) >> "$objtree/debian/hdrsrcfiles"
(cd $objtree; find arch/$SRCARCH/include Module.symvers include scripts -type f) >> "$objtree/debian/hdrobjfiles"
destdir=$kernel_headers_dir/usr/src/linux-headers-$version
mkdir -p "$destdir"
(cd $srctree; tar -c -f - -T -) < "$objtree/debian/hdrsrcfiles" | (cd $destdir; tar -xf -)
(cd $objtree; tar -c -f - -T -) < "$objtree/debian/hdrobjfiles" | (cd $destdir; tar -xf -)
(cd $objtree; cp $KCONFIG_CONFIG $destdir/.config) # copy .config manually to be where it's expected to be
ln -sf "/usr/src/linux-headers-$version" "$kernel_headers_dir/lib/modules/$version/build"
rm -f "$objtree/debian/hdrsrcfiles" "$objtree/debian/hdrobjfiles"

cat <<EOF >> debian/control

Package: $kernel_headers_packagename
Provides: linux-headers, linux-headers-2.6
Architecture: any
Description: Linux kernel headers for $KERNELRELEASE on \${kernel:debarch}
 This package provides kernel header files for $KERNELRELEASE on \${kernel:debarch}
 .
 This is useful for people who need to build external modules
EOF

# Do we have firmware? Move it out of the way and build it into a package.
if [ -e "$tmpdir/lib/firmware" ]; then
	mv "$tmpdir/lib/firmware"/* "$fwdir/lib/firmware/$version/"
	rmdir "$tmpdir/lib/firmware"

	cat <<EOF >> debian/control

Package: $fwpackagename
Architecture: all
Description: Linux kernel firmware, version $version
 This package contains firmware from the Linux kernel, version $version.
EOF

	create_package "$fwpackagename" "$fwdir"
fi

cat <<EOF >> debian/control

Package: $libc_headers_packagename
Section: devel
Provides: linux-kernel-headers
Architecture: any
Description: Linux support headers for userspace development
 This package provides userspaces headers from the Linux kernel.  These headers
 are used by the installed headers for GNU glibc and other system libraries.
EOF

if [ "$ARCH" != "um" ]; then
	create_package "$kernel_headers_packagename" "$kernel_headers_dir"
	create_package "$libc_headers_packagename" "$libc_headers_dir"
fi

create_package "$packagename" "$tmpdir"

if [ -n "$BUILD_DEBUG" ] ; then
	# Build debug package
	# Different tools want the image in different locations
	# perf
	mkdir -p $dbg_dir/usr/lib/debug/lib/modules/$version/
	cp vmlinux $dbg_dir/usr/lib/debug/lib/modules/$version/
	# systemtap
	mkdir -p $dbg_dir/usr/lib/debug/boot/
	ln -s ../lib/modules/$version/vmlinux $dbg_dir/usr/lib/debug/boot/vmlinux-$version
	# kdump-tools
	ln -s lib/modules/$version/vmlinux $dbg_dir/usr/lib/debug/vmlinux-$version

	cat <<EOF >> debian/control

Package: $dbg_packagename
Section: debug
Provides: linux-debug, linux-debug-$version
Architecture: any
Description: Linux kernel debugging symbols for $version
 This package will come in handy if you need to debug the kernel. It provides
 all the necessary debug symbols for the kernel and its modules.
EOF

	create_package "$dbg_packagename" "$dbg_dir"
fi

exit 0<|MERGE_RESOLUTION|>--- conflicted
+++ resolved
@@ -64,11 +64,7 @@
 	fi
 
 	# Create the package
-<<<<<<< HEAD
-	dpkg-gencontrol -isp $forcearch -Vkernel:debarch="${debarch:-$(dpkg --print-architecture)}" -p$pname -P"$pdir"
-=======
 	dpkg-gencontrol $forcearch -Vkernel:debarch="${debarch:-$(dpkg --print-architecture)}" -p$pname -P"$pdir"
->>>>>>> fc14f9c1
 	dpkg --build "$pdir" ..
 }
 
