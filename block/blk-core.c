--- conflicted
+++ resolved
@@ -733,11 +733,7 @@
 	/* init elevator */
 	if (elevator_init(q, NULL)) {
 		mutex_unlock(&q->sysfs_lock);
-<<<<<<< HEAD
-		return NULL;
-=======
 		goto fail;
->>>>>>> fc14f9c1
 	}
 
 	mutex_unlock(&q->sysfs_lock);
@@ -2409,11 +2405,6 @@
 	if (!req->bio)
 		return false;
 
-<<<<<<< HEAD
-	trace_block_rq_complete(req->q, req, nr_bytes);
-
-=======
->>>>>>> fc14f9c1
 	/*
 	 * For fs requests, rq is just carrier of independent bio's
 	 * and each partial completion should be handled separately.
