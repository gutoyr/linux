--- conflicted
+++ resolved
@@ -433,15 +433,9 @@
 	uint64_t v;
 
 	do {
-<<<<<<< HEAD
-		start = u64_stats_fetch_begin_bh(&stat->syncp);
-		v = stat->cnt;
-	} while (u64_stats_fetch_retry_bh(&stat->syncp, start));
-=======
 		start = u64_stats_fetch_begin_irq(&stat->syncp);
 		v = stat->cnt;
 	} while (u64_stats_fetch_retry_irq(&stat->syncp, start));
->>>>>>> fc14f9c1
 
 	return v;
 }
@@ -512,15 +506,9 @@
 	struct blkg_rwstat tmp;
 
 	do {
-<<<<<<< HEAD
-		start = u64_stats_fetch_begin_bh(&rwstat->syncp);
-		tmp = *rwstat;
-	} while (u64_stats_fetch_retry_bh(&rwstat->syncp, start));
-=======
 		start = u64_stats_fetch_begin_irq(&rwstat->syncp);
 		tmp = *rwstat;
 	} while (u64_stats_fetch_retry_irq(&rwstat->syncp, start));
->>>>>>> fc14f9c1
 
 	return tmp;
 }
