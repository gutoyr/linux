/*
 *  Block device elevator/IO-scheduler.
 *
 *  Copyright (C) 2000 Andrea Arcangeli <andrea@suse.de> SuSE
 *
 * 30042000 Jens Axboe <axboe@kernel.dk> :
 *
 * Split the elevator a bit so that it is possible to choose a different
 * one or even write a new "plug in". There are three pieces:
 * - elevator_fn, inserts a new request in the queue list
 * - elevator_merge_fn, decides whether a new buffer can be merged with
 *   an existing request
 * - elevator_dequeue_fn, called when a request is taken off the active list
 *
 * 20082000 Dave Jones <davej@suse.de> :
 * Removed tests for max-bomb-segments, which was breaking elvtune
 *  when run without -bN
 *
 * Jens:
 * - Rework again to work with bio instead of buffer_heads
 * - loose bi_dev comparisons, partition handling is right now
 * - completely modularize elevator setup and teardown
 *
 */
#include <linux/kernel.h>
#include <linux/fs.h>
#include <linux/blkdev.h>
#include <linux/elevator.h>
#include <linux/bio.h>
#include <linux/module.h>
#include <linux/slab.h>
#include <linux/init.h>
#include <linux/compiler.h>
#include <linux/blktrace_api.h>
#include <linux/hash.h>
#include <linux/uaccess.h>
#include <linux/pm_runtime.h>

#include <trace/events/block.h>

#include "blk.h"
#include "blk-cgroup.h"

static DEFINE_SPINLOCK(elv_list_lock);
static LIST_HEAD(elv_list);

/*
 * Merge hash stuff.
 */
#define rq_hash_key(rq)		(blk_rq_pos(rq) + blk_rq_sectors(rq))

/*
 * Query io scheduler to see if the current process issuing bio may be
 * merged with rq.
 */
static int elv_iosched_allow_merge(struct request *rq, struct bio *bio)
{
	struct request_queue *q = rq->q;
	struct elevator_queue *e = q->elevator;

	if (e->type->ops.elevator_allow_merge_fn)
		return e->type->ops.elevator_allow_merge_fn(q, rq, bio);

	return 1;
}

/*
 * can we safely merge with this request?
 */
bool elv_rq_merge_ok(struct request *rq, struct bio *bio)
{
	if (!blk_rq_merge_ok(rq, bio))
		return 0;

	if (!elv_iosched_allow_merge(rq, bio))
		return 0;

	return 1;
}
EXPORT_SYMBOL(elv_rq_merge_ok);

static struct elevator_type *elevator_find(const char *name)
{
	struct elevator_type *e;

	list_for_each_entry(e, &elv_list, list) {
		if (!strcmp(e->elevator_name, name))
			return e;
	}

	return NULL;
}

static void elevator_put(struct elevator_type *e)
{
	module_put(e->elevator_owner);
}

static struct elevator_type *elevator_get(const char *name, bool try_loading)
{
	struct elevator_type *e;

	spin_lock(&elv_list_lock);

	e = elevator_find(name);
	if (!e && try_loading) {
		spin_unlock(&elv_list_lock);
		request_module("%s-iosched", name);
		spin_lock(&elv_list_lock);
		e = elevator_find(name);
	}

	if (e && !try_module_get(e->elevator_owner))
		e = NULL;

	spin_unlock(&elv_list_lock);

	return e;
}

static char chosen_elevator[ELV_NAME_MAX];

static int __init elevator_setup(char *str)
{
	/*
	 * Be backwards-compatible with previous kernels, so users
	 * won't get the wrong elevator.
	 */
	strncpy(chosen_elevator, str, sizeof(chosen_elevator) - 1);
	return 1;
}

__setup("elevator=", elevator_setup);

/* called during boot to load the elevator chosen by the elevator param */
void __init load_default_elevator_module(void)
{
	struct elevator_type *e;

	if (!chosen_elevator[0])
		return;

	spin_lock(&elv_list_lock);
	e = elevator_find(chosen_elevator);
	spin_unlock(&elv_list_lock);

	if (!e)
		request_module("%s-iosched", chosen_elevator);
}

static struct kobj_type elv_ktype;

struct elevator_queue *elevator_alloc(struct request_queue *q,
				  struct elevator_type *e)
{
	struct elevator_queue *eq;

	eq = kzalloc_node(sizeof(*eq), GFP_KERNEL, q->node);
	if (unlikely(!eq))
		goto err;

	eq->type = e;
	kobject_init(&eq->kobj, &elv_ktype);
	mutex_init(&eq->sysfs_lock);
	hash_init(eq->hash);

	return eq;
err:
	kfree(eq);
	elevator_put(e);
	return NULL;
}
EXPORT_SYMBOL(elevator_alloc);

static void elevator_release(struct kobject *kobj)
{
	struct elevator_queue *e;

	e = container_of(kobj, struct elevator_queue, kobj);
	elevator_put(e->type);
	kfree(e);
}

int elevator_init(struct request_queue *q, char *name)
{
	struct elevator_type *e = NULL;
	int err;

	/*
	 * q->sysfs_lock must be held to provide mutual exclusion between
	 * elevator_switch() and here.
	 */
	lockdep_assert_held(&q->sysfs_lock);

	if (unlikely(q->elevator))
		return 0;

	INIT_LIST_HEAD(&q->queue_head);
	q->last_merge = NULL;
	q->end_sector = 0;
	q->boundary_rq = NULL;

	if (name) {
		e = elevator_get(name, true);
		if (!e)
			return -EINVAL;
	}

	/*
	 * Use the default elevator specified by config boot param or
	 * config option.  Don't try to load modules as we could be running
	 * off async and request_module() isn't allowed from async.
	 */
	if (!e && *chosen_elevator) {
		e = elevator_get(chosen_elevator, false);
		if (!e)
			printk(KERN_ERR "I/O scheduler %s not found\n",
							chosen_elevator);
	}

	if (!e) {
		e = elevator_get(CONFIG_DEFAULT_IOSCHED, false);
		if (!e) {
			printk(KERN_ERR
				"Default I/O scheduler not found. " \
				"Using noop.\n");
			e = elevator_get("noop", false);
		}
	}

	err = e->ops.elevator_init_fn(q, e);
<<<<<<< HEAD
	return 0;
=======
	if (err)
		elevator_put(e);
	return err;
>>>>>>> fc14f9c1
}
EXPORT_SYMBOL(elevator_init);

void elevator_exit(struct elevator_queue *e)
{
	mutex_lock(&e->sysfs_lock);
	if (e->type->ops.elevator_exit_fn)
		e->type->ops.elevator_exit_fn(e);
	mutex_unlock(&e->sysfs_lock);

	kobject_put(&e->kobj);
}
EXPORT_SYMBOL(elevator_exit);

static inline void __elv_rqhash_del(struct request *rq)
{
	hash_del(&rq->hash);
	rq->cmd_flags &= ~REQ_HASHED;
}

static void elv_rqhash_del(struct request_queue *q, struct request *rq)
{
	if (ELV_ON_HASH(rq))
		__elv_rqhash_del(rq);
}

static void elv_rqhash_add(struct request_queue *q, struct request *rq)
{
	struct elevator_queue *e = q->elevator;

	BUG_ON(ELV_ON_HASH(rq));
	hash_add(e->hash, &rq->hash, rq_hash_key(rq));
	rq->cmd_flags |= REQ_HASHED;
}

static void elv_rqhash_reposition(struct request_queue *q, struct request *rq)
{
	__elv_rqhash_del(rq);
	elv_rqhash_add(q, rq);
}

static struct request *elv_rqhash_find(struct request_queue *q, sector_t offset)
{
	struct elevator_queue *e = q->elevator;
	struct hlist_node *next;
	struct request *rq;

	hash_for_each_possible_safe(e->hash, rq, next, hash, offset) {
		BUG_ON(!ELV_ON_HASH(rq));

		if (unlikely(!rq_mergeable(rq))) {
			__elv_rqhash_del(rq);
			continue;
		}

		if (rq_hash_key(rq) == offset)
			return rq;
	}

	return NULL;
}

/*
 * RB-tree support functions for inserting/lookup/removal of requests
 * in a sorted RB tree.
 */
void elv_rb_add(struct rb_root *root, struct request *rq)
{
	struct rb_node **p = &root->rb_node;
	struct rb_node *parent = NULL;
	struct request *__rq;

	while (*p) {
		parent = *p;
		__rq = rb_entry(parent, struct request, rb_node);

		if (blk_rq_pos(rq) < blk_rq_pos(__rq))
			p = &(*p)->rb_left;
		else if (blk_rq_pos(rq) >= blk_rq_pos(__rq))
			p = &(*p)->rb_right;
	}

	rb_link_node(&rq->rb_node, parent, p);
	rb_insert_color(&rq->rb_node, root);
}
EXPORT_SYMBOL(elv_rb_add);

void elv_rb_del(struct rb_root *root, struct request *rq)
{
	BUG_ON(RB_EMPTY_NODE(&rq->rb_node));
	rb_erase(&rq->rb_node, root);
	RB_CLEAR_NODE(&rq->rb_node);
}
EXPORT_SYMBOL(elv_rb_del);

struct request *elv_rb_find(struct rb_root *root, sector_t sector)
{
	struct rb_node *n = root->rb_node;
	struct request *rq;

	while (n) {
		rq = rb_entry(n, struct request, rb_node);

		if (sector < blk_rq_pos(rq))
			n = n->rb_left;
		else if (sector > blk_rq_pos(rq))
			n = n->rb_right;
		else
			return rq;
	}

	return NULL;
}
EXPORT_SYMBOL(elv_rb_find);

/*
 * Insert rq into dispatch queue of q.  Queue lock must be held on
 * entry.  rq is sort instead into the dispatch queue. To be used by
 * specific elevators.
 */
void elv_dispatch_sort(struct request_queue *q, struct request *rq)
{
	sector_t boundary;
	struct list_head *entry;
	int stop_flags;

	if (q->last_merge == rq)
		q->last_merge = NULL;

	elv_rqhash_del(q, rq);

	q->nr_sorted--;

	boundary = q->end_sector;
	stop_flags = REQ_SOFTBARRIER | REQ_STARTED;
	list_for_each_prev(entry, &q->queue_head) {
		struct request *pos = list_entry_rq(entry);

		if ((rq->cmd_flags & REQ_DISCARD) !=
		    (pos->cmd_flags & REQ_DISCARD))
			break;
		if (rq_data_dir(rq) != rq_data_dir(pos))
			break;
		if (pos->cmd_flags & stop_flags)
			break;
		if (blk_rq_pos(rq) >= boundary) {
			if (blk_rq_pos(pos) < boundary)
				continue;
		} else {
			if (blk_rq_pos(pos) >= boundary)
				break;
		}
		if (blk_rq_pos(rq) >= blk_rq_pos(pos))
			break;
	}

	list_add(&rq->queuelist, entry);
}
EXPORT_SYMBOL(elv_dispatch_sort);

/*
 * Insert rq into dispatch queue of q.  Queue lock must be held on
 * entry.  rq is added to the back of the dispatch queue. To be used by
 * specific elevators.
 */
void elv_dispatch_add_tail(struct request_queue *q, struct request *rq)
{
	if (q->last_merge == rq)
		q->last_merge = NULL;

	elv_rqhash_del(q, rq);

	q->nr_sorted--;

	q->end_sector = rq_end_sector(rq);
	q->boundary_rq = rq;
	list_add_tail(&rq->queuelist, &q->queue_head);
}
EXPORT_SYMBOL(elv_dispatch_add_tail);

int elv_merge(struct request_queue *q, struct request **req, struct bio *bio)
{
	struct elevator_queue *e = q->elevator;
	struct request *__rq;
	int ret;

	/*
	 * Levels of merges:
	 * 	nomerges:  No merges at all attempted
	 * 	noxmerges: Only simple one-hit cache try
	 * 	merges:	   All merge tries attempted
	 */
	if (blk_queue_nomerges(q))
		return ELEVATOR_NO_MERGE;

	/*
	 * First try one-hit cache.
	 */
	if (q->last_merge && elv_rq_merge_ok(q->last_merge, bio)) {
		ret = blk_try_merge(q->last_merge, bio);
		if (ret != ELEVATOR_NO_MERGE) {
			*req = q->last_merge;
			return ret;
		}
	}

	if (blk_queue_noxmerges(q))
		return ELEVATOR_NO_MERGE;

	/*
	 * See if our hash lookup can find a potential backmerge.
	 */
	__rq = elv_rqhash_find(q, bio->bi_iter.bi_sector);
	if (__rq && elv_rq_merge_ok(__rq, bio)) {
		*req = __rq;
		return ELEVATOR_BACK_MERGE;
	}

	if (e->type->ops.elevator_merge_fn)
		return e->type->ops.elevator_merge_fn(q, req, bio);

	return ELEVATOR_NO_MERGE;
}

/*
 * Attempt to do an insertion back merge. Only check for the case where
 * we can append 'rq' to an existing request, so we can throw 'rq' away
 * afterwards.
 *
 * Returns true if we merged, false otherwise
 */
static bool elv_attempt_insert_merge(struct request_queue *q,
				     struct request *rq)
{
	struct request *__rq;
	bool ret;

	if (blk_queue_nomerges(q))
		return false;

	/*
	 * First try one-hit cache.
	 */
	if (q->last_merge && blk_attempt_req_merge(q, q->last_merge, rq))
		return true;

	if (blk_queue_noxmerges(q))
		return false;

	ret = false;
	/*
	 * See if our hash lookup can find a potential backmerge.
	 */
	while (1) {
		__rq = elv_rqhash_find(q, blk_rq_pos(rq));
		if (!__rq || !blk_attempt_req_merge(q, __rq, rq))
			break;

		/* The merged request could be merged with others, try again */
		ret = true;
		rq = __rq;
	}

	return ret;
}

void elv_merged_request(struct request_queue *q, struct request *rq, int type)
{
	struct elevator_queue *e = q->elevator;

	if (e->type->ops.elevator_merged_fn)
		e->type->ops.elevator_merged_fn(q, rq, type);

	if (type == ELEVATOR_BACK_MERGE)
		elv_rqhash_reposition(q, rq);

	q->last_merge = rq;
}

void elv_merge_requests(struct request_queue *q, struct request *rq,
			     struct request *next)
{
	struct elevator_queue *e = q->elevator;
	const int next_sorted = next->cmd_flags & REQ_SORTED;

	if (next_sorted && e->type->ops.elevator_merge_req_fn)
		e->type->ops.elevator_merge_req_fn(q, rq, next);

	elv_rqhash_reposition(q, rq);

	if (next_sorted) {
		elv_rqhash_del(q, next);
		q->nr_sorted--;
	}

	q->last_merge = rq;
}

void elv_bio_merged(struct request_queue *q, struct request *rq,
			struct bio *bio)
{
	struct elevator_queue *e = q->elevator;

	if (e->type->ops.elevator_bio_merged_fn)
		e->type->ops.elevator_bio_merged_fn(q, rq, bio);
}

#ifdef CONFIG_PM_RUNTIME
static void blk_pm_requeue_request(struct request *rq)
{
	if (rq->q->dev && !(rq->cmd_flags & REQ_PM))
		rq->q->nr_pending--;
}

static void blk_pm_add_request(struct request_queue *q, struct request *rq)
{
	if (q->dev && !(rq->cmd_flags & REQ_PM) && q->nr_pending++ == 0 &&
	    (q->rpm_status == RPM_SUSPENDED || q->rpm_status == RPM_SUSPENDING))
		pm_request_resume(q->dev);
}
#else
static inline void blk_pm_requeue_request(struct request *rq) {}
static inline void blk_pm_add_request(struct request_queue *q,
				      struct request *rq)
{
}
#endif

void elv_requeue_request(struct request_queue *q, struct request *rq)
{
	/*
	 * it already went through dequeue, we need to decrement the
	 * in_flight count again
	 */
	if (blk_account_rq(rq)) {
		q->in_flight[rq_is_sync(rq)]--;
		if (rq->cmd_flags & REQ_SORTED)
			elv_deactivate_rq(q, rq);
	}

	rq->cmd_flags &= ~REQ_STARTED;

	blk_pm_requeue_request(rq);

	__elv_add_request(q, rq, ELEVATOR_INSERT_REQUEUE);
}

void elv_drain_elevator(struct request_queue *q)
{
	static int printed;

	lockdep_assert_held(q->queue_lock);

	while (q->elevator->type->ops.elevator_dispatch_fn(q, 1))
		;
	if (q->nr_sorted && printed++ < 10) {
		printk(KERN_ERR "%s: forced dispatching is broken "
		       "(nr_sorted=%u), please report this\n",
		       q->elevator->type->elevator_name, q->nr_sorted);
	}
}

void __elv_add_request(struct request_queue *q, struct request *rq, int where)
{
	trace_block_rq_insert(q, rq);

	blk_pm_add_request(q, rq);

	rq->q = q;

	if (rq->cmd_flags & REQ_SOFTBARRIER) {
		/* barriers are scheduling boundary, update end_sector */
		if (rq->cmd_type == REQ_TYPE_FS) {
			q->end_sector = rq_end_sector(rq);
			q->boundary_rq = rq;
		}
	} else if (!(rq->cmd_flags & REQ_ELVPRIV) &&
		    (where == ELEVATOR_INSERT_SORT ||
		     where == ELEVATOR_INSERT_SORT_MERGE))
		where = ELEVATOR_INSERT_BACK;

	switch (where) {
	case ELEVATOR_INSERT_REQUEUE:
	case ELEVATOR_INSERT_FRONT:
		rq->cmd_flags |= REQ_SOFTBARRIER;
		list_add(&rq->queuelist, &q->queue_head);
		break;

	case ELEVATOR_INSERT_BACK:
		rq->cmd_flags |= REQ_SOFTBARRIER;
		elv_drain_elevator(q);
		list_add_tail(&rq->queuelist, &q->queue_head);
		/*
		 * We kick the queue here for the following reasons.
		 * - The elevator might have returned NULL previously
		 *   to delay requests and returned them now.  As the
		 *   queue wasn't empty before this request, ll_rw_blk
		 *   won't run the queue on return, resulting in hang.
		 * - Usually, back inserted requests won't be merged
		 *   with anything.  There's no point in delaying queue
		 *   processing.
		 */
		__blk_run_queue(q);
		break;

	case ELEVATOR_INSERT_SORT_MERGE:
		/*
		 * If we succeed in merging this request with one in the
		 * queue already, we are done - rq has now been freed,
		 * so no need to do anything further.
		 */
		if (elv_attempt_insert_merge(q, rq))
			break;
	case ELEVATOR_INSERT_SORT:
		BUG_ON(rq->cmd_type != REQ_TYPE_FS);
		rq->cmd_flags |= REQ_SORTED;
		q->nr_sorted++;
		if (rq_mergeable(rq)) {
			elv_rqhash_add(q, rq);
			if (!q->last_merge)
				q->last_merge = rq;
		}

		/*
		 * Some ioscheds (cfq) run q->request_fn directly, so
		 * rq cannot be accessed after calling
		 * elevator_add_req_fn.
		 */
		q->elevator->type->ops.elevator_add_req_fn(q, rq);
		break;

	case ELEVATOR_INSERT_FLUSH:
		rq->cmd_flags |= REQ_SOFTBARRIER;
		blk_insert_flush(rq);
		break;
	default:
		printk(KERN_ERR "%s: bad insertion point %d\n",
		       __func__, where);
		BUG();
	}
}
EXPORT_SYMBOL(__elv_add_request);

void elv_add_request(struct request_queue *q, struct request *rq, int where)
{
	unsigned long flags;

	spin_lock_irqsave(q->queue_lock, flags);
	__elv_add_request(q, rq, where);
	spin_unlock_irqrestore(q->queue_lock, flags);
}
EXPORT_SYMBOL(elv_add_request);

struct request *elv_latter_request(struct request_queue *q, struct request *rq)
{
	struct elevator_queue *e = q->elevator;

	if (e->type->ops.elevator_latter_req_fn)
		return e->type->ops.elevator_latter_req_fn(q, rq);
	return NULL;
}

struct request *elv_former_request(struct request_queue *q, struct request *rq)
{
	struct elevator_queue *e = q->elevator;

	if (e->type->ops.elevator_former_req_fn)
		return e->type->ops.elevator_former_req_fn(q, rq);
	return NULL;
}

int elv_set_request(struct request_queue *q, struct request *rq,
		    struct bio *bio, gfp_t gfp_mask)
{
	struct elevator_queue *e = q->elevator;

	if (e->type->ops.elevator_set_req_fn)
		return e->type->ops.elevator_set_req_fn(q, rq, bio, gfp_mask);
	return 0;
}

void elv_put_request(struct request_queue *q, struct request *rq)
{
	struct elevator_queue *e = q->elevator;

	if (e->type->ops.elevator_put_req_fn)
		e->type->ops.elevator_put_req_fn(rq);
}

int elv_may_queue(struct request_queue *q, int rw)
{
	struct elevator_queue *e = q->elevator;

	if (e->type->ops.elevator_may_queue_fn)
		return e->type->ops.elevator_may_queue_fn(q, rw);

	return ELV_MQUEUE_MAY;
}

void elv_completed_request(struct request_queue *q, struct request *rq)
{
	struct elevator_queue *e = q->elevator;

	/*
	 * request is released from the driver, io must be done
	 */
	if (blk_account_rq(rq)) {
		q->in_flight[rq_is_sync(rq)]--;
		if ((rq->cmd_flags & REQ_SORTED) &&
		    e->type->ops.elevator_completed_req_fn)
			e->type->ops.elevator_completed_req_fn(q, rq);
	}
}

#define to_elv(atr) container_of((atr), struct elv_fs_entry, attr)

static ssize_t
elv_attr_show(struct kobject *kobj, struct attribute *attr, char *page)
{
	struct elv_fs_entry *entry = to_elv(attr);
	struct elevator_queue *e;
	ssize_t error;

	if (!entry->show)
		return -EIO;

	e = container_of(kobj, struct elevator_queue, kobj);
	mutex_lock(&e->sysfs_lock);
	error = e->type ? entry->show(e, page) : -ENOENT;
	mutex_unlock(&e->sysfs_lock);
	return error;
}

static ssize_t
elv_attr_store(struct kobject *kobj, struct attribute *attr,
	       const char *page, size_t length)
{
	struct elv_fs_entry *entry = to_elv(attr);
	struct elevator_queue *e;
	ssize_t error;

	if (!entry->store)
		return -EIO;

	e = container_of(kobj, struct elevator_queue, kobj);
	mutex_lock(&e->sysfs_lock);
	error = e->type ? entry->store(e, page, length) : -ENOENT;
	mutex_unlock(&e->sysfs_lock);
	return error;
}

static const struct sysfs_ops elv_sysfs_ops = {
	.show	= elv_attr_show,
	.store	= elv_attr_store,
};

static struct kobj_type elv_ktype = {
	.sysfs_ops	= &elv_sysfs_ops,
	.release	= elevator_release,
};

int elv_register_queue(struct request_queue *q)
{
	struct elevator_queue *e = q->elevator;
	int error;

	error = kobject_add(&e->kobj, &q->kobj, "%s", "iosched");
	if (!error) {
		struct elv_fs_entry *attr = e->type->elevator_attrs;
		if (attr) {
			while (attr->attr.name) {
				if (sysfs_create_file(&e->kobj, &attr->attr))
					break;
				attr++;
			}
		}
		kobject_uevent(&e->kobj, KOBJ_ADD);
		e->registered = 1;
	}
	return error;
}
EXPORT_SYMBOL(elv_register_queue);

void elv_unregister_queue(struct request_queue *q)
{
	if (q) {
		struct elevator_queue *e = q->elevator;

		kobject_uevent(&e->kobj, KOBJ_REMOVE);
		kobject_del(&e->kobj);
		e->registered = 0;
	}
}
EXPORT_SYMBOL(elv_unregister_queue);

int elv_register(struct elevator_type *e)
{
	char *def = "";

	/* create icq_cache if requested */
	if (e->icq_size) {
		if (WARN_ON(e->icq_size < sizeof(struct io_cq)) ||
		    WARN_ON(e->icq_align < __alignof__(struct io_cq)))
			return -EINVAL;

		snprintf(e->icq_cache_name, sizeof(e->icq_cache_name),
			 "%s_io_cq", e->elevator_name);
		e->icq_cache = kmem_cache_create(e->icq_cache_name, e->icq_size,
						 e->icq_align, 0, NULL);
		if (!e->icq_cache)
			return -ENOMEM;
	}

	/* register, don't allow duplicate names */
	spin_lock(&elv_list_lock);
	if (elevator_find(e->elevator_name)) {
		spin_unlock(&elv_list_lock);
		if (e->icq_cache)
			kmem_cache_destroy(e->icq_cache);
		return -EBUSY;
	}
	list_add_tail(&e->list, &elv_list);
	spin_unlock(&elv_list_lock);

	/* print pretty message */
	if (!strcmp(e->elevator_name, chosen_elevator) ||
			(!*chosen_elevator &&
			 !strcmp(e->elevator_name, CONFIG_DEFAULT_IOSCHED)))
				def = " (default)";

	printk(KERN_INFO "io scheduler %s registered%s\n", e->elevator_name,
								def);
	return 0;
}
EXPORT_SYMBOL_GPL(elv_register);

void elv_unregister(struct elevator_type *e)
{
	/* unregister */
	spin_lock(&elv_list_lock);
	list_del_init(&e->list);
	spin_unlock(&elv_list_lock);

	/*
	 * Destroy icq_cache if it exists.  icq's are RCU managed.  Make
	 * sure all RCU operations are complete before proceeding.
	 */
	if (e->icq_cache) {
		rcu_barrier();
		kmem_cache_destroy(e->icq_cache);
		e->icq_cache = NULL;
	}
}
EXPORT_SYMBOL_GPL(elv_unregister);

/*
 * switch to new_e io scheduler. be careful not to introduce deadlocks -
 * we don't free the old io scheduler, before we have allocated what we
 * need for the new one. this way we have a chance of going back to the old
 * one, if the new one fails init for some reason.
 */
static int elevator_switch(struct request_queue *q, struct elevator_type *new_e)
{
	struct elevator_queue *old = q->elevator;
	bool registered = old->registered;
	int err;

	/*
	 * Turn on BYPASS and drain all requests w/ elevator private data.
	 * Block layer doesn't call into a quiesced elevator - all requests
	 * are directly put on the dispatch list without elevator data
	 * using INSERT_BACK.  All requests have SOFTBARRIER set and no
	 * merge happens either.
	 */
	blk_queue_bypass_start(q);

	/* unregister and clear all auxiliary data of the old elevator */
	if (registered)
		elv_unregister_queue(q);

	spin_lock_irq(q->queue_lock);
	ioc_clear_queue(q);
	spin_unlock_irq(q->queue_lock);

	/* allocate, init and register new elevator */
	err = new_e->ops.elevator_init_fn(q, new_e);
	if (err)
		goto fail_init;

	if (registered) {
		err = elv_register_queue(q);
		if (err)
			goto fail_register;
	}

	/* done, kill the old one and finish */
	elevator_exit(old);
	blk_queue_bypass_end(q);

	blk_add_trace_msg(q, "elv switch: %s", new_e->elevator_name);

	return 0;

fail_register:
	elevator_exit(q->elevator);
fail_init:
	/* switch failed, restore and re-register old elevator */
	q->elevator = old;
	elv_register_queue(q);
	blk_queue_bypass_end(q);

	return err;
}

/*
 * Switch this queue to the given IO scheduler.
 */
static int __elevator_change(struct request_queue *q, const char *name)
{
	char elevator_name[ELV_NAME_MAX];
	struct elevator_type *e;

	if (!q->elevator)
		return -ENXIO;

	strlcpy(elevator_name, name, sizeof(elevator_name));
	e = elevator_get(strstrip(elevator_name), true);
	if (!e) {
		printk(KERN_ERR "elevator: type %s not found\n", elevator_name);
		return -EINVAL;
	}

	if (!strcmp(elevator_name, q->elevator->type->elevator_name)) {
		elevator_put(e);
		return 0;
	}

	return elevator_switch(q, e);
}

int elevator_change(struct request_queue *q, const char *name)
{
	int ret;

	/* Protect q->elevator from elevator_init() */
	mutex_lock(&q->sysfs_lock);
	ret = __elevator_change(q, name);
	mutex_unlock(&q->sysfs_lock);

	return ret;
}
EXPORT_SYMBOL(elevator_change);

ssize_t elv_iosched_store(struct request_queue *q, const char *name,
			  size_t count)
{
	int ret;

	if (!q->elevator)
		return count;

	ret = __elevator_change(q, name);
	if (!ret)
		return count;

	printk(KERN_ERR "elevator: switch to %s failed\n", name);
	return ret;
}

ssize_t elv_iosched_show(struct request_queue *q, char *name)
{
	struct elevator_queue *e = q->elevator;
	struct elevator_type *elv;
	struct elevator_type *__e;
	int len = 0;

	if (!q->elevator || !blk_queue_stackable(q))
		return sprintf(name, "none\n");

	elv = e->type;

	spin_lock(&elv_list_lock);
	list_for_each_entry(__e, &elv_list, list) {
		if (!strcmp(elv->elevator_name, __e->elevator_name))
			len += sprintf(name+len, "[%s] ", elv->elevator_name);
		else
			len += sprintf(name+len, "%s ", __e->elevator_name);
	}
	spin_unlock(&elv_list_lock);

	len += sprintf(len+name, "\n");
	return len;
}

struct request *elv_rb_former_request(struct request_queue *q,
				      struct request *rq)
{
	struct rb_node *rbprev = rb_prev(&rq->rb_node);

	if (rbprev)
		return rb_entry_rq(rbprev);

	return NULL;
}
EXPORT_SYMBOL(elv_rb_former_request);

struct request *elv_rb_latter_request(struct request_queue *q,
				      struct request *rq)
{
	struct rb_node *rbnext = rb_next(&rq->rb_node);

	if (rbnext)
		return rb_entry_rq(rbnext);

	return NULL;
}
EXPORT_SYMBOL(elv_rb_latter_request);<|MERGE_RESOLUTION|>--- conflicted
+++ resolved
@@ -229,13 +229,9 @@
 	}
 
 	err = e->ops.elevator_init_fn(q, e);
-<<<<<<< HEAD
-	return 0;
-=======
 	if (err)
 		elevator_put(e);
 	return err;
->>>>>>> fc14f9c1
 }
 EXPORT_SYMBOL(elevator_init);
 
