--- conflicted
+++ resolved
@@ -4373,23 +4373,10 @@
 	struct blkcg_gq *blkg __maybe_unused;
 	int i, ret;
 	struct elevator_queue *eq;
-<<<<<<< HEAD
 
 	eq = elevator_alloc(q, e);
 	if (!eq)
 		return -ENOMEM;
-
-	cfqd = kmalloc_node(sizeof(*cfqd), GFP_KERNEL | __GFP_ZERO, q->node);
-	if (!cfqd) {
-		kobject_put(&eq->kobj);
-=======
-
-	eq = elevator_alloc(q, e);
-	if (!eq)
->>>>>>> fc14f9c1
-		return -ENOMEM;
-	}
-	eq->elevator_data = cfqd;
 
 	cfqd = kzalloc_node(sizeof(*cfqd), GFP_KERNEL, q->node);
 	if (!cfqd) {
