--- conflicted
+++ resolved
@@ -39,13 +39,9 @@
 int color_snprintf(char *bf, size_t size, const char *color, const char *fmt, ...);
 int color_fprintf_ln(FILE *fp, const char *color, const char *fmt, ...);
 int color_fwrite_lines(FILE *fp, const char *color, size_t count, const char *buf);
-<<<<<<< HEAD
-int percent_color_snprintf(char *bf, size_t size, const char *fmt, ...);
-=======
 int value_color_snprintf(char *bf, size_t size, const char *fmt, double value);
 int percent_color_snprintf(char *bf, size_t size, const char *fmt, ...);
 int percent_color_len_snprintf(char *bf, size_t size, const char *fmt, ...);
->>>>>>> fc14f9c1
 int percent_color_fprintf(FILE *fp, const char *fmt, double percent);
 const char *get_percent_color(double percent);
 
