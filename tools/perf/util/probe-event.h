--- conflicted
+++ resolved
@@ -160,13 +160,10 @@
 bool arch__prefers_symtab(void);
 void arch__fix_tev_from_maps(struct perf_probe_event *pev,
 			     struct probe_trace_event *tev, struct map *map);
-<<<<<<< HEAD
-=======
 
 /* If there is no space to write, returns -E2BIG. */
 int e_snprintf(char *str, size_t size, const char *format, ...)
 	__attribute__((format(printf, 3, 4)));
->>>>>>> afd2ff9b
 
 /* Maximum index number of event-name postfix */
 #define MAX_EVENT_INDEX	1024
