#include <linux/kernel.h>
#include "cache.h"
#include "color.h"
#include <math.h>

int perf_use_color_default = -1;

static int parse_color(const char *name, int len)
{
	static const char * const color_names[] = {
		"normal", "black", "red", "green", "yellow",
		"blue", "magenta", "cyan", "white"
	};
	char *end;
	int i;

	for (i = 0; i < (int)ARRAY_SIZE(color_names); i++) {
		const char *str = color_names[i];
		if (!strncasecmp(name, str, len) && !str[len])
			return i - 1;
	}
	i = strtol(name, &end, 10);
	if (end - name == len && i >= -1 && i <= 255)
		return i;
	return -2;
}

static int parse_attr(const char *name, int len)
{
	static const int attr_values[] = { 1, 2, 4, 5, 7 };
	static const char * const attr_names[] = {
		"bold", "dim", "ul", "blink", "reverse"
	};
	unsigned int i;

	for (i = 0; i < ARRAY_SIZE(attr_names); i++) {
		const char *str = attr_names[i];
		if (!strncasecmp(name, str, len) && !str[len])
			return attr_values[i];
	}
	return -1;
}

void color_parse(const char *value, const char *var, char *dst)
{
	color_parse_mem(value, strlen(value), var, dst);
}

void color_parse_mem(const char *value, int value_len, const char *var,
		char *dst)
{
	const char *ptr = value;
	int len = value_len;
	int attr = -1;
	int fg = -2;
	int bg = -2;

	if (!strncasecmp(value, "reset", len)) {
		strcpy(dst, PERF_COLOR_RESET);
		return;
	}

	/* [fg [bg]] [attr] */
	while (len > 0) {
		const char *word = ptr;
		int val, wordlen = 0;

		while (len > 0 && !isspace(word[wordlen])) {
			wordlen++;
			len--;
		}

		ptr = word + wordlen;
		while (len > 0 && isspace(*ptr)) {
			ptr++;
			len--;
		}

		val = parse_color(word, wordlen);
		if (val >= -1) {
			if (fg == -2) {
				fg = val;
				continue;
			}
			if (bg == -2) {
				bg = val;
				continue;
			}
			goto bad;
		}
		val = parse_attr(word, wordlen);
		if (val < 0 || attr != -1)
			goto bad;
		attr = val;
	}

	if (attr >= 0 || fg >= 0 || bg >= 0) {
		int sep = 0;

		*dst++ = '\033';
		*dst++ = '[';
		if (attr >= 0) {
			*dst++ = '0' + attr;
			sep++;
		}
		if (fg >= 0) {
			if (sep++)
				*dst++ = ';';
			if (fg < 8) {
				*dst++ = '3';
				*dst++ = '0' + fg;
			} else {
				dst += sprintf(dst, "38;5;%d", fg);
			}
		}
		if (bg >= 0) {
			if (sep++)
				*dst++ = ';';
			if (bg < 8) {
				*dst++ = '4';
				*dst++ = '0' + bg;
			} else {
				dst += sprintf(dst, "48;5;%d", bg);
			}
		}
		*dst++ = 'm';
	}
	*dst = 0;
	return;
bad:
	die("bad color value '%.*s' for variable '%s'", value_len, value, var);
}

int perf_config_colorbool(const char *var, const char *value, int stdout_is_tty)
{
	if (value) {
		if (!strcasecmp(value, "never"))
			return 0;
		if (!strcasecmp(value, "always"))
			return 1;
		if (!strcasecmp(value, "auto"))
			goto auto_color;
	}

	/* Missing or explicit false to turn off colorization */
	if (!perf_config_bool(var, value))
		return 0;

	/* any normal truth value defaults to 'auto' */
 auto_color:
	if (stdout_is_tty < 0)
		stdout_is_tty = isatty(1);
	if (stdout_is_tty || (pager_in_use() && pager_use_color)) {
		char *term = getenv("TERM");
		if (term && strcmp(term, "dumb"))
			return 1;
	}
	return 0;
}

int perf_color_default_config(const char *var, const char *value, void *cb)
{
	if (!strcmp(var, "color.ui")) {
		perf_use_color_default = perf_config_colorbool(var, value, -1);
		return 0;
	}

	return perf_default_config(var, value, cb);
}

static int __color_vsnprintf(char *bf, size_t size, const char *color,
			     const char *fmt, va_list args, const char *trail)
{
	int r = 0;

	/*
	 * Auto-detect:
	 */
	if (perf_use_color_default < 0) {
		if (isatty(1) || pager_in_use())
			perf_use_color_default = 1;
		else
			perf_use_color_default = 0;
	}

	if (perf_use_color_default && *color)
		r += scnprintf(bf, size, "%s", color);
	r += vscnprintf(bf + r, size - r, fmt, args);
	if (perf_use_color_default && *color)
		r += scnprintf(bf + r, size - r, "%s", PERF_COLOR_RESET);
	if (trail)
		r += scnprintf(bf + r, size - r, "%s", trail);
	return r;
}

static int __color_vfprintf(FILE *fp, const char *color, const char *fmt,
		va_list args, const char *trail)
{
	int r = 0;

	/*
	 * Auto-detect:
	 */
	if (perf_use_color_default < 0) {
		if (isatty(fileno(fp)) || pager_in_use())
			perf_use_color_default = 1;
		else
			perf_use_color_default = 0;
	}

	if (perf_use_color_default && *color)
		r += fprintf(fp, "%s", color);
	r += vfprintf(fp, fmt, args);
	if (perf_use_color_default && *color)
		r += fprintf(fp, "%s", PERF_COLOR_RESET);
	if (trail)
		r += fprintf(fp, "%s", trail);
	return r;
}

int color_vsnprintf(char *bf, size_t size, const char *color,
		    const char *fmt, va_list args)
{
	return __color_vsnprintf(bf, size, color, fmt, args, NULL);
}

int color_vfprintf(FILE *fp, const char *color, const char *fmt, va_list args)
{
	return __color_vfprintf(fp, color, fmt, args, NULL);
}

int color_snprintf(char *bf, size_t size, const char *color,
		   const char *fmt, ...)
{
	va_list args;
	int r;

	va_start(args, fmt);
	r = color_vsnprintf(bf, size, color, fmt, args);
	va_end(args);
	return r;
}

int color_fprintf(FILE *fp, const char *color, const char *fmt, ...)
{
	va_list args;
	int r;

	va_start(args, fmt);
	r = color_vfprintf(fp, color, fmt, args);
	va_end(args);
	return r;
}

int color_fprintf_ln(FILE *fp, const char *color, const char *fmt, ...)
{
	va_list args;
	int r;
	va_start(args, fmt);
	r = __color_vfprintf(fp, color, fmt, args, "\n");
	va_end(args);
	return r;
}

/*
 * This function splits the buffer by newlines and colors the lines individually.
 *
 * Returns 0 on success.
 */
int color_fwrite_lines(FILE *fp, const char *color,
		size_t count, const char *buf)
{
	if (!*color)
		return fwrite(buf, count, 1, fp) != 1;

	while (count) {
		char *p = memchr(buf, '\n', count);

		if (p != buf && (fputs(color, fp) < 0 ||
				fwrite(buf, p ? (size_t)(p - buf) : count, 1, fp) != 1 ||
				fputs(PERF_COLOR_RESET, fp) < 0))
			return -1;
		if (!p)
			return 0;
		if (fputc('\n', fp) < 0)
			return -1;
		count -= p + 1 - buf;
		buf = p + 1;
	}
	return 0;
}

const char *get_percent_color(double percent)
{
	const char *color = PERF_COLOR_NORMAL;

	/*
	 * We color high-overhead entries in red, mid-overhead
	 * entries in green - and keep the low overhead places
	 * normal:
	 */
	if (fabs(percent) >= MIN_RED)
		color = PERF_COLOR_RED;
	else {
		if (fabs(percent) > MIN_GREEN)
			color = PERF_COLOR_GREEN;
	}
	return color;
}

int percent_color_fprintf(FILE *fp, const char *fmt, double percent)
{
	int r;
	const char *color;

	color = get_percent_color(percent);
	r = color_fprintf(fp, color, fmt, percent);

	return r;
}

<<<<<<< HEAD
int percent_color_snprintf(char *bf, size_t size, const char *fmt, ...)
{
	va_list args;
	double percent;
	const char *color;

	va_start(args, fmt);
	percent = va_arg(args, double);
	va_end(args);
	color = get_percent_color(percent);
	return color_snprintf(bf, size, color, fmt, percent);
=======
int value_color_snprintf(char *bf, size_t size, const char *fmt, double value)
{
	const char *color = get_percent_color(value);
	return color_snprintf(bf, size, color, fmt, value);
}

int percent_color_snprintf(char *bf, size_t size, const char *fmt, ...)
{
	va_list args;
	double percent;

	va_start(args, fmt);
	percent = va_arg(args, double);
	va_end(args);
	return value_color_snprintf(bf, size, fmt, percent);
}

int percent_color_len_snprintf(char *bf, size_t size, const char *fmt, ...)
{
	va_list args;
	int len;
	double percent;
	const char *color;

	va_start(args, fmt);
	len = va_arg(args, int);
	percent = va_arg(args, double);
	va_end(args);

	color = get_percent_color(percent);
	return color_snprintf(bf, size, color, fmt, len, percent);
>>>>>>> fc14f9c1
}<|MERGE_RESOLUTION|>--- conflicted
+++ resolved
@@ -319,19 +319,6 @@
 	return r;
 }
 
-<<<<<<< HEAD
-int percent_color_snprintf(char *bf, size_t size, const char *fmt, ...)
-{
-	va_list args;
-	double percent;
-	const char *color;
-
-	va_start(args, fmt);
-	percent = va_arg(args, double);
-	va_end(args);
-	color = get_percent_color(percent);
-	return color_snprintf(bf, size, color, fmt, percent);
-=======
 int value_color_snprintf(char *bf, size_t size, const char *fmt, double value)
 {
 	const char *color = get_percent_color(value);
@@ -363,5 +350,4 @@
 
 	color = get_percent_color(percent);
 	return color_snprintf(bf, size, color, fmt, len, percent);
->>>>>>> fc14f9c1
 }