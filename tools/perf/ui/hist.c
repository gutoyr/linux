#include <math.h>
#include <linux/compiler.h>

#include "../util/hist.h"
#include "../util/util.h"
#include "../util/sort.h"
#include "../util/evsel.h"

/* hist period print (hpp) functions */

#define hpp__call_print_fn(hpp, fn, fmt, ...)			\
({								\
	int __ret = fn(hpp, fmt, ##__VA_ARGS__);		\
	advance_hpp(hpp, __ret);				\
	__ret;							\
})

static int __hpp__fmt(struct perf_hpp *hpp, struct hist_entry *he,
		      hpp_field_fn get_field, const char *fmt, int len,
		      hpp_snprint_fn print_fn, bool fmt_percent)
{
	int ret;
	struct hists *hists = he->hists;
	struct perf_evsel *evsel = hists_to_evsel(hists);
	char *buf = hpp->buf;
	size_t size = hpp->size;

	if (fmt_percent) {
		double percent = 0.0;
		u64 total = hists__total_period(hists);

		if (total)
			percent = 100.0 * get_field(he) / total;

		ret = hpp__call_print_fn(hpp, print_fn, fmt, len, percent);
	} else
		ret = hpp__call_print_fn(hpp, print_fn, fmt, len, get_field(he));

	if (perf_evsel__is_group_event(evsel)) {
		int prev_idx, idx_delta;
		struct hist_entry *pair;
		int nr_members = evsel->nr_members;

		prev_idx = perf_evsel__group_idx(evsel);

		list_for_each_entry(pair, &he->pairs.head, pairs.node) {
			u64 period = get_field(pair);
			u64 total = hists__total_period(pair->hists);

			if (!total)
				continue;

			evsel = hists_to_evsel(pair->hists);
			idx_delta = perf_evsel__group_idx(evsel) - prev_idx - 1;

			while (idx_delta--) {
				/*
				 * zero-fill group members in the middle which
				 * have no sample
				 */
				if (fmt_percent) {
					ret += hpp__call_print_fn(hpp, print_fn,
								  fmt, len, 0.0);
				} else {
					ret += hpp__call_print_fn(hpp, print_fn,
								  fmt, len, 0ULL);
				}
			}

			if (fmt_percent) {
				ret += hpp__call_print_fn(hpp, print_fn, fmt, len,
							  100.0 * period / total);
			} else {
				ret += hpp__call_print_fn(hpp, print_fn, fmt,
							  len, period);
			}

			prev_idx = perf_evsel__group_idx(evsel);
		}

		idx_delta = nr_members - prev_idx - 1;

		while (idx_delta--) {
			/*
			 * zero-fill group members at last which have no sample
			 */
			if (fmt_percent) {
				ret += hpp__call_print_fn(hpp, print_fn,
							  fmt, len, 0.0);
			} else {
				ret += hpp__call_print_fn(hpp, print_fn,
							  fmt, len, 0ULL);
			}
		}
	}

	/*
	 * Restore original buf and size as it's where caller expects
	 * the result will be saved.
	 */
	hpp->buf = buf;
	hpp->size = size;

<<<<<<< HEAD
#define __HPP_COLOR_PERCENT_FN(_type, _field)					\
static u64 he_get_##_field(struct hist_entry *he)				\
{										\
	return he->stat._field;							\
}										\
										\
static int hpp__color_##_type(struct perf_hpp *hpp, struct hist_entry *he) 	\
{										\
	return __hpp__fmt(hpp, he, he_get_##_field, " %6.2f%%",			\
			  percent_color_snprintf, true);			\
}

#define __HPP_ENTRY_PERCENT_FN(_type, _field)					\
static int hpp__entry_##_type(struct perf_hpp *hpp, struct hist_entry *he) 	\
{										\
	const char *fmt = symbol_conf.field_sep ? " %.2f" : " %6.2f%%";		\
	return __hpp__fmt(hpp, he, he_get_##_field, fmt,			\
			  scnprintf, true);					\
}

#define __HPP_ENTRY_RAW_FN(_type, _field)					\
static u64 he_get_raw_##_field(struct hist_entry *he)				\
{										\
	return he->stat._field;							\
}										\
										\
static int hpp__entry_##_type(struct perf_hpp *hpp, struct hist_entry *he) 	\
{										\
	const char *fmt = symbol_conf.field_sep ? " %"PRIu64 : " %11"PRIu64;	\
	return __hpp__fmt(hpp, he, he_get_raw_##_field, fmt, scnprintf, false);	\
=======
	return ret;
>>>>>>> fc14f9c1
}

int hpp__fmt(struct perf_hpp_fmt *fmt, struct perf_hpp *hpp,
	     struct hist_entry *he, hpp_field_fn get_field,
	     const char *fmtstr, hpp_snprint_fn print_fn, bool fmt_percent)
{
	int len = fmt->user_len ?: fmt->len;

	if (symbol_conf.field_sep) {
		return __hpp__fmt(hpp, he, get_field, fmtstr, 1,
				  print_fn, fmt_percent);
	}

	if (fmt_percent)
		len -= 2; /* 2 for a space and a % sign */
	else
		len -= 1;

	return  __hpp__fmt(hpp, he, get_field, fmtstr, len, print_fn, fmt_percent);
}

int hpp__fmt_acc(struct perf_hpp_fmt *fmt, struct perf_hpp *hpp,
		 struct hist_entry *he, hpp_field_fn get_field,
		 const char *fmtstr, hpp_snprint_fn print_fn, bool fmt_percent)
{
	if (!symbol_conf.cumulate_callchain) {
		int len = fmt->user_len ?: fmt->len;
		return snprintf(hpp->buf, hpp->size, " %*s", len - 1, "N/A");
	}

	return hpp__fmt(fmt, hpp, he, get_field, fmtstr, print_fn, fmt_percent);
}

static int field_cmp(u64 field_a, u64 field_b)
{
	if (field_a > field_b)
		return 1;
	if (field_a < field_b)
		return -1;
	return 0;
}

static int __hpp__sort(struct hist_entry *a, struct hist_entry *b,
		       hpp_field_fn get_field)
{
	s64 ret;
	int i, nr_members;
	struct perf_evsel *evsel;
	struct hist_entry *pair;
	u64 *fields_a, *fields_b;

	ret = field_cmp(get_field(a), get_field(b));
	if (ret || !symbol_conf.event_group)
		return ret;

	evsel = hists_to_evsel(a->hists);
	if (!perf_evsel__is_group_event(evsel))
		return ret;

	nr_members = evsel->nr_members;
	fields_a = calloc(sizeof(*fields_a), nr_members);
	fields_b = calloc(sizeof(*fields_b), nr_members);

	if (!fields_a || !fields_b)
		goto out;

	list_for_each_entry(pair, &a->pairs.head, pairs.node) {
		evsel = hists_to_evsel(pair->hists);
		fields_a[perf_evsel__group_idx(evsel)] = get_field(pair);
	}

	list_for_each_entry(pair, &b->pairs.head, pairs.node) {
		evsel = hists_to_evsel(pair->hists);
		fields_b[perf_evsel__group_idx(evsel)] = get_field(pair);
	}

	for (i = 1; i < nr_members; i++) {
		ret = field_cmp(fields_a[i], fields_b[i]);
		if (ret)
			break;
	}

out:
	free(fields_a);
	free(fields_b);

	return ret;
}

static int __hpp__sort_acc(struct hist_entry *a, struct hist_entry *b,
			   hpp_field_fn get_field)
{
	s64 ret = 0;

	if (symbol_conf.cumulate_callchain) {
		/*
		 * Put caller above callee when they have equal period.
		 */
		ret = field_cmp(get_field(a), get_field(b));
		if (ret)
			return ret;

		ret = b->callchain->max_depth - a->callchain->max_depth;
	}
	return ret;
}

static int hpp__width_fn(struct perf_hpp_fmt *fmt,
			 struct perf_hpp *hpp __maybe_unused,
			 struct perf_evsel *evsel)
{
	int len = fmt->user_len ?: fmt->len;

	if (symbol_conf.event_group)
		len = max(len, evsel->nr_members * fmt->len);

	if (len < (int)strlen(fmt->name))
		len = strlen(fmt->name);

	return len;
}

static int hpp__header_fn(struct perf_hpp_fmt *fmt, struct perf_hpp *hpp,
			  struct perf_evsel *evsel)
{
	int len = hpp__width_fn(fmt, hpp, evsel);
	return scnprintf(hpp->buf, hpp->size, "%*s", len, fmt->name);
}

static int hpp_color_scnprintf(struct perf_hpp *hpp, const char *fmt, ...)
{
	va_list args;
	ssize_t ssize = hpp->size;
	double percent;
	int ret, len;

	va_start(args, fmt);
	len = va_arg(args, int);
	percent = va_arg(args, double);
	ret = percent_color_len_snprintf(hpp->buf, hpp->size, fmt, len, percent);
	va_end(args);

	return (ret >= ssize) ? (ssize - 1) : ret;
}

static int hpp_entry_scnprintf(struct perf_hpp *hpp, const char *fmt, ...)
{
	va_list args;
	ssize_t ssize = hpp->size;
	int ret;

	va_start(args, fmt);
	ret = vsnprintf(hpp->buf, hpp->size, fmt, args);
	va_end(args);

	return (ret >= ssize) ? (ssize - 1) : ret;
}

#define __HPP_COLOR_PERCENT_FN(_type, _field)					\
static u64 he_get_##_field(struct hist_entry *he)				\
{										\
	return he->stat._field;							\
}										\
										\
static int hpp__color_##_type(struct perf_hpp_fmt *fmt,				\
			      struct perf_hpp *hpp, struct hist_entry *he) 	\
{										\
	return hpp__fmt(fmt, hpp, he, he_get_##_field, " %*.2f%%",		\
			hpp_color_scnprintf, true);				\
}

#define __HPP_ENTRY_PERCENT_FN(_type, _field)					\
static int hpp__entry_##_type(struct perf_hpp_fmt *fmt,				\
			      struct perf_hpp *hpp, struct hist_entry *he) 	\
{										\
	return hpp__fmt(fmt, hpp, he, he_get_##_field, " %*.2f%%",		\
			hpp_entry_scnprintf, true);				\
}

#define __HPP_SORT_FN(_type, _field)						\
static int64_t hpp__sort_##_type(struct hist_entry *a, struct hist_entry *b)	\
{										\
	return __hpp__sort(a, b, he_get_##_field);				\
}

#define __HPP_COLOR_ACC_PERCENT_FN(_type, _field)				\
static u64 he_get_acc_##_field(struct hist_entry *he)				\
{										\
	return he->stat_acc->_field;						\
}										\
										\
static int hpp__color_##_type(struct perf_hpp_fmt *fmt,				\
			      struct perf_hpp *hpp, struct hist_entry *he) 	\
{										\
	return hpp__fmt_acc(fmt, hpp, he, he_get_acc_##_field, " %*.2f%%", 	\
			    hpp_color_scnprintf, true);				\
}

#define __HPP_ENTRY_ACC_PERCENT_FN(_type, _field)				\
static int hpp__entry_##_type(struct perf_hpp_fmt *fmt,				\
			      struct perf_hpp *hpp, struct hist_entry *he) 	\
{										\
	return hpp__fmt_acc(fmt, hpp, he, he_get_acc_##_field, " %*.2f%%",	\
			    hpp_entry_scnprintf, true);				\
}

#define __HPP_SORT_ACC_FN(_type, _field)					\
static int64_t hpp__sort_##_type(struct hist_entry *a, struct hist_entry *b)	\
{										\
	return __hpp__sort_acc(a, b, he_get_acc_##_field);			\
}

#define __HPP_ENTRY_RAW_FN(_type, _field)					\
static u64 he_get_raw_##_field(struct hist_entry *he)				\
{										\
	return he->stat._field;							\
}										\
										\
static int hpp__entry_##_type(struct perf_hpp_fmt *fmt,				\
			      struct perf_hpp *hpp, struct hist_entry *he) 	\
{										\
	return hpp__fmt(fmt, hpp, he, he_get_raw_##_field, " %*"PRIu64, 	\
			hpp_entry_scnprintf, false);				\
}

#define __HPP_SORT_RAW_FN(_type, _field)					\
static int64_t hpp__sort_##_type(struct hist_entry *a, struct hist_entry *b)	\
{										\
	return __hpp__sort(a, b, he_get_raw_##_field);				\
}


#define HPP_PERCENT_FNS(_type, _field)					\
__HPP_COLOR_PERCENT_FN(_type, _field)					\
__HPP_ENTRY_PERCENT_FN(_type, _field)					\
__HPP_SORT_FN(_type, _field)

#define HPP_PERCENT_ACC_FNS(_type, _field)				\
__HPP_COLOR_ACC_PERCENT_FN(_type, _field)				\
__HPP_ENTRY_ACC_PERCENT_FN(_type, _field)				\
__HPP_SORT_ACC_FN(_type, _field)

#define HPP_RAW_FNS(_type, _field)					\
__HPP_ENTRY_RAW_FN(_type, _field)					\
__HPP_SORT_RAW_FN(_type, _field)

HPP_PERCENT_FNS(overhead, period)
HPP_PERCENT_FNS(overhead_sys, period_sys)
HPP_PERCENT_FNS(overhead_us, period_us)
HPP_PERCENT_FNS(overhead_guest_sys, period_guest_sys)
HPP_PERCENT_FNS(overhead_guest_us, period_guest_us)
HPP_PERCENT_ACC_FNS(overhead_acc, period)

HPP_RAW_FNS(samples, nr_events)
HPP_RAW_FNS(period, period)

static int64_t hpp__nop_cmp(struct hist_entry *a __maybe_unused,
			    struct hist_entry *b __maybe_unused)
{
	return 0;
}

#define HPP__COLOR_PRINT_FNS(_name, _fn)		\
	{						\
		.name   = _name,			\
		.header	= hpp__header_fn,		\
		.width	= hpp__width_fn,		\
		.color	= hpp__color_ ## _fn,		\
		.entry	= hpp__entry_ ## _fn,		\
		.cmp	= hpp__nop_cmp,			\
		.collapse = hpp__nop_cmp,		\
		.sort	= hpp__sort_ ## _fn,		\
	}

#define HPP__COLOR_ACC_PRINT_FNS(_name, _fn)		\
	{						\
		.name   = _name,			\
		.header	= hpp__header_fn,		\
		.width	= hpp__width_fn,		\
		.color	= hpp__color_ ## _fn,		\
		.entry	= hpp__entry_ ## _fn,		\
		.cmp	= hpp__nop_cmp,			\
		.collapse = hpp__nop_cmp,		\
		.sort	= hpp__sort_ ## _fn,		\
	}

#define HPP__PRINT_FNS(_name, _fn)			\
	{						\
		.name   = _name,			\
		.header	= hpp__header_fn,		\
		.width	= hpp__width_fn,		\
		.entry	= hpp__entry_ ## _fn,		\
		.cmp	= hpp__nop_cmp,			\
		.collapse = hpp__nop_cmp,		\
		.sort	= hpp__sort_ ## _fn,		\
	}

struct perf_hpp_fmt perf_hpp__format[] = {
	HPP__COLOR_PRINT_FNS("Overhead", overhead),
	HPP__COLOR_PRINT_FNS("sys", overhead_sys),
	HPP__COLOR_PRINT_FNS("usr", overhead_us),
	HPP__COLOR_PRINT_FNS("guest sys", overhead_guest_sys),
	HPP__COLOR_PRINT_FNS("guest usr", overhead_guest_us),
	HPP__COLOR_ACC_PRINT_FNS("Children", overhead_acc),
	HPP__PRINT_FNS("Samples", samples),
	HPP__PRINT_FNS("Period", period)
};

LIST_HEAD(perf_hpp__list);
LIST_HEAD(perf_hpp__sort_list);


#undef HPP__COLOR_PRINT_FNS
#undef HPP__COLOR_ACC_PRINT_FNS
#undef HPP__PRINT_FNS

#undef HPP_PERCENT_FNS
#undef HPP_PERCENT_ACC_FNS
#undef HPP_RAW_FNS

#undef __HPP_HEADER_FN
#undef __HPP_WIDTH_FN
#undef __HPP_COLOR_PERCENT_FN
#undef __HPP_ENTRY_PERCENT_FN
#undef __HPP_COLOR_ACC_PERCENT_FN
#undef __HPP_ENTRY_ACC_PERCENT_FN
#undef __HPP_ENTRY_RAW_FN
#undef __HPP_SORT_FN
#undef __HPP_SORT_ACC_FN
#undef __HPP_SORT_RAW_FN


void perf_hpp__init(void)
{
	struct list_head *list;
	int i;

	for (i = 0; i < PERF_HPP__MAX_INDEX; i++) {
		struct perf_hpp_fmt *fmt = &perf_hpp__format[i];

		INIT_LIST_HEAD(&fmt->list);

		/* sort_list may be linked by setup_sorting() */
		if (fmt->sort_list.next == NULL)
			INIT_LIST_HEAD(&fmt->sort_list);
	}

	/*
	 * If user specified field order, no need to setup default fields.
	 */
	if (is_strict_order(field_order))
		return;

	if (symbol_conf.cumulate_callchain) {
		perf_hpp__column_enable(PERF_HPP__OVERHEAD_ACC);
		perf_hpp__format[PERF_HPP__OVERHEAD].name = "Self";
	}

	perf_hpp__column_enable(PERF_HPP__OVERHEAD);

	if (symbol_conf.show_cpu_utilization) {
		perf_hpp__column_enable(PERF_HPP__OVERHEAD_SYS);
		perf_hpp__column_enable(PERF_HPP__OVERHEAD_US);

		if (perf_guest) {
			perf_hpp__column_enable(PERF_HPP__OVERHEAD_GUEST_SYS);
			perf_hpp__column_enable(PERF_HPP__OVERHEAD_GUEST_US);
		}
	}

	if (symbol_conf.show_nr_samples)
		perf_hpp__column_enable(PERF_HPP__SAMPLES);

	if (symbol_conf.show_total_period)
		perf_hpp__column_enable(PERF_HPP__PERIOD);

	/* prepend overhead field for backward compatiblity.  */
	list = &perf_hpp__format[PERF_HPP__OVERHEAD].sort_list;
	if (list_empty(list))
		list_add(list, &perf_hpp__sort_list);

	if (symbol_conf.cumulate_callchain) {
		list = &perf_hpp__format[PERF_HPP__OVERHEAD_ACC].sort_list;
		if (list_empty(list))
			list_add(list, &perf_hpp__sort_list);
	}
}

void perf_hpp__column_register(struct perf_hpp_fmt *format)
{
	list_add_tail(&format->list, &perf_hpp__list);
}

void perf_hpp__column_unregister(struct perf_hpp_fmt *format)
{
	list_del(&format->list);
}

void perf_hpp__register_sort_field(struct perf_hpp_fmt *format)
{
	list_add_tail(&format->sort_list, &perf_hpp__sort_list);
}

void perf_hpp__column_enable(unsigned col)
{
	BUG_ON(col >= PERF_HPP__MAX_INDEX);
	perf_hpp__column_register(&perf_hpp__format[col]);
}

void perf_hpp__column_disable(unsigned col)
{
	BUG_ON(col >= PERF_HPP__MAX_INDEX);
	perf_hpp__column_unregister(&perf_hpp__format[col]);
}

void perf_hpp__cancel_cumulate(void)
{
	if (is_strict_order(field_order))
		return;

	perf_hpp__column_disable(PERF_HPP__OVERHEAD_ACC);
	perf_hpp__format[PERF_HPP__OVERHEAD].name = "Overhead";
}

void perf_hpp__setup_output_field(void)
{
	struct perf_hpp_fmt *fmt;

	/* append sort keys to output field */
	perf_hpp__for_each_sort_list(fmt) {
		if (!list_empty(&fmt->list))
			continue;

		/*
		 * sort entry fields are dynamically created,
		 * so they can share a same sort key even though
		 * the list is empty.
		 */
		if (perf_hpp__is_sort_entry(fmt)) {
			struct perf_hpp_fmt *pos;

			perf_hpp__for_each_format(pos) {
				if (perf_hpp__same_sort_entry(pos, fmt))
					goto next;
			}
		}

		perf_hpp__column_register(fmt);
next:
		continue;
	}
}

void perf_hpp__append_sort_keys(void)
{
	struct perf_hpp_fmt *fmt;

	/* append output fields to sort keys */
	perf_hpp__for_each_format(fmt) {
		if (!list_empty(&fmt->sort_list))
			continue;

		/*
		 * sort entry fields are dynamically created,
		 * so they can share a same sort key even though
		 * the list is empty.
		 */
		if (perf_hpp__is_sort_entry(fmt)) {
			struct perf_hpp_fmt *pos;

			perf_hpp__for_each_sort_list(pos) {
				if (perf_hpp__same_sort_entry(pos, fmt))
					goto next;
			}
		}

		perf_hpp__register_sort_field(fmt);
next:
		continue;
	}
}

void perf_hpp__reset_output_field(void)
{
	struct perf_hpp_fmt *fmt, *tmp;

	/* reset output fields */
	perf_hpp__for_each_format_safe(fmt, tmp) {
		list_del_init(&fmt->list);
		list_del_init(&fmt->sort_list);
	}

	/* reset sort keys */
	perf_hpp__for_each_sort_list_safe(fmt, tmp) {
		list_del_init(&fmt->list);
		list_del_init(&fmt->sort_list);
	}
}

/*
 * See hists__fprintf to match the column widths
 */
unsigned int hists__sort_list_width(struct hists *hists)
{
	struct perf_hpp_fmt *fmt;
	int ret = 0;
	bool first = true;
	struct perf_hpp dummy_hpp;

	perf_hpp__for_each_format(fmt) {
		if (perf_hpp__should_skip(fmt))
			continue;

		if (first)
			first = false;
		else
			ret += 2;

		ret += fmt->width(fmt, &dummy_hpp, hists_to_evsel(hists));
	}

	if (verbose && sort__has_sym) /* Addr + origin */
		ret += 3 + BITS_PER_LONG / 4;

	return ret;
}

void perf_hpp__reset_width(struct perf_hpp_fmt *fmt, struct hists *hists)
{
	int idx;

	if (perf_hpp__is_sort_entry(fmt))
		return perf_hpp__reset_sort_width(fmt, hists);

	for (idx = 0; idx < PERF_HPP__MAX_INDEX; idx++) {
		if (fmt == &perf_hpp__format[idx])
			break;
	}

	if (idx == PERF_HPP__MAX_INDEX)
		return;

	switch (idx) {
	case PERF_HPP__OVERHEAD:
	case PERF_HPP__OVERHEAD_SYS:
	case PERF_HPP__OVERHEAD_US:
	case PERF_HPP__OVERHEAD_ACC:
		fmt->len = 8;
		break;

	case PERF_HPP__OVERHEAD_GUEST_SYS:
	case PERF_HPP__OVERHEAD_GUEST_US:
		fmt->len = 9;
		break;

	case PERF_HPP__SAMPLES:
	case PERF_HPP__PERIOD:
		fmt->len = 12;
		break;

	default:
		break;
	}
}

void perf_hpp__set_user_width(const char *width_list_str)
{
	struct perf_hpp_fmt *fmt;
	const char *ptr = width_list_str;

	perf_hpp__for_each_format(fmt) {
		char *p;

		int len = strtol(ptr, &p, 10);
		fmt->user_len = len;

		if (*p == ',')
			ptr = p + 1;
		else
			break;
	}
}<|MERGE_RESOLUTION|>--- conflicted
+++ resolved
@@ -101,40 +101,7 @@
 	hpp->buf = buf;
 	hpp->size = size;
 
-<<<<<<< HEAD
-#define __HPP_COLOR_PERCENT_FN(_type, _field)					\
-static u64 he_get_##_field(struct hist_entry *he)				\
-{										\
-	return he->stat._field;							\
-}										\
-										\
-static int hpp__color_##_type(struct perf_hpp *hpp, struct hist_entry *he) 	\
-{										\
-	return __hpp__fmt(hpp, he, he_get_##_field, " %6.2f%%",			\
-			  percent_color_snprintf, true);			\
-}
-
-#define __HPP_ENTRY_PERCENT_FN(_type, _field)					\
-static int hpp__entry_##_type(struct perf_hpp *hpp, struct hist_entry *he) 	\
-{										\
-	const char *fmt = symbol_conf.field_sep ? " %.2f" : " %6.2f%%";		\
-	return __hpp__fmt(hpp, he, he_get_##_field, fmt,			\
-			  scnprintf, true);					\
-}
-
-#define __HPP_ENTRY_RAW_FN(_type, _field)					\
-static u64 he_get_raw_##_field(struct hist_entry *he)				\
-{										\
-	return he->stat._field;							\
-}										\
-										\
-static int hpp__entry_##_type(struct perf_hpp *hpp, struct hist_entry *he) 	\
-{										\
-	const char *fmt = symbol_conf.field_sep ? " %"PRIu64 : " %11"PRIu64;	\
-	return __hpp__fmt(hpp, he, he_get_raw_##_field, fmt, scnprintf, false);	\
-=======
 	return ret;
->>>>>>> fc14f9c1
 }
 
 int hpp__fmt(struct perf_hpp_fmt *fmt, struct perf_hpp *hpp,
