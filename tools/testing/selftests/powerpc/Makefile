# Makefile for powerpc selftests

# ARCH can be overridden by the user for cross compiling
ARCH ?= $(shell uname -m)
ARCH := $(shell echo $(ARCH) | sed -e s/ppc.*/powerpc/)

ifeq ($(ARCH),powerpc)

GIT_VERSION = $(shell git describe --always --long --dirty || echo "unknown")

CFLAGS := -Wall -O2 -flto -Wall -Werror -DGIT_VERSION='"$(GIT_VERSION)"' -I$(CURDIR) $(CFLAGS)

export CFLAGS

<<<<<<< HEAD
TARGETS = pmu copyloops mm tm primitives switch_endian
=======
SUB_DIRS = benchmarks 		\
	   copyloops		\
	   dscr			\
	   mm			\
	   pmu			\
	   primitives		\
	   stringloops		\
	   switch_endian	\
	   syscalls		\
	   tm			\
	   vphn
>>>>>>> afd2ff9b

endif

all: $(SUB_DIRS)

$(SUB_DIRS):
	$(MAKE) -k -C $@ all

include ../lib.mk

override define RUN_TESTS
	@for TARGET in $(SUB_DIRS); do \
		$(MAKE) -C $$TARGET run_tests; \
	done;
endef

override define INSTALL_RULE
	@for TARGET in $(SUB_DIRS); do \
		$(MAKE) -C $$TARGET install; \
	done;
endef

override define EMIT_TESTS
	@for TARGET in $(SUB_DIRS); do \
		$(MAKE) -s -C $$TARGET emit_tests; \
	done;
endef

clean:
	@for TARGET in $(SUB_DIRS); do \
		$(MAKE) -C $$TARGET clean; \
	done;
	rm -f tags

tags:
	find . -name '*.c' -o -name '*.h' | xargs ctags

.PHONY: tags $(SUB_DIRS)<|MERGE_RESOLUTION|>--- conflicted
+++ resolved
@@ -12,9 +12,6 @@
 
 export CFLAGS
 
-<<<<<<< HEAD
-TARGETS = pmu copyloops mm tm primitives switch_endian
-=======
 SUB_DIRS = benchmarks 		\
 	   copyloops		\
 	   dscr			\
@@ -26,7 +23,6 @@
 	   syscalls		\
 	   tm			\
 	   vphn
->>>>>>> afd2ff9b
 
 endif
 
