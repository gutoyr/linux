/*
 * ffs-test.c -- user mode filesystem api for usb composite function
 *
 * Copyright (C) 2010 Samsung Electronics
 *                    Author: Michal Nazarewicz <mina86@mina86.com>
 *
 * This program is free software; you can redistribute it and/or modify
 * it under the terms of the GNU General Public License as published by
 * the Free Software Foundation; either version 2 of the License, or
 * (at your option) any later version.
 *
 * This program is distributed in the hope that it will be useful,
 * but WITHOUT ANY WARRANTY; without even the implied warranty of
 * MERCHANTABILITY or FITNESS FOR A PARTICULAR PURPOSE.  See the
 * GNU General Public License for more details.
 *
 * You should have received a copy of the GNU General Public License
 * along with this program; if not, write to the Free Software
 * Foundation, Inc., 59 Temple Place, Suite 330, Boston, MA  02111-1307  USA
 */

/* $(CROSS_COMPILE)cc -Wall -Wextra -g -o ffs-test ffs-test.c -lpthread */


#define _BSD_SOURCE /* for endian.h */

#include <endian.h>
#include <errno.h>
#include <fcntl.h>
#include <pthread.h>
#include <stdarg.h>
#include <stdbool.h>
#include <stdio.h>
#include <stdlib.h>
#include <string.h>
#include <sys/ioctl.h>
#include <sys/stat.h>
#include <sys/types.h>
#include <unistd.h>
#include <tools/le_byteshift.h>

#include "../../include/uapi/linux/usb/functionfs.h"


/******************** Little Endian Handling ********************************/

#define cpu_to_le16(x)  htole16(x)
#define cpu_to_le32(x)  htole32(x)
#define le32_to_cpu(x)  le32toh(x)
#define le16_to_cpu(x)  le16toh(x)


/******************** Messages and Errors ***********************************/

static const char argv0[] = "ffs-test";

static unsigned verbosity = 7;

static void _msg(unsigned level, const char *fmt, ...)
{
	if (level < 2)
		level = 2;
	else if (level > 7)
		level = 7;

	if (level <= verbosity) {
		static const char levels[8][6] = {
			[2] = "crit:",
			[3] = "err: ",
			[4] = "warn:",
			[5] = "note:",
			[6] = "info:",
			[7] = "dbg: "
		};

		int _errno = errno;
		va_list ap;

		fprintf(stderr, "%s: %s ", argv0, levels[level]);
		va_start(ap, fmt);
		vfprintf(stderr, fmt, ap);
		va_end(ap);

		if (fmt[strlen(fmt) - 1] != '\n') {
			char buffer[128];
			strerror_r(_errno, buffer, sizeof buffer);
			fprintf(stderr, ": (-%d) %s\n", _errno, buffer);
		}

		fflush(stderr);
	}
}

#define die(...)  (_msg(2, __VA_ARGS__), exit(1))
#define err(...)   _msg(3, __VA_ARGS__)
#define warn(...)  _msg(4, __VA_ARGS__)
#define note(...)  _msg(5, __VA_ARGS__)
#define info(...)  _msg(6, __VA_ARGS__)
#define debug(...) _msg(7, __VA_ARGS__)

#define die_on(cond, ...) do { \
	if (cond) \
		die(__VA_ARGS__); \
	} while (0)


/******************** Descriptors and Strings *******************************/

static const struct {
	struct usb_functionfs_descs_head_v2 header;
	__le32 fs_count;
	__le32 hs_count;
	struct {
		struct usb_interface_descriptor intf;
		struct usb_endpoint_descriptor_no_audio sink;
		struct usb_endpoint_descriptor_no_audio source;
	} __attribute__((packed)) fs_descs, hs_descs;
} __attribute__((packed)) descriptors = {
	.header = {
		.magic = cpu_to_le32(FUNCTIONFS_DESCRIPTORS_MAGIC_V2),
		.flags = cpu_to_le32(FUNCTIONFS_HAS_FS_DESC |
				     FUNCTIONFS_HAS_HS_DESC),
		.length = cpu_to_le32(sizeof descriptors),
<<<<<<< HEAD
		.fs_count = cpu_to_le32(3),
		.hs_count = cpu_to_le32(3),
=======
>>>>>>> fc14f9c1
	},
	.fs_count = cpu_to_le32(3),
	.fs_descs = {
		.intf = {
			.bLength = sizeof descriptors.fs_descs.intf,
			.bDescriptorType = USB_DT_INTERFACE,
			.bNumEndpoints = 2,
			.bInterfaceClass = USB_CLASS_VENDOR_SPEC,
			.iInterface = 1,
		},
		.sink = {
			.bLength = sizeof descriptors.fs_descs.sink,
			.bDescriptorType = USB_DT_ENDPOINT,
			.bEndpointAddress = 1 | USB_DIR_IN,
			.bmAttributes = USB_ENDPOINT_XFER_BULK,
			/* .wMaxPacketSize = autoconfiguration (kernel) */
		},
		.source = {
			.bLength = sizeof descriptors.fs_descs.source,
			.bDescriptorType = USB_DT_ENDPOINT,
			.bEndpointAddress = 2 | USB_DIR_OUT,
			.bmAttributes = USB_ENDPOINT_XFER_BULK,
			/* .wMaxPacketSize = autoconfiguration (kernel) */
		},
	},
	.hs_count = cpu_to_le32(3),
	.hs_descs = {
		.intf = {
			.bLength = sizeof descriptors.fs_descs.intf,
			.bDescriptorType = USB_DT_INTERFACE,
			.bNumEndpoints = 2,
			.bInterfaceClass = USB_CLASS_VENDOR_SPEC,
			.iInterface = 1,
		},
		.sink = {
			.bLength = sizeof descriptors.hs_descs.sink,
			.bDescriptorType = USB_DT_ENDPOINT,
			.bEndpointAddress = 1 | USB_DIR_IN,
			.bmAttributes = USB_ENDPOINT_XFER_BULK,
			.wMaxPacketSize = cpu_to_le16(512),
		},
		.source = {
			.bLength = sizeof descriptors.hs_descs.source,
			.bDescriptorType = USB_DT_ENDPOINT,
			.bEndpointAddress = 2 | USB_DIR_OUT,
			.bmAttributes = USB_ENDPOINT_XFER_BULK,
			.wMaxPacketSize = cpu_to_le16(512),
			.bInterval = 1, /* NAK every 1 uframe */
		},
	},
};

static size_t descs_to_legacy(void **legacy, const void *descriptors_v2)
{
	const unsigned char *descs_end, *descs_start;
	__u32 length, fs_count = 0, hs_count = 0, count;

	/* Read v2 header */
	{
		const struct {
			const struct usb_functionfs_descs_head_v2 header;
			const __le32 counts[];
		} __attribute__((packed)) *const in = descriptors_v2;
		const __le32 *counts = in->counts;
		__u32 flags;

		if (le32_to_cpu(in->header.magic) !=
		    FUNCTIONFS_DESCRIPTORS_MAGIC_V2)
			return 0;
		length = le32_to_cpu(in->header.length);
		if (length <= sizeof in->header)
			return 0;
		length -= sizeof in->header;
		flags = le32_to_cpu(in->header.flags);
		if (flags & ~(FUNCTIONFS_HAS_FS_DESC | FUNCTIONFS_HAS_HS_DESC |
			      FUNCTIONFS_HAS_SS_DESC))
			return 0;

#define GET_NEXT_COUNT_IF_FLAG(ret, flg) do {		\
			if (!(flags & (flg)))		\
				break;			\
			if (length < 4)			\
				return 0;		\
			ret = le32_to_cpu(*counts);	\
			length -= 4;			\
			++counts;			\
		} while (0)

		GET_NEXT_COUNT_IF_FLAG(fs_count, FUNCTIONFS_HAS_FS_DESC);
		GET_NEXT_COUNT_IF_FLAG(hs_count, FUNCTIONFS_HAS_HS_DESC);
		GET_NEXT_COUNT_IF_FLAG(count, FUNCTIONFS_HAS_SS_DESC);

		count = fs_count + hs_count;
		if (!count)
			return 0;
		descs_start = (const void *)counts;

#undef GET_NEXT_COUNT_IF_FLAG
	}

	/*
	 * Find the end of FS and HS USB descriptors.  SS descriptors
	 * are ignored since legacy format does not support them.
	 */
	descs_end = descs_start;
	do {
		if (length < *descs_end)
			return 0;
		length -= *descs_end;
		descs_end += *descs_end;
	} while (--count);

	/* Allocate legacy descriptors and copy the data. */
	{
#pragma GCC diagnostic push
#pragma GCC diagnostic ignored "-Wdeprecated-declarations"
		struct {
			struct usb_functionfs_descs_head header;
			__u8 descriptors[];
		} __attribute__((packed)) *out;
#pragma GCC diagnostic pop

		length = sizeof out->header + (descs_end - descs_start);
		out = malloc(length);
		out->header.magic = cpu_to_le32(FUNCTIONFS_DESCRIPTORS_MAGIC);
		out->header.length = cpu_to_le32(length);
		out->header.fs_count = cpu_to_le32(fs_count);
		out->header.hs_count = cpu_to_le32(hs_count);
		memcpy(out->descriptors, descs_start, descs_end - descs_start);
		*legacy = out;
	}

	return length;
}


#define STR_INTERFACE_ "Source/Sink"

static const struct {
	struct usb_functionfs_strings_head header;
	struct {
		__le16 code;
		const char str1[sizeof STR_INTERFACE_];
	} __attribute__((packed)) lang0;
} __attribute__((packed)) strings = {
	.header = {
		.magic = cpu_to_le32(FUNCTIONFS_STRINGS_MAGIC),
		.length = cpu_to_le32(sizeof strings),
		.str_count = cpu_to_le32(1),
		.lang_count = cpu_to_le32(1),
	},
	.lang0 = {
		cpu_to_le16(0x0409), /* en-us */
		STR_INTERFACE_,
	},
};

#define STR_INTERFACE strings.lang0.str1


/******************** Files and Threads Handling ****************************/

struct thread;

static ssize_t read_wrap(struct thread *t, void *buf, size_t nbytes);
static ssize_t write_wrap(struct thread *t, const void *buf, size_t nbytes);
static ssize_t ep0_consume(struct thread *t, const void *buf, size_t nbytes);
static ssize_t fill_in_buf(struct thread *t, void *buf, size_t nbytes);
static ssize_t empty_out_buf(struct thread *t, const void *buf, size_t nbytes);


static struct thread {
	const char *const filename;
	size_t buf_size;

	ssize_t (*in)(struct thread *, void *, size_t);
	const char *const in_name;

	ssize_t (*out)(struct thread *, const void *, size_t);
	const char *const out_name;

	int fd;
	pthread_t id;
	void *buf;
	ssize_t status;
} threads[] = {
	{
		"ep0", 4 * sizeof(struct usb_functionfs_event),
		read_wrap, NULL,
		ep0_consume, "<consume>",
		0, 0, NULL, 0
	},
	{
		"ep1", 8 * 1024,
		fill_in_buf, "<in>",
		write_wrap, NULL,
		0, 0, NULL, 0
	},
	{
		"ep2", 8 * 1024,
		read_wrap, NULL,
		empty_out_buf, "<out>",
		0, 0, NULL, 0
	},
};


static void init_thread(struct thread *t)
{
	t->buf = malloc(t->buf_size);
	die_on(!t->buf, "malloc");

	t->fd = open(t->filename, O_RDWR);
	die_on(t->fd < 0, "%s", t->filename);
}

static void cleanup_thread(void *arg)
{
	struct thread *t = arg;
	int ret, fd;

	fd = t->fd;
	if (t->fd < 0)
		return;
	t->fd = -1;

	/* test the FIFO ioctls (non-ep0 code paths) */
	if (t != threads) {
		ret = ioctl(fd, FUNCTIONFS_FIFO_STATUS);
		if (ret < 0) {
			/* ENODEV reported after disconnect */
			if (errno != ENODEV)
				err("%s: get fifo status", t->filename);
		} else if (ret) {
			warn("%s: unclaimed = %d\n", t->filename, ret);
			if (ioctl(fd, FUNCTIONFS_FIFO_FLUSH) < 0)
				err("%s: fifo flush", t->filename);
		}
	}

	if (close(fd) < 0)
		err("%s: close", t->filename);

	free(t->buf);
	t->buf = NULL;
}

static void *start_thread_helper(void *arg)
{
	const char *name, *op, *in_name, *out_name;
	struct thread *t = arg;
	ssize_t ret;

	info("%s: starts\n", t->filename);
	in_name = t->in_name ? t->in_name : t->filename;
	out_name = t->out_name ? t->out_name : t->filename;

	pthread_cleanup_push(cleanup_thread, arg);

	for (;;) {
		pthread_testcancel();

		ret = t->in(t, t->buf, t->buf_size);
		if (ret > 0) {
			ret = t->out(t, t->buf, ret);
			name = out_name;
			op = "write";
		} else {
			name = in_name;
			op = "read";
		}

		if (ret > 0) {
			/* nop */
		} else if (!ret) {
			debug("%s: %s: EOF", name, op);
			break;
		} else if (errno == EINTR || errno == EAGAIN) {
			debug("%s: %s", name, op);
		} else {
			warn("%s: %s", name, op);
			break;
		}
	}

	pthread_cleanup_pop(1);

	t->status = ret;
	info("%s: ends\n", t->filename);
	return NULL;
}

static void start_thread(struct thread *t)
{
	debug("%s: starting\n", t->filename);

	die_on(pthread_create(&t->id, NULL, start_thread_helper, t) < 0,
	       "pthread_create(%s)", t->filename);
}

static void join_thread(struct thread *t)
{
	int ret = pthread_join(t->id, NULL);

	if (ret < 0)
		err("%s: joining thread", t->filename);
	else
		debug("%s: joined\n", t->filename);
}


static ssize_t read_wrap(struct thread *t, void *buf, size_t nbytes)
{
	return read(t->fd, buf, nbytes);
}

static ssize_t write_wrap(struct thread *t, const void *buf, size_t nbytes)
{
	return write(t->fd, buf, nbytes);
}


/******************** Empty/Fill buffer routines ****************************/

/* 0 -- stream of zeros, 1 -- i % 63, 2 -- pipe */
enum pattern { PAT_ZERO, PAT_SEQ, PAT_PIPE };
static enum pattern pattern;

static ssize_t
fill_in_buf(struct thread *ignore, void *buf, size_t nbytes)
{
	size_t i;
	__u8 *p;

	(void)ignore;

	switch (pattern) {
	case PAT_ZERO:
		memset(buf, 0, nbytes);
		break;

	case PAT_SEQ:
		for (p = buf, i = 0; i < nbytes; ++i, ++p)
			*p = i % 63;
		break;

	case PAT_PIPE:
		return fread(buf, 1, nbytes, stdin);
	}

	return nbytes;
}

static ssize_t
empty_out_buf(struct thread *ignore, const void *buf, size_t nbytes)
{
	const __u8 *p;
	__u8 expected;
	ssize_t ret;
	size_t len;

	(void)ignore;

	switch (pattern) {
	case PAT_ZERO:
		expected = 0;
		for (p = buf, len = 0; len < nbytes; ++p, ++len)
			if (*p)
				goto invalid;
		break;

	case PAT_SEQ:
		for (p = buf, len = 0; len < nbytes; ++p, ++len)
			if (*p != len % 63) {
				expected = len % 63;
				goto invalid;
			}
		break;

	case PAT_PIPE:
		ret = fwrite(buf, nbytes, 1, stdout);
		if (ret > 0)
			fflush(stdout);
		break;

invalid:
		err("bad OUT byte %zd, expected %02x got %02x\n",
		    len, expected, *p);
		for (p = buf, len = 0; len < nbytes; ++p, ++len) {
			if (0 == (len % 32))
				fprintf(stderr, "%4zd:", len);
			fprintf(stderr, " %02x", *p);
			if (31 == (len % 32))
				fprintf(stderr, "\n");
		}
		fflush(stderr);
		errno = EILSEQ;
		return -1;
	}

	return len;
}


/******************** Endpoints routines ************************************/

static void handle_setup(const struct usb_ctrlrequest *setup)
{
	printf("bRequestType = %d\n", setup->bRequestType);
	printf("bRequest     = %d\n", setup->bRequest);
	printf("wValue       = %d\n", le16_to_cpu(setup->wValue));
	printf("wIndex       = %d\n", le16_to_cpu(setup->wIndex));
	printf("wLength      = %d\n", le16_to_cpu(setup->wLength));
}

static ssize_t
ep0_consume(struct thread *ignore, const void *buf, size_t nbytes)
{
	static const char *const names[] = {
		[FUNCTIONFS_BIND] = "BIND",
		[FUNCTIONFS_UNBIND] = "UNBIND",
		[FUNCTIONFS_ENABLE] = "ENABLE",
		[FUNCTIONFS_DISABLE] = "DISABLE",
		[FUNCTIONFS_SETUP] = "SETUP",
		[FUNCTIONFS_SUSPEND] = "SUSPEND",
		[FUNCTIONFS_RESUME] = "RESUME",
	};

	const struct usb_functionfs_event *event = buf;
	size_t n;

	(void)ignore;

	for (n = nbytes / sizeof *event; n; --n, ++event)
		switch (event->type) {
		case FUNCTIONFS_BIND:
		case FUNCTIONFS_UNBIND:
		case FUNCTIONFS_ENABLE:
		case FUNCTIONFS_DISABLE:
		case FUNCTIONFS_SETUP:
		case FUNCTIONFS_SUSPEND:
		case FUNCTIONFS_RESUME:
			printf("Event %s\n", names[event->type]);
			if (event->type == FUNCTIONFS_SETUP)
				handle_setup(&event->u.setup);
			break;

		default:
			printf("Event %03u (unknown)\n", event->type);
		}

	return nbytes;
}

static void ep0_init(struct thread *t, bool legacy_descriptors)
{
	void *legacy;
	ssize_t ret;
	size_t len;

	if (legacy_descriptors) {
		info("%s: writing descriptors\n", t->filename);
		goto legacy;
	}

	info("%s: writing descriptors (in v2 format)\n", t->filename);
	ret = write(t->fd, &descriptors, sizeof descriptors);

	if (ret < 0 && errno == EINVAL) {
		warn("%s: new format rejected, trying legacy\n", t->filename);
legacy:
		len = descs_to_legacy(&legacy, &descriptors);
		if (len) {
			ret = write(t->fd, legacy, len);
			free(legacy);
		}
	}
	die_on(ret < 0, "%s: write: descriptors", t->filename);

	info("%s: writing strings\n", t->filename);
	ret = write(t->fd, &strings, sizeof strings);
	die_on(ret < 0, "%s: write: strings", t->filename);
}


/******************** Main **************************************************/

int main(int argc, char **argv)
{
	bool legacy_descriptors;
	unsigned i;

	legacy_descriptors = argc > 2 && !strcmp(argv[1], "-l");

	init_thread(threads);
	ep0_init(threads, legacy_descriptors);

	for (i = 1; i < sizeof threads / sizeof *threads; ++i)
		init_thread(threads + i);

	for (i = 1; i < sizeof threads / sizeof *threads; ++i)
		start_thread(threads + i);

	start_thread_helper(threads);

	for (i = 1; i < sizeof threads / sizeof *threads; ++i)
		join_thread(threads + i);

	return 0;
}<|MERGE_RESOLUTION|>--- conflicted
+++ resolved
@@ -121,11 +121,6 @@
 		.flags = cpu_to_le32(FUNCTIONFS_HAS_FS_DESC |
 				     FUNCTIONFS_HAS_HS_DESC),
 		.length = cpu_to_le32(sizeof descriptors),
-<<<<<<< HEAD
-		.fs_count = cpu_to_le32(3),
-		.hs_count = cpu_to_le32(3),
-=======
->>>>>>> fc14f9c1
 	},
 	.fs_count = cpu_to_le32(3),
 	.fs_descs = {
