--- conflicted
+++ resolved
@@ -13,11 +13,7 @@
   * AMD SP5100 (SB700 derivative found on some server mainboards)
     Datasheet: Publicly available at the AMD website
     http://support.amd.com/us/Embedded_TechDocs/44413.pdf
-<<<<<<< HEAD
-  * AMD Hudson-2, CZ
-=======
   * AMD Hudson-2, ML, CZ
->>>>>>> fc14f9c1
     Datasheet: Not publicly available
   * Standard Microsystems (SMSC) SLC90E66 (Victory66) southbridge
     Datasheet: Publicly available at the SMSC website http://www.smsc.com
