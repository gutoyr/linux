Kernel driver i2c-i801

Supported adapters:
  * Intel 82801AA and 82801AB (ICH and ICH0 - part of the
    '810' and '810E' chipsets)
  * Intel 82801BA (ICH2 - part of the '815E' chipset)
  * Intel 82801CA/CAM (ICH3)
  * Intel 82801DB (ICH4) (HW PEC supported)
  * Intel 82801EB/ER (ICH5) (HW PEC supported)
  * Intel 6300ESB
  * Intel 82801FB/FR/FW/FRW (ICH6)
  * Intel 82801G (ICH7)
  * Intel 631xESB/632xESB (ESB2)
  * Intel 82801H (ICH8)
  * Intel 82801I (ICH9)
  * Intel EP80579 (Tolapai)
  * Intel 82801JI (ICH10)
  * Intel 5/3400 Series (PCH)
  * Intel 6 Series (PCH)
  * Intel Patsburg (PCH)
  * Intel DH89xxCC (PCH)
  * Intel Panther Point (PCH)
  * Intel Lynx Point (PCH)
  * Intel Lynx Point-LP (PCH)
  * Intel Avoton (SOC)
  * Intel Wellsburg (PCH)
  * Intel Coleto Creek (PCH)
<<<<<<< HEAD
  * Intel Wildcat Point-LP (PCH)
  * Intel BayTrail (SOC)
=======
  * Intel Wildcat Point (PCH)
  * Intel Wildcat Point-LP (PCH)
  * Intel BayTrail (SOC)
  * Intel Sunrise Point-H (PCH)
>>>>>>> fc14f9c1
   Datasheets: Publicly available at the Intel website

On Intel Patsburg and later chipsets, both the normal host SMBus controller
and the additional 'Integrated Device Function' controllers are supported.

Authors: 
	Mark Studebaker <mdsxyz123@yahoo.com>
	Jean Delvare <jdelvare@suse.de>


Module Parameters
-----------------

* disable_features (bit vector)
Disable selected features normally supported by the device. This makes it
possible to work around possible driver or hardware bugs if the feature in
question doesn't work as intended for whatever reason. Bit values:
 0x01  disable SMBus PEC
 0x02  disable the block buffer
 0x08  disable the I2C block read functionality
 0x10  don't use interrupts


Description
-----------

The ICH (properly known as the 82801AA), ICH0 (82801AB), ICH2 (82801BA),
ICH3 (82801CA/CAM) and later devices (PCH) are Intel chips that are a part of
Intel's '810' chipset for Celeron-based PCs, '810E' chipset for
Pentium-based PCs, '815E' chipset, and others.

The ICH chips contain at least SEVEN separate PCI functions in TWO logical
PCI devices. An output of lspci will show something similar to the
following:

  00:1e.0 PCI bridge: Intel Corporation: Unknown device 2418 (rev 01)
  00:1f.0 ISA bridge: Intel Corporation: Unknown device 2410 (rev 01)
  00:1f.1 IDE interface: Intel Corporation: Unknown device 2411 (rev 01)
  00:1f.2 USB Controller: Intel Corporation: Unknown device 2412 (rev 01)
  00:1f.3 Unknown class [0c05]: Intel Corporation: Unknown device 2413 (rev 01)

The SMBus controller is function 3 in device 1f. Class 0c05 is SMBus Serial
Controller.

The ICH chips are quite similar to Intel's PIIX4 chip, at least in the
SMBus controller.


Process Call Support
--------------------

Not supported.


I2C Block Read Support
----------------------

I2C block read is supported on the 82801EB (ICH5) and later chips.


SMBus 2.0 Support
-----------------

The 82801DB (ICH4) and later chips support several SMBus 2.0 features.


Interrupt Support
-----------------

PCI interrupt support is supported on the 82801EB (ICH5) and later chips.


Hidden ICH SMBus
----------------

If your system has an Intel ICH south bridge, but you do NOT see the
SMBus device at 00:1f.3 in lspci, and you can't figure out any way in the
BIOS to enable it, it means it has been hidden by the BIOS code. Asus is
well known for first doing this on their P4B motherboard, and many other
boards after that. Some vendor machines are affected as well.

The first thing to try is the "i2c_ec" ACPI driver. It could be that the
SMBus was hidden on purpose because it'll be driven by ACPI. If the
i2c_ec driver works for you, just forget about the i2c-i801 driver and
don't try to unhide the ICH SMBus. Even if i2c_ec doesn't work, you
better make sure that the SMBus isn't used by the ACPI code. Try loading
the "fan" and "thermal" drivers, and check in /proc/acpi/fan and
/proc/acpi/thermal_zone. If you find anything there, it's likely that
the ACPI is accessing the SMBus and it's safer not to unhide it. Only
once you are certain that ACPI isn't using the SMBus, you can attempt
to unhide it.

In order to unhide the SMBus, we need to change the value of a PCI
register before the kernel enumerates the PCI devices. This is done in
drivers/pci/quirks.c, where all affected boards must be listed (see
function asus_hides_smbus_hostbridge.) If the SMBus device is missing,
and you think there's something interesting on the SMBus (e.g. a
hardware monitoring chip), you need to add your board to the list.

The motherboard is identified using the subvendor and subdevice IDs of the
host bridge PCI device. Get yours with "lspci -n -v -s 00:00.0":

00:00.0 Class 0600: 8086:2570 (rev 02)
        Subsystem: 1043:80f2
        Flags: bus master, fast devsel, latency 0
        Memory at fc000000 (32-bit, prefetchable) [size=32M]
        Capabilities: [e4] #09 [2106]
        Capabilities: [a0] AGP version 3.0

Here the host bridge ID is 2570 (82865G/PE/P), the subvendor ID is 1043
(Asus) and the subdevice ID is 80f2 (P4P800-X). You can find the symbolic
names for the bridge ID and the subvendor ID in include/linux/pci_ids.h,
and then add a case for your subdevice ID at the right place in
drivers/pci/quirks.c. Then please give it very good testing, to make sure
that the unhidden SMBus doesn't conflict with e.g. ACPI.

If it works, proves useful (i.e. there are usable chips on the SMBus)
and seems safe, please submit a patch for inclusion into the kernel.

Note: There's a useful script in lm_sensors 2.10.2 and later, named
unhide_ICH_SMBus (in prog/hotplug), which uses the fakephp driver to
temporarily unhide the SMBus without having to patch and recompile your
kernel. It's very convenient if you just want to check if there's
anything interesting on your hidden ICH SMBus.


**********************
The lm_sensors project gratefully acknowledges the support of Texas
Instruments in the initial development of this driver.

The lm_sensors project gratefully acknowledges the support of Intel in the
development of SMBus 2.0 / ICH4 features of this driver.<|MERGE_RESOLUTION|>--- conflicted
+++ resolved
@@ -25,15 +25,10 @@
   * Intel Avoton (SOC)
   * Intel Wellsburg (PCH)
   * Intel Coleto Creek (PCH)
-<<<<<<< HEAD
-  * Intel Wildcat Point-LP (PCH)
-  * Intel BayTrail (SOC)
-=======
   * Intel Wildcat Point (PCH)
   * Intel Wildcat Point-LP (PCH)
   * Intel BayTrail (SOC)
   * Intel Sunrise Point-H (PCH)
->>>>>>> fc14f9c1
    Datasheets: Publicly available at the Intel website
 
 On Intel Patsburg and later chipsets, both the normal host SMBus controller
