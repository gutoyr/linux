--- conflicted
+++ resolved
@@ -2,11 +2,7 @@
 PATCHLEVEL = 4
 SUBLEVEL = 0
 EXTRAVERSION =
-<<<<<<< HEAD
-NAME = Diseased Newt
-=======
 NAME = Blurry Fish Butt
->>>>>>> afd2ff9b
 
 # *DOCUMENTATION*
 # To see a list of typical targets execute "make help"
