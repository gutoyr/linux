/*
 * Copyright (C) 2005,2006,2007,2008 IBM Corporation
 *
 * Authors:
 * Mimi Zohar <zohar@us.ibm.com>
 * Kylene Hall <kjhall@us.ibm.com>
 *
 * This program is free software; you can redistribute it and/or modify
 * it under the terms of the GNU General Public License as published by
 * the Free Software Foundation, version 2 of the License.
 *
 * File: ima_crypto.c
 *	Calculates md5/sha1 file hash, template hash, boot-aggreate hash
 */

#define pr_fmt(fmt) KBUILD_MODNAME ": " fmt

#include <linux/kernel.h>
#include <linux/moduleparam.h>
#include <linux/ratelimit.h>
#include <linux/file.h>
#include <linux/crypto.h>
#include <linux/scatterlist.h>
#include <linux/err.h>
#include <linux/slab.h>
#include <crypto/hash.h>
#include <crypto/hash_info.h>
#include "ima.h"

struct ahash_completion {
	struct completion completion;
	int err;
};

/* minimum file size for ahash use */
static unsigned long ima_ahash_minsize;
module_param_named(ahash_minsize, ima_ahash_minsize, ulong, 0644);
MODULE_PARM_DESC(ahash_minsize, "Minimum file size for ahash use");

/* default is 0 - 1 page. */
static int ima_maxorder;
static unsigned int ima_bufsize = PAGE_SIZE;

static int param_set_bufsize(const char *val, const struct kernel_param *kp)
{
	unsigned long long size;
	int order;

	size = memparse(val, NULL);
	order = get_order(size);
	if (order >= MAX_ORDER)
		return -EINVAL;
	ima_maxorder = order;
	ima_bufsize = PAGE_SIZE << order;
	return 0;
}

static struct kernel_param_ops param_ops_bufsize = {
	.set = param_set_bufsize,
	.get = param_get_uint,
};
#define param_check_bufsize(name, p) __param_check(name, p, unsigned int)

module_param_named(ahash_bufsize, ima_bufsize, bufsize, 0644);
MODULE_PARM_DESC(ahash_bufsize, "Maximum ahash buffer size");

static struct crypto_shash *ima_shash_tfm;
static struct crypto_ahash *ima_ahash_tfm;

/**
 * ima_kernel_read - read file content
 *
 * This is a function for reading file content instead of kernel_read().
 * It does not perform locking checks to ensure it cannot be blocked.
 * It does not perform security checks because it is irrelevant for IMA.
 *
 */
static int ima_kernel_read(struct file *file, loff_t offset,
			   char *addr, unsigned long count)
{
	mm_segment_t old_fs;
	char __user *buf = addr;
<<<<<<< HEAD
	ssize_t ret;

	if (!(file->f_mode & FMODE_READ))
		return -EBADF;
	if (!file->f_op->read && !file->f_op->aio_read)
		return -EINVAL;
=======
	ssize_t ret = -EINVAL;

	if (!(file->f_mode & FMODE_READ))
		return -EBADF;
>>>>>>> fc14f9c1

	old_fs = get_fs();
	set_fs(get_ds());
	if (file->f_op->read)
		ret = file->f_op->read(file, buf, count, &offset);
<<<<<<< HEAD
	else
		ret = do_sync_read(file, buf, count, &offset);
=======
	else if (file->f_op->aio_read)
		ret = do_sync_read(file, buf, count, &offset);
	else if (file->f_op->read_iter)
		ret = new_sync_read(file, buf, count, &offset);
>>>>>>> fc14f9c1
	set_fs(old_fs);
	return ret;
}

<<<<<<< HEAD
int ima_init_crypto(void)
=======
int __init ima_init_crypto(void)
>>>>>>> fc14f9c1
{
	long rc;

	ima_shash_tfm = crypto_alloc_shash(hash_algo_name[ima_hash_algo], 0, 0);
	if (IS_ERR(ima_shash_tfm)) {
		rc = PTR_ERR(ima_shash_tfm);
		pr_err("Can not allocate %s (reason: %ld)\n",
		       hash_algo_name[ima_hash_algo], rc);
		return rc;
	}
	return 0;
}

static struct crypto_shash *ima_alloc_tfm(enum hash_algo algo)
{
	struct crypto_shash *tfm = ima_shash_tfm;
	int rc;

	if (algo < 0 || algo >= HASH_ALGO__LAST)
		algo = ima_hash_algo;

	if (algo != ima_hash_algo) {
		tfm = crypto_alloc_shash(hash_algo_name[algo], 0, 0);
		if (IS_ERR(tfm)) {
			rc = PTR_ERR(tfm);
			pr_err("Can not allocate %s (reason: %d)\n",
			       hash_algo_name[algo], rc);
		}
	}
	return tfm;
}

static void ima_free_tfm(struct crypto_shash *tfm)
{
	if (tfm != ima_shash_tfm)
		crypto_free_shash(tfm);
}

/**
 * ima_alloc_pages() - Allocate contiguous pages.
 * @max_size:       Maximum amount of memory to allocate.
 * @allocated_size: Returned size of actual allocation.
 * @last_warn:      Should the min_size allocation warn or not.
 *
 * Tries to do opportunistic allocation for memory first trying to allocate
 * max_size amount of memory and then splitting that until zero order is
 * reached. Allocation is tried without generating allocation warnings unless
 * last_warn is set. Last_warn set affects only last allocation of zero order.
 *
 * By default, ima_maxorder is 0 and it is equivalent to kmalloc(GFP_KERNEL)
 *
 * Return pointer to allocated memory, or NULL on failure.
 */
static void *ima_alloc_pages(loff_t max_size, size_t *allocated_size,
			     int last_warn)
{
	void *ptr;
	int order = ima_maxorder;
	gfp_t gfp_mask = __GFP_WAIT | __GFP_NOWARN | __GFP_NORETRY;

	if (order)
		order = min(get_order(max_size), order);

	for (; order; order--) {
		ptr = (void *)__get_free_pages(gfp_mask, order);
		if (ptr) {
			*allocated_size = PAGE_SIZE << order;
			return ptr;
		}
	}

	/* order is zero - one page */

	gfp_mask = GFP_KERNEL;

	if (!last_warn)
		gfp_mask |= __GFP_NOWARN;

	ptr = (void *)__get_free_pages(gfp_mask, 0);
	if (ptr) {
		*allocated_size = PAGE_SIZE;
		return ptr;
	}

	*allocated_size = 0;
	return NULL;
}

/**
 * ima_free_pages() - Free pages allocated by ima_alloc_pages().
 * @ptr:  Pointer to allocated pages.
 * @size: Size of allocated buffer.
 */
static void ima_free_pages(void *ptr, size_t size)
{
	if (!ptr)
		return;
	free_pages((unsigned long)ptr, get_order(size));
}

static struct crypto_ahash *ima_alloc_atfm(enum hash_algo algo)
{
	struct crypto_ahash *tfm = ima_ahash_tfm;
	int rc;

	if (algo < 0 || algo >= HASH_ALGO__LAST)
		algo = ima_hash_algo;

	if (algo != ima_hash_algo || !tfm) {
		tfm = crypto_alloc_ahash(hash_algo_name[algo], 0, 0);
		if (!IS_ERR(tfm)) {
			if (algo == ima_hash_algo)
				ima_ahash_tfm = tfm;
		} else {
			rc = PTR_ERR(tfm);
			pr_err("Can not allocate %s (reason: %d)\n",
			       hash_algo_name[algo], rc);
		}
	}
	return tfm;
}

static void ima_free_atfm(struct crypto_ahash *tfm)
{
	if (tfm != ima_ahash_tfm)
		crypto_free_ahash(tfm);
}

static void ahash_complete(struct crypto_async_request *req, int err)
{
	struct ahash_completion *res = req->data;

	if (err == -EINPROGRESS)
		return;
	res->err = err;
	complete(&res->completion);
}

static int ahash_wait(int err, struct ahash_completion *res)
{
	switch (err) {
	case 0:
		break;
	case -EINPROGRESS:
	case -EBUSY:
		wait_for_completion(&res->completion);
		reinit_completion(&res->completion);
		err = res->err;
		/* fall through */
	default:
		pr_crit_ratelimited("ahash calculation failed: err: %d\n", err);
	}

	return err;
}

static int ima_calc_file_hash_atfm(struct file *file,
				   struct ima_digest_data *hash,
				   struct crypto_ahash *tfm)
{
	loff_t i_size, offset;
	char *rbuf[2] = { NULL, };
	int rc, read = 0, rbuf_len, active = 0, ahash_rc = 0;
	struct ahash_request *req;
	struct scatterlist sg[1];
	struct ahash_completion res;
	size_t rbuf_size[2];

	hash->length = crypto_ahash_digestsize(tfm);

	req = ahash_request_alloc(tfm, GFP_KERNEL);
	if (!req)
		return -ENOMEM;

	init_completion(&res.completion);
	ahash_request_set_callback(req, CRYPTO_TFM_REQ_MAY_BACKLOG |
				   CRYPTO_TFM_REQ_MAY_SLEEP,
				   ahash_complete, &res);

	rc = ahash_wait(crypto_ahash_init(req), &res);
	if (rc)
		goto out1;

	i_size = i_size_read(file_inode(file));

	if (i_size == 0)
		goto out2;

	/*
	 * Try to allocate maximum size of memory.
	 * Fail if even a single page cannot be allocated.
	 */
	rbuf[0] = ima_alloc_pages(i_size, &rbuf_size[0], 1);
	if (!rbuf[0]) {
		rc = -ENOMEM;
		goto out1;
	}

	/* Only allocate one buffer if that is enough. */
	if (i_size > rbuf_size[0]) {
		/*
		 * Try to allocate secondary buffer. If that fails fallback to
		 * using single buffering. Use previous memory allocation size
		 * as baseline for possible allocation size.
		 */
		rbuf[1] = ima_alloc_pages(i_size - rbuf_size[0],
					  &rbuf_size[1], 0);
	}

	if (!(file->f_mode & FMODE_READ)) {
		file->f_mode |= FMODE_READ;
		read = 1;
	}

	for (offset = 0; offset < i_size; offset += rbuf_len) {
		if (!rbuf[1] && offset) {
			/* Not using two buffers, and it is not the first
			 * read/request, wait for the completion of the
			 * previous ahash_update() request.
			 */
			rc = ahash_wait(ahash_rc, &res);
			if (rc)
				goto out3;
		}
		/* read buffer */
		rbuf_len = min_t(loff_t, i_size - offset, rbuf_size[active]);
		rc = ima_kernel_read(file, offset, rbuf[active], rbuf_len);
		if (rc != rbuf_len)
			goto out3;

		if (rbuf[1] && offset) {
			/* Using two buffers, and it is not the first
			 * read/request, wait for the completion of the
			 * previous ahash_update() request.
			 */
			rc = ahash_wait(ahash_rc, &res);
			if (rc)
				goto out3;
		}

		sg_init_one(&sg[0], rbuf[active], rbuf_len);
		ahash_request_set_crypt(req, sg, NULL, rbuf_len);

		ahash_rc = crypto_ahash_update(req);

		if (rbuf[1])
			active = !active; /* swap buffers, if we use two */
	}
	/* wait for the last update request to complete */
	rc = ahash_wait(ahash_rc, &res);
out3:
	if (read)
		file->f_mode &= ~FMODE_READ;
	ima_free_pages(rbuf[0], rbuf_size[0]);
	ima_free_pages(rbuf[1], rbuf_size[1]);
out2:
	if (!rc) {
		ahash_request_set_crypt(req, NULL, hash->digest, 0);
		rc = ahash_wait(crypto_ahash_final(req), &res);
	}
out1:
	ahash_request_free(req);
	return rc;
}

static int ima_calc_file_ahash(struct file *file, struct ima_digest_data *hash)
{
	struct crypto_ahash *tfm;
	int rc;

	tfm = ima_alloc_atfm(hash->algo);
	if (IS_ERR(tfm))
		return PTR_ERR(tfm);

	rc = ima_calc_file_hash_atfm(file, hash, tfm);

	ima_free_atfm(tfm);

	return rc;
}

static int ima_calc_file_hash_tfm(struct file *file,
				  struct ima_digest_data *hash,
				  struct crypto_shash *tfm)
{
	loff_t i_size, offset = 0;
	char *rbuf;
	int rc, read = 0;
	SHASH_DESC_ON_STACK(shash, tfm);

	shash->tfm = tfm;
	shash->flags = 0;

	hash->length = crypto_shash_digestsize(tfm);

	rc = crypto_shash_init(shash);
	if (rc != 0)
		return rc;

	i_size = i_size_read(file_inode(file));

	if (i_size == 0)
		goto out;

	rbuf = kzalloc(PAGE_SIZE, GFP_KERNEL);
	if (!rbuf)
		return -ENOMEM;

	if (!(file->f_mode & FMODE_READ)) {
		file->f_mode |= FMODE_READ;
		read = 1;
	}

	while (offset < i_size) {
		int rbuf_len;

		rbuf_len = ima_kernel_read(file, offset, rbuf, PAGE_SIZE);
		if (rbuf_len < 0) {
			rc = rbuf_len;
			break;
		}
		if (rbuf_len == 0)
			break;
		offset += rbuf_len;

		rc = crypto_shash_update(shash, rbuf, rbuf_len);
		if (rc)
			break;
	}
	if (read)
		file->f_mode &= ~FMODE_READ;
	kfree(rbuf);
out:
	if (!rc)
		rc = crypto_shash_final(shash, hash->digest);
	return rc;
}

static int ima_calc_file_shash(struct file *file, struct ima_digest_data *hash)
{
	struct crypto_shash *tfm;
	int rc;

	tfm = ima_alloc_tfm(hash->algo);
	if (IS_ERR(tfm))
		return PTR_ERR(tfm);

	rc = ima_calc_file_hash_tfm(file, hash, tfm);

	ima_free_tfm(tfm);

	return rc;
}

/*
 * ima_calc_file_hash - calculate file hash
 *
 * Asynchronous hash (ahash) allows using HW acceleration for calculating
 * a hash. ahash performance varies for different data sizes on different
 * crypto accelerators. shash performance might be better for smaller files.
 * The 'ima.ahash_minsize' module parameter allows specifying the best
 * minimum file size for using ahash on the system.
 *
 * If the ima.ahash_minsize parameter is not specified, this function uses
 * shash for the hash calculation.  If ahash fails, it falls back to using
 * shash.
 */
int ima_calc_file_hash(struct file *file, struct ima_digest_data *hash)
{
	loff_t i_size;
	int rc;

	i_size = i_size_read(file_inode(file));

	if (ima_ahash_minsize && i_size >= ima_ahash_minsize) {
		rc = ima_calc_file_ahash(file, hash);
		if (!rc)
			return 0;
	}

	return ima_calc_file_shash(file, hash);
}

/*
 * Calculate the hash of template data
 */
static int ima_calc_field_array_hash_tfm(struct ima_field_data *field_data,
					 struct ima_template_desc *td,
					 int num_fields,
					 struct ima_digest_data *hash,
					 struct crypto_shash *tfm)
{
	SHASH_DESC_ON_STACK(shash, tfm);
	int rc, i;

	shash->tfm = tfm;
	shash->flags = 0;

	hash->length = crypto_shash_digestsize(tfm);

	rc = crypto_shash_init(shash);
	if (rc != 0)
		return rc;

	for (i = 0; i < num_fields; i++) {
		u8 buffer[IMA_EVENT_NAME_LEN_MAX + 1] = { 0 };
		u8 *data_to_hash = field_data[i].data;
		u32 datalen = field_data[i].len;

		if (strcmp(td->name, IMA_TEMPLATE_IMA_NAME) != 0) {
			rc = crypto_shash_update(shash,
						(const u8 *) &field_data[i].len,
						sizeof(field_data[i].len));
			if (rc)
				break;
		} else if (strcmp(td->fields[i]->field_id, "n") == 0) {
			memcpy(buffer, data_to_hash, datalen);
			data_to_hash = buffer;
			datalen = IMA_EVENT_NAME_LEN_MAX + 1;
		}
		rc = crypto_shash_update(shash, data_to_hash, datalen);
		if (rc)
			break;
	}

	if (!rc)
		rc = crypto_shash_final(shash, hash->digest);

	return rc;
}

int ima_calc_field_array_hash(struct ima_field_data *field_data,
			      struct ima_template_desc *desc, int num_fields,
			      struct ima_digest_data *hash)
{
	struct crypto_shash *tfm;
	int rc;

	tfm = ima_alloc_tfm(hash->algo);
	if (IS_ERR(tfm))
		return PTR_ERR(tfm);

	rc = ima_calc_field_array_hash_tfm(field_data, desc, num_fields,
					   hash, tfm);

	ima_free_tfm(tfm);

	return rc;
}

static void __init ima_pcrread(int idx, u8 *pcr)
{
	if (!ima_used_chip)
		return;

	if (tpm_pcr_read(TPM_ANY_NUM, idx, pcr) != 0)
		pr_err("Error Communicating to TPM chip\n");
}

/*
 * Calculate the boot aggregate hash
 */
static int __init ima_calc_boot_aggregate_tfm(char *digest,
					      struct crypto_shash *tfm)
{
	u8 pcr_i[TPM_DIGEST_SIZE];
	int rc, i;
	SHASH_DESC_ON_STACK(shash, tfm);

	shash->tfm = tfm;
	shash->flags = 0;

	rc = crypto_shash_init(shash);
	if (rc != 0)
		return rc;

	/* cumulative sha1 over tpm registers 0-7 */
	for (i = TPM_PCR0; i < TPM_PCR8; i++) {
		ima_pcrread(i, pcr_i);
		/* now accumulate with current aggregate */
		rc = crypto_shash_update(shash, pcr_i, TPM_DIGEST_SIZE);
	}
	if (!rc)
		crypto_shash_final(shash, digest);
	return rc;
}

int __init ima_calc_boot_aggregate(struct ima_digest_data *hash)
{
	struct crypto_shash *tfm;
	int rc;

	tfm = ima_alloc_tfm(hash->algo);
	if (IS_ERR(tfm))
		return PTR_ERR(tfm);

	hash->length = crypto_shash_digestsize(tfm);
	rc = ima_calc_boot_aggregate_tfm(hash->digest, tfm);

	ima_free_tfm(tfm);

	return rc;
}<|MERGE_RESOLUTION|>--- conflicted
+++ resolved
@@ -80,42 +80,24 @@
 {
 	mm_segment_t old_fs;
 	char __user *buf = addr;
-<<<<<<< HEAD
-	ssize_t ret;
+	ssize_t ret = -EINVAL;
 
 	if (!(file->f_mode & FMODE_READ))
 		return -EBADF;
-	if (!file->f_op->read && !file->f_op->aio_read)
-		return -EINVAL;
-=======
-	ssize_t ret = -EINVAL;
-
-	if (!(file->f_mode & FMODE_READ))
-		return -EBADF;
->>>>>>> fc14f9c1
 
 	old_fs = get_fs();
 	set_fs(get_ds());
 	if (file->f_op->read)
 		ret = file->f_op->read(file, buf, count, &offset);
-<<<<<<< HEAD
-	else
-		ret = do_sync_read(file, buf, count, &offset);
-=======
 	else if (file->f_op->aio_read)
 		ret = do_sync_read(file, buf, count, &offset);
 	else if (file->f_op->read_iter)
 		ret = new_sync_read(file, buf, count, &offset);
->>>>>>> fc14f9c1
 	set_fs(old_fs);
 	return ret;
 }
 
-<<<<<<< HEAD
-int ima_init_crypto(void)
-=======
 int __init ima_init_crypto(void)
->>>>>>> fc14f9c1
 {
 	long rc;
 
