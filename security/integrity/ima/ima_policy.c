/*
 * Copyright (C) 2008 IBM Corporation
 * Author: Mimi Zohar <zohar@us.ibm.com>
 *
 * This program is free software; you can redistribute it and/or modify
 * it under the terms of the GNU General Public License as published by
 * the Free Software Foundation, version 2 of the License.
 *
 * ima_policy.c
 *	- initialize default measure policy rules
 *
 */
#include <linux/module.h>
#include <linux/list.h>
#include <linux/security.h>
#include <linux/magic.h>
#include <linux/parser.h>
#include <linux/slab.h>
#include <linux/genhd.h>

#include "ima.h"

/* flags definitions */
#define IMA_FUNC	0x0001
#define IMA_MASK	0x0002
#define IMA_FSMAGIC	0x0004
#define IMA_UID		0x0008
#define IMA_FOWNER	0x0010
#define IMA_FSUUID	0x0020

#define UNKNOWN		0
#define MEASURE		0x0001	/* same as IMA_MEASURE */
#define DONT_MEASURE	0x0002
#define APPRAISE	0x0004	/* same as IMA_APPRAISE */
#define DONT_APPRAISE	0x0008
#define AUDIT		0x0040

int ima_policy_flag;

#define MAX_LSM_RULES 6
enum lsm_rule_types { LSM_OBJ_USER, LSM_OBJ_ROLE, LSM_OBJ_TYPE,
	LSM_SUBJ_USER, LSM_SUBJ_ROLE, LSM_SUBJ_TYPE
};

struct ima_rule_entry {
	struct list_head list;
	int action;
	unsigned int flags;
	enum ima_hooks func;
	int mask;
	unsigned long fsmagic;
	u8 fsuuid[16];
	kuid_t uid;
	kuid_t fowner;
	struct {
		void *rule;	/* LSM file metadata specific */
		void *args_p;	/* audit value */
		int type;	/* audit type */
	} lsm[MAX_LSM_RULES];
};

/*
 * Without LSM specific knowledge, the default policy can only be
 * written in terms of .action, .func, .mask, .fsmagic, .uid, and .fowner
 */

/*
 * The minimum rule set to allow for full TCB coverage.  Measures all files
 * opened or mmap for exec and everything read by root.  Dangerous because
 * normal users can easily run the machine out of memory simply building
 * and running executables.
 */
static struct ima_rule_entry default_rules[] = {
<<<<<<< HEAD
	{.action = DONT_MEASURE,.fsmagic = PROC_SUPER_MAGIC,.flags = IMA_FSMAGIC},
	{.action = DONT_MEASURE,.fsmagic = SYSFS_MAGIC,.flags = IMA_FSMAGIC},
	{.action = DONT_MEASURE,.fsmagic = DEBUGFS_MAGIC,.flags = IMA_FSMAGIC},
	{.action = DONT_MEASURE,.fsmagic = TMPFS_MAGIC,.flags = IMA_FSMAGIC},
	{.action = DONT_MEASURE,.fsmagic = DEVPTS_SUPER_MAGIC,.flags = IMA_FSMAGIC},
	{.action = DONT_MEASURE,.fsmagic = BINFMTFS_MAGIC,.flags = IMA_FSMAGIC},
	{.action = DONT_MEASURE,.fsmagic = SECURITYFS_MAGIC,.flags = IMA_FSMAGIC},
	{.action = DONT_MEASURE,.fsmagic = SELINUX_MAGIC,.flags = IMA_FSMAGIC},
	{.action = MEASURE,.func = MMAP_CHECK,.mask = MAY_EXEC,
=======
	{.action = DONT_MEASURE, .fsmagic = PROC_SUPER_MAGIC, .flags = IMA_FSMAGIC},
	{.action = DONT_MEASURE, .fsmagic = SYSFS_MAGIC, .flags = IMA_FSMAGIC},
	{.action = DONT_MEASURE, .fsmagic = DEBUGFS_MAGIC, .flags = IMA_FSMAGIC},
	{.action = DONT_MEASURE, .fsmagic = TMPFS_MAGIC, .flags = IMA_FSMAGIC},
	{.action = DONT_MEASURE, .fsmagic = DEVPTS_SUPER_MAGIC, .flags = IMA_FSMAGIC},
	{.action = DONT_MEASURE, .fsmagic = BINFMTFS_MAGIC, .flags = IMA_FSMAGIC},
	{.action = DONT_MEASURE, .fsmagic = SECURITYFS_MAGIC, .flags = IMA_FSMAGIC},
	{.action = DONT_MEASURE, .fsmagic = SELINUX_MAGIC, .flags = IMA_FSMAGIC},
	{.action = MEASURE, .func = MMAP_CHECK, .mask = MAY_EXEC,
>>>>>>> fc14f9c1
	 .flags = IMA_FUNC | IMA_MASK},
	{.action = MEASURE, .func = BPRM_CHECK, .mask = MAY_EXEC,
	 .flags = IMA_FUNC | IMA_MASK},
	{.action = MEASURE, .func = FILE_CHECK, .mask = MAY_READ, .uid = GLOBAL_ROOT_UID,
	 .flags = IMA_FUNC | IMA_MASK | IMA_UID},
	{.action = MEASURE, .func = MODULE_CHECK, .flags = IMA_FUNC},
	{.action = MEASURE, .func = FIRMWARE_CHECK, .flags = IMA_FUNC},
};

static struct ima_rule_entry default_appraise_rules[] = {
	{.action = DONT_APPRAISE, .fsmagic = PROC_SUPER_MAGIC, .flags = IMA_FSMAGIC},
	{.action = DONT_APPRAISE, .fsmagic = SYSFS_MAGIC, .flags = IMA_FSMAGIC},
	{.action = DONT_APPRAISE, .fsmagic = DEBUGFS_MAGIC, .flags = IMA_FSMAGIC},
	{.action = DONT_APPRAISE, .fsmagic = TMPFS_MAGIC, .flags = IMA_FSMAGIC},
	{.action = DONT_APPRAISE, .fsmagic = RAMFS_MAGIC, .flags = IMA_FSMAGIC},
	{.action = DONT_APPRAISE, .fsmagic = DEVPTS_SUPER_MAGIC, .flags = IMA_FSMAGIC},
	{.action = DONT_APPRAISE, .fsmagic = BINFMTFS_MAGIC, .flags = IMA_FSMAGIC},
	{.action = DONT_APPRAISE, .fsmagic = SECURITYFS_MAGIC, .flags = IMA_FSMAGIC},
	{.action = DONT_APPRAISE, .fsmagic = SELINUX_MAGIC, .flags = IMA_FSMAGIC},
	{.action = DONT_APPRAISE, .fsmagic = CGROUP_SUPER_MAGIC, .flags = IMA_FSMAGIC},
	{.action = APPRAISE, .fowner = GLOBAL_ROOT_UID, .flags = IMA_FOWNER},
};

static LIST_HEAD(ima_default_rules);
static LIST_HEAD(ima_policy_rules);
static struct list_head *ima_rules;

static DEFINE_MUTEX(ima_rules_mutex);

static bool ima_use_tcb __initdata;
static int __init default_measure_policy_setup(char *str)
{
	ima_use_tcb = 1;
	return 1;
}
__setup("ima_tcb", default_measure_policy_setup);

static bool ima_use_appraise_tcb __initdata;
static int __init default_appraise_policy_setup(char *str)
{
	ima_use_appraise_tcb = 1;
	return 1;
}
__setup("ima_appraise_tcb", default_appraise_policy_setup);

/*
 * Although the IMA policy does not change, the LSM policy can be
 * reloaded, leaving the IMA LSM based rules referring to the old,
 * stale LSM policy.
 *
 * Update the IMA LSM based rules to reflect the reloaded LSM policy.
 * We assume the rules still exist; and BUG_ON() if they don't.
 */
static void ima_lsm_update_rules(void)
{
	struct ima_rule_entry *entry, *tmp;
	int result;
	int i;

	mutex_lock(&ima_rules_mutex);
	list_for_each_entry_safe(entry, tmp, &ima_policy_rules, list) {
		for (i = 0; i < MAX_LSM_RULES; i++) {
			if (!entry->lsm[i].rule)
				continue;
			result = security_filter_rule_init(entry->lsm[i].type,
							   Audit_equal,
							   entry->lsm[i].args_p,
							   &entry->lsm[i].rule);
			BUG_ON(!entry->lsm[i].rule);
		}
	}
	mutex_unlock(&ima_rules_mutex);
}

/**
 * ima_match_rules - determine whether an inode matches the measure rule.
 * @rule: a pointer to a rule
 * @inode: a pointer to an inode
 * @func: LIM hook identifier
 * @mask: requested action (MAY_READ | MAY_WRITE | MAY_APPEND | MAY_EXEC)
 *
 * Returns true on rule match, false on failure.
 */
static bool ima_match_rules(struct ima_rule_entry *rule,
			    struct inode *inode, enum ima_hooks func, int mask)
{
	struct task_struct *tsk = current;
	const struct cred *cred = current_cred();
	int i;

	if ((rule->flags & IMA_FUNC) &&
	    (rule->func != func && func != POST_SETATTR))
		return false;
	if ((rule->flags & IMA_MASK) &&
	    (rule->mask != mask && func != POST_SETATTR))
		return false;
	if ((rule->flags & IMA_FSMAGIC)
	    && rule->fsmagic != inode->i_sb->s_magic)
		return false;
	if ((rule->flags & IMA_FSUUID) &&
	    memcmp(rule->fsuuid, inode->i_sb->s_uuid, sizeof(rule->fsuuid)))
		return false;
	if ((rule->flags & IMA_UID) && !uid_eq(rule->uid, cred->uid))
		return false;
	if ((rule->flags & IMA_FOWNER) && !uid_eq(rule->fowner, inode->i_uid))
		return false;
	for (i = 0; i < MAX_LSM_RULES; i++) {
		int rc = 0;
		u32 osid, sid;
		int retried = 0;

		if (!rule->lsm[i].rule)
			continue;
retry:
		switch (i) {
		case LSM_OBJ_USER:
		case LSM_OBJ_ROLE:
		case LSM_OBJ_TYPE:
			security_inode_getsecid(inode, &osid);
			rc = security_filter_rule_match(osid,
							rule->lsm[i].type,
							Audit_equal,
							rule->lsm[i].rule,
							NULL);
			break;
		case LSM_SUBJ_USER:
		case LSM_SUBJ_ROLE:
		case LSM_SUBJ_TYPE:
			security_task_getsecid(tsk, &sid);
			rc = security_filter_rule_match(sid,
							rule->lsm[i].type,
							Audit_equal,
							rule->lsm[i].rule,
							NULL);
		default:
			break;
		}
		if ((rc < 0) && (!retried)) {
			retried = 1;
			ima_lsm_update_rules();
			goto retry;
		}
		if (!rc)
			return false;
	}
	return true;
}

/*
 * In addition to knowing that we need to appraise the file in general,
 * we need to differentiate between calling hooks, for hook specific rules.
 */
static int get_subaction(struct ima_rule_entry *rule, int func)
{
	if (!(rule->flags & IMA_FUNC))
		return IMA_FILE_APPRAISE;

	switch (func) {
	case MMAP_CHECK:
		return IMA_MMAP_APPRAISE;
	case BPRM_CHECK:
		return IMA_BPRM_APPRAISE;
	case MODULE_CHECK:
		return IMA_MODULE_APPRAISE;
	case FIRMWARE_CHECK:
		return IMA_FIRMWARE_APPRAISE;
	case FILE_CHECK:
	default:
		return IMA_FILE_APPRAISE;
	}
}

/**
 * ima_match_policy - decision based on LSM and other conditions
 * @inode: pointer to an inode for which the policy decision is being made
 * @func: IMA hook identifier
 * @mask: requested action (MAY_READ | MAY_WRITE | MAY_APPEND | MAY_EXEC)
 *
 * Measure decision based on func/mask/fsmagic and LSM(subj/obj/type)
 * conditions.
 *
 * (There is no need for locking when walking the policy list,
 * as elements in the list are never deleted, nor does the list
 * change.)
 */
int ima_match_policy(struct inode *inode, enum ima_hooks func, int mask,
		     int flags)
{
	struct ima_rule_entry *entry;
	int action = 0, actmask = flags | (flags << 1);

	list_for_each_entry(entry, ima_rules, list) {

		if (!(entry->action & actmask))
			continue;

		if (!ima_match_rules(entry, inode, func, mask))
			continue;

		action |= entry->flags & IMA_ACTION_FLAGS;

		action |= entry->action & IMA_DO_MASK;
		if (entry->action & IMA_APPRAISE)
			action |= get_subaction(entry, func);

		if (entry->action & IMA_DO_MASK)
			actmask &= ~(entry->action | entry->action << 1);
		else
			actmask &= ~(entry->action | entry->action >> 1);

		if (!actmask)
			break;
	}

	return action;
}

/*
 * Initialize the ima_policy_flag variable based on the currently
 * loaded policy.  Based on this flag, the decision to short circuit
 * out of a function or not call the function in the first place
 * can be made earlier.
 */
void ima_update_policy_flag(void)
{
	struct ima_rule_entry *entry;

	ima_policy_flag = 0;
	list_for_each_entry(entry, ima_rules, list) {
		if (entry->action & IMA_DO_MASK)
			ima_policy_flag |= entry->action;
	}

	if (!ima_appraise)
		ima_policy_flag &= ~IMA_APPRAISE;
}

/**
 * ima_init_policy - initialize the default measure rules.
 *
 * ima_rules points to either the ima_default_rules or the
 * the new ima_policy_rules.
 */
void __init ima_init_policy(void)
{
	int i, measure_entries, appraise_entries;

	/* if !ima_use_tcb set entries = 0 so we load NO default rules */
	measure_entries = ima_use_tcb ? ARRAY_SIZE(default_rules) : 0;
	appraise_entries = ima_use_appraise_tcb ?
			 ARRAY_SIZE(default_appraise_rules) : 0;

	for (i = 0; i < measure_entries + appraise_entries; i++) {
		if (i < measure_entries)
			list_add_tail(&default_rules[i].list,
				      &ima_default_rules);
		else {
			int j = i - measure_entries;

			list_add_tail(&default_appraise_rules[j].list,
				      &ima_default_rules);
		}
	}

	ima_rules = &ima_default_rules;
}

/**
 * ima_update_policy - update default_rules with new measure rules
 *
 * Called on file .release to update the default rules with a complete new
 * policy.  Once updated, the policy is locked, no additional rules can be
 * added to the policy.
 */
void ima_update_policy(void)
{
	static const char op[] = "policy_update";
	const char *cause = "already-exists";
	int result = 1;
	int audit_info = 0;

	if (ima_rules == &ima_default_rules) {
		ima_rules = &ima_policy_rules;
		ima_update_policy_flag();
		cause = "complete";
		result = 0;
	}
	integrity_audit_msg(AUDIT_INTEGRITY_STATUS, NULL,
			    NULL, op, cause, result, audit_info);
}

enum {
	Opt_err = -1,
	Opt_measure = 1, Opt_dont_measure,
	Opt_appraise, Opt_dont_appraise,
	Opt_audit,
	Opt_obj_user, Opt_obj_role, Opt_obj_type,
	Opt_subj_user, Opt_subj_role, Opt_subj_type,
	Opt_func, Opt_mask, Opt_fsmagic, Opt_uid, Opt_fowner,
	Opt_appraise_type, Opt_fsuuid, Opt_permit_directio
};

static match_table_t policy_tokens = {
	{Opt_measure, "measure"},
	{Opt_dont_measure, "dont_measure"},
	{Opt_appraise, "appraise"},
	{Opt_dont_appraise, "dont_appraise"},
	{Opt_audit, "audit"},
	{Opt_obj_user, "obj_user=%s"},
	{Opt_obj_role, "obj_role=%s"},
	{Opt_obj_type, "obj_type=%s"},
	{Opt_subj_user, "subj_user=%s"},
	{Opt_subj_role, "subj_role=%s"},
	{Opt_subj_type, "subj_type=%s"},
	{Opt_func, "func=%s"},
	{Opt_mask, "mask=%s"},
	{Opt_fsmagic, "fsmagic=%s"},
	{Opt_fsuuid, "fsuuid=%s"},
	{Opt_uid, "uid=%s"},
	{Opt_fowner, "fowner=%s"},
	{Opt_appraise_type, "appraise_type=%s"},
	{Opt_permit_directio, "permit_directio"},
	{Opt_err, NULL}
};

static int ima_lsm_rule_init(struct ima_rule_entry *entry,
			     substring_t *args, int lsm_rule, int audit_type)
{
	int result;

	if (entry->lsm[lsm_rule].rule)
		return -EINVAL;

	entry->lsm[lsm_rule].args_p = match_strdup(args);
	if (!entry->lsm[lsm_rule].args_p)
		return -ENOMEM;

	entry->lsm[lsm_rule].type = audit_type;
	result = security_filter_rule_init(entry->lsm[lsm_rule].type,
					   Audit_equal,
					   entry->lsm[lsm_rule].args_p,
					   &entry->lsm[lsm_rule].rule);
	if (!entry->lsm[lsm_rule].rule) {
		kfree(entry->lsm[lsm_rule].args_p);
		return -EINVAL;
	}

	return result;
}

static void ima_log_string(struct audit_buffer *ab, char *key, char *value)
{
	audit_log_format(ab, "%s=", key);
	audit_log_untrustedstring(ab, value);
	audit_log_format(ab, " ");
}

static int ima_parse_rule(char *rule, struct ima_rule_entry *entry)
{
	struct audit_buffer *ab;
	char *p;
	int result = 0;

	ab = audit_log_start(NULL, GFP_KERNEL, AUDIT_INTEGRITY_RULE);

	entry->uid = INVALID_UID;
	entry->fowner = INVALID_UID;
	entry->action = UNKNOWN;
	while ((p = strsep(&rule, " \t")) != NULL) {
		substring_t args[MAX_OPT_ARGS];
		int token;
		unsigned long lnum;

		if (result < 0)
			break;
		if ((*p == '\0') || (*p == ' ') || (*p == '\t'))
			continue;
		token = match_token(p, policy_tokens, args);
		switch (token) {
		case Opt_measure:
			ima_log_string(ab, "action", "measure");

			if (entry->action != UNKNOWN)
				result = -EINVAL;

			entry->action = MEASURE;
			break;
		case Opt_dont_measure:
			ima_log_string(ab, "action", "dont_measure");

			if (entry->action != UNKNOWN)
				result = -EINVAL;

			entry->action = DONT_MEASURE;
			break;
		case Opt_appraise:
			ima_log_string(ab, "action", "appraise");

			if (entry->action != UNKNOWN)
				result = -EINVAL;

			entry->action = APPRAISE;
			break;
		case Opt_dont_appraise:
			ima_log_string(ab, "action", "dont_appraise");

			if (entry->action != UNKNOWN)
				result = -EINVAL;

			entry->action = DONT_APPRAISE;
			break;
		case Opt_audit:
			ima_log_string(ab, "action", "audit");

			if (entry->action != UNKNOWN)
				result = -EINVAL;

			entry->action = AUDIT;
			break;
		case Opt_func:
			ima_log_string(ab, "func", args[0].from);

			if (entry->func)
				result = -EINVAL;

			if (strcmp(args[0].from, "FILE_CHECK") == 0)
				entry->func = FILE_CHECK;
			/* PATH_CHECK is for backwards compat */
			else if (strcmp(args[0].from, "PATH_CHECK") == 0)
				entry->func = FILE_CHECK;
			else if (strcmp(args[0].from, "MODULE_CHECK") == 0)
				entry->func = MODULE_CHECK;
			else if (strcmp(args[0].from, "FIRMWARE_CHECK") == 0)
				entry->func = FIRMWARE_CHECK;
			else if ((strcmp(args[0].from, "FILE_MMAP") == 0)
				|| (strcmp(args[0].from, "MMAP_CHECK") == 0))
				entry->func = MMAP_CHECK;
			else if (strcmp(args[0].from, "BPRM_CHECK") == 0)
				entry->func = BPRM_CHECK;
			else
				result = -EINVAL;
			if (!result)
				entry->flags |= IMA_FUNC;
			break;
		case Opt_mask:
			ima_log_string(ab, "mask", args[0].from);

			if (entry->mask)
				result = -EINVAL;

			if ((strcmp(args[0].from, "MAY_EXEC")) == 0)
				entry->mask = MAY_EXEC;
			else if (strcmp(args[0].from, "MAY_WRITE") == 0)
				entry->mask = MAY_WRITE;
			else if (strcmp(args[0].from, "MAY_READ") == 0)
				entry->mask = MAY_READ;
			else if (strcmp(args[0].from, "MAY_APPEND") == 0)
				entry->mask = MAY_APPEND;
			else
				result = -EINVAL;
			if (!result)
				entry->flags |= IMA_MASK;
			break;
		case Opt_fsmagic:
			ima_log_string(ab, "fsmagic", args[0].from);

			if (entry->fsmagic) {
				result = -EINVAL;
				break;
			}

			result = kstrtoul(args[0].from, 16, &entry->fsmagic);
			if (!result)
				entry->flags |= IMA_FSMAGIC;
			break;
		case Opt_fsuuid:
			ima_log_string(ab, "fsuuid", args[0].from);

			if (memchr_inv(entry->fsuuid, 0x00,
				       sizeof(entry->fsuuid))) {
				result = -EINVAL;
				break;
			}

			result = blk_part_pack_uuid(args[0].from,
						    entry->fsuuid);
			if (!result)
				entry->flags |= IMA_FSUUID;
			break;
		case Opt_uid:
			ima_log_string(ab, "uid", args[0].from);

			if (uid_valid(entry->uid)) {
				result = -EINVAL;
				break;
			}

			result = kstrtoul(args[0].from, 10, &lnum);
			if (!result) {
				entry->uid = make_kuid(current_user_ns(), (uid_t)lnum);
				if (!uid_valid(entry->uid) || (((uid_t)lnum) != lnum))
					result = -EINVAL;
				else
					entry->flags |= IMA_UID;
			}
			break;
		case Opt_fowner:
			ima_log_string(ab, "fowner", args[0].from);

			if (uid_valid(entry->fowner)) {
				result = -EINVAL;
				break;
			}

			result = kstrtoul(args[0].from, 10, &lnum);
			if (!result) {
				entry->fowner = make_kuid(current_user_ns(), (uid_t)lnum);
				if (!uid_valid(entry->fowner) || (((uid_t)lnum) != lnum))
					result = -EINVAL;
				else
					entry->flags |= IMA_FOWNER;
			}
			break;
		case Opt_obj_user:
			ima_log_string(ab, "obj_user", args[0].from);
			result = ima_lsm_rule_init(entry, args,
						   LSM_OBJ_USER,
						   AUDIT_OBJ_USER);
			break;
		case Opt_obj_role:
			ima_log_string(ab, "obj_role", args[0].from);
			result = ima_lsm_rule_init(entry, args,
						   LSM_OBJ_ROLE,
						   AUDIT_OBJ_ROLE);
			break;
		case Opt_obj_type:
			ima_log_string(ab, "obj_type", args[0].from);
			result = ima_lsm_rule_init(entry, args,
						   LSM_OBJ_TYPE,
						   AUDIT_OBJ_TYPE);
			break;
		case Opt_subj_user:
			ima_log_string(ab, "subj_user", args[0].from);
			result = ima_lsm_rule_init(entry, args,
						   LSM_SUBJ_USER,
						   AUDIT_SUBJ_USER);
			break;
		case Opt_subj_role:
			ima_log_string(ab, "subj_role", args[0].from);
			result = ima_lsm_rule_init(entry, args,
						   LSM_SUBJ_ROLE,
						   AUDIT_SUBJ_ROLE);
			break;
		case Opt_subj_type:
			ima_log_string(ab, "subj_type", args[0].from);
			result = ima_lsm_rule_init(entry, args,
						   LSM_SUBJ_TYPE,
						   AUDIT_SUBJ_TYPE);
			break;
		case Opt_appraise_type:
			if (entry->action != APPRAISE) {
				result = -EINVAL;
				break;
			}

			ima_log_string(ab, "appraise_type", args[0].from);
			if ((strcmp(args[0].from, "imasig")) == 0)
				entry->flags |= IMA_DIGSIG_REQUIRED;
			else
				result = -EINVAL;
			break;
		case Opt_permit_directio:
			entry->flags |= IMA_PERMIT_DIRECTIO;
			break;
		case Opt_err:
			ima_log_string(ab, "UNKNOWN", p);
			result = -EINVAL;
			break;
		}
	}
	if (!result && (entry->action == UNKNOWN))
		result = -EINVAL;
	else if (entry->func == MODULE_CHECK)
		ima_appraise |= IMA_APPRAISE_MODULES;
	else if (entry->func == FIRMWARE_CHECK)
		ima_appraise |= IMA_APPRAISE_FIRMWARE;
	audit_log_format(ab, "res=%d", !result);
	audit_log_end(ab);
	return result;
}

/**
 * ima_parse_add_rule - add a rule to ima_policy_rules
 * @rule - ima measurement policy rule
 *
 * Uses a mutex to protect the policy list from multiple concurrent writers.
 * Returns the length of the rule parsed, an error code on failure
 */
ssize_t ima_parse_add_rule(char *rule)
{
	static const char op[] = "update_policy";
	char *p;
	struct ima_rule_entry *entry;
	ssize_t result, len;
	int audit_info = 0;

	/* Prevent installed policy from changing */
	if (ima_rules != &ima_default_rules) {
		integrity_audit_msg(AUDIT_INTEGRITY_STATUS, NULL,
				    NULL, op, "already-exists",
				    -EACCES, audit_info);
		return -EACCES;
	}

	entry = kzalloc(sizeof(*entry), GFP_KERNEL);
	if (!entry) {
		integrity_audit_msg(AUDIT_INTEGRITY_STATUS, NULL,
				    NULL, op, "-ENOMEM", -ENOMEM, audit_info);
		return -ENOMEM;
	}

	INIT_LIST_HEAD(&entry->list);

	p = strsep(&rule, "\n");
	len = strlen(p) + 1;

	if (*p == '#') {
		kfree(entry);
		return len;
	}

	result = ima_parse_rule(p, entry);
	if (result) {
		kfree(entry);
		integrity_audit_msg(AUDIT_INTEGRITY_STATUS, NULL,
				    NULL, op, "invalid-policy", result,
				    audit_info);
		return result;
	}

	mutex_lock(&ima_rules_mutex);
	list_add_tail(&entry->list, &ima_policy_rules);
	mutex_unlock(&ima_rules_mutex);

	return len;
}

/* ima_delete_rules called to cleanup invalid policy */
void ima_delete_rules(void)
{
	struct ima_rule_entry *entry, *tmp;
	int i;

	mutex_lock(&ima_rules_mutex);
	list_for_each_entry_safe(entry, tmp, &ima_policy_rules, list) {
		for (i = 0; i < MAX_LSM_RULES; i++)
			kfree(entry->lsm[i].args_p);

		list_del(&entry->list);
		kfree(entry);
	}
	mutex_unlock(&ima_rules_mutex);
}<|MERGE_RESOLUTION|>--- conflicted
+++ resolved
@@ -71,17 +71,6 @@
  * and running executables.
  */
 static struct ima_rule_entry default_rules[] = {
-<<<<<<< HEAD
-	{.action = DONT_MEASURE,.fsmagic = PROC_SUPER_MAGIC,.flags = IMA_FSMAGIC},
-	{.action = DONT_MEASURE,.fsmagic = SYSFS_MAGIC,.flags = IMA_FSMAGIC},
-	{.action = DONT_MEASURE,.fsmagic = DEBUGFS_MAGIC,.flags = IMA_FSMAGIC},
-	{.action = DONT_MEASURE,.fsmagic = TMPFS_MAGIC,.flags = IMA_FSMAGIC},
-	{.action = DONT_MEASURE,.fsmagic = DEVPTS_SUPER_MAGIC,.flags = IMA_FSMAGIC},
-	{.action = DONT_MEASURE,.fsmagic = BINFMTFS_MAGIC,.flags = IMA_FSMAGIC},
-	{.action = DONT_MEASURE,.fsmagic = SECURITYFS_MAGIC,.flags = IMA_FSMAGIC},
-	{.action = DONT_MEASURE,.fsmagic = SELINUX_MAGIC,.flags = IMA_FSMAGIC},
-	{.action = MEASURE,.func = MMAP_CHECK,.mask = MAY_EXEC,
-=======
 	{.action = DONT_MEASURE, .fsmagic = PROC_SUPER_MAGIC, .flags = IMA_FSMAGIC},
 	{.action = DONT_MEASURE, .fsmagic = SYSFS_MAGIC, .flags = IMA_FSMAGIC},
 	{.action = DONT_MEASURE, .fsmagic = DEBUGFS_MAGIC, .flags = IMA_FSMAGIC},
@@ -91,7 +80,6 @@
 	{.action = DONT_MEASURE, .fsmagic = SECURITYFS_MAGIC, .flags = IMA_FSMAGIC},
 	{.action = DONT_MEASURE, .fsmagic = SELINUX_MAGIC, .flags = IMA_FSMAGIC},
 	{.action = MEASURE, .func = MMAP_CHECK, .mask = MAY_EXEC,
->>>>>>> fc14f9c1
 	 .flags = IMA_FUNC | IMA_MASK},
 	{.action = MEASURE, .func = BPRM_CHECK, .mask = MAY_EXEC,
 	 .flags = IMA_FUNC | IMA_MASK},
