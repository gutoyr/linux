--- conflicted
+++ resolved
@@ -4787,14 +4787,9 @@
 		if (err == -EINVAL) {
 			printk(KERN_WARNING
 			       "SELinux: unrecognized netlink message:"
-<<<<<<< HEAD
-			       " protocol=%hu nlmsg_type=%hu sclass=%hu\n",
-			       sk->sk_protocol, nlh->nlmsg_type, sksec->sclass);
-=======
 			       " protocol=%hu nlmsg_type=%hu sclass=%s\n",
 			       sk->sk_protocol, nlh->nlmsg_type,
 			       secclass_map[sksec->sclass - 1].name);
->>>>>>> afd2ff9b
 			if (!selinux_enforcing || security_get_allow_unknown())
 				err = 0;
 		}
