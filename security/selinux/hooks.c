/*
 *  NSA Security-Enhanced Linux (SELinux) security module
 *
 *  This file contains the SELinux hook function implementations.
 *
 *  Authors:  Stephen Smalley, <sds@epoch.ncsc.mil>
 *	      Chris Vance, <cvance@nai.com>
 *	      Wayne Salamon, <wsalamon@nai.com>
 *	      James Morris <jmorris@redhat.com>
 *
 *  Copyright (C) 2001,2002 Networks Associates Technology, Inc.
 *  Copyright (C) 2003-2008 Red Hat, Inc., James Morris <jmorris@redhat.com>
 *					   Eric Paris <eparis@redhat.com>
 *  Copyright (C) 2004-2005 Trusted Computer Solutions, Inc.
 *			    <dgoeddel@trustedcs.com>
 *  Copyright (C) 2006, 2007, 2009 Hewlett-Packard Development Company, L.P.
 *	Paul Moore <paul@paul-moore.com>
 *  Copyright (C) 2007 Hitachi Software Engineering Co., Ltd.
 *		       Yuichi Nakamura <ynakam@hitachisoft.jp>
 *
 *	This program is free software; you can redistribute it and/or modify
 *	it under the terms of the GNU General Public License version 2,
 *	as published by the Free Software Foundation.
 */

#include <linux/init.h>
#include <linux/kd.h>
#include <linux/kernel.h>
#include <linux/tracehook.h>
#include <linux/errno.h>
#include <linux/sched.h>
#include <linux/security.h>
#include <linux/xattr.h>
#include <linux/capability.h>
#include <linux/unistd.h>
#include <linux/mm.h>
#include <linux/mman.h>
#include <linux/slab.h>
#include <linux/pagemap.h>
#include <linux/proc_fs.h>
#include <linux/swap.h>
#include <linux/spinlock.h>
#include <linux/syscalls.h>
#include <linux/dcache.h>
#include <linux/file.h>
#include <linux/fdtable.h>
#include <linux/namei.h>
#include <linux/mount.h>
#include <linux/netfilter_ipv4.h>
#include <linux/netfilter_ipv6.h>
#include <linux/tty.h>
#include <net/icmp.h>
#include <net/ip.h>		/* for local_port_range[] */
#include <net/sock.h>
#include <net/tcp.h>		/* struct or_callable used in sock_rcv_skb */
#include <net/inet_connection_sock.h>
#include <net/net_namespace.h>
#include <net/netlabel.h>
#include <linux/uaccess.h>
#include <asm/ioctls.h>
#include <linux/atomic.h>
#include <linux/bitops.h>
#include <linux/interrupt.h>
#include <linux/netdevice.h>	/* for network interface checks */
#include <net/netlink.h>
#include <linux/tcp.h>
#include <linux/udp.h>
#include <linux/dccp.h>
#include <linux/quota.h>
#include <linux/un.h>		/* for Unix socket types */
#include <net/af_unix.h>	/* for Unix socket types */
#include <linux/parser.h>
#include <linux/nfs_mount.h>
#include <net/ipv6.h>
#include <linux/hugetlb.h>
#include <linux/personality.h>
#include <linux/audit.h>
#include <linux/string.h>
#include <linux/selinux.h>
#include <linux/mutex.h>
#include <linux/posix-timers.h>
#include <linux/syslog.h>
#include <linux/user_namespace.h>
#include <linux/export.h>
#include <linux/msg.h>
#include <linux/shm.h>

#include "avc.h"
#include "objsec.h"
#include "netif.h"
#include "netnode.h"
#include "netport.h"
#include "xfrm.h"
#include "netlabel.h"
#include "audit.h"
#include "avc_ss.h"

extern struct security_operations *security_ops;

/* SECMARK reference count */
static atomic_t selinux_secmark_refcount = ATOMIC_INIT(0);

#ifdef CONFIG_SECURITY_SELINUX_DEVELOP
int selinux_enforcing;

static int __init enforcing_setup(char *str)
{
	unsigned long enforcing;
	if (!kstrtoul(str, 0, &enforcing))
		selinux_enforcing = enforcing ? 1 : 0;
	return 1;
}
__setup("enforcing=", enforcing_setup);
#endif

#ifdef CONFIG_SECURITY_SELINUX_BOOTPARAM
int selinux_enabled = CONFIG_SECURITY_SELINUX_BOOTPARAM_VALUE;

static int __init selinux_enabled_setup(char *str)
{
	unsigned long enabled;
	if (!kstrtoul(str, 0, &enabled))
		selinux_enabled = enabled ? 1 : 0;
	return 1;
}
__setup("selinux=", selinux_enabled_setup);
#else
int selinux_enabled = 1;
#endif

static struct kmem_cache *sel_inode_cache;

/**
 * selinux_secmark_enabled - Check to see if SECMARK is currently enabled
 *
 * Description:
 * This function checks the SECMARK reference counter to see if any SECMARK
 * targets are currently configured, if the reference counter is greater than
 * zero SECMARK is considered to be enabled.  Returns true (1) if SECMARK is
 * enabled, false (0) if SECMARK is disabled.  If the always_check_network
 * policy capability is enabled, SECMARK is always considered enabled.
 *
 */
static int selinux_secmark_enabled(void)
{
	return (selinux_policycap_alwaysnetwork || atomic_read(&selinux_secmark_refcount));
}

/**
 * selinux_peerlbl_enabled - Check to see if peer labeling is currently enabled
 *
 * Description:
 * This function checks if NetLabel or labeled IPSEC is enabled.  Returns true
 * (1) if any are enabled or false (0) if neither are enabled.  If the
 * always_check_network policy capability is enabled, peer labeling
 * is always considered enabled.
 *
 */
static int selinux_peerlbl_enabled(void)
{
	return (selinux_policycap_alwaysnetwork || netlbl_enabled() || selinux_xfrm_enabled());
}

static int selinux_netcache_avc_callback(u32 event)
{
	if (event == AVC_CALLBACK_RESET) {
		sel_netif_flush();
		sel_netnode_flush();
		sel_netport_flush();
		synchronize_net();
	}
	return 0;
}

/*
 * initialise the security for the init task
 */
static void cred_init_security(void)
{
	struct cred *cred = (struct cred *) current->real_cred;
	struct task_security_struct *tsec;

	tsec = kzalloc(sizeof(struct task_security_struct), GFP_KERNEL);
	if (!tsec)
		panic("SELinux:  Failed to initialize initial task.\n");

	tsec->osid = tsec->sid = SECINITSID_KERNEL;
	cred->security = tsec;
}

/*
 * get the security ID of a set of credentials
 */
static inline u32 cred_sid(const struct cred *cred)
{
	const struct task_security_struct *tsec;

	tsec = cred->security;
	return tsec->sid;
}

/*
 * get the objective security ID of a task
 */
static inline u32 task_sid(const struct task_struct *task)
{
	u32 sid;

	rcu_read_lock();
	sid = cred_sid(__task_cred(task));
	rcu_read_unlock();
	return sid;
}

/*
 * get the subjective security ID of the current task
 */
static inline u32 current_sid(void)
{
	const struct task_security_struct *tsec = current_security();

	return tsec->sid;
}

/* Allocate and free functions for each kind of security blob. */

static int inode_alloc_security(struct inode *inode)
{
	struct inode_security_struct *isec;
	u32 sid = current_sid();

	isec = kmem_cache_zalloc(sel_inode_cache, GFP_NOFS);
	if (!isec)
		return -ENOMEM;

	mutex_init(&isec->lock);
	INIT_LIST_HEAD(&isec->list);
	isec->inode = inode;
	isec->sid = SECINITSID_UNLABELED;
	isec->sclass = SECCLASS_FILE;
	isec->task_sid = sid;
	inode->i_security = isec;

	return 0;
}

static void inode_free_rcu(struct rcu_head *head)
{
	struct inode_security_struct *isec;

	isec = container_of(head, struct inode_security_struct, rcu);
	kmem_cache_free(sel_inode_cache, isec);
}

static void inode_free_security(struct inode *inode)
{
	struct inode_security_struct *isec = inode->i_security;
	struct superblock_security_struct *sbsec = inode->i_sb->s_security;

	spin_lock(&sbsec->isec_lock);
	if (!list_empty(&isec->list))
		list_del_init(&isec->list);
	spin_unlock(&sbsec->isec_lock);

	/*
	 * The inode may still be referenced in a path walk and
	 * a call to selinux_inode_permission() can be made
	 * after inode_free_security() is called. Ideally, the VFS
	 * wouldn't do this, but fixing that is a much harder
	 * job. For now, simply free the i_security via RCU, and
	 * leave the current inode->i_security pointer intact.
	 * The inode will be freed after the RCU grace period too.
	 */
	call_rcu(&isec->rcu, inode_free_rcu);
}

static int file_alloc_security(struct file *file)
{
	struct file_security_struct *fsec;
	u32 sid = current_sid();

	fsec = kzalloc(sizeof(struct file_security_struct), GFP_KERNEL);
	if (!fsec)
		return -ENOMEM;

	fsec->sid = sid;
	fsec->fown_sid = sid;
	file->f_security = fsec;

	return 0;
}

static void file_free_security(struct file *file)
{
	struct file_security_struct *fsec = file->f_security;
	file->f_security = NULL;
	kfree(fsec);
}

static int superblock_alloc_security(struct super_block *sb)
{
	struct superblock_security_struct *sbsec;

	sbsec = kzalloc(sizeof(struct superblock_security_struct), GFP_KERNEL);
	if (!sbsec)
		return -ENOMEM;

	mutex_init(&sbsec->lock);
	INIT_LIST_HEAD(&sbsec->isec_head);
	spin_lock_init(&sbsec->isec_lock);
	sbsec->sb = sb;
	sbsec->sid = SECINITSID_UNLABELED;
	sbsec->def_sid = SECINITSID_FILE;
	sbsec->mntpoint_sid = SECINITSID_UNLABELED;
	sb->s_security = sbsec;

	return 0;
}

static void superblock_free_security(struct super_block *sb)
{
	struct superblock_security_struct *sbsec = sb->s_security;
	sb->s_security = NULL;
	kfree(sbsec);
}

/* The file system's label must be initialized prior to use. */

static const char *labeling_behaviors[7] = {
	"uses xattr",
	"uses transition SIDs",
	"uses task SIDs",
	"uses genfs_contexts",
	"not configured for labeling",
	"uses mountpoint labeling",
	"uses native labeling",
};

static int inode_doinit_with_dentry(struct inode *inode, struct dentry *opt_dentry);

static inline int inode_doinit(struct inode *inode)
{
	return inode_doinit_with_dentry(inode, NULL);
}

enum {
	Opt_error = -1,
	Opt_context = 1,
	Opt_fscontext = 2,
	Opt_defcontext = 3,
	Opt_rootcontext = 4,
	Opt_labelsupport = 5,
	Opt_nextmntopt = 6,
};

#define NUM_SEL_MNT_OPTS	(Opt_nextmntopt - 1)

static const match_table_t tokens = {
	{Opt_context, CONTEXT_STR "%s"},
	{Opt_fscontext, FSCONTEXT_STR "%s"},
	{Opt_defcontext, DEFCONTEXT_STR "%s"},
	{Opt_rootcontext, ROOTCONTEXT_STR "%s"},
	{Opt_labelsupport, LABELSUPP_STR},
	{Opt_error, NULL},
};

#define SEL_MOUNT_FAIL_MSG "SELinux:  duplicate or incompatible mount options\n"

static int may_context_mount_sb_relabel(u32 sid,
			struct superblock_security_struct *sbsec,
			const struct cred *cred)
{
	const struct task_security_struct *tsec = cred->security;
	int rc;

	rc = avc_has_perm(tsec->sid, sbsec->sid, SECCLASS_FILESYSTEM,
			  FILESYSTEM__RELABELFROM, NULL);
	if (rc)
		return rc;

	rc = avc_has_perm(tsec->sid, sid, SECCLASS_FILESYSTEM,
			  FILESYSTEM__RELABELTO, NULL);
	return rc;
}

static int may_context_mount_inode_relabel(u32 sid,
			struct superblock_security_struct *sbsec,
			const struct cred *cred)
{
	const struct task_security_struct *tsec = cred->security;
	int rc;
	rc = avc_has_perm(tsec->sid, sbsec->sid, SECCLASS_FILESYSTEM,
			  FILESYSTEM__RELABELFROM, NULL);
	if (rc)
		return rc;

	rc = avc_has_perm(sid, sbsec->sid, SECCLASS_FILESYSTEM,
			  FILESYSTEM__ASSOCIATE, NULL);
	return rc;
}

static int selinux_is_sblabel_mnt(struct super_block *sb)
{
	struct superblock_security_struct *sbsec = sb->s_security;

	if (sbsec->behavior == SECURITY_FS_USE_XATTR ||
	    sbsec->behavior == SECURITY_FS_USE_TRANS ||
	    sbsec->behavior == SECURITY_FS_USE_TASK)
		return 1;

	/* Special handling for sysfs. Is genfs but also has setxattr handler*/
	if (strncmp(sb->s_type->name, "sysfs", sizeof("sysfs")) == 0)
		return 1;

	/*
	 * Special handling for rootfs. Is genfs but supports
	 * setting SELinux context on in-core inodes.
	 */
	if (strncmp(sb->s_type->name, "rootfs", sizeof("rootfs")) == 0)
		return 1;

	return 0;
}

static int sb_finish_set_opts(struct super_block *sb)
{
	struct superblock_security_struct *sbsec = sb->s_security;
	struct dentry *root = sb->s_root;
	struct inode *root_inode = root->d_inode;
	int rc = 0;

	if (sbsec->behavior == SECURITY_FS_USE_XATTR) {
		/* Make sure that the xattr handler exists and that no
		   error other than -ENODATA is returned by getxattr on
		   the root directory.  -ENODATA is ok, as this may be
		   the first boot of the SELinux kernel before we have
		   assigned xattr values to the filesystem. */
		if (!root_inode->i_op->getxattr) {
			printk(KERN_WARNING "SELinux: (dev %s, type %s) has no "
			       "xattr support\n", sb->s_id, sb->s_type->name);
			rc = -EOPNOTSUPP;
			goto out;
		}
		rc = root_inode->i_op->getxattr(root, XATTR_NAME_SELINUX, NULL, 0);
		if (rc < 0 && rc != -ENODATA) {
			if (rc == -EOPNOTSUPP)
				printk(KERN_WARNING "SELinux: (dev %s, type "
				       "%s) has no security xattr handler\n",
				       sb->s_id, sb->s_type->name);
			else
				printk(KERN_WARNING "SELinux: (dev %s, type "
				       "%s) getxattr errno %d\n", sb->s_id,
				       sb->s_type->name, -rc);
			goto out;
		}
	}

	if (sbsec->behavior > ARRAY_SIZE(labeling_behaviors))
		printk(KERN_ERR "SELinux: initialized (dev %s, type %s), unknown behavior\n",
		       sb->s_id, sb->s_type->name);
	else
		printk(KERN_DEBUG "SELinux: initialized (dev %s, type %s), %s\n",
		       sb->s_id, sb->s_type->name,
		       labeling_behaviors[sbsec->behavior-1]);

	sbsec->flags |= SE_SBINITIALIZED;
	if (selinux_is_sblabel_mnt(sb))
		sbsec->flags |= SBLABEL_MNT;

	/* Initialize the root inode. */
	rc = inode_doinit_with_dentry(root_inode, root);

	/* Initialize any other inodes associated with the superblock, e.g.
	   inodes created prior to initial policy load or inodes created
	   during get_sb by a pseudo filesystem that directly
	   populates itself. */
	spin_lock(&sbsec->isec_lock);
next_inode:
	if (!list_empty(&sbsec->isec_head)) {
		struct inode_security_struct *isec =
				list_entry(sbsec->isec_head.next,
					   struct inode_security_struct, list);
		struct inode *inode = isec->inode;
		list_del_init(&isec->list);
		spin_unlock(&sbsec->isec_lock);
		inode = igrab(inode);
		if (inode) {
			if (!IS_PRIVATE(inode))
				inode_doinit(inode);
			iput(inode);
		}
		spin_lock(&sbsec->isec_lock);
		goto next_inode;
	}
	spin_unlock(&sbsec->isec_lock);
out:
	return rc;
}

/*
 * This function should allow an FS to ask what it's mount security
 * options were so it can use those later for submounts, displaying
 * mount options, or whatever.
 */
static int selinux_get_mnt_opts(const struct super_block *sb,
				struct security_mnt_opts *opts)
{
	int rc = 0, i;
	struct superblock_security_struct *sbsec = sb->s_security;
	char *context = NULL;
	u32 len;
	char tmp;

	security_init_mnt_opts(opts);

	if (!(sbsec->flags & SE_SBINITIALIZED))
		return -EINVAL;

	if (!ss_initialized)
		return -EINVAL;

	/* make sure we always check enough bits to cover the mask */
	BUILD_BUG_ON(SE_MNTMASK >= (1 << NUM_SEL_MNT_OPTS));

	tmp = sbsec->flags & SE_MNTMASK;
	/* count the number of mount options for this sb */
	for (i = 0; i < NUM_SEL_MNT_OPTS; i++) {
		if (tmp & 0x01)
			opts->num_mnt_opts++;
		tmp >>= 1;
	}
	/* Check if the Label support flag is set */
	if (sbsec->flags & SBLABEL_MNT)
		opts->num_mnt_opts++;

	opts->mnt_opts = kcalloc(opts->num_mnt_opts, sizeof(char *), GFP_ATOMIC);
	if (!opts->mnt_opts) {
		rc = -ENOMEM;
		goto out_free;
	}

	opts->mnt_opts_flags = kcalloc(opts->num_mnt_opts, sizeof(int), GFP_ATOMIC);
	if (!opts->mnt_opts_flags) {
		rc = -ENOMEM;
		goto out_free;
	}

	i = 0;
	if (sbsec->flags & FSCONTEXT_MNT) {
		rc = security_sid_to_context(sbsec->sid, &context, &len);
		if (rc)
			goto out_free;
		opts->mnt_opts[i] = context;
		opts->mnt_opts_flags[i++] = FSCONTEXT_MNT;
	}
	if (sbsec->flags & CONTEXT_MNT) {
		rc = security_sid_to_context(sbsec->mntpoint_sid, &context, &len);
		if (rc)
			goto out_free;
		opts->mnt_opts[i] = context;
		opts->mnt_opts_flags[i++] = CONTEXT_MNT;
	}
	if (sbsec->flags & DEFCONTEXT_MNT) {
		rc = security_sid_to_context(sbsec->def_sid, &context, &len);
		if (rc)
			goto out_free;
		opts->mnt_opts[i] = context;
		opts->mnt_opts_flags[i++] = DEFCONTEXT_MNT;
	}
	if (sbsec->flags & ROOTCONTEXT_MNT) {
		struct inode *root = sbsec->sb->s_root->d_inode;
		struct inode_security_struct *isec = root->i_security;

		rc = security_sid_to_context(isec->sid, &context, &len);
		if (rc)
			goto out_free;
		opts->mnt_opts[i] = context;
		opts->mnt_opts_flags[i++] = ROOTCONTEXT_MNT;
	}
	if (sbsec->flags & SBLABEL_MNT) {
		opts->mnt_opts[i] = NULL;
		opts->mnt_opts_flags[i++] = SBLABEL_MNT;
	}

	BUG_ON(i != opts->num_mnt_opts);

	return 0;

out_free:
	security_free_mnt_opts(opts);
	return rc;
}

static int bad_option(struct superblock_security_struct *sbsec, char flag,
		      u32 old_sid, u32 new_sid)
{
	char mnt_flags = sbsec->flags & SE_MNTMASK;

	/* check if the old mount command had the same options */
	if (sbsec->flags & SE_SBINITIALIZED)
		if (!(sbsec->flags & flag) ||
		    (old_sid != new_sid))
			return 1;

	/* check if we were passed the same options twice,
	 * aka someone passed context=a,context=b
	 */
	if (!(sbsec->flags & SE_SBINITIALIZED))
		if (mnt_flags & flag)
			return 1;
	return 0;
}

/*
 * Allow filesystems with binary mount data to explicitly set mount point
 * labeling information.
 */
static int selinux_set_mnt_opts(struct super_block *sb,
				struct security_mnt_opts *opts,
				unsigned long kern_flags,
				unsigned long *set_kern_flags)
{
	const struct cred *cred = current_cred();
	int rc = 0, i;
	struct superblock_security_struct *sbsec = sb->s_security;
	const char *name = sb->s_type->name;
	struct inode *inode = sbsec->sb->s_root->d_inode;
	struct inode_security_struct *root_isec = inode->i_security;
	u32 fscontext_sid = 0, context_sid = 0, rootcontext_sid = 0;
	u32 defcontext_sid = 0;
	char **mount_options = opts->mnt_opts;
	int *flags = opts->mnt_opts_flags;
	int num_opts = opts->num_mnt_opts;

	mutex_lock(&sbsec->lock);

	if (!ss_initialized) {
		if (!num_opts) {
			/* Defer initialization until selinux_complete_init,
			   after the initial policy is loaded and the security
			   server is ready to handle calls. */
			goto out;
		}
		rc = -EINVAL;
		printk(KERN_WARNING "SELinux: Unable to set superblock options "
			"before the security server is initialized\n");
		goto out;
	}
	if (kern_flags && !set_kern_flags) {
		/* Specifying internal flags without providing a place to
		 * place the results is not allowed */
		rc = -EINVAL;
		goto out;
	}

	/*
	 * Binary mount data FS will come through this function twice.  Once
	 * from an explicit call and once from the generic calls from the vfs.
	 * Since the generic VFS calls will not contain any security mount data
	 * we need to skip the double mount verification.
	 *
	 * This does open a hole in which we will not notice if the first
	 * mount using this sb set explict options and a second mount using
	 * this sb does not set any security options.  (The first options
	 * will be used for both mounts)
	 */
	if ((sbsec->flags & SE_SBINITIALIZED) && (sb->s_type->fs_flags & FS_BINARY_MOUNTDATA)
	    && (num_opts == 0))
		goto out;

	/*
	 * parse the mount options, check if they are valid sids.
	 * also check if someone is trying to mount the same sb more
	 * than once with different security options.
	 */
	for (i = 0; i < num_opts; i++) {
		u32 sid;

		if (flags[i] == SBLABEL_MNT)
			continue;
		rc = security_context_to_sid(mount_options[i],
					     strlen(mount_options[i]), &sid, GFP_KERNEL);
		if (rc) {
			printk(KERN_WARNING "SELinux: security_context_to_sid"
			       "(%s) failed for (dev %s, type %s) errno=%d\n",
			       mount_options[i], sb->s_id, name, rc);
			goto out;
		}
		switch (flags[i]) {
		case FSCONTEXT_MNT:
			fscontext_sid = sid;

			if (bad_option(sbsec, FSCONTEXT_MNT, sbsec->sid,
					fscontext_sid))
				goto out_double_mount;

			sbsec->flags |= FSCONTEXT_MNT;
			break;
		case CONTEXT_MNT:
			context_sid = sid;

			if (bad_option(sbsec, CONTEXT_MNT, sbsec->mntpoint_sid,
					context_sid))
				goto out_double_mount;

			sbsec->flags |= CONTEXT_MNT;
			break;
		case ROOTCONTEXT_MNT:
			rootcontext_sid = sid;

			if (bad_option(sbsec, ROOTCONTEXT_MNT, root_isec->sid,
					rootcontext_sid))
				goto out_double_mount;

			sbsec->flags |= ROOTCONTEXT_MNT;

			break;
		case DEFCONTEXT_MNT:
			defcontext_sid = sid;

			if (bad_option(sbsec, DEFCONTEXT_MNT, sbsec->def_sid,
					defcontext_sid))
				goto out_double_mount;

			sbsec->flags |= DEFCONTEXT_MNT;

			break;
		default:
			rc = -EINVAL;
			goto out;
		}
	}

	if (sbsec->flags & SE_SBINITIALIZED) {
		/* previously mounted with options, but not on this attempt? */
		if ((sbsec->flags & SE_MNTMASK) && !num_opts)
			goto out_double_mount;
		rc = 0;
		goto out;
	}

	if (strcmp(sb->s_type->name, "proc") == 0)
		sbsec->flags |= SE_SBPROC;

	if (!sbsec->behavior) {
		/*
		 * Determine the labeling behavior to use for this
		 * filesystem type.
		 */
		rc = security_fs_use(sb);
		if (rc) {
			printk(KERN_WARNING
				"%s: security_fs_use(%s) returned %d\n",
					__func__, sb->s_type->name, rc);
			goto out;
		}
	}
	/* sets the context of the superblock for the fs being mounted. */
	if (fscontext_sid) {
		rc = may_context_mount_sb_relabel(fscontext_sid, sbsec, cred);
		if (rc)
			goto out;

		sbsec->sid = fscontext_sid;
	}

	/*
	 * Switch to using mount point labeling behavior.
	 * sets the label used on all file below the mountpoint, and will set
	 * the superblock context if not already set.
	 */
	if (kern_flags & SECURITY_LSM_NATIVE_LABELS && !context_sid) {
		sbsec->behavior = SECURITY_FS_USE_NATIVE;
		*set_kern_flags |= SECURITY_LSM_NATIVE_LABELS;
	}

	if (context_sid) {
		if (!fscontext_sid) {
			rc = may_context_mount_sb_relabel(context_sid, sbsec,
							  cred);
			if (rc)
				goto out;
			sbsec->sid = context_sid;
		} else {
			rc = may_context_mount_inode_relabel(context_sid, sbsec,
							     cred);
			if (rc)
				goto out;
		}
		if (!rootcontext_sid)
			rootcontext_sid = context_sid;

		sbsec->mntpoint_sid = context_sid;
		sbsec->behavior = SECURITY_FS_USE_MNTPOINT;
	}

	if (rootcontext_sid) {
		rc = may_context_mount_inode_relabel(rootcontext_sid, sbsec,
						     cred);
		if (rc)
			goto out;

		root_isec->sid = rootcontext_sid;
		root_isec->initialized = 1;
	}

	if (defcontext_sid) {
		if (sbsec->behavior != SECURITY_FS_USE_XATTR &&
			sbsec->behavior != SECURITY_FS_USE_NATIVE) {
			rc = -EINVAL;
			printk(KERN_WARNING "SELinux: defcontext option is "
			       "invalid for this filesystem type\n");
			goto out;
		}

		if (defcontext_sid != sbsec->def_sid) {
			rc = may_context_mount_inode_relabel(defcontext_sid,
							     sbsec, cred);
			if (rc)
				goto out;
		}

		sbsec->def_sid = defcontext_sid;
	}

	rc = sb_finish_set_opts(sb);
out:
	mutex_unlock(&sbsec->lock);
	return rc;
out_double_mount:
	rc = -EINVAL;
	printk(KERN_WARNING "SELinux: mount invalid.  Same superblock, different "
	       "security settings for (dev %s, type %s)\n", sb->s_id, name);
	goto out;
}

static int selinux_cmp_sb_context(const struct super_block *oldsb,
				    const struct super_block *newsb)
{
	struct superblock_security_struct *old = oldsb->s_security;
	struct superblock_security_struct *new = newsb->s_security;
	char oldflags = old->flags & SE_MNTMASK;
	char newflags = new->flags & SE_MNTMASK;

	if (oldflags != newflags)
		goto mismatch;
	if ((oldflags & FSCONTEXT_MNT) && old->sid != new->sid)
		goto mismatch;
	if ((oldflags & CONTEXT_MNT) && old->mntpoint_sid != new->mntpoint_sid)
		goto mismatch;
	if ((oldflags & DEFCONTEXT_MNT) && old->def_sid != new->def_sid)
		goto mismatch;
	if (oldflags & ROOTCONTEXT_MNT) {
		struct inode_security_struct *oldroot = oldsb->s_root->d_inode->i_security;
		struct inode_security_struct *newroot = newsb->s_root->d_inode->i_security;
		if (oldroot->sid != newroot->sid)
			goto mismatch;
	}
	return 0;
mismatch:
	printk(KERN_WARNING "SELinux: mount invalid.  Same superblock, "
			    "different security settings for (dev %s, "
			    "type %s)\n", newsb->s_id, newsb->s_type->name);
	return -EBUSY;
}

static int selinux_sb_clone_mnt_opts(const struct super_block *oldsb,
					struct super_block *newsb)
{
	const struct superblock_security_struct *oldsbsec = oldsb->s_security;
	struct superblock_security_struct *newsbsec = newsb->s_security;

	int set_fscontext =	(oldsbsec->flags & FSCONTEXT_MNT);
	int set_context =	(oldsbsec->flags & CONTEXT_MNT);
	int set_rootcontext =	(oldsbsec->flags & ROOTCONTEXT_MNT);

	/*
	 * if the parent was able to be mounted it clearly had no special lsm
	 * mount options.  thus we can safely deal with this superblock later
	 */
	if (!ss_initialized)
		return 0;

	/* how can we clone if the old one wasn't set up?? */
	BUG_ON(!(oldsbsec->flags & SE_SBINITIALIZED));

	/* if fs is reusing a sb, make sure that the contexts match */
	if (newsbsec->flags & SE_SBINITIALIZED)
		return selinux_cmp_sb_context(oldsb, newsb);

	mutex_lock(&newsbsec->lock);

	newsbsec->flags = oldsbsec->flags;

	newsbsec->sid = oldsbsec->sid;
	newsbsec->def_sid = oldsbsec->def_sid;
	newsbsec->behavior = oldsbsec->behavior;

	if (set_context) {
		u32 sid = oldsbsec->mntpoint_sid;

		if (!set_fscontext)
			newsbsec->sid = sid;
		if (!set_rootcontext) {
			struct inode *newinode = newsb->s_root->d_inode;
			struct inode_security_struct *newisec = newinode->i_security;
			newisec->sid = sid;
		}
		newsbsec->mntpoint_sid = sid;
	}
	if (set_rootcontext) {
		const struct inode *oldinode = oldsb->s_root->d_inode;
		const struct inode_security_struct *oldisec = oldinode->i_security;
		struct inode *newinode = newsb->s_root->d_inode;
		struct inode_security_struct *newisec = newinode->i_security;

		newisec->sid = oldisec->sid;
	}

	sb_finish_set_opts(newsb);
	mutex_unlock(&newsbsec->lock);
	return 0;
}

static int selinux_parse_opts_str(char *options,
				  struct security_mnt_opts *opts)
{
	char *p;
	char *context = NULL, *defcontext = NULL;
	char *fscontext = NULL, *rootcontext = NULL;
	int rc, num_mnt_opts = 0;

	opts->num_mnt_opts = 0;

	/* Standard string-based options. */
	while ((p = strsep(&options, "|")) != NULL) {
		int token;
		substring_t args[MAX_OPT_ARGS];

		if (!*p)
			continue;

		token = match_token(p, tokens, args);

		switch (token) {
		case Opt_context:
			if (context || defcontext) {
				rc = -EINVAL;
				printk(KERN_WARNING SEL_MOUNT_FAIL_MSG);
				goto out_err;
			}
			context = match_strdup(&args[0]);
			if (!context) {
				rc = -ENOMEM;
				goto out_err;
			}
			break;

		case Opt_fscontext:
			if (fscontext) {
				rc = -EINVAL;
				printk(KERN_WARNING SEL_MOUNT_FAIL_MSG);
				goto out_err;
			}
			fscontext = match_strdup(&args[0]);
			if (!fscontext) {
				rc = -ENOMEM;
				goto out_err;
			}
			break;

		case Opt_rootcontext:
			if (rootcontext) {
				rc = -EINVAL;
				printk(KERN_WARNING SEL_MOUNT_FAIL_MSG);
				goto out_err;
			}
			rootcontext = match_strdup(&args[0]);
			if (!rootcontext) {
				rc = -ENOMEM;
				goto out_err;
			}
			break;

		case Opt_defcontext:
			if (context || defcontext) {
				rc = -EINVAL;
				printk(KERN_WARNING SEL_MOUNT_FAIL_MSG);
				goto out_err;
			}
			defcontext = match_strdup(&args[0]);
			if (!defcontext) {
				rc = -ENOMEM;
				goto out_err;
			}
			break;
		case Opt_labelsupport:
			break;
		default:
			rc = -EINVAL;
			printk(KERN_WARNING "SELinux:  unknown mount option\n");
			goto out_err;

		}
	}

	rc = -ENOMEM;
	opts->mnt_opts = kcalloc(NUM_SEL_MNT_OPTS, sizeof(char *), GFP_ATOMIC);
	if (!opts->mnt_opts)
		goto out_err;

	opts->mnt_opts_flags = kcalloc(NUM_SEL_MNT_OPTS, sizeof(int), GFP_ATOMIC);
	if (!opts->mnt_opts_flags) {
		kfree(opts->mnt_opts);
		goto out_err;
	}

	if (fscontext) {
		opts->mnt_opts[num_mnt_opts] = fscontext;
		opts->mnt_opts_flags[num_mnt_opts++] = FSCONTEXT_MNT;
	}
	if (context) {
		opts->mnt_opts[num_mnt_opts] = context;
		opts->mnt_opts_flags[num_mnt_opts++] = CONTEXT_MNT;
	}
	if (rootcontext) {
		opts->mnt_opts[num_mnt_opts] = rootcontext;
		opts->mnt_opts_flags[num_mnt_opts++] = ROOTCONTEXT_MNT;
	}
	if (defcontext) {
		opts->mnt_opts[num_mnt_opts] = defcontext;
		opts->mnt_opts_flags[num_mnt_opts++] = DEFCONTEXT_MNT;
	}

	opts->num_mnt_opts = num_mnt_opts;
	return 0;

out_err:
	kfree(context);
	kfree(defcontext);
	kfree(fscontext);
	kfree(rootcontext);
	return rc;
}
/*
 * string mount options parsing and call set the sbsec
 */
static int superblock_doinit(struct super_block *sb, void *data)
{
	int rc = 0;
	char *options = data;
	struct security_mnt_opts opts;

	security_init_mnt_opts(&opts);

	if (!data)
		goto out;

	BUG_ON(sb->s_type->fs_flags & FS_BINARY_MOUNTDATA);

	rc = selinux_parse_opts_str(options, &opts);
	if (rc)
		goto out_err;

out:
	rc = selinux_set_mnt_opts(sb, &opts, 0, NULL);

out_err:
	security_free_mnt_opts(&opts);
	return rc;
}

static void selinux_write_opts(struct seq_file *m,
			       struct security_mnt_opts *opts)
{
	int i;
	char *prefix;

	for (i = 0; i < opts->num_mnt_opts; i++) {
		char *has_comma;

		if (opts->mnt_opts[i])
			has_comma = strchr(opts->mnt_opts[i], ',');
		else
			has_comma = NULL;

		switch (opts->mnt_opts_flags[i]) {
		case CONTEXT_MNT:
			prefix = CONTEXT_STR;
			break;
		case FSCONTEXT_MNT:
			prefix = FSCONTEXT_STR;
			break;
		case ROOTCONTEXT_MNT:
			prefix = ROOTCONTEXT_STR;
			break;
		case DEFCONTEXT_MNT:
			prefix = DEFCONTEXT_STR;
			break;
		case SBLABEL_MNT:
			seq_putc(m, ',');
			seq_puts(m, LABELSUPP_STR);
			continue;
		default:
			BUG();
			return;
		};
		/* we need a comma before each option */
		seq_putc(m, ',');
		seq_puts(m, prefix);
		if (has_comma)
			seq_putc(m, '\"');
		seq_puts(m, opts->mnt_opts[i]);
		if (has_comma)
			seq_putc(m, '\"');
	}
}

static int selinux_sb_show_options(struct seq_file *m, struct super_block *sb)
{
	struct security_mnt_opts opts;
	int rc;

	rc = selinux_get_mnt_opts(sb, &opts);
	if (rc) {
		/* before policy load we may get EINVAL, don't show anything */
		if (rc == -EINVAL)
			rc = 0;
		return rc;
	}

	selinux_write_opts(m, &opts);

	security_free_mnt_opts(&opts);

	return rc;
}

static inline u16 inode_mode_to_security_class(umode_t mode)
{
	switch (mode & S_IFMT) {
	case S_IFSOCK:
		return SECCLASS_SOCK_FILE;
	case S_IFLNK:
		return SECCLASS_LNK_FILE;
	case S_IFREG:
		return SECCLASS_FILE;
	case S_IFBLK:
		return SECCLASS_BLK_FILE;
	case S_IFDIR:
		return SECCLASS_DIR;
	case S_IFCHR:
		return SECCLASS_CHR_FILE;
	case S_IFIFO:
		return SECCLASS_FIFO_FILE;

	}

	return SECCLASS_FILE;
}

static inline int default_protocol_stream(int protocol)
{
	return (protocol == IPPROTO_IP || protocol == IPPROTO_TCP);
}

static inline int default_protocol_dgram(int protocol)
{
	return (protocol == IPPROTO_IP || protocol == IPPROTO_UDP);
}

static inline u16 socket_type_to_security_class(int family, int type, int protocol)
{
	switch (family) {
	case PF_UNIX:
		switch (type) {
		case SOCK_STREAM:
		case SOCK_SEQPACKET:
			return SECCLASS_UNIX_STREAM_SOCKET;
		case SOCK_DGRAM:
			return SECCLASS_UNIX_DGRAM_SOCKET;
		}
		break;
	case PF_INET:
	case PF_INET6:
		switch (type) {
		case SOCK_STREAM:
			if (default_protocol_stream(protocol))
				return SECCLASS_TCP_SOCKET;
			else
				return SECCLASS_RAWIP_SOCKET;
		case SOCK_DGRAM:
			if (default_protocol_dgram(protocol))
				return SECCLASS_UDP_SOCKET;
			else
				return SECCLASS_RAWIP_SOCKET;
		case SOCK_DCCP:
			return SECCLASS_DCCP_SOCKET;
		default:
			return SECCLASS_RAWIP_SOCKET;
		}
		break;
	case PF_NETLINK:
		switch (protocol) {
		case NETLINK_ROUTE:
			return SECCLASS_NETLINK_ROUTE_SOCKET;
		case NETLINK_FIREWALL:
			return SECCLASS_NETLINK_FIREWALL_SOCKET;
		case NETLINK_SOCK_DIAG:
			return SECCLASS_NETLINK_TCPDIAG_SOCKET;
		case NETLINK_NFLOG:
			return SECCLASS_NETLINK_NFLOG_SOCKET;
		case NETLINK_XFRM:
			return SECCLASS_NETLINK_XFRM_SOCKET;
		case NETLINK_SELINUX:
			return SECCLASS_NETLINK_SELINUX_SOCKET;
		case NETLINK_AUDIT:
			return SECCLASS_NETLINK_AUDIT_SOCKET;
		case NETLINK_IP6_FW:
			return SECCLASS_NETLINK_IP6FW_SOCKET;
		case NETLINK_DNRTMSG:
			return SECCLASS_NETLINK_DNRT_SOCKET;
		case NETLINK_KOBJECT_UEVENT:
			return SECCLASS_NETLINK_KOBJECT_UEVENT_SOCKET;
		default:
			return SECCLASS_NETLINK_SOCKET;
		}
	case PF_PACKET:
		return SECCLASS_PACKET_SOCKET;
	case PF_KEY:
		return SECCLASS_KEY_SOCKET;
	case PF_APPLETALK:
		return SECCLASS_APPLETALK_SOCKET;
	}

	return SECCLASS_SOCKET;
}

#ifdef CONFIG_PROC_FS
static int selinux_proc_get_sid(struct dentry *dentry,
				u16 tclass,
				u32 *sid)
{
	int rc;
	char *buffer, *path;

	buffer = (char *)__get_free_page(GFP_KERNEL);
	if (!buffer)
		return -ENOMEM;

	path = dentry_path_raw(dentry, buffer, PAGE_SIZE);
	if (IS_ERR(path))
		rc = PTR_ERR(path);
	else {
		/* each process gets a /proc/PID/ entry. Strip off the
		 * PID part to get a valid selinux labeling.
		 * e.g. /proc/1/net/rpc/nfs -> /net/rpc/nfs */
		while (path[1] >= '0' && path[1] <= '9') {
			path[1] = '/';
			path++;
		}
		rc = security_genfs_sid("proc", path, tclass, sid);
	}
	free_page((unsigned long)buffer);
	return rc;
}
#else
static int selinux_proc_get_sid(struct dentry *dentry,
				u16 tclass,
				u32 *sid)
{
	return -EINVAL;
}
#endif

/* The inode's security attributes must be initialized before first use. */
static int inode_doinit_with_dentry(struct inode *inode, struct dentry *opt_dentry)
{
	struct superblock_security_struct *sbsec = NULL;
	struct inode_security_struct *isec = inode->i_security;
	u32 sid;
	struct dentry *dentry;
#define INITCONTEXTLEN 255
	char *context = NULL;
	unsigned len = 0;
	int rc = 0;

	if (isec->initialized)
		goto out;

	mutex_lock(&isec->lock);
	if (isec->initialized)
		goto out_unlock;

	sbsec = inode->i_sb->s_security;
	if (!(sbsec->flags & SE_SBINITIALIZED)) {
		/* Defer initialization until selinux_complete_init,
		   after the initial policy is loaded and the security
		   server is ready to handle calls. */
		spin_lock(&sbsec->isec_lock);
		if (list_empty(&isec->list))
			list_add(&isec->list, &sbsec->isec_head);
		spin_unlock(&sbsec->isec_lock);
		goto out_unlock;
	}

	switch (sbsec->behavior) {
	case SECURITY_FS_USE_NATIVE:
		break;
	case SECURITY_FS_USE_XATTR:
		if (!inode->i_op->getxattr) {
			isec->sid = sbsec->def_sid;
			break;
		}

		/* Need a dentry, since the xattr API requires one.
		   Life would be simpler if we could just pass the inode. */
		if (opt_dentry) {
			/* Called from d_instantiate or d_splice_alias. */
			dentry = dget(opt_dentry);
		} else {
			/* Called from selinux_complete_init, try to find a dentry. */
			dentry = d_find_alias(inode);
		}
		if (!dentry) {
			/*
			 * this is can be hit on boot when a file is accessed
			 * before the policy is loaded.  When we load policy we
			 * may find inodes that have no dentry on the
			 * sbsec->isec_head list.  No reason to complain as these
			 * will get fixed up the next time we go through
			 * inode_doinit with a dentry, before these inodes could
			 * be used again by userspace.
			 */
			goto out_unlock;
		}

		len = INITCONTEXTLEN;
		context = kmalloc(len+1, GFP_NOFS);
		if (!context) {
			rc = -ENOMEM;
			dput(dentry);
			goto out_unlock;
		}
		context[len] = '\0';
		rc = inode->i_op->getxattr(dentry, XATTR_NAME_SELINUX,
					   context, len);
		if (rc == -ERANGE) {
			kfree(context);

			/* Need a larger buffer.  Query for the right size. */
			rc = inode->i_op->getxattr(dentry, XATTR_NAME_SELINUX,
						   NULL, 0);
			if (rc < 0) {
				dput(dentry);
				goto out_unlock;
			}
			len = rc;
			context = kmalloc(len+1, GFP_NOFS);
			if (!context) {
				rc = -ENOMEM;
				dput(dentry);
				goto out_unlock;
			}
			context[len] = '\0';
			rc = inode->i_op->getxattr(dentry,
						   XATTR_NAME_SELINUX,
						   context, len);
		}
		dput(dentry);
		if (rc < 0) {
			if (rc != -ENODATA) {
				printk(KERN_WARNING "SELinux: %s:  getxattr returned "
				       "%d for dev=%s ino=%ld\n", __func__,
				       -rc, inode->i_sb->s_id, inode->i_ino);
				kfree(context);
				goto out_unlock;
			}
			/* Map ENODATA to the default file SID */
			sid = sbsec->def_sid;
			rc = 0;
		} else {
			rc = security_context_to_sid_default(context, rc, &sid,
							     sbsec->def_sid,
							     GFP_NOFS);
			if (rc) {
				char *dev = inode->i_sb->s_id;
				unsigned long ino = inode->i_ino;

				if (rc == -EINVAL) {
					if (printk_ratelimit())
						printk(KERN_NOTICE "SELinux: inode=%lu on dev=%s was found to have an invalid "
							"context=%s.  This indicates you may need to relabel the inode or the "
							"filesystem in question.\n", ino, dev, context);
				} else {
					printk(KERN_WARNING "SELinux: %s:  context_to_sid(%s) "
					       "returned %d for dev=%s ino=%ld\n",
					       __func__, context, -rc, dev, ino);
				}
				kfree(context);
				/* Leave with the unlabeled SID */
				rc = 0;
				break;
			}
		}
		kfree(context);
		isec->sid = sid;
		break;
	case SECURITY_FS_USE_TASK:
		isec->sid = isec->task_sid;
		break;
	case SECURITY_FS_USE_TRANS:
		/* Default to the fs SID. */
		isec->sid = sbsec->sid;

		/* Try to obtain a transition SID. */
		isec->sclass = inode_mode_to_security_class(inode->i_mode);
		rc = security_transition_sid(isec->task_sid, sbsec->sid,
					     isec->sclass, NULL, &sid);
		if (rc)
			goto out_unlock;
		isec->sid = sid;
		break;
	case SECURITY_FS_USE_MNTPOINT:
		isec->sid = sbsec->mntpoint_sid;
		break;
	default:
		/* Default to the fs superblock SID. */
		isec->sid = sbsec->sid;

		if ((sbsec->flags & SE_SBPROC) && !S_ISLNK(inode->i_mode)) {
			/* We must have a dentry to determine the label on
			 * procfs inodes */
			if (opt_dentry)
				/* Called from d_instantiate or
				 * d_splice_alias. */
				dentry = dget(opt_dentry);
			else
				/* Called from selinux_complete_init, try to
				 * find a dentry. */
				dentry = d_find_alias(inode);
			/*
			 * This can be hit on boot when a file is accessed
			 * before the policy is loaded.  When we load policy we
			 * may find inodes that have no dentry on the
			 * sbsec->isec_head list.  No reason to complain as
			 * these will get fixed up the next time we go through
			 * inode_doinit() with a dentry, before these inodes
			 * could be used again by userspace.
			 */
			if (!dentry)
				goto out_unlock;
			isec->sclass = inode_mode_to_security_class(inode->i_mode);
			rc = selinux_proc_get_sid(dentry, isec->sclass, &sid);
			dput(dentry);
			if (rc)
				goto out_unlock;
			isec->sid = sid;
		}
		break;
	}

	isec->initialized = 1;

out_unlock:
	mutex_unlock(&isec->lock);
out:
	if (isec->sclass == SECCLASS_FILE)
		isec->sclass = inode_mode_to_security_class(inode->i_mode);
	return rc;
}

/* Convert a Linux signal to an access vector. */
static inline u32 signal_to_av(int sig)
{
	u32 perm = 0;

	switch (sig) {
	case SIGCHLD:
		/* Commonly granted from child to parent. */
		perm = PROCESS__SIGCHLD;
		break;
	case SIGKILL:
		/* Cannot be caught or ignored */
		perm = PROCESS__SIGKILL;
		break;
	case SIGSTOP:
		/* Cannot be caught or ignored */
		perm = PROCESS__SIGSTOP;
		break;
	default:
		/* All other signals. */
		perm = PROCESS__SIGNAL;
		break;
	}

	return perm;
}

/*
 * Check permission between a pair of credentials
 * fork check, ptrace check, etc.
 */
static int cred_has_perm(const struct cred *actor,
			 const struct cred *target,
			 u32 perms)
{
	u32 asid = cred_sid(actor), tsid = cred_sid(target);

	return avc_has_perm(asid, tsid, SECCLASS_PROCESS, perms, NULL);
}

/*
 * Check permission between a pair of tasks, e.g. signal checks,
 * fork check, ptrace check, etc.
 * tsk1 is the actor and tsk2 is the target
 * - this uses the default subjective creds of tsk1
 */
static int task_has_perm(const struct task_struct *tsk1,
			 const struct task_struct *tsk2,
			 u32 perms)
{
	const struct task_security_struct *__tsec1, *__tsec2;
	u32 sid1, sid2;

	rcu_read_lock();
	__tsec1 = __task_cred(tsk1)->security;	sid1 = __tsec1->sid;
	__tsec2 = __task_cred(tsk2)->security;	sid2 = __tsec2->sid;
	rcu_read_unlock();
	return avc_has_perm(sid1, sid2, SECCLASS_PROCESS, perms, NULL);
}

/*
 * Check permission between current and another task, e.g. signal checks,
 * fork check, ptrace check, etc.
 * current is the actor and tsk2 is the target
 * - this uses current's subjective creds
 */
static int current_has_perm(const struct task_struct *tsk,
			    u32 perms)
{
	u32 sid, tsid;

	sid = current_sid();
	tsid = task_sid(tsk);
	return avc_has_perm(sid, tsid, SECCLASS_PROCESS, perms, NULL);
}

#if CAP_LAST_CAP > 63
#error Fix SELinux to handle capabilities > 63.
#endif

/* Check whether a task is allowed to use a capability. */
static int cred_has_capability(const struct cred *cred,
			       int cap, int audit)
{
	struct common_audit_data ad;
	struct av_decision avd;
	u16 sclass;
	u32 sid = cred_sid(cred);
	u32 av = CAP_TO_MASK(cap);
	int rc;

	ad.type = LSM_AUDIT_DATA_CAP;
	ad.u.cap = cap;

	switch (CAP_TO_INDEX(cap)) {
	case 0:
		sclass = SECCLASS_CAPABILITY;
		break;
	case 1:
		sclass = SECCLASS_CAPABILITY2;
		break;
	default:
		printk(KERN_ERR
		       "SELinux:  out of range capability %d\n", cap);
		BUG();
		return -EINVAL;
	}

	rc = avc_has_perm_noaudit(sid, sid, sclass, av, 0, &avd);
	if (audit == SECURITY_CAP_AUDIT) {
		int rc2 = avc_audit(sid, sid, sclass, av, &avd, rc, &ad);
		if (rc2)
			return rc2;
	}
	return rc;
}

/* Check whether a task is allowed to use a system operation. */
static int task_has_system(struct task_struct *tsk,
			   u32 perms)
{
	u32 sid = task_sid(tsk);

	return avc_has_perm(sid, SECINITSID_KERNEL,
			    SECCLASS_SYSTEM, perms, NULL);
}

/* Check whether a task has a particular permission to an inode.
   The 'adp' parameter is optional and allows other audit
   data to be passed (e.g. the dentry). */
static int inode_has_perm(const struct cred *cred,
			  struct inode *inode,
			  u32 perms,
			  struct common_audit_data *adp)
{
	struct inode_security_struct *isec;
	u32 sid;

	validate_creds(cred);

	if (unlikely(IS_PRIVATE(inode)))
		return 0;

	sid = cred_sid(cred);
	isec = inode->i_security;

	return avc_has_perm(sid, isec->sid, isec->sclass, perms, adp);
}

/* Same as inode_has_perm, but pass explicit audit data containing
   the dentry to help the auditing code to more easily generate the
   pathname if needed. */
static inline int dentry_has_perm(const struct cred *cred,
				  struct dentry *dentry,
				  u32 av)
{
	struct inode *inode = dentry->d_inode;
	struct common_audit_data ad;

	ad.type = LSM_AUDIT_DATA_DENTRY;
	ad.u.dentry = dentry;
	return inode_has_perm(cred, inode, av, &ad);
}

/* Same as inode_has_perm, but pass explicit audit data containing
   the path to help the auditing code to more easily generate the
   pathname if needed. */
static inline int path_has_perm(const struct cred *cred,
				struct path *path,
				u32 av)
{
	struct inode *inode = path->dentry->d_inode;
	struct common_audit_data ad;

	ad.type = LSM_AUDIT_DATA_PATH;
	ad.u.path = *path;
	return inode_has_perm(cred, inode, av, &ad);
}

/* Same as path_has_perm, but uses the inode from the file struct. */
static inline int file_path_has_perm(const struct cred *cred,
				     struct file *file,
				     u32 av)
{
	struct common_audit_data ad;

	ad.type = LSM_AUDIT_DATA_PATH;
	ad.u.path = file->f_path;
	return inode_has_perm(cred, file_inode(file), av, &ad);
}

/* Check whether a task can use an open file descriptor to
   access an inode in a given way.  Check access to the
   descriptor itself, and then use dentry_has_perm to
   check a particular permission to the file.
   Access to the descriptor is implicitly granted if it
   has the same SID as the process.  If av is zero, then
   access to the file is not checked, e.g. for cases
   where only the descriptor is affected like seek. */
static int file_has_perm(const struct cred *cred,
			 struct file *file,
			 u32 av)
{
	struct file_security_struct *fsec = file->f_security;
	struct inode *inode = file_inode(file);
	struct common_audit_data ad;
	u32 sid = cred_sid(cred);
	int rc;

	ad.type = LSM_AUDIT_DATA_PATH;
	ad.u.path = file->f_path;

	if (sid != fsec->sid) {
		rc = avc_has_perm(sid, fsec->sid,
				  SECCLASS_FD,
				  FD__USE,
				  &ad);
		if (rc)
			goto out;
	}

	/* av is zero if only checking access to the descriptor. */
	rc = 0;
	if (av)
		rc = inode_has_perm(cred, inode, av, &ad);

out:
	return rc;
}

/* Check whether a task can create a file. */
static int may_create(struct inode *dir,
		      struct dentry *dentry,
		      u16 tclass)
{
	const struct task_security_struct *tsec = current_security();
	struct inode_security_struct *dsec;
	struct superblock_security_struct *sbsec;
	u32 sid, newsid;
	struct common_audit_data ad;
	int rc;

	dsec = dir->i_security;
	sbsec = dir->i_sb->s_security;

	sid = tsec->sid;
	newsid = tsec->create_sid;

	ad.type = LSM_AUDIT_DATA_DENTRY;
	ad.u.dentry = dentry;

	rc = avc_has_perm(sid, dsec->sid, SECCLASS_DIR,
			  DIR__ADD_NAME | DIR__SEARCH,
			  &ad);
	if (rc)
		return rc;

	if (!newsid || !(sbsec->flags & SBLABEL_MNT)) {
		rc = security_transition_sid(sid, dsec->sid, tclass,
					     &dentry->d_name, &newsid);
		if (rc)
			return rc;
	}

	rc = avc_has_perm(sid, newsid, tclass, FILE__CREATE, &ad);
	if (rc)
		return rc;

	return avc_has_perm(newsid, sbsec->sid,
			    SECCLASS_FILESYSTEM,
			    FILESYSTEM__ASSOCIATE, &ad);
}

/* Check whether a task can create a key. */
static int may_create_key(u32 ksid,
			  struct task_struct *ctx)
{
	u32 sid = task_sid(ctx);

	return avc_has_perm(sid, ksid, SECCLASS_KEY, KEY__CREATE, NULL);
}

#define MAY_LINK	0
#define MAY_UNLINK	1
#define MAY_RMDIR	2

/* Check whether a task can link, unlink, or rmdir a file/directory. */
static int may_link(struct inode *dir,
		    struct dentry *dentry,
		    int kind)

{
	struct inode_security_struct *dsec, *isec;
	struct common_audit_data ad;
	u32 sid = current_sid();
	u32 av;
	int rc;

	dsec = dir->i_security;
	isec = dentry->d_inode->i_security;

	ad.type = LSM_AUDIT_DATA_DENTRY;
	ad.u.dentry = dentry;

	av = DIR__SEARCH;
	av |= (kind ? DIR__REMOVE_NAME : DIR__ADD_NAME);
	rc = avc_has_perm(sid, dsec->sid, SECCLASS_DIR, av, &ad);
	if (rc)
		return rc;

	switch (kind) {
	case MAY_LINK:
		av = FILE__LINK;
		break;
	case MAY_UNLINK:
		av = FILE__UNLINK;
		break;
	case MAY_RMDIR:
		av = DIR__RMDIR;
		break;
	default:
		printk(KERN_WARNING "SELinux: %s:  unrecognized kind %d\n",
			__func__, kind);
		return 0;
	}

	rc = avc_has_perm(sid, isec->sid, isec->sclass, av, &ad);
	return rc;
}

static inline int may_rename(struct inode *old_dir,
			     struct dentry *old_dentry,
			     struct inode *new_dir,
			     struct dentry *new_dentry)
{
	struct inode_security_struct *old_dsec, *new_dsec, *old_isec, *new_isec;
	struct common_audit_data ad;
	u32 sid = current_sid();
	u32 av;
	int old_is_dir, new_is_dir;
	int rc;

	old_dsec = old_dir->i_security;
	old_isec = old_dentry->d_inode->i_security;
	old_is_dir = S_ISDIR(old_dentry->d_inode->i_mode);
	new_dsec = new_dir->i_security;

	ad.type = LSM_AUDIT_DATA_DENTRY;

	ad.u.dentry = old_dentry;
	rc = avc_has_perm(sid, old_dsec->sid, SECCLASS_DIR,
			  DIR__REMOVE_NAME | DIR__SEARCH, &ad);
	if (rc)
		return rc;
	rc = avc_has_perm(sid, old_isec->sid,
			  old_isec->sclass, FILE__RENAME, &ad);
	if (rc)
		return rc;
	if (old_is_dir && new_dir != old_dir) {
		rc = avc_has_perm(sid, old_isec->sid,
				  old_isec->sclass, DIR__REPARENT, &ad);
		if (rc)
			return rc;
	}

	ad.u.dentry = new_dentry;
	av = DIR__ADD_NAME | DIR__SEARCH;
	if (new_dentry->d_inode)
		av |= DIR__REMOVE_NAME;
	rc = avc_has_perm(sid, new_dsec->sid, SECCLASS_DIR, av, &ad);
	if (rc)
		return rc;
	if (new_dentry->d_inode) {
		new_isec = new_dentry->d_inode->i_security;
		new_is_dir = S_ISDIR(new_dentry->d_inode->i_mode);
		rc = avc_has_perm(sid, new_isec->sid,
				  new_isec->sclass,
				  (new_is_dir ? DIR__RMDIR : FILE__UNLINK), &ad);
		if (rc)
			return rc;
	}

	return 0;
}

/* Check whether a task can perform a filesystem operation. */
static int superblock_has_perm(const struct cred *cred,
			       struct super_block *sb,
			       u32 perms,
			       struct common_audit_data *ad)
{
	struct superblock_security_struct *sbsec;
	u32 sid = cred_sid(cred);

	sbsec = sb->s_security;
	return avc_has_perm(sid, sbsec->sid, SECCLASS_FILESYSTEM, perms, ad);
}

/* Convert a Linux mode and permission mask to an access vector. */
static inline u32 file_mask_to_av(int mode, int mask)
{
	u32 av = 0;

	if (!S_ISDIR(mode)) {
		if (mask & MAY_EXEC)
			av |= FILE__EXECUTE;
		if (mask & MAY_READ)
			av |= FILE__READ;

		if (mask & MAY_APPEND)
			av |= FILE__APPEND;
		else if (mask & MAY_WRITE)
			av |= FILE__WRITE;

	} else {
		if (mask & MAY_EXEC)
			av |= DIR__SEARCH;
		if (mask & MAY_WRITE)
			av |= DIR__WRITE;
		if (mask & MAY_READ)
			av |= DIR__READ;
	}

	return av;
}

/* Convert a Linux file to an access vector. */
static inline u32 file_to_av(struct file *file)
{
	u32 av = 0;

	if (file->f_mode & FMODE_READ)
		av |= FILE__READ;
	if (file->f_mode & FMODE_WRITE) {
		if (file->f_flags & O_APPEND)
			av |= FILE__APPEND;
		else
			av |= FILE__WRITE;
	}
	if (!av) {
		/*
		 * Special file opened with flags 3 for ioctl-only use.
		 */
		av = FILE__IOCTL;
	}

	return av;
}

/*
 * Convert a file to an access vector and include the correct open
 * open permission.
 */
static inline u32 open_file_to_av(struct file *file)
{
	u32 av = file_to_av(file);

	if (selinux_policycap_openperm)
		av |= FILE__OPEN;

	return av;
}

/* Hook functions begin here. */

static int selinux_ptrace_access_check(struct task_struct *child,
				     unsigned int mode)
{
	int rc;

	rc = cap_ptrace_access_check(child, mode);
	if (rc)
		return rc;

	if (mode & PTRACE_MODE_READ) {
		u32 sid = current_sid();
		u32 csid = task_sid(child);
		return avc_has_perm(sid, csid, SECCLASS_FILE, FILE__READ, NULL);
	}

	return current_has_perm(child, PROCESS__PTRACE);
}

static int selinux_ptrace_traceme(struct task_struct *parent)
{
	int rc;

	rc = cap_ptrace_traceme(parent);
	if (rc)
		return rc;

	return task_has_perm(parent, current, PROCESS__PTRACE);
}

static int selinux_capget(struct task_struct *target, kernel_cap_t *effective,
			  kernel_cap_t *inheritable, kernel_cap_t *permitted)
{
	int error;

	error = current_has_perm(target, PROCESS__GETCAP);
	if (error)
		return error;

	return cap_capget(target, effective, inheritable, permitted);
}

static int selinux_capset(struct cred *new, const struct cred *old,
			  const kernel_cap_t *effective,
			  const kernel_cap_t *inheritable,
			  const kernel_cap_t *permitted)
{
	int error;

	error = cap_capset(new, old,
				      effective, inheritable, permitted);
	if (error)
		return error;

	return cred_has_perm(old, new, PROCESS__SETCAP);
}

/*
 * (This comment used to live with the selinux_task_setuid hook,
 * which was removed).
 *
 * Since setuid only affects the current process, and since the SELinux
 * controls are not based on the Linux identity attributes, SELinux does not
 * need to control this operation.  However, SELinux does control the use of
 * the CAP_SETUID and CAP_SETGID capabilities using the capable hook.
 */

static int selinux_capable(const struct cred *cred, struct user_namespace *ns,
			   int cap, int audit)
{
	int rc;

	rc = cap_capable(cred, ns, cap, audit);
	if (rc)
		return rc;

	return cred_has_capability(cred, cap, audit);
}

static int selinux_quotactl(int cmds, int type, int id, struct super_block *sb)
{
	const struct cred *cred = current_cred();
	int rc = 0;

	if (!sb)
		return 0;

	switch (cmds) {
	case Q_SYNC:
	case Q_QUOTAON:
	case Q_QUOTAOFF:
	case Q_SETINFO:
	case Q_SETQUOTA:
		rc = superblock_has_perm(cred, sb, FILESYSTEM__QUOTAMOD, NULL);
		break;
	case Q_GETFMT:
	case Q_GETINFO:
	case Q_GETQUOTA:
		rc = superblock_has_perm(cred, sb, FILESYSTEM__QUOTAGET, NULL);
		break;
	default:
		rc = 0;  /* let the kernel handle invalid cmds */
		break;
	}
	return rc;
}

static int selinux_quota_on(struct dentry *dentry)
{
	const struct cred *cred = current_cred();

	return dentry_has_perm(cred, dentry, FILE__QUOTAON);
}

static int selinux_syslog(int type)
{
	int rc;

	switch (type) {
	case SYSLOG_ACTION_READ_ALL:	/* Read last kernel messages */
	case SYSLOG_ACTION_SIZE_BUFFER:	/* Return size of the log buffer */
		rc = task_has_system(current, SYSTEM__SYSLOG_READ);
		break;
	case SYSLOG_ACTION_CONSOLE_OFF:	/* Disable logging to console */
	case SYSLOG_ACTION_CONSOLE_ON:	/* Enable logging to console */
	/* Set level of messages printed to console */
	case SYSLOG_ACTION_CONSOLE_LEVEL:
		rc = task_has_system(current, SYSTEM__SYSLOG_CONSOLE);
		break;
	case SYSLOG_ACTION_CLOSE:	/* Close log */
	case SYSLOG_ACTION_OPEN:	/* Open log */
	case SYSLOG_ACTION_READ:	/* Read from log */
	case SYSLOG_ACTION_READ_CLEAR:	/* Read/clear last kernel messages */
	case SYSLOG_ACTION_CLEAR:	/* Clear ring buffer */
	default:
		rc = task_has_system(current, SYSTEM__SYSLOG_MOD);
		break;
	}
	return rc;
}

/*
 * Check that a process has enough memory to allocate a new virtual
 * mapping. 0 means there is enough memory for the allocation to
 * succeed and -ENOMEM implies there is not.
 *
 * Do not audit the selinux permission check, as this is applied to all
 * processes that allocate mappings.
 */
static int selinux_vm_enough_memory(struct mm_struct *mm, long pages)
{
	int rc, cap_sys_admin = 0;

	rc = selinux_capable(current_cred(), &init_user_ns, CAP_SYS_ADMIN,
			     SECURITY_CAP_NOAUDIT);
	if (rc == 0)
		cap_sys_admin = 1;

	return __vm_enough_memory(mm, pages, cap_sys_admin);
}

/* binprm security operations */

static int check_nnp_nosuid(const struct linux_binprm *bprm,
			    const struct task_security_struct *old_tsec,
			    const struct task_security_struct *new_tsec)
{
	int nnp = (bprm->unsafe & LSM_UNSAFE_NO_NEW_PRIVS);
	int nosuid = (bprm->file->f_path.mnt->mnt_flags & MNT_NOSUID);
	int rc;

	if (!nnp && !nosuid)
		return 0; /* neither NNP nor nosuid */

	if (new_tsec->sid == old_tsec->sid)
		return 0; /* No change in credentials */

	/*
	 * The only transitions we permit under NNP or nosuid
	 * are transitions to bounded SIDs, i.e. SIDs that are
	 * guaranteed to only be allowed a subset of the permissions
	 * of the current SID.
	 */
	rc = security_bounded_transition(old_tsec->sid, new_tsec->sid);
	if (rc) {
		/*
		 * On failure, preserve the errno values for NNP vs nosuid.
		 * NNP:  Operation not permitted for caller.
		 * nosuid:  Permission denied to file.
		 */
		if (nnp)
			return -EPERM;
		else
			return -EACCES;
	}
	return 0;
}

static int selinux_bprm_set_creds(struct linux_binprm *bprm)
{
	const struct task_security_struct *old_tsec;
	struct task_security_struct *new_tsec;
	struct inode_security_struct *isec;
	struct common_audit_data ad;
	struct inode *inode = file_inode(bprm->file);
	int rc;

	rc = cap_bprm_set_creds(bprm);
	if (rc)
		return rc;

	/* SELinux context only depends on initial program or script and not
	 * the script interpreter */
	if (bprm->cred_prepared)
		return 0;

	old_tsec = current_security();
	new_tsec = bprm->cred->security;
	isec = inode->i_security;

	/* Default to the current task SID. */
	new_tsec->sid = old_tsec->sid;
	new_tsec->osid = old_tsec->sid;

	/* Reset fs, key, and sock SIDs on execve. */
	new_tsec->create_sid = 0;
	new_tsec->keycreate_sid = 0;
	new_tsec->sockcreate_sid = 0;

	if (old_tsec->exec_sid) {
		new_tsec->sid = old_tsec->exec_sid;
		/* Reset exec SID on execve. */
		new_tsec->exec_sid = 0;

		/* Fail on NNP or nosuid if not an allowed transition. */
		rc = check_nnp_nosuid(bprm, old_tsec, new_tsec);
		if (rc)
			return rc;
	} else {
		/* Check for a default transition on this program. */
		rc = security_transition_sid(old_tsec->sid, isec->sid,
					     SECCLASS_PROCESS, NULL,
					     &new_tsec->sid);
		if (rc)
			return rc;

		/*
		 * Fallback to old SID on NNP or nosuid if not an allowed
		 * transition.
		 */
		rc = check_nnp_nosuid(bprm, old_tsec, new_tsec);
		if (rc)
			new_tsec->sid = old_tsec->sid;
	}

	ad.type = LSM_AUDIT_DATA_PATH;
	ad.u.path = bprm->file->f_path;

	if (new_tsec->sid == old_tsec->sid) {
		rc = avc_has_perm(old_tsec->sid, isec->sid,
				  SECCLASS_FILE, FILE__EXECUTE_NO_TRANS, &ad);
		if (rc)
			return rc;
	} else {
		/* Check permissions for the transition. */
		rc = avc_has_perm(old_tsec->sid, new_tsec->sid,
				  SECCLASS_PROCESS, PROCESS__TRANSITION, &ad);
		if (rc)
			return rc;

		rc = avc_has_perm(new_tsec->sid, isec->sid,
				  SECCLASS_FILE, FILE__ENTRYPOINT, &ad);
		if (rc)
			return rc;

		/* Check for shared state */
		if (bprm->unsafe & LSM_UNSAFE_SHARE) {
			rc = avc_has_perm(old_tsec->sid, new_tsec->sid,
					  SECCLASS_PROCESS, PROCESS__SHARE,
					  NULL);
			if (rc)
				return -EPERM;
		}

		/* Make sure that anyone attempting to ptrace over a task that
		 * changes its SID has the appropriate permit */
		if (bprm->unsafe &
		    (LSM_UNSAFE_PTRACE | LSM_UNSAFE_PTRACE_CAP)) {
			struct task_struct *tracer;
			struct task_security_struct *sec;
			u32 ptsid = 0;

			rcu_read_lock();
			tracer = ptrace_parent(current);
			if (likely(tracer != NULL)) {
				sec = __task_cred(tracer)->security;
				ptsid = sec->sid;
			}
			rcu_read_unlock();

			if (ptsid != 0) {
				rc = avc_has_perm(ptsid, new_tsec->sid,
						  SECCLASS_PROCESS,
						  PROCESS__PTRACE, NULL);
				if (rc)
					return -EPERM;
			}
		}

		/* Clear any possibly unsafe personality bits on exec: */
		bprm->per_clear |= PER_CLEAR_ON_SETID;
	}

	return 0;
}

static int selinux_bprm_secureexec(struct linux_binprm *bprm)
{
	const struct task_security_struct *tsec = current_security();
	u32 sid, osid;
	int atsecure = 0;

	sid = tsec->sid;
	osid = tsec->osid;

	if (osid != sid) {
		/* Enable secure mode for SIDs transitions unless
		   the noatsecure permission is granted between
		   the two SIDs, i.e. ahp returns 0. */
		atsecure = avc_has_perm(osid, sid,
					SECCLASS_PROCESS,
					PROCESS__NOATSECURE, NULL);
	}

	return (atsecure || cap_bprm_secureexec(bprm));
}

static int match_file(const void *p, struct file *file, unsigned fd)
{
	return file_has_perm(p, file, file_to_av(file)) ? fd + 1 : 0;
}

/* Derived from fs/exec.c:flush_old_files. */
static inline void flush_unauthorized_files(const struct cred *cred,
					    struct files_struct *files)
{
	struct file *file, *devnull = NULL;
	struct tty_struct *tty;
	int drop_tty = 0;
	unsigned n;

	tty = get_current_tty();
	if (tty) {
		spin_lock(&tty_files_lock);
		if (!list_empty(&tty->tty_files)) {
			struct tty_file_private *file_priv;

			/* Revalidate access to controlling tty.
			   Use file_path_has_perm on the tty path directly
			   rather than using file_has_perm, as this particular
			   open file may belong to another process and we are
			   only interested in the inode-based check here. */
			file_priv = list_first_entry(&tty->tty_files,
						struct tty_file_private, list);
			file = file_priv->file;
			if (file_path_has_perm(cred, file, FILE__READ | FILE__WRITE))
				drop_tty = 1;
		}
		spin_unlock(&tty_files_lock);
		tty_kref_put(tty);
	}
	/* Reset controlling tty. */
	if (drop_tty)
		no_tty();

	/* Revalidate access to inherited open files. */
	n = iterate_fd(files, 0, match_file, cred);
	if (!n) /* none found? */
		return;

	devnull = dentry_open(&selinux_null, O_RDWR, cred);
	if (IS_ERR(devnull))
		devnull = NULL;
	/* replace all the matching ones with this */
	do {
		replace_fd(n - 1, devnull, 0);
	} while ((n = iterate_fd(files, n, match_file, cred)) != 0);
	if (devnull)
		fput(devnull);
}

/*
 * Prepare a process for imminent new credential changes due to exec
 */
static void selinux_bprm_committing_creds(struct linux_binprm *bprm)
{
	struct task_security_struct *new_tsec;
	struct rlimit *rlim, *initrlim;
	int rc, i;

	new_tsec = bprm->cred->security;
	if (new_tsec->sid == new_tsec->osid)
		return;

	/* Close files for which the new task SID is not authorized. */
	flush_unauthorized_files(bprm->cred, current->files);

	/* Always clear parent death signal on SID transitions. */
	current->pdeath_signal = 0;

	/* Check whether the new SID can inherit resource limits from the old
	 * SID.  If not, reset all soft limits to the lower of the current
	 * task's hard limit and the init task's soft limit.
	 *
	 * Note that the setting of hard limits (even to lower them) can be
	 * controlled by the setrlimit check.  The inclusion of the init task's
	 * soft limit into the computation is to avoid resetting soft limits
	 * higher than the default soft limit for cases where the default is
	 * lower than the hard limit, e.g. RLIMIT_CORE or RLIMIT_STACK.
	 */
	rc = avc_has_perm(new_tsec->osid, new_tsec->sid, SECCLASS_PROCESS,
			  PROCESS__RLIMITINH, NULL);
	if (rc) {
		/* protect against do_prlimit() */
		task_lock(current);
		for (i = 0; i < RLIM_NLIMITS; i++) {
			rlim = current->signal->rlim + i;
			initrlim = init_task.signal->rlim + i;
			rlim->rlim_cur = min(rlim->rlim_max, initrlim->rlim_cur);
		}
		task_unlock(current);
		update_rlimit_cpu(current, rlimit(RLIMIT_CPU));
	}
}

/*
 * Clean up the process immediately after the installation of new credentials
 * due to exec
 */
static void selinux_bprm_committed_creds(struct linux_binprm *bprm)
{
	const struct task_security_struct *tsec = current_security();
	struct itimerval itimer;
	u32 osid, sid;
	int rc, i;

	osid = tsec->osid;
	sid = tsec->sid;

	if (sid == osid)
		return;

	/* Check whether the new SID can inherit signal state from the old SID.
	 * If not, clear itimers to avoid subsequent signal generation and
	 * flush and unblock signals.
	 *
	 * This must occur _after_ the task SID has been updated so that any
	 * kill done after the flush will be checked against the new SID.
	 */
	rc = avc_has_perm(osid, sid, SECCLASS_PROCESS, PROCESS__SIGINH, NULL);
	if (rc) {
		memset(&itimer, 0, sizeof itimer);
		for (i = 0; i < 3; i++)
			do_setitimer(i, &itimer, NULL);
		spin_lock_irq(&current->sighand->siglock);
		if (!(current->signal->flags & SIGNAL_GROUP_EXIT)) {
			__flush_signals(current);
			flush_signal_handlers(current, 1);
			sigemptyset(&current->blocked);
		}
		spin_unlock_irq(&current->sighand->siglock);
	}

	/* Wake up the parent if it is waiting so that it can recheck
	 * wait permission to the new task SID. */
	read_lock(&tasklist_lock);
	__wake_up_parent(current, current->real_parent);
	read_unlock(&tasklist_lock);
}

/* superblock security operations */

static int selinux_sb_alloc_security(struct super_block *sb)
{
	return superblock_alloc_security(sb);
}

static void selinux_sb_free_security(struct super_block *sb)
{
	superblock_free_security(sb);
}

static inline int match_prefix(char *prefix, int plen, char *option, int olen)
{
	if (plen > olen)
		return 0;

	return !memcmp(prefix, option, plen);
}

static inline int selinux_option(char *option, int len)
{
	return (match_prefix(CONTEXT_STR, sizeof(CONTEXT_STR)-1, option, len) ||
		match_prefix(FSCONTEXT_STR, sizeof(FSCONTEXT_STR)-1, option, len) ||
		match_prefix(DEFCONTEXT_STR, sizeof(DEFCONTEXT_STR)-1, option, len) ||
		match_prefix(ROOTCONTEXT_STR, sizeof(ROOTCONTEXT_STR)-1, option, len) ||
		match_prefix(LABELSUPP_STR, sizeof(LABELSUPP_STR)-1, option, len));
}

static inline void take_option(char **to, char *from, int *first, int len)
{
	if (!*first) {
		**to = ',';
		*to += 1;
	} else
		*first = 0;
	memcpy(*to, from, len);
	*to += len;
}

static inline void take_selinux_option(char **to, char *from, int *first,
				       int len)
{
	int current_size = 0;

	if (!*first) {
		**to = '|';
		*to += 1;
	} else
		*first = 0;

	while (current_size < len) {
		if (*from != '"') {
			**to = *from;
			*to += 1;
		}
		from += 1;
		current_size += 1;
	}
}

static int selinux_sb_copy_data(char *orig, char *copy)
{
	int fnosec, fsec, rc = 0;
	char *in_save, *in_curr, *in_end;
	char *sec_curr, *nosec_save, *nosec;
	int open_quote = 0;

	in_curr = orig;
	sec_curr = copy;

	nosec = (char *)get_zeroed_page(GFP_KERNEL);
	if (!nosec) {
		rc = -ENOMEM;
		goto out;
	}

	nosec_save = nosec;
	fnosec = fsec = 1;
	in_save = in_end = orig;

	do {
		if (*in_end == '"')
			open_quote = !open_quote;
		if ((*in_end == ',' && open_quote == 0) ||
				*in_end == '\0') {
			int len = in_end - in_curr;

			if (selinux_option(in_curr, len))
				take_selinux_option(&sec_curr, in_curr, &fsec, len);
			else
				take_option(&nosec, in_curr, &fnosec, len);

			in_curr = in_end + 1;
		}
	} while (*in_end++);

	strcpy(in_save, nosec_save);
	free_page((unsigned long)nosec_save);
out:
	return rc;
}

static int selinux_sb_remount(struct super_block *sb, void *data)
{
	int rc, i, *flags;
	struct security_mnt_opts opts;
	char *secdata, **mount_options;
	struct superblock_security_struct *sbsec = sb->s_security;

	if (!(sbsec->flags & SE_SBINITIALIZED))
		return 0;

	if (!data)
		return 0;

	if (sb->s_type->fs_flags & FS_BINARY_MOUNTDATA)
		return 0;

	security_init_mnt_opts(&opts);
	secdata = alloc_secdata();
	if (!secdata)
		return -ENOMEM;
	rc = selinux_sb_copy_data(data, secdata);
	if (rc)
		goto out_free_secdata;

	rc = selinux_parse_opts_str(secdata, &opts);
	if (rc)
		goto out_free_secdata;

	mount_options = opts.mnt_opts;
	flags = opts.mnt_opts_flags;

	for (i = 0; i < opts.num_mnt_opts; i++) {
		u32 sid;
		size_t len;

		if (flags[i] == SBLABEL_MNT)
			continue;
		len = strlen(mount_options[i]);
		rc = security_context_to_sid(mount_options[i], len, &sid,
					     GFP_KERNEL);
		if (rc) {
			printk(KERN_WARNING "SELinux: security_context_to_sid"
			       "(%s) failed for (dev %s, type %s) errno=%d\n",
			       mount_options[i], sb->s_id, sb->s_type->name, rc);
			goto out_free_opts;
		}
		rc = -EINVAL;
		switch (flags[i]) {
		case FSCONTEXT_MNT:
			if (bad_option(sbsec, FSCONTEXT_MNT, sbsec->sid, sid))
				goto out_bad_option;
			break;
		case CONTEXT_MNT:
			if (bad_option(sbsec, CONTEXT_MNT, sbsec->mntpoint_sid, sid))
				goto out_bad_option;
			break;
		case ROOTCONTEXT_MNT: {
			struct inode_security_struct *root_isec;
			root_isec = sb->s_root->d_inode->i_security;

			if (bad_option(sbsec, ROOTCONTEXT_MNT, root_isec->sid, sid))
				goto out_bad_option;
			break;
		}
		case DEFCONTEXT_MNT:
			if (bad_option(sbsec, DEFCONTEXT_MNT, sbsec->def_sid, sid))
				goto out_bad_option;
			break;
		default:
			goto out_free_opts;
		}
	}

	rc = 0;
out_free_opts:
	security_free_mnt_opts(&opts);
out_free_secdata:
	free_secdata(secdata);
	return rc;
out_bad_option:
	printk(KERN_WARNING "SELinux: unable to change security options "
	       "during remount (dev %s, type=%s)\n", sb->s_id,
	       sb->s_type->name);
	goto out_free_opts;
}

static int selinux_sb_kern_mount(struct super_block *sb, int flags, void *data)
{
	const struct cred *cred = current_cred();
	struct common_audit_data ad;
	int rc;

	rc = superblock_doinit(sb, data);
	if (rc)
		return rc;

	/* Allow all mounts performed by the kernel */
	if (flags & MS_KERNMOUNT)
		return 0;

	ad.type = LSM_AUDIT_DATA_DENTRY;
	ad.u.dentry = sb->s_root;
	return superblock_has_perm(cred, sb, FILESYSTEM__MOUNT, &ad);
}

static int selinux_sb_statfs(struct dentry *dentry)
{
	const struct cred *cred = current_cred();
	struct common_audit_data ad;

	ad.type = LSM_AUDIT_DATA_DENTRY;
	ad.u.dentry = dentry->d_sb->s_root;
	return superblock_has_perm(cred, dentry->d_sb, FILESYSTEM__GETATTR, &ad);
}

static int selinux_mount(const char *dev_name,
			 struct path *path,
			 const char *type,
			 unsigned long flags,
			 void *data)
{
	const struct cred *cred = current_cred();

	if (flags & MS_REMOUNT)
		return superblock_has_perm(cred, path->dentry->d_sb,
					   FILESYSTEM__REMOUNT, NULL);
	else
		return path_has_perm(cred, path, FILE__MOUNTON);
}

static int selinux_umount(struct vfsmount *mnt, int flags)
{
	const struct cred *cred = current_cred();

	return superblock_has_perm(cred, mnt->mnt_sb,
				   FILESYSTEM__UNMOUNT, NULL);
}

/* inode security operations */

static int selinux_inode_alloc_security(struct inode *inode)
{
	return inode_alloc_security(inode);
}

static void selinux_inode_free_security(struct inode *inode)
{
	inode_free_security(inode);
}

static int selinux_dentry_init_security(struct dentry *dentry, int mode,
					struct qstr *name, void **ctx,
					u32 *ctxlen)
{
	const struct cred *cred = current_cred();
	struct task_security_struct *tsec;
	struct inode_security_struct *dsec;
	struct superblock_security_struct *sbsec;
	struct inode *dir = dentry->d_parent->d_inode;
	u32 newsid;
	int rc;

	tsec = cred->security;
	dsec = dir->i_security;
	sbsec = dir->i_sb->s_security;

	if (tsec->create_sid && sbsec->behavior != SECURITY_FS_USE_MNTPOINT) {
		newsid = tsec->create_sid;
	} else {
		rc = security_transition_sid(tsec->sid, dsec->sid,
					     inode_mode_to_security_class(mode),
					     name,
					     &newsid);
		if (rc) {
			printk(KERN_WARNING
				"%s: security_transition_sid failed, rc=%d\n",
			       __func__, -rc);
			return rc;
		}
	}

	return security_sid_to_context(newsid, (char **)ctx, ctxlen);
}

static int selinux_inode_init_security(struct inode *inode, struct inode *dir,
				       const struct qstr *qstr,
				       const char **name,
				       void **value, size_t *len)
{
	const struct task_security_struct *tsec = current_security();
	struct inode_security_struct *dsec;
	struct superblock_security_struct *sbsec;
	u32 sid, newsid, clen;
	int rc;
	char *context;

	dsec = dir->i_security;
	sbsec = dir->i_sb->s_security;

	sid = tsec->sid;
	newsid = tsec->create_sid;

	if ((sbsec->flags & SE_SBINITIALIZED) &&
	    (sbsec->behavior == SECURITY_FS_USE_MNTPOINT))
		newsid = sbsec->mntpoint_sid;
	else if (!newsid || !(sbsec->flags & SBLABEL_MNT)) {
		rc = security_transition_sid(sid, dsec->sid,
					     inode_mode_to_security_class(inode->i_mode),
					     qstr, &newsid);
		if (rc) {
			printk(KERN_WARNING "%s:  "
			       "security_transition_sid failed, rc=%d (dev=%s "
			       "ino=%ld)\n",
			       __func__,
			       -rc, inode->i_sb->s_id, inode->i_ino);
			return rc;
		}
	}

	/* Possibly defer initialization to selinux_complete_init. */
	if (sbsec->flags & SE_SBINITIALIZED) {
		struct inode_security_struct *isec = inode->i_security;
		isec->sclass = inode_mode_to_security_class(inode->i_mode);
		isec->sid = newsid;
		isec->initialized = 1;
	}

	if (!ss_initialized || !(sbsec->flags & SBLABEL_MNT))
		return -EOPNOTSUPP;

	if (name)
		*name = XATTR_SELINUX_SUFFIX;

	if (value && len) {
		rc = security_sid_to_context_force(newsid, &context, &clen);
		if (rc)
			return rc;
		*value = context;
		*len = clen;
	}

	return 0;
}

static int selinux_inode_create(struct inode *dir, struct dentry *dentry, umode_t mode)
{
	return may_create(dir, dentry, SECCLASS_FILE);
}

static int selinux_inode_link(struct dentry *old_dentry, struct inode *dir, struct dentry *new_dentry)
{
	return may_link(dir, old_dentry, MAY_LINK);
}

static int selinux_inode_unlink(struct inode *dir, struct dentry *dentry)
{
	return may_link(dir, dentry, MAY_UNLINK);
}

static int selinux_inode_symlink(struct inode *dir, struct dentry *dentry, const char *name)
{
	return may_create(dir, dentry, SECCLASS_LNK_FILE);
}

static int selinux_inode_mkdir(struct inode *dir, struct dentry *dentry, umode_t mask)
{
	return may_create(dir, dentry, SECCLASS_DIR);
}

static int selinux_inode_rmdir(struct inode *dir, struct dentry *dentry)
{
	return may_link(dir, dentry, MAY_RMDIR);
}

static int selinux_inode_mknod(struct inode *dir, struct dentry *dentry, umode_t mode, dev_t dev)
{
	return may_create(dir, dentry, inode_mode_to_security_class(mode));
}

static int selinux_inode_rename(struct inode *old_inode, struct dentry *old_dentry,
				struct inode *new_inode, struct dentry *new_dentry)
{
	return may_rename(old_inode, old_dentry, new_inode, new_dentry);
}

static int selinux_inode_readlink(struct dentry *dentry)
{
	const struct cred *cred = current_cred();

	return dentry_has_perm(cred, dentry, FILE__READ);
}

static int selinux_inode_follow_link(struct dentry *dentry, struct nameidata *nameidata)
{
	const struct cred *cred = current_cred();

	return dentry_has_perm(cred, dentry, FILE__READ);
}

static noinline int audit_inode_permission(struct inode *inode,
					   u32 perms, u32 audited, u32 denied,
					   int result,
					   unsigned flags)
{
	struct common_audit_data ad;
	struct inode_security_struct *isec = inode->i_security;
	int rc;

	ad.type = LSM_AUDIT_DATA_INODE;
	ad.u.inode = inode;

	rc = slow_avc_audit(current_sid(), isec->sid, isec->sclass, perms,
			    audited, denied, result, &ad, flags);
	if (rc)
		return rc;
	return 0;
}

static int selinux_inode_permission(struct inode *inode, int mask)
{
	const struct cred *cred = current_cred();
	u32 perms;
	bool from_access;
	unsigned flags = mask & MAY_NOT_BLOCK;
	struct inode_security_struct *isec;
	u32 sid;
	struct av_decision avd;
	int rc, rc2;
	u32 audited, denied;

	from_access = mask & MAY_ACCESS;
	mask &= (MAY_READ|MAY_WRITE|MAY_EXEC|MAY_APPEND);

	/* No permission to check.  Existence test. */
	if (!mask)
		return 0;

	validate_creds(cred);

	if (unlikely(IS_PRIVATE(inode)))
		return 0;

	perms = file_mask_to_av(inode->i_mode, mask);

	sid = cred_sid(cred);
	isec = inode->i_security;

	rc = avc_has_perm_noaudit(sid, isec->sid, isec->sclass, perms, 0, &avd);
	audited = avc_audit_required(perms, &avd, rc,
				     from_access ? FILE__AUDIT_ACCESS : 0,
				     &denied);
	if (likely(!audited))
		return rc;

	rc2 = audit_inode_permission(inode, perms, audited, denied, rc, flags);
	if (rc2)
		return rc2;
	return rc;
}

static int selinux_inode_setattr(struct dentry *dentry, struct iattr *iattr)
{
	const struct cred *cred = current_cred();
	unsigned int ia_valid = iattr->ia_valid;
	__u32 av = FILE__WRITE;

	/* ATTR_FORCE is just used for ATTR_KILL_S[UG]ID. */
	if (ia_valid & ATTR_FORCE) {
		ia_valid &= ~(ATTR_KILL_SUID | ATTR_KILL_SGID | ATTR_MODE |
			      ATTR_FORCE);
		if (!ia_valid)
			return 0;
	}

	if (ia_valid & (ATTR_MODE | ATTR_UID | ATTR_GID |
			ATTR_ATIME_SET | ATTR_MTIME_SET | ATTR_TIMES_SET))
		return dentry_has_perm(cred, dentry, FILE__SETATTR);

	if (selinux_policycap_openperm && (ia_valid & ATTR_SIZE))
		av |= FILE__OPEN;

	return dentry_has_perm(cred, dentry, av);
}

static int selinux_inode_getattr(struct vfsmount *mnt, struct dentry *dentry)
{
	const struct cred *cred = current_cred();
	struct path path;

	path.dentry = dentry;
	path.mnt = mnt;

	return path_has_perm(cred, &path, FILE__GETATTR);
}

static int selinux_inode_setotherxattr(struct dentry *dentry, const char *name)
{
	const struct cred *cred = current_cred();

	if (!strncmp(name, XATTR_SECURITY_PREFIX,
		     sizeof XATTR_SECURITY_PREFIX - 1)) {
		if (!strcmp(name, XATTR_NAME_CAPS)) {
			if (!capable(CAP_SETFCAP))
				return -EPERM;
		} else if (!capable(CAP_SYS_ADMIN)) {
			/* A different attribute in the security namespace.
			   Restrict to administrator. */
			return -EPERM;
		}
	}

	/* Not an attribute we recognize, so just check the
	   ordinary setattr permission. */
	return dentry_has_perm(cred, dentry, FILE__SETATTR);
}

static int selinux_inode_setxattr(struct dentry *dentry, const char *name,
				  const void *value, size_t size, int flags)
{
	struct inode *inode = dentry->d_inode;
	struct inode_security_struct *isec = inode->i_security;
	struct superblock_security_struct *sbsec;
	struct common_audit_data ad;
	u32 newsid, sid = current_sid();
	int rc = 0;

	if (strcmp(name, XATTR_NAME_SELINUX))
		return selinux_inode_setotherxattr(dentry, name);

	sbsec = inode->i_sb->s_security;
	if (!(sbsec->flags & SBLABEL_MNT))
		return -EOPNOTSUPP;

	if (!inode_owner_or_capable(inode))
		return -EPERM;

	ad.type = LSM_AUDIT_DATA_DENTRY;
	ad.u.dentry = dentry;

	rc = avc_has_perm(sid, isec->sid, isec->sclass,
			  FILE__RELABELFROM, &ad);
	if (rc)
		return rc;

	rc = security_context_to_sid(value, size, &newsid, GFP_KERNEL);
	if (rc == -EINVAL) {
		if (!capable(CAP_MAC_ADMIN)) {
			struct audit_buffer *ab;
			size_t audit_size;
			const char *str;

			/* We strip a nul only if it is at the end, otherwise the
			 * context contains a nul and we should audit that */
			if (value) {
				str = value;
				if (str[size - 1] == '\0')
					audit_size = size - 1;
				else
					audit_size = size;
			} else {
				str = "";
				audit_size = 0;
			}
			ab = audit_log_start(current->audit_context, GFP_ATOMIC, AUDIT_SELINUX_ERR);
			audit_log_format(ab, "op=setxattr invalid_context=");
			audit_log_n_untrustedstring(ab, value, audit_size);
			audit_log_end(ab);

			return rc;
		}
		rc = security_context_to_sid_force(value, size, &newsid);
	}
	if (rc)
		return rc;

	rc = avc_has_perm(sid, newsid, isec->sclass,
			  FILE__RELABELTO, &ad);
	if (rc)
		return rc;

	rc = security_validate_transition(isec->sid, newsid, sid,
					  isec->sclass);
	if (rc)
		return rc;

	return avc_has_perm(newsid,
			    sbsec->sid,
			    SECCLASS_FILESYSTEM,
			    FILESYSTEM__ASSOCIATE,
			    &ad);
}

static void selinux_inode_post_setxattr(struct dentry *dentry, const char *name,
					const void *value, size_t size,
					int flags)
{
	struct inode *inode = dentry->d_inode;
	struct inode_security_struct *isec = inode->i_security;
	u32 newsid;
	int rc;

	if (strcmp(name, XATTR_NAME_SELINUX)) {
		/* Not an attribute we recognize, so nothing to do. */
		return;
	}

	rc = security_context_to_sid_force(value, size, &newsid);
	if (rc) {
		printk(KERN_ERR "SELinux:  unable to map context to SID"
		       "for (%s, %lu), rc=%d\n",
		       inode->i_sb->s_id, inode->i_ino, -rc);
		return;
	}

	isec->sclass = inode_mode_to_security_class(inode->i_mode);
	isec->sid = newsid;
	isec->initialized = 1;

	return;
}

static int selinux_inode_getxattr(struct dentry *dentry, const char *name)
{
	const struct cred *cred = current_cred();

	return dentry_has_perm(cred, dentry, FILE__GETATTR);
}

static int selinux_inode_listxattr(struct dentry *dentry)
{
	const struct cred *cred = current_cred();

	return dentry_has_perm(cred, dentry, FILE__GETATTR);
}

static int selinux_inode_removexattr(struct dentry *dentry, const char *name)
{
	if (strcmp(name, XATTR_NAME_SELINUX))
		return selinux_inode_setotherxattr(dentry, name);

	/* No one is allowed to remove a SELinux security label.
	   You can change the label, but all data must be labeled. */
	return -EACCES;
}

/*
 * Copy the inode security context value to the user.
 *
 * Permission check is handled by selinux_inode_getxattr hook.
 */
static int selinux_inode_getsecurity(const struct inode *inode, const char *name, void **buffer, bool alloc)
{
	u32 size;
	int error;
	char *context = NULL;
	struct inode_security_struct *isec = inode->i_security;

	if (strcmp(name, XATTR_SELINUX_SUFFIX))
		return -EOPNOTSUPP;

	/*
	 * If the caller has CAP_MAC_ADMIN, then get the raw context
	 * value even if it is not defined by current policy; otherwise,
	 * use the in-core value under current policy.
	 * Use the non-auditing forms of the permission checks since
	 * getxattr may be called by unprivileged processes commonly
	 * and lack of permission just means that we fall back to the
	 * in-core context value, not a denial.
	 */
	error = selinux_capable(current_cred(), &init_user_ns, CAP_MAC_ADMIN,
				SECURITY_CAP_NOAUDIT);
	if (!error)
		error = security_sid_to_context_force(isec->sid, &context,
						      &size);
	else
		error = security_sid_to_context(isec->sid, &context, &size);
	if (error)
		return error;
	error = size;
	if (alloc) {
		*buffer = context;
		goto out_nofree;
	}
	kfree(context);
out_nofree:
	return error;
}

static int selinux_inode_setsecurity(struct inode *inode, const char *name,
				     const void *value, size_t size, int flags)
{
	struct inode_security_struct *isec = inode->i_security;
	u32 newsid;
	int rc;

	if (strcmp(name, XATTR_SELINUX_SUFFIX))
		return -EOPNOTSUPP;

	if (!value || !size)
		return -EACCES;

	rc = security_context_to_sid((void *)value, size, &newsid, GFP_KERNEL);
	if (rc)
		return rc;

	isec->sclass = inode_mode_to_security_class(inode->i_mode);
	isec->sid = newsid;
	isec->initialized = 1;
	return 0;
}

static int selinux_inode_listsecurity(struct inode *inode, char *buffer, size_t buffer_size)
{
	const int len = sizeof(XATTR_NAME_SELINUX);
	if (buffer && len <= buffer_size)
		memcpy(buffer, XATTR_NAME_SELINUX, len);
	return len;
}

static void selinux_inode_getsecid(const struct inode *inode, u32 *secid)
{
	struct inode_security_struct *isec = inode->i_security;
	*secid = isec->sid;
}

/* file security operations */

static int selinux_revalidate_file_permission(struct file *file, int mask)
{
	const struct cred *cred = current_cred();
	struct inode *inode = file_inode(file);

	/* file_mask_to_av won't add FILE__WRITE if MAY_APPEND is set */
	if ((file->f_flags & O_APPEND) && (mask & MAY_WRITE))
		mask |= MAY_APPEND;

	return file_has_perm(cred, file,
			     file_mask_to_av(inode->i_mode, mask));
}

static int selinux_file_permission(struct file *file, int mask)
{
	struct inode *inode = file_inode(file);
	struct file_security_struct *fsec = file->f_security;
	struct inode_security_struct *isec = inode->i_security;
	u32 sid = current_sid();

	if (!mask)
		/* No permission to check.  Existence test. */
		return 0;

	if (sid == fsec->sid && fsec->isid == isec->sid &&
	    fsec->pseqno == avc_policy_seqno())
		/* No change since file_open check. */
		return 0;

	return selinux_revalidate_file_permission(file, mask);
}

static int selinux_file_alloc_security(struct file *file)
{
	return file_alloc_security(file);
}

static void selinux_file_free_security(struct file *file)
{
	file_free_security(file);
}

static int selinux_file_ioctl(struct file *file, unsigned int cmd,
			      unsigned long arg)
{
	const struct cred *cred = current_cred();
	int error = 0;

	switch (cmd) {
	case FIONREAD:
	/* fall through */
	case FIBMAP:
	/* fall through */
	case FIGETBSZ:
	/* fall through */
	case FS_IOC_GETFLAGS:
	/* fall through */
	case FS_IOC_GETVERSION:
		error = file_has_perm(cred, file, FILE__GETATTR);
		break;

	case FS_IOC_SETFLAGS:
	/* fall through */
	case FS_IOC_SETVERSION:
		error = file_has_perm(cred, file, FILE__SETATTR);
		break;

	/* sys_ioctl() checks */
	case FIONBIO:
	/* fall through */
	case FIOASYNC:
		error = file_has_perm(cred, file, 0);
		break;

	case KDSKBENT:
	case KDSKBSENT:
		error = cred_has_capability(cred, CAP_SYS_TTY_CONFIG,
					    SECURITY_CAP_AUDIT);
		break;

	/* default case assumes that the command will go
	 * to the file's ioctl() function.
	 */
	default:
		error = file_has_perm(cred, file, FILE__IOCTL);
	}
	return error;
}

static int default_noexec;

static int file_map_prot_check(struct file *file, unsigned long prot, int shared)
{
	const struct cred *cred = current_cred();
	int rc = 0;

	if (default_noexec &&
	    (prot & PROT_EXEC) && (!file || (!shared && (prot & PROT_WRITE)))) {
		/*
		 * We are making executable an anonymous mapping or a
		 * private file mapping that will also be writable.
		 * This has an additional check.
		 */
		rc = cred_has_perm(cred, cred, PROCESS__EXECMEM);
		if (rc)
			goto error;
	}

	if (file) {
		/* read access is always possible with a mapping */
		u32 av = FILE__READ;

		/* write access only matters if the mapping is shared */
		if (shared && (prot & PROT_WRITE))
			av |= FILE__WRITE;

		if (prot & PROT_EXEC)
			av |= FILE__EXECUTE;

		return file_has_perm(cred, file, av);
	}

error:
	return rc;
}

static int selinux_mmap_addr(unsigned long addr)
{
	int rc;

	/* do DAC check on address space usage */
	rc = cap_mmap_addr(addr);
	if (rc)
		return rc;

	if (addr < CONFIG_LSM_MMAP_MIN_ADDR) {
		u32 sid = current_sid();
		rc = avc_has_perm(sid, sid, SECCLASS_MEMPROTECT,
				  MEMPROTECT__MMAP_ZERO, NULL);
	}

	return rc;
}

static int selinux_mmap_file(struct file *file, unsigned long reqprot,
			     unsigned long prot, unsigned long flags)
{
	if (selinux_checkreqprot)
		prot = reqprot;

	return file_map_prot_check(file, prot,
				   (flags & MAP_TYPE) == MAP_SHARED);
}

static int selinux_file_mprotect(struct vm_area_struct *vma,
				 unsigned long reqprot,
				 unsigned long prot)
{
	const struct cred *cred = current_cred();

	if (selinux_checkreqprot)
		prot = reqprot;

	if (default_noexec &&
	    (prot & PROT_EXEC) && !(vma->vm_flags & VM_EXEC)) {
		int rc = 0;
		if (vma->vm_start >= vma->vm_mm->start_brk &&
		    vma->vm_end <= vma->vm_mm->brk) {
			rc = cred_has_perm(cred, cred, PROCESS__EXECHEAP);
		} else if (!vma->vm_file &&
			   vma->vm_start <= vma->vm_mm->start_stack &&
			   vma->vm_end >= vma->vm_mm->start_stack) {
			rc = current_has_perm(current, PROCESS__EXECSTACK);
		} else if (vma->vm_file && vma->anon_vma) {
			/*
			 * We are making executable a file mapping that has
			 * had some COW done. Since pages might have been
			 * written, check ability to execute the possibly
			 * modified content.  This typically should only
			 * occur for text relocations.
			 */
			rc = file_has_perm(cred, vma->vm_file, FILE__EXECMOD);
		}
		if (rc)
			return rc;
	}

	return file_map_prot_check(vma->vm_file, prot, vma->vm_flags&VM_SHARED);
}

static int selinux_file_lock(struct file *file, unsigned int cmd)
{
	const struct cred *cred = current_cred();

	return file_has_perm(cred, file, FILE__LOCK);
}

static int selinux_file_fcntl(struct file *file, unsigned int cmd,
			      unsigned long arg)
{
	const struct cred *cred = current_cred();
	int err = 0;

	switch (cmd) {
	case F_SETFL:
		if ((file->f_flags & O_APPEND) && !(arg & O_APPEND)) {
			err = file_has_perm(cred, file, FILE__WRITE);
			break;
		}
		/* fall through */
	case F_SETOWN:
	case F_SETSIG:
	case F_GETFL:
	case F_GETOWN:
	case F_GETSIG:
	case F_GETOWNER_UIDS:
		/* Just check FD__USE permission */
		err = file_has_perm(cred, file, 0);
		break;
	case F_GETLK:
	case F_SETLK:
	case F_SETLKW:
	case F_OFD_GETLK:
	case F_OFD_SETLK:
	case F_OFD_SETLKW:
#if BITS_PER_LONG == 32
	case F_GETLK64:
	case F_SETLK64:
	case F_SETLKW64:
#endif
		err = file_has_perm(cred, file, FILE__LOCK);
		break;
	}

	return err;
}

static void selinux_file_set_fowner(struct file *file)
{
	struct file_security_struct *fsec;

	fsec = file->f_security;
	fsec->fown_sid = current_sid();
}

static int selinux_file_send_sigiotask(struct task_struct *tsk,
				       struct fown_struct *fown, int signum)
{
	struct file *file;
	u32 sid = task_sid(tsk);
	u32 perm;
	struct file_security_struct *fsec;

	/* struct fown_struct is never outside the context of a struct file */
	file = container_of(fown, struct file, f_owner);

	fsec = file->f_security;

	if (!signum)
		perm = signal_to_av(SIGIO); /* as per send_sigio_to_task */
	else
		perm = signal_to_av(signum);

	return avc_has_perm(fsec->fown_sid, sid,
			    SECCLASS_PROCESS, perm, NULL);
}

static int selinux_file_receive(struct file *file)
{
	const struct cred *cred = current_cred();

	return file_has_perm(cred, file, file_to_av(file));
}

static int selinux_file_open(struct file *file, const struct cred *cred)
{
	struct file_security_struct *fsec;
	struct inode_security_struct *isec;

	fsec = file->f_security;
	isec = file_inode(file)->i_security;
	/*
	 * Save inode label and policy sequence number
	 * at open-time so that selinux_file_permission
	 * can determine whether revalidation is necessary.
	 * Task label is already saved in the file security
	 * struct as its SID.
	 */
	fsec->isid = isec->sid;
	fsec->pseqno = avc_policy_seqno();
	/*
	 * Since the inode label or policy seqno may have changed
	 * between the selinux_inode_permission check and the saving
	 * of state above, recheck that access is still permitted.
	 * Otherwise, access might never be revalidated against the
	 * new inode label or new policy.
	 * This check is not redundant - do not remove.
	 */
	return file_path_has_perm(cred, file, open_file_to_av(file));
}

/* task security operations */

static int selinux_task_create(unsigned long clone_flags)
{
	return current_has_perm(current, PROCESS__FORK);
}

/*
 * allocate the SELinux part of blank credentials
 */
static int selinux_cred_alloc_blank(struct cred *cred, gfp_t gfp)
{
	struct task_security_struct *tsec;

	tsec = kzalloc(sizeof(struct task_security_struct), gfp);
	if (!tsec)
		return -ENOMEM;

	cred->security = tsec;
	return 0;
}

/*
 * detach and free the LSM part of a set of credentials
 */
static void selinux_cred_free(struct cred *cred)
{
	struct task_security_struct *tsec = cred->security;

	/*
	 * cred->security == NULL if security_cred_alloc_blank() or
	 * security_prepare_creds() returned an error.
	 */
	BUG_ON(cred->security && (unsigned long) cred->security < PAGE_SIZE);
	cred->security = (void *) 0x7UL;
	kfree(tsec);
}

/*
 * prepare a new set of credentials for modification
 */
static int selinux_cred_prepare(struct cred *new, const struct cred *old,
				gfp_t gfp)
{
	const struct task_security_struct *old_tsec;
	struct task_security_struct *tsec;

	old_tsec = old->security;

	tsec = kmemdup(old_tsec, sizeof(struct task_security_struct), gfp);
	if (!tsec)
		return -ENOMEM;

	new->security = tsec;
	return 0;
}

/*
 * transfer the SELinux data to a blank set of creds
 */
static void selinux_cred_transfer(struct cred *new, const struct cred *old)
{
	const struct task_security_struct *old_tsec = old->security;
	struct task_security_struct *tsec = new->security;

	*tsec = *old_tsec;
}

/*
 * set the security data for a kernel service
 * - all the creation contexts are set to unlabelled
 */
static int selinux_kernel_act_as(struct cred *new, u32 secid)
{
	struct task_security_struct *tsec = new->security;
	u32 sid = current_sid();
	int ret;

	ret = avc_has_perm(sid, secid,
			   SECCLASS_KERNEL_SERVICE,
			   KERNEL_SERVICE__USE_AS_OVERRIDE,
			   NULL);
	if (ret == 0) {
		tsec->sid = secid;
		tsec->create_sid = 0;
		tsec->keycreate_sid = 0;
		tsec->sockcreate_sid = 0;
	}
	return ret;
}

/*
 * set the file creation context in a security record to the same as the
 * objective context of the specified inode
 */
static int selinux_kernel_create_files_as(struct cred *new, struct inode *inode)
{
	struct inode_security_struct *isec = inode->i_security;
	struct task_security_struct *tsec = new->security;
	u32 sid = current_sid();
	int ret;

	ret = avc_has_perm(sid, isec->sid,
			   SECCLASS_KERNEL_SERVICE,
			   KERNEL_SERVICE__CREATE_FILES_AS,
			   NULL);

	if (ret == 0)
		tsec->create_sid = isec->sid;
	return ret;
}

static int selinux_kernel_module_request(char *kmod_name)
{
	u32 sid;
	struct common_audit_data ad;

	sid = task_sid(current);

	ad.type = LSM_AUDIT_DATA_KMOD;
	ad.u.kmod_name = kmod_name;

	return avc_has_perm(sid, SECINITSID_KERNEL, SECCLASS_SYSTEM,
			    SYSTEM__MODULE_REQUEST, &ad);
}

static int selinux_task_setpgid(struct task_struct *p, pid_t pgid)
{
	return current_has_perm(p, PROCESS__SETPGID);
}

static int selinux_task_getpgid(struct task_struct *p)
{
	return current_has_perm(p, PROCESS__GETPGID);
}

static int selinux_task_getsid(struct task_struct *p)
{
	return current_has_perm(p, PROCESS__GETSESSION);
}

static void selinux_task_getsecid(struct task_struct *p, u32 *secid)
{
	*secid = task_sid(p);
}

static int selinux_task_setnice(struct task_struct *p, int nice)
{
	int rc;

	rc = cap_task_setnice(p, nice);
	if (rc)
		return rc;

	return current_has_perm(p, PROCESS__SETSCHED);
}

static int selinux_task_setioprio(struct task_struct *p, int ioprio)
{
	int rc;

	rc = cap_task_setioprio(p, ioprio);
	if (rc)
		return rc;

	return current_has_perm(p, PROCESS__SETSCHED);
}

static int selinux_task_getioprio(struct task_struct *p)
{
	return current_has_perm(p, PROCESS__GETSCHED);
}

static int selinux_task_setrlimit(struct task_struct *p, unsigned int resource,
		struct rlimit *new_rlim)
{
	struct rlimit *old_rlim = p->signal->rlim + resource;

	/* Control the ability to change the hard limit (whether
	   lowering or raising it), so that the hard limit can
	   later be used as a safe reset point for the soft limit
	   upon context transitions.  See selinux_bprm_committing_creds. */
	if (old_rlim->rlim_max != new_rlim->rlim_max)
		return current_has_perm(p, PROCESS__SETRLIMIT);

	return 0;
}

static int selinux_task_setscheduler(struct task_struct *p)
{
	int rc;

	rc = cap_task_setscheduler(p);
	if (rc)
		return rc;

	return current_has_perm(p, PROCESS__SETSCHED);
}

static int selinux_task_getscheduler(struct task_struct *p)
{
	return current_has_perm(p, PROCESS__GETSCHED);
}

static int selinux_task_movememory(struct task_struct *p)
{
	return current_has_perm(p, PROCESS__SETSCHED);
}

static int selinux_task_kill(struct task_struct *p, struct siginfo *info,
				int sig, u32 secid)
{
	u32 perm;
	int rc;

	if (!sig)
		perm = PROCESS__SIGNULL; /* null signal; existence test */
	else
		perm = signal_to_av(sig);
	if (secid)
		rc = avc_has_perm(secid, task_sid(p),
				  SECCLASS_PROCESS, perm, NULL);
	else
		rc = current_has_perm(p, perm);
	return rc;
}

static int selinux_task_wait(struct task_struct *p)
{
	return task_has_perm(p, current, PROCESS__SIGCHLD);
}

static void selinux_task_to_inode(struct task_struct *p,
				  struct inode *inode)
{
	struct inode_security_struct *isec = inode->i_security;
	u32 sid = task_sid(p);

	isec->sid = sid;
	isec->initialized = 1;
}

/* Returns error only if unable to parse addresses */
static int selinux_parse_skb_ipv4(struct sk_buff *skb,
			struct common_audit_data *ad, u8 *proto)
{
	int offset, ihlen, ret = -EINVAL;
	struct iphdr _iph, *ih;

	offset = skb_network_offset(skb);
	ih = skb_header_pointer(skb, offset, sizeof(_iph), &_iph);
	if (ih == NULL)
		goto out;

	ihlen = ih->ihl * 4;
	if (ihlen < sizeof(_iph))
		goto out;

	ad->u.net->v4info.saddr = ih->saddr;
	ad->u.net->v4info.daddr = ih->daddr;
	ret = 0;

	if (proto)
		*proto = ih->protocol;

	switch (ih->protocol) {
	case IPPROTO_TCP: {
		struct tcphdr _tcph, *th;

		if (ntohs(ih->frag_off) & IP_OFFSET)
			break;

		offset += ihlen;
		th = skb_header_pointer(skb, offset, sizeof(_tcph), &_tcph);
		if (th == NULL)
			break;

		ad->u.net->sport = th->source;
		ad->u.net->dport = th->dest;
		break;
	}

	case IPPROTO_UDP: {
		struct udphdr _udph, *uh;

		if (ntohs(ih->frag_off) & IP_OFFSET)
			break;

		offset += ihlen;
		uh = skb_header_pointer(skb, offset, sizeof(_udph), &_udph);
		if (uh == NULL)
			break;

		ad->u.net->sport = uh->source;
		ad->u.net->dport = uh->dest;
		break;
	}

	case IPPROTO_DCCP: {
		struct dccp_hdr _dccph, *dh;

		if (ntohs(ih->frag_off) & IP_OFFSET)
			break;

		offset += ihlen;
		dh = skb_header_pointer(skb, offset, sizeof(_dccph), &_dccph);
		if (dh == NULL)
			break;

		ad->u.net->sport = dh->dccph_sport;
		ad->u.net->dport = dh->dccph_dport;
		break;
	}

	default:
		break;
	}
out:
	return ret;
}

#if defined(CONFIG_IPV6) || defined(CONFIG_IPV6_MODULE)

/* Returns error only if unable to parse addresses */
static int selinux_parse_skb_ipv6(struct sk_buff *skb,
			struct common_audit_data *ad, u8 *proto)
{
	u8 nexthdr;
	int ret = -EINVAL, offset;
	struct ipv6hdr _ipv6h, *ip6;
	__be16 frag_off;

	offset = skb_network_offset(skb);
	ip6 = skb_header_pointer(skb, offset, sizeof(_ipv6h), &_ipv6h);
	if (ip6 == NULL)
		goto out;

	ad->u.net->v6info.saddr = ip6->saddr;
	ad->u.net->v6info.daddr = ip6->daddr;
	ret = 0;

	nexthdr = ip6->nexthdr;
	offset += sizeof(_ipv6h);
	offset = ipv6_skip_exthdr(skb, offset, &nexthdr, &frag_off);
	if (offset < 0)
		goto out;

	if (proto)
		*proto = nexthdr;

	switch (nexthdr) {
	case IPPROTO_TCP: {
		struct tcphdr _tcph, *th;

		th = skb_header_pointer(skb, offset, sizeof(_tcph), &_tcph);
		if (th == NULL)
			break;

		ad->u.net->sport = th->source;
		ad->u.net->dport = th->dest;
		break;
	}

	case IPPROTO_UDP: {
		struct udphdr _udph, *uh;

		uh = skb_header_pointer(skb, offset, sizeof(_udph), &_udph);
		if (uh == NULL)
			break;

		ad->u.net->sport = uh->source;
		ad->u.net->dport = uh->dest;
		break;
	}

	case IPPROTO_DCCP: {
		struct dccp_hdr _dccph, *dh;

		dh = skb_header_pointer(skb, offset, sizeof(_dccph), &_dccph);
		if (dh == NULL)
			break;

		ad->u.net->sport = dh->dccph_sport;
		ad->u.net->dport = dh->dccph_dport;
		break;
	}

	/* includes fragments */
	default:
		break;
	}
out:
	return ret;
}

#endif /* IPV6 */

static int selinux_parse_skb(struct sk_buff *skb, struct common_audit_data *ad,
			     char **_addrp, int src, u8 *proto)
{
	char *addrp;
	int ret;

	switch (ad->u.net->family) {
	case PF_INET:
		ret = selinux_parse_skb_ipv4(skb, ad, proto);
		if (ret)
			goto parse_error;
		addrp = (char *)(src ? &ad->u.net->v4info.saddr :
				       &ad->u.net->v4info.daddr);
		goto okay;

#if defined(CONFIG_IPV6) || defined(CONFIG_IPV6_MODULE)
	case PF_INET6:
		ret = selinux_parse_skb_ipv6(skb, ad, proto);
		if (ret)
			goto parse_error;
		addrp = (char *)(src ? &ad->u.net->v6info.saddr :
				       &ad->u.net->v6info.daddr);
		goto okay;
#endif	/* IPV6 */
	default:
		addrp = NULL;
		goto okay;
	}

parse_error:
	printk(KERN_WARNING
	       "SELinux: failure in selinux_parse_skb(),"
	       " unable to parse packet\n");
	return ret;

okay:
	if (_addrp)
		*_addrp = addrp;
	return 0;
}

/**
 * selinux_skb_peerlbl_sid - Determine the peer label of a packet
 * @skb: the packet
 * @family: protocol family
 * @sid: the packet's peer label SID
 *
 * Description:
 * Check the various different forms of network peer labeling and determine
 * the peer label/SID for the packet; most of the magic actually occurs in
 * the security server function security_net_peersid_cmp().  The function
 * returns zero if the value in @sid is valid (although it may be SECSID_NULL)
 * or -EACCES if @sid is invalid due to inconsistencies with the different
 * peer labels.
 *
 */
static int selinux_skb_peerlbl_sid(struct sk_buff *skb, u16 family, u32 *sid)
{
	int err;
	u32 xfrm_sid;
	u32 nlbl_sid;
	u32 nlbl_type;

<<<<<<< HEAD
	selinux_xfrm_skb_sid(skb, &xfrm_sid);
	selinux_netlbl_skbuff_getsid(skb, family, &nlbl_type, &nlbl_sid);
=======
	err = selinux_xfrm_skb_sid(skb, &xfrm_sid);
	if (unlikely(err))
		return -EACCES;
	err = selinux_netlbl_skbuff_getsid(skb, family, &nlbl_type, &nlbl_sid);
	if (unlikely(err))
		return -EACCES;
>>>>>>> fc14f9c1

	err = security_net_peersid_resolve(nlbl_sid, nlbl_type, xfrm_sid, sid);
	if (unlikely(err)) {
		printk(KERN_WARNING
		       "SELinux: failure in selinux_skb_peerlbl_sid(),"
		       " unable to determine packet's peer label\n");
		return -EACCES;
	}

	return 0;
}

/**
 * selinux_conn_sid - Determine the child socket label for a connection
 * @sk_sid: the parent socket's SID
 * @skb_sid: the packet's SID
 * @conn_sid: the resulting connection SID
 *
 * If @skb_sid is valid then the user:role:type information from @sk_sid is
 * combined with the MLS information from @skb_sid in order to create
 * @conn_sid.  If @skb_sid is not valid then then @conn_sid is simply a copy
 * of @sk_sid.  Returns zero on success, negative values on failure.
 *
 */
static int selinux_conn_sid(u32 sk_sid, u32 skb_sid, u32 *conn_sid)
{
	int err = 0;

	if (skb_sid != SECSID_NULL)
		err = security_sid_mls_copy(sk_sid, skb_sid, conn_sid);
	else
		*conn_sid = sk_sid;

	return err;
}

/* socket security operations */

static int socket_sockcreate_sid(const struct task_security_struct *tsec,
				 u16 secclass, u32 *socksid)
{
	if (tsec->sockcreate_sid > SECSID_NULL) {
		*socksid = tsec->sockcreate_sid;
		return 0;
	}

	return security_transition_sid(tsec->sid, tsec->sid, secclass, NULL,
				       socksid);
}

static int sock_has_perm(struct task_struct *task, struct sock *sk, u32 perms)
{
	struct sk_security_struct *sksec = sk->sk_security;
	struct common_audit_data ad;
	struct lsm_network_audit net = {0,};
	u32 tsid = task_sid(task);

	if (sksec->sid == SECINITSID_KERNEL)
		return 0;

	ad.type = LSM_AUDIT_DATA_NET;
	ad.u.net = &net;
	ad.u.net->sk = sk;

	return avc_has_perm(tsid, sksec->sid, sksec->sclass, perms, &ad);
}

static int selinux_socket_create(int family, int type,
				 int protocol, int kern)
{
	const struct task_security_struct *tsec = current_security();
	u32 newsid;
	u16 secclass;
	int rc;

	if (kern)
		return 0;

	secclass = socket_type_to_security_class(family, type, protocol);
	rc = socket_sockcreate_sid(tsec, secclass, &newsid);
	if (rc)
		return rc;

	return avc_has_perm(tsec->sid, newsid, secclass, SOCKET__CREATE, NULL);
}

static int selinux_socket_post_create(struct socket *sock, int family,
				      int type, int protocol, int kern)
{
	const struct task_security_struct *tsec = current_security();
	struct inode_security_struct *isec = SOCK_INODE(sock)->i_security;
	struct sk_security_struct *sksec;
	int err = 0;

	isec->sclass = socket_type_to_security_class(family, type, protocol);

	if (kern)
		isec->sid = SECINITSID_KERNEL;
	else {
		err = socket_sockcreate_sid(tsec, isec->sclass, &(isec->sid));
		if (err)
			return err;
	}

	isec->initialized = 1;

	if (sock->sk) {
		sksec = sock->sk->sk_security;
		sksec->sid = isec->sid;
		sksec->sclass = isec->sclass;
		err = selinux_netlbl_socket_post_create(sock->sk, family);
	}

	return err;
}

/* Range of port numbers used to automatically bind.
   Need to determine whether we should perform a name_bind
   permission check between the socket and the port number. */

static int selinux_socket_bind(struct socket *sock, struct sockaddr *address, int addrlen)
{
	struct sock *sk = sock->sk;
	u16 family;
	int err;

	err = sock_has_perm(current, sk, SOCKET__BIND);
	if (err)
		goto out;

	/*
	 * If PF_INET or PF_INET6, check name_bind permission for the port.
	 * Multiple address binding for SCTP is not supported yet: we just
	 * check the first address now.
	 */
	family = sk->sk_family;
	if (family == PF_INET || family == PF_INET6) {
		char *addrp;
		struct sk_security_struct *sksec = sk->sk_security;
		struct common_audit_data ad;
		struct lsm_network_audit net = {0,};
		struct sockaddr_in *addr4 = NULL;
		struct sockaddr_in6 *addr6 = NULL;
		unsigned short snum;
		u32 sid, node_perm;

		if (family == PF_INET) {
			addr4 = (struct sockaddr_in *)address;
			snum = ntohs(addr4->sin_port);
			addrp = (char *)&addr4->sin_addr.s_addr;
		} else {
			addr6 = (struct sockaddr_in6 *)address;
			snum = ntohs(addr6->sin6_port);
			addrp = (char *)&addr6->sin6_addr.s6_addr;
		}

		if (snum) {
			int low, high;

			inet_get_local_port_range(sock_net(sk), &low, &high);

			if (snum < max(PROT_SOCK, low) || snum > high) {
				err = sel_netport_sid(sk->sk_protocol,
						      snum, &sid);
				if (err)
					goto out;
				ad.type = LSM_AUDIT_DATA_NET;
				ad.u.net = &net;
				ad.u.net->sport = htons(snum);
				ad.u.net->family = family;
				err = avc_has_perm(sksec->sid, sid,
						   sksec->sclass,
						   SOCKET__NAME_BIND, &ad);
				if (err)
					goto out;
			}
		}

		switch (sksec->sclass) {
		case SECCLASS_TCP_SOCKET:
			node_perm = TCP_SOCKET__NODE_BIND;
			break;

		case SECCLASS_UDP_SOCKET:
			node_perm = UDP_SOCKET__NODE_BIND;
			break;

		case SECCLASS_DCCP_SOCKET:
			node_perm = DCCP_SOCKET__NODE_BIND;
			break;

		default:
			node_perm = RAWIP_SOCKET__NODE_BIND;
			break;
		}

		err = sel_netnode_sid(addrp, family, &sid);
		if (err)
			goto out;

		ad.type = LSM_AUDIT_DATA_NET;
		ad.u.net = &net;
		ad.u.net->sport = htons(snum);
		ad.u.net->family = family;

		if (family == PF_INET)
			ad.u.net->v4info.saddr = addr4->sin_addr.s_addr;
		else
			ad.u.net->v6info.saddr = addr6->sin6_addr;

		err = avc_has_perm(sksec->sid, sid,
				   sksec->sclass, node_perm, &ad);
		if (err)
			goto out;
	}
out:
	return err;
}

static int selinux_socket_connect(struct socket *sock, struct sockaddr *address, int addrlen)
{
	struct sock *sk = sock->sk;
	struct sk_security_struct *sksec = sk->sk_security;
	int err;

	err = sock_has_perm(current, sk, SOCKET__CONNECT);
	if (err)
		return err;

	/*
	 * If a TCP or DCCP socket, check name_connect permission for the port.
	 */
	if (sksec->sclass == SECCLASS_TCP_SOCKET ||
	    sksec->sclass == SECCLASS_DCCP_SOCKET) {
		struct common_audit_data ad;
		struct lsm_network_audit net = {0,};
		struct sockaddr_in *addr4 = NULL;
		struct sockaddr_in6 *addr6 = NULL;
		unsigned short snum;
		u32 sid, perm;

		if (sk->sk_family == PF_INET) {
			addr4 = (struct sockaddr_in *)address;
			if (addrlen < sizeof(struct sockaddr_in))
				return -EINVAL;
			snum = ntohs(addr4->sin_port);
		} else {
			addr6 = (struct sockaddr_in6 *)address;
			if (addrlen < SIN6_LEN_RFC2133)
				return -EINVAL;
			snum = ntohs(addr6->sin6_port);
		}

		err = sel_netport_sid(sk->sk_protocol, snum, &sid);
		if (err)
			goto out;

		perm = (sksec->sclass == SECCLASS_TCP_SOCKET) ?
		       TCP_SOCKET__NAME_CONNECT : DCCP_SOCKET__NAME_CONNECT;

		ad.type = LSM_AUDIT_DATA_NET;
		ad.u.net = &net;
		ad.u.net->dport = htons(snum);
		ad.u.net->family = sk->sk_family;
		err = avc_has_perm(sksec->sid, sid, sksec->sclass, perm, &ad);
		if (err)
			goto out;
	}

	err = selinux_netlbl_socket_connect(sk, address);

out:
	return err;
}

static int selinux_socket_listen(struct socket *sock, int backlog)
{
	return sock_has_perm(current, sock->sk, SOCKET__LISTEN);
}

static int selinux_socket_accept(struct socket *sock, struct socket *newsock)
{
	int err;
	struct inode_security_struct *isec;
	struct inode_security_struct *newisec;

	err = sock_has_perm(current, sock->sk, SOCKET__ACCEPT);
	if (err)
		return err;

	newisec = SOCK_INODE(newsock)->i_security;

	isec = SOCK_INODE(sock)->i_security;
	newisec->sclass = isec->sclass;
	newisec->sid = isec->sid;
	newisec->initialized = 1;

	return 0;
}

static int selinux_socket_sendmsg(struct socket *sock, struct msghdr *msg,
				  int size)
{
	return sock_has_perm(current, sock->sk, SOCKET__WRITE);
}

static int selinux_socket_recvmsg(struct socket *sock, struct msghdr *msg,
				  int size, int flags)
{
	return sock_has_perm(current, sock->sk, SOCKET__READ);
}

static int selinux_socket_getsockname(struct socket *sock)
{
	return sock_has_perm(current, sock->sk, SOCKET__GETATTR);
}

static int selinux_socket_getpeername(struct socket *sock)
{
	return sock_has_perm(current, sock->sk, SOCKET__GETATTR);
}

static int selinux_socket_setsockopt(struct socket *sock, int level, int optname)
{
	int err;

	err = sock_has_perm(current, sock->sk, SOCKET__SETOPT);
	if (err)
		return err;

	return selinux_netlbl_socket_setsockopt(sock, level, optname);
}

static int selinux_socket_getsockopt(struct socket *sock, int level,
				     int optname)
{
	return sock_has_perm(current, sock->sk, SOCKET__GETOPT);
}

static int selinux_socket_shutdown(struct socket *sock, int how)
{
	return sock_has_perm(current, sock->sk, SOCKET__SHUTDOWN);
}

static int selinux_socket_unix_stream_connect(struct sock *sock,
					      struct sock *other,
					      struct sock *newsk)
{
	struct sk_security_struct *sksec_sock = sock->sk_security;
	struct sk_security_struct *sksec_other = other->sk_security;
	struct sk_security_struct *sksec_new = newsk->sk_security;
	struct common_audit_data ad;
	struct lsm_network_audit net = {0,};
	int err;

	ad.type = LSM_AUDIT_DATA_NET;
	ad.u.net = &net;
	ad.u.net->sk = other;

	err = avc_has_perm(sksec_sock->sid, sksec_other->sid,
			   sksec_other->sclass,
			   UNIX_STREAM_SOCKET__CONNECTTO, &ad);
	if (err)
		return err;

	/* server child socket */
	sksec_new->peer_sid = sksec_sock->sid;
	err = security_sid_mls_copy(sksec_other->sid, sksec_sock->sid,
				    &sksec_new->sid);
	if (err)
		return err;

	/* connecting socket */
	sksec_sock->peer_sid = sksec_new->sid;

	return 0;
}

static int selinux_socket_unix_may_send(struct socket *sock,
					struct socket *other)
{
	struct sk_security_struct *ssec = sock->sk->sk_security;
	struct sk_security_struct *osec = other->sk->sk_security;
	struct common_audit_data ad;
	struct lsm_network_audit net = {0,};

	ad.type = LSM_AUDIT_DATA_NET;
	ad.u.net = &net;
	ad.u.net->sk = other->sk;

	return avc_has_perm(ssec->sid, osec->sid, osec->sclass, SOCKET__SENDTO,
			    &ad);
}

static int selinux_inet_sys_rcv_skb(struct net *ns, int ifindex,
				    char *addrp, u16 family, u32 peer_sid,
				    struct common_audit_data *ad)
{
	int err;
	u32 if_sid;
	u32 node_sid;

	err = sel_netif_sid(ns, ifindex, &if_sid);
	if (err)
		return err;
	err = avc_has_perm(peer_sid, if_sid,
			   SECCLASS_NETIF, NETIF__INGRESS, ad);
	if (err)
		return err;

	err = sel_netnode_sid(addrp, family, &node_sid);
	if (err)
		return err;
	return avc_has_perm(peer_sid, node_sid,
			    SECCLASS_NODE, NODE__RECVFROM, ad);
}

static int selinux_sock_rcv_skb_compat(struct sock *sk, struct sk_buff *skb,
				       u16 family)
{
	int err = 0;
	struct sk_security_struct *sksec = sk->sk_security;
	u32 sk_sid = sksec->sid;
	struct common_audit_data ad;
	struct lsm_network_audit net = {0,};
	char *addrp;

	ad.type = LSM_AUDIT_DATA_NET;
	ad.u.net = &net;
	ad.u.net->netif = skb->skb_iif;
	ad.u.net->family = family;
	err = selinux_parse_skb(skb, &ad, &addrp, 1, NULL);
	if (err)
		return err;

	if (selinux_secmark_enabled()) {
		err = avc_has_perm(sk_sid, skb->secmark, SECCLASS_PACKET,
				   PACKET__RECV, &ad);
		if (err)
			return err;
	}

	err = selinux_netlbl_sock_rcv_skb(sksec, skb, family, &ad);
	if (err)
		return err;
	err = selinux_xfrm_sock_rcv_skb(sksec->sid, skb, &ad);

	return err;
}

static int selinux_socket_sock_rcv_skb(struct sock *sk, struct sk_buff *skb)
{
	int err;
	struct sk_security_struct *sksec = sk->sk_security;
	u16 family = sk->sk_family;
	u32 sk_sid = sksec->sid;
	struct common_audit_data ad;
	struct lsm_network_audit net = {0,};
	char *addrp;
	u8 secmark_active;
	u8 peerlbl_active;

	if (family != PF_INET && family != PF_INET6)
		return 0;

	/* Handle mapped IPv4 packets arriving via IPv6 sockets */
	if (family == PF_INET6 && skb->protocol == htons(ETH_P_IP))
		family = PF_INET;

	/* If any sort of compatibility mode is enabled then handoff processing
	 * to the selinux_sock_rcv_skb_compat() function to deal with the
	 * special handling.  We do this in an attempt to keep this function
	 * as fast and as clean as possible. */
	if (!selinux_policycap_netpeer)
		return selinux_sock_rcv_skb_compat(sk, skb, family);

	secmark_active = selinux_secmark_enabled();
	peerlbl_active = selinux_peerlbl_enabled();
	if (!secmark_active && !peerlbl_active)
		return 0;

	ad.type = LSM_AUDIT_DATA_NET;
	ad.u.net = &net;
	ad.u.net->netif = skb->skb_iif;
	ad.u.net->family = family;
	err = selinux_parse_skb(skb, &ad, &addrp, 1, NULL);
	if (err)
		return err;

	if (peerlbl_active) {
		u32 peer_sid;

		err = selinux_skb_peerlbl_sid(skb, family, &peer_sid);
		if (err)
			return err;
		err = selinux_inet_sys_rcv_skb(sock_net(sk), skb->skb_iif,
					       addrp, family, peer_sid, &ad);
		if (err) {
			selinux_netlbl_err(skb, err, 0);
			return err;
		}
		err = avc_has_perm(sk_sid, peer_sid, SECCLASS_PEER,
				   PEER__RECV, &ad);
		if (err) {
			selinux_netlbl_err(skb, err, 0);
			return err;
		}
	}

	if (secmark_active) {
		err = avc_has_perm(sk_sid, skb->secmark, SECCLASS_PACKET,
				   PACKET__RECV, &ad);
		if (err)
			return err;
	}

	return err;
}

static int selinux_socket_getpeersec_stream(struct socket *sock, char __user *optval,
					    int __user *optlen, unsigned len)
{
	int err = 0;
	char *scontext;
	u32 scontext_len;
	struct sk_security_struct *sksec = sock->sk->sk_security;
	u32 peer_sid = SECSID_NULL;

	if (sksec->sclass == SECCLASS_UNIX_STREAM_SOCKET ||
	    sksec->sclass == SECCLASS_TCP_SOCKET)
		peer_sid = sksec->peer_sid;
	if (peer_sid == SECSID_NULL)
		return -ENOPROTOOPT;

	err = security_sid_to_context(peer_sid, &scontext, &scontext_len);
	if (err)
		return err;

	if (scontext_len > len) {
		err = -ERANGE;
		goto out_len;
	}

	if (copy_to_user(optval, scontext, scontext_len))
		err = -EFAULT;

out_len:
	if (put_user(scontext_len, optlen))
		err = -EFAULT;
	kfree(scontext);
	return err;
}

static int selinux_socket_getpeersec_dgram(struct socket *sock, struct sk_buff *skb, u32 *secid)
{
	u32 peer_secid = SECSID_NULL;
	u16 family;

	if (skb && skb->protocol == htons(ETH_P_IP))
		family = PF_INET;
	else if (skb && skb->protocol == htons(ETH_P_IPV6))
		family = PF_INET6;
	else if (sock)
		family = sock->sk->sk_family;
	else
		goto out;

	if (sock && family == PF_UNIX)
		selinux_inode_getsecid(SOCK_INODE(sock), &peer_secid);
	else if (skb)
		selinux_skb_peerlbl_sid(skb, family, &peer_secid);

out:
	*secid = peer_secid;
	if (peer_secid == SECSID_NULL)
		return -EINVAL;
	return 0;
}

static int selinux_sk_alloc_security(struct sock *sk, int family, gfp_t priority)
{
	struct sk_security_struct *sksec;

	sksec = kzalloc(sizeof(*sksec), priority);
	if (!sksec)
		return -ENOMEM;

	sksec->peer_sid = SECINITSID_UNLABELED;
	sksec->sid = SECINITSID_UNLABELED;
	selinux_netlbl_sk_security_reset(sksec);
	sk->sk_security = sksec;

	return 0;
}

static void selinux_sk_free_security(struct sock *sk)
{
	struct sk_security_struct *sksec = sk->sk_security;

	sk->sk_security = NULL;
	selinux_netlbl_sk_security_free(sksec);
	kfree(sksec);
}

static void selinux_sk_clone_security(const struct sock *sk, struct sock *newsk)
{
	struct sk_security_struct *sksec = sk->sk_security;
	struct sk_security_struct *newsksec = newsk->sk_security;

	newsksec->sid = sksec->sid;
	newsksec->peer_sid = sksec->peer_sid;
	newsksec->sclass = sksec->sclass;

	selinux_netlbl_sk_security_reset(newsksec);
}

static void selinux_sk_getsecid(struct sock *sk, u32 *secid)
{
	if (!sk)
		*secid = SECINITSID_ANY_SOCKET;
	else {
		struct sk_security_struct *sksec = sk->sk_security;

		*secid = sksec->sid;
	}
}

static void selinux_sock_graft(struct sock *sk, struct socket *parent)
{
	struct inode_security_struct *isec = SOCK_INODE(parent)->i_security;
	struct sk_security_struct *sksec = sk->sk_security;

	if (sk->sk_family == PF_INET || sk->sk_family == PF_INET6 ||
	    sk->sk_family == PF_UNIX)
		isec->sid = sksec->sid;
	sksec->sclass = isec->sclass;
}

static int selinux_inet_conn_request(struct sock *sk, struct sk_buff *skb,
				     struct request_sock *req)
{
	struct sk_security_struct *sksec = sk->sk_security;
	int err;
<<<<<<< HEAD
	u16 family = sk->sk_family;
=======
	u16 family = req->rsk_ops->family;
>>>>>>> fc14f9c1
	u32 connsid;
	u32 peersid;

	err = selinux_skb_peerlbl_sid(skb, family, &peersid);
	if (err)
		return err;
	err = selinux_conn_sid(sksec->sid, peersid, &connsid);
	if (err)
		return err;
	req->secid = connsid;
	req->peer_secid = peersid;

	return selinux_netlbl_inet_conn_request(req, family);
}

static void selinux_inet_csk_clone(struct sock *newsk,
				   const struct request_sock *req)
{
	struct sk_security_struct *newsksec = newsk->sk_security;

	newsksec->sid = req->secid;
	newsksec->peer_sid = req->peer_secid;
	/* NOTE: Ideally, we should also get the isec->sid for the
	   new socket in sync, but we don't have the isec available yet.
	   So we will wait until sock_graft to do it, by which
	   time it will have been created and available. */

	/* We don't need to take any sort of lock here as we are the only
	 * thread with access to newsksec */
	selinux_netlbl_inet_csk_clone(newsk, req->rsk_ops->family);
}

static void selinux_inet_conn_established(struct sock *sk, struct sk_buff *skb)
{
	u16 family = sk->sk_family;
	struct sk_security_struct *sksec = sk->sk_security;

	/* handle mapped IPv4 packets arriving via IPv6 sockets */
	if (family == PF_INET6 && skb->protocol == htons(ETH_P_IP))
		family = PF_INET;

	selinux_skb_peerlbl_sid(skb, family, &sksec->peer_sid);
}

static void selinux_skb_owned_by(struct sk_buff *skb, struct sock *sk)
{
	skb_set_owner_w(skb, sk);
}

static int selinux_secmark_relabel_packet(u32 sid)
{
	const struct task_security_struct *__tsec;
	u32 tsid;

	__tsec = current_security();
	tsid = __tsec->sid;

	return avc_has_perm(tsid, sid, SECCLASS_PACKET, PACKET__RELABELTO, NULL);
}

static void selinux_secmark_refcount_inc(void)
{
	atomic_inc(&selinux_secmark_refcount);
}

static void selinux_secmark_refcount_dec(void)
{
	atomic_dec(&selinux_secmark_refcount);
}

static void selinux_req_classify_flow(const struct request_sock *req,
				      struct flowi *fl)
{
	fl->flowi_secid = req->secid;
}

static int selinux_tun_dev_alloc_security(void **security)
{
	struct tun_security_struct *tunsec;

	tunsec = kzalloc(sizeof(*tunsec), GFP_KERNEL);
	if (!tunsec)
		return -ENOMEM;
	tunsec->sid = current_sid();

	*security = tunsec;
	return 0;
}

static void selinux_tun_dev_free_security(void *security)
{
	kfree(security);
}

static int selinux_tun_dev_create(void)
{
	u32 sid = current_sid();

	/* we aren't taking into account the "sockcreate" SID since the socket
	 * that is being created here is not a socket in the traditional sense,
	 * instead it is a private sock, accessible only to the kernel, and
	 * representing a wide range of network traffic spanning multiple
	 * connections unlike traditional sockets - check the TUN driver to
	 * get a better understanding of why this socket is special */

	return avc_has_perm(sid, sid, SECCLASS_TUN_SOCKET, TUN_SOCKET__CREATE,
			    NULL);
}

static int selinux_tun_dev_attach_queue(void *security)
{
	struct tun_security_struct *tunsec = security;

	return avc_has_perm(current_sid(), tunsec->sid, SECCLASS_TUN_SOCKET,
			    TUN_SOCKET__ATTACH_QUEUE, NULL);
}

static int selinux_tun_dev_attach(struct sock *sk, void *security)
{
	struct tun_security_struct *tunsec = security;
	struct sk_security_struct *sksec = sk->sk_security;

	/* we don't currently perform any NetLabel based labeling here and it
	 * isn't clear that we would want to do so anyway; while we could apply
	 * labeling without the support of the TUN user the resulting labeled
	 * traffic from the other end of the connection would almost certainly
	 * cause confusion to the TUN user that had no idea network labeling
	 * protocols were being used */

	sksec->sid = tunsec->sid;
	sksec->sclass = SECCLASS_TUN_SOCKET;

	return 0;
}

static int selinux_tun_dev_open(void *security)
{
	struct tun_security_struct *tunsec = security;
	u32 sid = current_sid();
	int err;

	err = avc_has_perm(sid, tunsec->sid, SECCLASS_TUN_SOCKET,
			   TUN_SOCKET__RELABELFROM, NULL);
	if (err)
		return err;
	err = avc_has_perm(sid, sid, SECCLASS_TUN_SOCKET,
			   TUN_SOCKET__RELABELTO, NULL);
	if (err)
		return err;
	tunsec->sid = sid;

	return 0;
}

static int selinux_nlmsg_perm(struct sock *sk, struct sk_buff *skb)
{
	int err = 0;
	u32 perm;
	struct nlmsghdr *nlh;
	struct sk_security_struct *sksec = sk->sk_security;

	if (skb->len < NLMSG_HDRLEN) {
		err = -EINVAL;
		goto out;
	}
	nlh = nlmsg_hdr(skb);

	err = selinux_nlmsg_lookup(sksec->sclass, nlh->nlmsg_type, &perm);
	if (err) {
		if (err == -EINVAL) {
			printk(KERN_WARNING
			       "SELinux: unrecognized netlink message:"
			       " protocol=%hu nlmsg_type=%hu sclass=%hu\n",
			       sk->sk_protocol, nlh->nlmsg_type, sksec->sclass);
			if (!selinux_enforcing || security_get_allow_unknown())
				err = 0;
		}

		/* Ignore */
		if (err == -ENOENT)
			err = 0;
		goto out;
	}

	err = sock_has_perm(current, sk, perm);
out:
	return err;
}

#ifdef CONFIG_NETFILTER

static unsigned int selinux_ip_forward(struct sk_buff *skb,
				       const struct net_device *indev,
				       u16 family)
{
	int err;
	char *addrp;
	u32 peer_sid;
	struct common_audit_data ad;
	struct lsm_network_audit net = {0,};
	u8 secmark_active;
	u8 netlbl_active;
	u8 peerlbl_active;

	if (!selinux_policycap_netpeer)
		return NF_ACCEPT;

	secmark_active = selinux_secmark_enabled();
	netlbl_active = netlbl_enabled();
	peerlbl_active = selinux_peerlbl_enabled();
	if (!secmark_active && !peerlbl_active)
		return NF_ACCEPT;

	if (selinux_skb_peerlbl_sid(skb, family, &peer_sid) != 0)
		return NF_DROP;

	ad.type = LSM_AUDIT_DATA_NET;
	ad.u.net = &net;
	ad.u.net->netif = indev->ifindex;
	ad.u.net->family = family;
	if (selinux_parse_skb(skb, &ad, &addrp, 1, NULL) != 0)
		return NF_DROP;

	if (peerlbl_active) {
		err = selinux_inet_sys_rcv_skb(dev_net(indev), indev->ifindex,
					       addrp, family, peer_sid, &ad);
		if (err) {
			selinux_netlbl_err(skb, err, 1);
			return NF_DROP;
		}
	}

	if (secmark_active)
		if (avc_has_perm(peer_sid, skb->secmark,
				 SECCLASS_PACKET, PACKET__FORWARD_IN, &ad))
			return NF_DROP;

	if (netlbl_active)
		/* we do this in the FORWARD path and not the POST_ROUTING
		 * path because we want to make sure we apply the necessary
		 * labeling before IPsec is applied so we can leverage AH
		 * protection */
		if (selinux_netlbl_skbuff_setsid(skb, family, peer_sid) != 0)
			return NF_DROP;

	return NF_ACCEPT;
}

static unsigned int selinux_ipv4_forward(const struct nf_hook_ops *ops,
					 struct sk_buff *skb,
					 const struct net_device *in,
					 const struct net_device *out,
					 int (*okfn)(struct sk_buff *))
{
	return selinux_ip_forward(skb, in, PF_INET);
}

#if defined(CONFIG_IPV6) || defined(CONFIG_IPV6_MODULE)
static unsigned int selinux_ipv6_forward(const struct nf_hook_ops *ops,
					 struct sk_buff *skb,
					 const struct net_device *in,
					 const struct net_device *out,
					 int (*okfn)(struct sk_buff *))
{
	return selinux_ip_forward(skb, in, PF_INET6);
}
#endif	/* IPV6 */

static unsigned int selinux_ip_output(struct sk_buff *skb,
				      u16 family)
{
	struct sock *sk;
	u32 sid;

	if (!netlbl_enabled())
		return NF_ACCEPT;

	/* we do this in the LOCAL_OUT path and not the POST_ROUTING path
	 * because we want to make sure we apply the necessary labeling
	 * before IPsec is applied so we can leverage AH protection */
	sk = skb->sk;
	if (sk) {
		struct sk_security_struct *sksec;

		if (sk->sk_state == TCP_LISTEN)
			/* if the socket is the listening state then this
			 * packet is a SYN-ACK packet which means it needs to
			 * be labeled based on the connection/request_sock and
			 * not the parent socket.  unfortunately, we can't
			 * lookup the request_sock yet as it isn't queued on
			 * the parent socket until after the SYN-ACK is sent.
			 * the "solution" is to simply pass the packet as-is
			 * as any IP option based labeling should be copied
			 * from the initial connection request (in the IP
			 * layer).  it is far from ideal, but until we get a
			 * security label in the packet itself this is the
			 * best we can do. */
			return NF_ACCEPT;

		/* standard practice, label using the parent socket */
		sksec = sk->sk_security;
		sid = sksec->sid;
	} else
		sid = SECINITSID_KERNEL;
	if (selinux_netlbl_skbuff_setsid(skb, family, sid) != 0)
		return NF_DROP;

	return NF_ACCEPT;
}

static unsigned int selinux_ipv4_output(const struct nf_hook_ops *ops,
					struct sk_buff *skb,
					const struct net_device *in,
					const struct net_device *out,
					int (*okfn)(struct sk_buff *))
{
	return selinux_ip_output(skb, PF_INET);
}

static unsigned int selinux_ip_postroute_compat(struct sk_buff *skb,
						int ifindex,
						u16 family)
{
	struct sock *sk = skb->sk;
	struct sk_security_struct *sksec;
	struct common_audit_data ad;
	struct lsm_network_audit net = {0,};
	char *addrp;
	u8 proto;

	if (sk == NULL)
		return NF_ACCEPT;
	sksec = sk->sk_security;

	ad.type = LSM_AUDIT_DATA_NET;
	ad.u.net = &net;
	ad.u.net->netif = ifindex;
	ad.u.net->family = family;
	if (selinux_parse_skb(skb, &ad, &addrp, 0, &proto))
		return NF_DROP;

	if (selinux_secmark_enabled())
		if (avc_has_perm(sksec->sid, skb->secmark,
				 SECCLASS_PACKET, PACKET__SEND, &ad))
			return NF_DROP_ERR(-ECONNREFUSED);

	if (selinux_xfrm_postroute_last(sksec->sid, skb, &ad, proto))
		return NF_DROP_ERR(-ECONNREFUSED);

	return NF_ACCEPT;
}

static unsigned int selinux_ip_postroute(struct sk_buff *skb,
					 const struct net_device *outdev,
					 u16 family)
{
	u32 secmark_perm;
	u32 peer_sid;
	int ifindex = outdev->ifindex;
	struct sock *sk;
	struct common_audit_data ad;
	struct lsm_network_audit net = {0,};
	char *addrp;
	u8 secmark_active;
	u8 peerlbl_active;

	/* If any sort of compatibility mode is enabled then handoff processing
	 * to the selinux_ip_postroute_compat() function to deal with the
	 * special handling.  We do this in an attempt to keep this function
	 * as fast and as clean as possible. */
	if (!selinux_policycap_netpeer)
		return selinux_ip_postroute_compat(skb, ifindex, family);

	secmark_active = selinux_secmark_enabled();
<<<<<<< HEAD
	peerlbl_active = netlbl_enabled() || selinux_xfrm_enabled();
=======
	peerlbl_active = selinux_peerlbl_enabled();
>>>>>>> fc14f9c1
	if (!secmark_active && !peerlbl_active)
		return NF_ACCEPT;

	sk = skb->sk;

#ifdef CONFIG_XFRM
	/* If skb->dst->xfrm is non-NULL then the packet is undergoing an IPsec
	 * packet transformation so allow the packet to pass without any checks
	 * since we'll have another chance to perform access control checks
	 * when the packet is on it's final way out.
	 * NOTE: there appear to be some IPv6 multicast cases where skb->dst
	 *       is NULL, in this case go ahead and apply access control.
<<<<<<< HEAD
	 *       is NULL, in this case go ahead and apply access control.
=======
>>>>>>> fc14f9c1
	 * NOTE: if this is a local socket (skb->sk != NULL) that is in the
	 *       TCP listening state we cannot wait until the XFRM processing
	 *       is done as we will miss out on the SA label if we do;
	 *       unfortunately, this means more work, but it is only once per
	 *       connection. */
	if (skb_dst(skb) != NULL && skb_dst(skb)->xfrm != NULL &&
	    !(sk != NULL && sk->sk_state == TCP_LISTEN))
		return NF_ACCEPT;
#endif

	if (sk == NULL) {
		/* Without an associated socket the packet is either coming
		 * from the kernel or it is being forwarded; check the packet
		 * to determine which and if the packet is being forwarded
		 * query the packet directly to determine the security label. */
		if (skb->skb_iif) {
			secmark_perm = PACKET__FORWARD_OUT;
			if (selinux_skb_peerlbl_sid(skb, family, &peer_sid))
				return NF_DROP;
		} else {
			secmark_perm = PACKET__SEND;
			peer_sid = SECINITSID_KERNEL;
		}
	} else if (sk->sk_state == TCP_LISTEN) {
		/* Locally generated packet but the associated socket is in the
		 * listening state which means this is a SYN-ACK packet.  In
		 * this particular case the correct security label is assigned
		 * to the connection/request_sock but unfortunately we can't
		 * query the request_sock as it isn't queued on the parent
		 * socket until after the SYN-ACK packet is sent; the only
		 * viable choice is to regenerate the label like we do in
		 * selinux_inet_conn_request().  See also selinux_ip_output()
		 * for similar problems. */
		u32 skb_sid;
		struct sk_security_struct *sksec = sk->sk_security;
		if (selinux_skb_peerlbl_sid(skb, family, &skb_sid))
			return NF_DROP;
		/* At this point, if the returned skb peerlbl is SECSID_NULL
		 * and the packet has been through at least one XFRM
		 * transformation then we must be dealing with the "final"
		 * form of labeled IPsec packet; since we've already applied
		 * all of our access controls on this packet we can safely
		 * pass the packet. */
		if (skb_sid == SECSID_NULL) {
			switch (family) {
			case PF_INET:
				if (IPCB(skb)->flags & IPSKB_XFRM_TRANSFORMED)
					return NF_ACCEPT;
				break;
			case PF_INET6:
				if (IP6CB(skb)->flags & IP6SKB_XFRM_TRANSFORMED)
					return NF_ACCEPT;
<<<<<<< HEAD
=======
				break;
>>>>>>> fc14f9c1
			default:
				return NF_DROP_ERR(-ECONNREFUSED);
			}
		}
		if (selinux_conn_sid(sksec->sid, skb_sid, &peer_sid))
			return NF_DROP;
		secmark_perm = PACKET__SEND;
	} else {
		/* Locally generated packet, fetch the security label from the
		 * associated socket. */
		struct sk_security_struct *sksec = sk->sk_security;
		peer_sid = sksec->sid;
		secmark_perm = PACKET__SEND;
	}

	ad.type = LSM_AUDIT_DATA_NET;
	ad.u.net = &net;
	ad.u.net->netif = ifindex;
	ad.u.net->family = family;
	if (selinux_parse_skb(skb, &ad, &addrp, 0, NULL))
		return NF_DROP;

	if (secmark_active)
		if (avc_has_perm(peer_sid, skb->secmark,
				 SECCLASS_PACKET, secmark_perm, &ad))
			return NF_DROP_ERR(-ECONNREFUSED);

	if (peerlbl_active) {
		u32 if_sid;
		u32 node_sid;

		if (sel_netif_sid(dev_net(outdev), ifindex, &if_sid))
			return NF_DROP;
		if (avc_has_perm(peer_sid, if_sid,
				 SECCLASS_NETIF, NETIF__EGRESS, &ad))
			return NF_DROP_ERR(-ECONNREFUSED);

		if (sel_netnode_sid(addrp, family, &node_sid))
			return NF_DROP;
		if (avc_has_perm(peer_sid, node_sid,
				 SECCLASS_NODE, NODE__SENDTO, &ad))
			return NF_DROP_ERR(-ECONNREFUSED);
	}

	return NF_ACCEPT;
}

static unsigned int selinux_ipv4_postroute(const struct nf_hook_ops *ops,
					   struct sk_buff *skb,
					   const struct net_device *in,
					   const struct net_device *out,
					   int (*okfn)(struct sk_buff *))
{
	return selinux_ip_postroute(skb, out, PF_INET);
}

#if defined(CONFIG_IPV6) || defined(CONFIG_IPV6_MODULE)
static unsigned int selinux_ipv6_postroute(const struct nf_hook_ops *ops,
					   struct sk_buff *skb,
					   const struct net_device *in,
					   const struct net_device *out,
					   int (*okfn)(struct sk_buff *))
{
	return selinux_ip_postroute(skb, out, PF_INET6);
}
#endif	/* IPV6 */

#endif	/* CONFIG_NETFILTER */

static int selinux_netlink_send(struct sock *sk, struct sk_buff *skb)
{
	int err;

	err = cap_netlink_send(sk, skb);
	if (err)
		return err;

	return selinux_nlmsg_perm(sk, skb);
}

static int ipc_alloc_security(struct task_struct *task,
			      struct kern_ipc_perm *perm,
			      u16 sclass)
{
	struct ipc_security_struct *isec;
	u32 sid;

	isec = kzalloc(sizeof(struct ipc_security_struct), GFP_KERNEL);
	if (!isec)
		return -ENOMEM;

	sid = task_sid(task);
	isec->sclass = sclass;
	isec->sid = sid;
	perm->security = isec;

	return 0;
}

static void ipc_free_security(struct kern_ipc_perm *perm)
{
	struct ipc_security_struct *isec = perm->security;
	perm->security = NULL;
	kfree(isec);
}

static int msg_msg_alloc_security(struct msg_msg *msg)
{
	struct msg_security_struct *msec;

	msec = kzalloc(sizeof(struct msg_security_struct), GFP_KERNEL);
	if (!msec)
		return -ENOMEM;

	msec->sid = SECINITSID_UNLABELED;
	msg->security = msec;

	return 0;
}

static void msg_msg_free_security(struct msg_msg *msg)
{
	struct msg_security_struct *msec = msg->security;

	msg->security = NULL;
	kfree(msec);
}

static int ipc_has_perm(struct kern_ipc_perm *ipc_perms,
			u32 perms)
{
	struct ipc_security_struct *isec;
	struct common_audit_data ad;
	u32 sid = current_sid();

	isec = ipc_perms->security;

	ad.type = LSM_AUDIT_DATA_IPC;
	ad.u.ipc_id = ipc_perms->key;

	return avc_has_perm(sid, isec->sid, isec->sclass, perms, &ad);
}

static int selinux_msg_msg_alloc_security(struct msg_msg *msg)
{
	return msg_msg_alloc_security(msg);
}

static void selinux_msg_msg_free_security(struct msg_msg *msg)
{
	msg_msg_free_security(msg);
}

/* message queue security operations */
static int selinux_msg_queue_alloc_security(struct msg_queue *msq)
{
	struct ipc_security_struct *isec;
	struct common_audit_data ad;
	u32 sid = current_sid();
	int rc;

	rc = ipc_alloc_security(current, &msq->q_perm, SECCLASS_MSGQ);
	if (rc)
		return rc;

	isec = msq->q_perm.security;

	ad.type = LSM_AUDIT_DATA_IPC;
	ad.u.ipc_id = msq->q_perm.key;

	rc = avc_has_perm(sid, isec->sid, SECCLASS_MSGQ,
			  MSGQ__CREATE, &ad);
	if (rc) {
		ipc_free_security(&msq->q_perm);
		return rc;
	}
	return 0;
}

static void selinux_msg_queue_free_security(struct msg_queue *msq)
{
	ipc_free_security(&msq->q_perm);
}

static int selinux_msg_queue_associate(struct msg_queue *msq, int msqflg)
{
	struct ipc_security_struct *isec;
	struct common_audit_data ad;
	u32 sid = current_sid();

	isec = msq->q_perm.security;

	ad.type = LSM_AUDIT_DATA_IPC;
	ad.u.ipc_id = msq->q_perm.key;

	return avc_has_perm(sid, isec->sid, SECCLASS_MSGQ,
			    MSGQ__ASSOCIATE, &ad);
}

static int selinux_msg_queue_msgctl(struct msg_queue *msq, int cmd)
{
	int err;
	int perms;

	switch (cmd) {
	case IPC_INFO:
	case MSG_INFO:
		/* No specific object, just general system-wide information. */
		return task_has_system(current, SYSTEM__IPC_INFO);
	case IPC_STAT:
	case MSG_STAT:
		perms = MSGQ__GETATTR | MSGQ__ASSOCIATE;
		break;
	case IPC_SET:
		perms = MSGQ__SETATTR;
		break;
	case IPC_RMID:
		perms = MSGQ__DESTROY;
		break;
	default:
		return 0;
	}

	err = ipc_has_perm(&msq->q_perm, perms);
	return err;
}

static int selinux_msg_queue_msgsnd(struct msg_queue *msq, struct msg_msg *msg, int msqflg)
{
	struct ipc_security_struct *isec;
	struct msg_security_struct *msec;
	struct common_audit_data ad;
	u32 sid = current_sid();
	int rc;

	isec = msq->q_perm.security;
	msec = msg->security;

	/*
	 * First time through, need to assign label to the message
	 */
	if (msec->sid == SECINITSID_UNLABELED) {
		/*
		 * Compute new sid based on current process and
		 * message queue this message will be stored in
		 */
		rc = security_transition_sid(sid, isec->sid, SECCLASS_MSG,
					     NULL, &msec->sid);
		if (rc)
			return rc;
	}

	ad.type = LSM_AUDIT_DATA_IPC;
	ad.u.ipc_id = msq->q_perm.key;

	/* Can this process write to the queue? */
	rc = avc_has_perm(sid, isec->sid, SECCLASS_MSGQ,
			  MSGQ__WRITE, &ad);
	if (!rc)
		/* Can this process send the message */
		rc = avc_has_perm(sid, msec->sid, SECCLASS_MSG,
				  MSG__SEND, &ad);
	if (!rc)
		/* Can the message be put in the queue? */
		rc = avc_has_perm(msec->sid, isec->sid, SECCLASS_MSGQ,
				  MSGQ__ENQUEUE, &ad);

	return rc;
}

static int selinux_msg_queue_msgrcv(struct msg_queue *msq, struct msg_msg *msg,
				    struct task_struct *target,
				    long type, int mode)
{
	struct ipc_security_struct *isec;
	struct msg_security_struct *msec;
	struct common_audit_data ad;
	u32 sid = task_sid(target);
	int rc;

	isec = msq->q_perm.security;
	msec = msg->security;

	ad.type = LSM_AUDIT_DATA_IPC;
	ad.u.ipc_id = msq->q_perm.key;

	rc = avc_has_perm(sid, isec->sid,
			  SECCLASS_MSGQ, MSGQ__READ, &ad);
	if (!rc)
		rc = avc_has_perm(sid, msec->sid,
				  SECCLASS_MSG, MSG__RECEIVE, &ad);
	return rc;
}

/* Shared Memory security operations */
static int selinux_shm_alloc_security(struct shmid_kernel *shp)
{
	struct ipc_security_struct *isec;
	struct common_audit_data ad;
	u32 sid = current_sid();
	int rc;

	rc = ipc_alloc_security(current, &shp->shm_perm, SECCLASS_SHM);
	if (rc)
		return rc;

	isec = shp->shm_perm.security;

	ad.type = LSM_AUDIT_DATA_IPC;
	ad.u.ipc_id = shp->shm_perm.key;

	rc = avc_has_perm(sid, isec->sid, SECCLASS_SHM,
			  SHM__CREATE, &ad);
	if (rc) {
		ipc_free_security(&shp->shm_perm);
		return rc;
	}
	return 0;
}

static void selinux_shm_free_security(struct shmid_kernel *shp)
{
	ipc_free_security(&shp->shm_perm);
}

static int selinux_shm_associate(struct shmid_kernel *shp, int shmflg)
{
	struct ipc_security_struct *isec;
	struct common_audit_data ad;
	u32 sid = current_sid();

	isec = shp->shm_perm.security;

	ad.type = LSM_AUDIT_DATA_IPC;
	ad.u.ipc_id = shp->shm_perm.key;

	return avc_has_perm(sid, isec->sid, SECCLASS_SHM,
			    SHM__ASSOCIATE, &ad);
}

/* Note, at this point, shp is locked down */
static int selinux_shm_shmctl(struct shmid_kernel *shp, int cmd)
{
	int perms;
	int err;

	switch (cmd) {
	case IPC_INFO:
	case SHM_INFO:
		/* No specific object, just general system-wide information. */
		return task_has_system(current, SYSTEM__IPC_INFO);
	case IPC_STAT:
	case SHM_STAT:
		perms = SHM__GETATTR | SHM__ASSOCIATE;
		break;
	case IPC_SET:
		perms = SHM__SETATTR;
		break;
	case SHM_LOCK:
	case SHM_UNLOCK:
		perms = SHM__LOCK;
		break;
	case IPC_RMID:
		perms = SHM__DESTROY;
		break;
	default:
		return 0;
	}

	err = ipc_has_perm(&shp->shm_perm, perms);
	return err;
}

static int selinux_shm_shmat(struct shmid_kernel *shp,
			     char __user *shmaddr, int shmflg)
{
	u32 perms;

	if (shmflg & SHM_RDONLY)
		perms = SHM__READ;
	else
		perms = SHM__READ | SHM__WRITE;

	return ipc_has_perm(&shp->shm_perm, perms);
}

/* Semaphore security operations */
static int selinux_sem_alloc_security(struct sem_array *sma)
{
	struct ipc_security_struct *isec;
	struct common_audit_data ad;
	u32 sid = current_sid();
	int rc;

	rc = ipc_alloc_security(current, &sma->sem_perm, SECCLASS_SEM);
	if (rc)
		return rc;

	isec = sma->sem_perm.security;

	ad.type = LSM_AUDIT_DATA_IPC;
	ad.u.ipc_id = sma->sem_perm.key;

	rc = avc_has_perm(sid, isec->sid, SECCLASS_SEM,
			  SEM__CREATE, &ad);
	if (rc) {
		ipc_free_security(&sma->sem_perm);
		return rc;
	}
	return 0;
}

static void selinux_sem_free_security(struct sem_array *sma)
{
	ipc_free_security(&sma->sem_perm);
}

static int selinux_sem_associate(struct sem_array *sma, int semflg)
{
	struct ipc_security_struct *isec;
	struct common_audit_data ad;
	u32 sid = current_sid();

	isec = sma->sem_perm.security;

	ad.type = LSM_AUDIT_DATA_IPC;
	ad.u.ipc_id = sma->sem_perm.key;

	return avc_has_perm(sid, isec->sid, SECCLASS_SEM,
			    SEM__ASSOCIATE, &ad);
}

/* Note, at this point, sma is locked down */
static int selinux_sem_semctl(struct sem_array *sma, int cmd)
{
	int err;
	u32 perms;

	switch (cmd) {
	case IPC_INFO:
	case SEM_INFO:
		/* No specific object, just general system-wide information. */
		return task_has_system(current, SYSTEM__IPC_INFO);
	case GETPID:
	case GETNCNT:
	case GETZCNT:
		perms = SEM__GETATTR;
		break;
	case GETVAL:
	case GETALL:
		perms = SEM__READ;
		break;
	case SETVAL:
	case SETALL:
		perms = SEM__WRITE;
		break;
	case IPC_RMID:
		perms = SEM__DESTROY;
		break;
	case IPC_SET:
		perms = SEM__SETATTR;
		break;
	case IPC_STAT:
	case SEM_STAT:
		perms = SEM__GETATTR | SEM__ASSOCIATE;
		break;
	default:
		return 0;
	}

	err = ipc_has_perm(&sma->sem_perm, perms);
	return err;
}

static int selinux_sem_semop(struct sem_array *sma,
			     struct sembuf *sops, unsigned nsops, int alter)
{
	u32 perms;

	if (alter)
		perms = SEM__READ | SEM__WRITE;
	else
		perms = SEM__READ;

	return ipc_has_perm(&sma->sem_perm, perms);
}

static int selinux_ipc_permission(struct kern_ipc_perm *ipcp, short flag)
{
	u32 av = 0;

	av = 0;
	if (flag & S_IRUGO)
		av |= IPC__UNIX_READ;
	if (flag & S_IWUGO)
		av |= IPC__UNIX_WRITE;

	if (av == 0)
		return 0;

	return ipc_has_perm(ipcp, av);
}

static void selinux_ipc_getsecid(struct kern_ipc_perm *ipcp, u32 *secid)
{
	struct ipc_security_struct *isec = ipcp->security;
	*secid = isec->sid;
}

static void selinux_d_instantiate(struct dentry *dentry, struct inode *inode)
{
	if (inode)
		inode_doinit_with_dentry(inode, dentry);
}

static int selinux_getprocattr(struct task_struct *p,
			       char *name, char **value)
{
	const struct task_security_struct *__tsec;
	u32 sid;
	int error;
	unsigned len;

	if (current != p) {
		error = current_has_perm(p, PROCESS__GETATTR);
		if (error)
			return error;
	}

	rcu_read_lock();
	__tsec = __task_cred(p)->security;

	if (!strcmp(name, "current"))
		sid = __tsec->sid;
	else if (!strcmp(name, "prev"))
		sid = __tsec->osid;
	else if (!strcmp(name, "exec"))
		sid = __tsec->exec_sid;
	else if (!strcmp(name, "fscreate"))
		sid = __tsec->create_sid;
	else if (!strcmp(name, "keycreate"))
		sid = __tsec->keycreate_sid;
	else if (!strcmp(name, "sockcreate"))
		sid = __tsec->sockcreate_sid;
	else
		goto invalid;
	rcu_read_unlock();

	if (!sid)
		return 0;

	error = security_sid_to_context(sid, value, &len);
	if (error)
		return error;
	return len;

invalid:
	rcu_read_unlock();
	return -EINVAL;
}

static int selinux_setprocattr(struct task_struct *p,
			       char *name, void *value, size_t size)
{
	struct task_security_struct *tsec;
	struct task_struct *tracer;
	struct cred *new;
	u32 sid = 0, ptsid;
	int error;
	char *str = value;

	if (current != p) {
		/* SELinux only allows a process to change its own
		   security attributes. */
		return -EACCES;
	}

	/*
	 * Basic control over ability to set these attributes at all.
	 * current == p, but we'll pass them separately in case the
	 * above restriction is ever removed.
	 */
	if (!strcmp(name, "exec"))
		error = current_has_perm(p, PROCESS__SETEXEC);
	else if (!strcmp(name, "fscreate"))
		error = current_has_perm(p, PROCESS__SETFSCREATE);
	else if (!strcmp(name, "keycreate"))
		error = current_has_perm(p, PROCESS__SETKEYCREATE);
	else if (!strcmp(name, "sockcreate"))
		error = current_has_perm(p, PROCESS__SETSOCKCREATE);
	else if (!strcmp(name, "current"))
		error = current_has_perm(p, PROCESS__SETCURRENT);
	else
		error = -EINVAL;
	if (error)
		return error;

	/* Obtain a SID for the context, if one was specified. */
	if (size && str[1] && str[1] != '\n') {
		if (str[size-1] == '\n') {
			str[size-1] = 0;
			size--;
		}
		error = security_context_to_sid(value, size, &sid, GFP_KERNEL);
		if (error == -EINVAL && !strcmp(name, "fscreate")) {
			if (!capable(CAP_MAC_ADMIN)) {
				struct audit_buffer *ab;
				size_t audit_size;

				/* We strip a nul only if it is at the end, otherwise the
				 * context contains a nul and we should audit that */
				if (str[size - 1] == '\0')
					audit_size = size - 1;
				else
					audit_size = size;
				ab = audit_log_start(current->audit_context, GFP_ATOMIC, AUDIT_SELINUX_ERR);
				audit_log_format(ab, "op=fscreate invalid_context=");
				audit_log_n_untrustedstring(ab, value, audit_size);
				audit_log_end(ab);

				return error;
			}
			error = security_context_to_sid_force(value, size,
							      &sid);
		}
		if (error)
			return error;
	}

	new = prepare_creds();
	if (!new)
		return -ENOMEM;

	/* Permission checking based on the specified context is
	   performed during the actual operation (execve,
	   open/mkdir/...), when we know the full context of the
	   operation.  See selinux_bprm_set_creds for the execve
	   checks and may_create for the file creation checks. The
	   operation will then fail if the context is not permitted. */
	tsec = new->security;
	if (!strcmp(name, "exec")) {
		tsec->exec_sid = sid;
	} else if (!strcmp(name, "fscreate")) {
		tsec->create_sid = sid;
	} else if (!strcmp(name, "keycreate")) {
		error = may_create_key(sid, p);
		if (error)
			goto abort_change;
		tsec->keycreate_sid = sid;
	} else if (!strcmp(name, "sockcreate")) {
		tsec->sockcreate_sid = sid;
	} else if (!strcmp(name, "current")) {
		error = -EINVAL;
		if (sid == 0)
			goto abort_change;

		/* Only allow single threaded processes to change context */
		error = -EPERM;
		if (!current_is_single_threaded()) {
			error = security_bounded_transition(tsec->sid, sid);
			if (error)
				goto abort_change;
		}

		/* Check permissions for the transition. */
		error = avc_has_perm(tsec->sid, sid, SECCLASS_PROCESS,
				     PROCESS__DYNTRANSITION, NULL);
		if (error)
			goto abort_change;

		/* Check for ptracing, and update the task SID if ok.
		   Otherwise, leave SID unchanged and fail. */
		ptsid = 0;
		rcu_read_lock();
		tracer = ptrace_parent(p);
		if (tracer)
			ptsid = task_sid(tracer);
		rcu_read_unlock();

		if (tracer) {
			error = avc_has_perm(ptsid, sid, SECCLASS_PROCESS,
					     PROCESS__PTRACE, NULL);
			if (error)
				goto abort_change;
		}

		tsec->sid = sid;
	} else {
		error = -EINVAL;
		goto abort_change;
	}

	commit_creds(new);
	return size;

abort_change:
	abort_creds(new);
	return error;
}

static int selinux_ismaclabel(const char *name)
{
	return (strcmp(name, XATTR_SELINUX_SUFFIX) == 0);
}

static int selinux_secid_to_secctx(u32 secid, char **secdata, u32 *seclen)
{
	return security_sid_to_context(secid, secdata, seclen);
}

static int selinux_secctx_to_secid(const char *secdata, u32 seclen, u32 *secid)
{
	return security_context_to_sid(secdata, seclen, secid, GFP_KERNEL);
}

static void selinux_release_secctx(char *secdata, u32 seclen)
{
	kfree(secdata);
}

/*
 *	called with inode->i_mutex locked
 */
static int selinux_inode_notifysecctx(struct inode *inode, void *ctx, u32 ctxlen)
{
	return selinux_inode_setsecurity(inode, XATTR_SELINUX_SUFFIX, ctx, ctxlen, 0);
}

/*
 *	called with inode->i_mutex locked
 */
static int selinux_inode_setsecctx(struct dentry *dentry, void *ctx, u32 ctxlen)
{
	return __vfs_setxattr_noperm(dentry, XATTR_NAME_SELINUX, ctx, ctxlen, 0);
}

static int selinux_inode_getsecctx(struct inode *inode, void **ctx, u32 *ctxlen)
{
	int len = 0;
	len = selinux_inode_getsecurity(inode, XATTR_SELINUX_SUFFIX,
						ctx, true);
	if (len < 0)
		return len;
	*ctxlen = len;
	return 0;
}
#ifdef CONFIG_KEYS

static int selinux_key_alloc(struct key *k, const struct cred *cred,
			     unsigned long flags)
{
	const struct task_security_struct *tsec;
	struct key_security_struct *ksec;

	ksec = kzalloc(sizeof(struct key_security_struct), GFP_KERNEL);
	if (!ksec)
		return -ENOMEM;

	tsec = cred->security;
	if (tsec->keycreate_sid)
		ksec->sid = tsec->keycreate_sid;
	else
		ksec->sid = tsec->sid;

	k->security = ksec;
	return 0;
}

static void selinux_key_free(struct key *k)
{
	struct key_security_struct *ksec = k->security;

	k->security = NULL;
	kfree(ksec);
}

static int selinux_key_permission(key_ref_t key_ref,
				  const struct cred *cred,
				  unsigned perm)
{
	struct key *key;
	struct key_security_struct *ksec;
	u32 sid;

	/* if no specific permissions are requested, we skip the
	   permission check. No serious, additional covert channels
	   appear to be created. */
	if (perm == 0)
		return 0;

	sid = cred_sid(cred);

	key = key_ref_to_ptr(key_ref);
	ksec = key->security;

	return avc_has_perm(sid, ksec->sid, SECCLASS_KEY, perm, NULL);
}

static int selinux_key_getsecurity(struct key *key, char **_buffer)
{
	struct key_security_struct *ksec = key->security;
	char *context = NULL;
	unsigned len;
	int rc;

	rc = security_sid_to_context(ksec->sid, &context, &len);
	if (!rc)
		rc = len;
	*_buffer = context;
	return rc;
}

#endif

static struct security_operations selinux_ops = {
	.name =				"selinux",

	.ptrace_access_check =		selinux_ptrace_access_check,
	.ptrace_traceme =		selinux_ptrace_traceme,
	.capget =			selinux_capget,
	.capset =			selinux_capset,
	.capable =			selinux_capable,
	.quotactl =			selinux_quotactl,
	.quota_on =			selinux_quota_on,
	.syslog =			selinux_syslog,
	.vm_enough_memory =		selinux_vm_enough_memory,

	.netlink_send =			selinux_netlink_send,

	.bprm_set_creds =		selinux_bprm_set_creds,
	.bprm_committing_creds =	selinux_bprm_committing_creds,
	.bprm_committed_creds =		selinux_bprm_committed_creds,
	.bprm_secureexec =		selinux_bprm_secureexec,

	.sb_alloc_security =		selinux_sb_alloc_security,
	.sb_free_security =		selinux_sb_free_security,
	.sb_copy_data =			selinux_sb_copy_data,
	.sb_remount =			selinux_sb_remount,
	.sb_kern_mount =		selinux_sb_kern_mount,
	.sb_show_options =		selinux_sb_show_options,
	.sb_statfs =			selinux_sb_statfs,
	.sb_mount =			selinux_mount,
	.sb_umount =			selinux_umount,
	.sb_set_mnt_opts =		selinux_set_mnt_opts,
	.sb_clone_mnt_opts =		selinux_sb_clone_mnt_opts,
	.sb_parse_opts_str = 		selinux_parse_opts_str,

	.dentry_init_security =		selinux_dentry_init_security,

	.inode_alloc_security =		selinux_inode_alloc_security,
	.inode_free_security =		selinux_inode_free_security,
	.inode_init_security =		selinux_inode_init_security,
	.inode_create =			selinux_inode_create,
	.inode_link =			selinux_inode_link,
	.inode_unlink =			selinux_inode_unlink,
	.inode_symlink =		selinux_inode_symlink,
	.inode_mkdir =			selinux_inode_mkdir,
	.inode_rmdir =			selinux_inode_rmdir,
	.inode_mknod =			selinux_inode_mknod,
	.inode_rename =			selinux_inode_rename,
	.inode_readlink =		selinux_inode_readlink,
	.inode_follow_link =		selinux_inode_follow_link,
	.inode_permission =		selinux_inode_permission,
	.inode_setattr =		selinux_inode_setattr,
	.inode_getattr =		selinux_inode_getattr,
	.inode_setxattr =		selinux_inode_setxattr,
	.inode_post_setxattr =		selinux_inode_post_setxattr,
	.inode_getxattr =		selinux_inode_getxattr,
	.inode_listxattr =		selinux_inode_listxattr,
	.inode_removexattr =		selinux_inode_removexattr,
	.inode_getsecurity =		selinux_inode_getsecurity,
	.inode_setsecurity =		selinux_inode_setsecurity,
	.inode_listsecurity =		selinux_inode_listsecurity,
	.inode_getsecid =		selinux_inode_getsecid,

	.file_permission =		selinux_file_permission,
	.file_alloc_security =		selinux_file_alloc_security,
	.file_free_security =		selinux_file_free_security,
	.file_ioctl =			selinux_file_ioctl,
	.mmap_file =			selinux_mmap_file,
	.mmap_addr =			selinux_mmap_addr,
	.file_mprotect =		selinux_file_mprotect,
	.file_lock =			selinux_file_lock,
	.file_fcntl =			selinux_file_fcntl,
	.file_set_fowner =		selinux_file_set_fowner,
	.file_send_sigiotask =		selinux_file_send_sigiotask,
	.file_receive =			selinux_file_receive,

	.file_open =			selinux_file_open,

	.task_create =			selinux_task_create,
	.cred_alloc_blank =		selinux_cred_alloc_blank,
	.cred_free =			selinux_cred_free,
	.cred_prepare =			selinux_cred_prepare,
	.cred_transfer =		selinux_cred_transfer,
	.kernel_act_as =		selinux_kernel_act_as,
	.kernel_create_files_as =	selinux_kernel_create_files_as,
	.kernel_module_request =	selinux_kernel_module_request,
	.task_setpgid =			selinux_task_setpgid,
	.task_getpgid =			selinux_task_getpgid,
	.task_getsid =			selinux_task_getsid,
	.task_getsecid =		selinux_task_getsecid,
	.task_setnice =			selinux_task_setnice,
	.task_setioprio =		selinux_task_setioprio,
	.task_getioprio =		selinux_task_getioprio,
	.task_setrlimit =		selinux_task_setrlimit,
	.task_setscheduler =		selinux_task_setscheduler,
	.task_getscheduler =		selinux_task_getscheduler,
	.task_movememory =		selinux_task_movememory,
	.task_kill =			selinux_task_kill,
	.task_wait =			selinux_task_wait,
	.task_to_inode =		selinux_task_to_inode,

	.ipc_permission =		selinux_ipc_permission,
	.ipc_getsecid =			selinux_ipc_getsecid,

	.msg_msg_alloc_security =	selinux_msg_msg_alloc_security,
	.msg_msg_free_security =	selinux_msg_msg_free_security,

	.msg_queue_alloc_security =	selinux_msg_queue_alloc_security,
	.msg_queue_free_security =	selinux_msg_queue_free_security,
	.msg_queue_associate =		selinux_msg_queue_associate,
	.msg_queue_msgctl =		selinux_msg_queue_msgctl,
	.msg_queue_msgsnd =		selinux_msg_queue_msgsnd,
	.msg_queue_msgrcv =		selinux_msg_queue_msgrcv,

	.shm_alloc_security =		selinux_shm_alloc_security,
	.shm_free_security =		selinux_shm_free_security,
	.shm_associate =		selinux_shm_associate,
	.shm_shmctl =			selinux_shm_shmctl,
	.shm_shmat =			selinux_shm_shmat,

	.sem_alloc_security =		selinux_sem_alloc_security,
	.sem_free_security =		selinux_sem_free_security,
	.sem_associate =		selinux_sem_associate,
	.sem_semctl =			selinux_sem_semctl,
	.sem_semop =			selinux_sem_semop,

	.d_instantiate =		selinux_d_instantiate,

	.getprocattr =			selinux_getprocattr,
	.setprocattr =			selinux_setprocattr,

	.ismaclabel =			selinux_ismaclabel,
	.secid_to_secctx =		selinux_secid_to_secctx,
	.secctx_to_secid =		selinux_secctx_to_secid,
	.release_secctx =		selinux_release_secctx,
	.inode_notifysecctx =		selinux_inode_notifysecctx,
	.inode_setsecctx =		selinux_inode_setsecctx,
	.inode_getsecctx =		selinux_inode_getsecctx,

	.unix_stream_connect =		selinux_socket_unix_stream_connect,
	.unix_may_send =		selinux_socket_unix_may_send,

	.socket_create =		selinux_socket_create,
	.socket_post_create =		selinux_socket_post_create,
	.socket_bind =			selinux_socket_bind,
	.socket_connect =		selinux_socket_connect,
	.socket_listen =		selinux_socket_listen,
	.socket_accept =		selinux_socket_accept,
	.socket_sendmsg =		selinux_socket_sendmsg,
	.socket_recvmsg =		selinux_socket_recvmsg,
	.socket_getsockname =		selinux_socket_getsockname,
	.socket_getpeername =		selinux_socket_getpeername,
	.socket_getsockopt =		selinux_socket_getsockopt,
	.socket_setsockopt =		selinux_socket_setsockopt,
	.socket_shutdown =		selinux_socket_shutdown,
	.socket_sock_rcv_skb =		selinux_socket_sock_rcv_skb,
	.socket_getpeersec_stream =	selinux_socket_getpeersec_stream,
	.socket_getpeersec_dgram =	selinux_socket_getpeersec_dgram,
	.sk_alloc_security =		selinux_sk_alloc_security,
	.sk_free_security =		selinux_sk_free_security,
	.sk_clone_security =		selinux_sk_clone_security,
	.sk_getsecid =			selinux_sk_getsecid,
	.sock_graft =			selinux_sock_graft,
	.inet_conn_request =		selinux_inet_conn_request,
	.inet_csk_clone =		selinux_inet_csk_clone,
	.inet_conn_established =	selinux_inet_conn_established,
	.secmark_relabel_packet =	selinux_secmark_relabel_packet,
	.secmark_refcount_inc =		selinux_secmark_refcount_inc,
	.secmark_refcount_dec =		selinux_secmark_refcount_dec,
	.req_classify_flow =		selinux_req_classify_flow,
	.tun_dev_alloc_security =	selinux_tun_dev_alloc_security,
	.tun_dev_free_security =	selinux_tun_dev_free_security,
	.tun_dev_create =		selinux_tun_dev_create,
	.tun_dev_attach_queue =		selinux_tun_dev_attach_queue,
	.tun_dev_attach =		selinux_tun_dev_attach,
	.tun_dev_open =			selinux_tun_dev_open,
	.skb_owned_by =			selinux_skb_owned_by,

#ifdef CONFIG_SECURITY_NETWORK_XFRM
	.xfrm_policy_alloc_security =	selinux_xfrm_policy_alloc,
	.xfrm_policy_clone_security =	selinux_xfrm_policy_clone,
	.xfrm_policy_free_security =	selinux_xfrm_policy_free,
	.xfrm_policy_delete_security =	selinux_xfrm_policy_delete,
	.xfrm_state_alloc =		selinux_xfrm_state_alloc,
	.xfrm_state_alloc_acquire =	selinux_xfrm_state_alloc_acquire,
	.xfrm_state_free_security =	selinux_xfrm_state_free,
	.xfrm_state_delete_security =	selinux_xfrm_state_delete,
	.xfrm_policy_lookup =		selinux_xfrm_policy_lookup,
	.xfrm_state_pol_flow_match =	selinux_xfrm_state_pol_flow_match,
	.xfrm_decode_session =		selinux_xfrm_decode_session,
#endif

#ifdef CONFIG_KEYS
	.key_alloc =			selinux_key_alloc,
	.key_free =			selinux_key_free,
	.key_permission =		selinux_key_permission,
	.key_getsecurity =		selinux_key_getsecurity,
#endif

#ifdef CONFIG_AUDIT
	.audit_rule_init =		selinux_audit_rule_init,
	.audit_rule_known =		selinux_audit_rule_known,
	.audit_rule_match =		selinux_audit_rule_match,
	.audit_rule_free =		selinux_audit_rule_free,
#endif
};

static __init int selinux_init(void)
{
	if (!security_module_enable(&selinux_ops)) {
		selinux_enabled = 0;
		return 0;
	}

	if (!selinux_enabled) {
		printk(KERN_INFO "SELinux:  Disabled at boot.\n");
		return 0;
	}

	printk(KERN_INFO "SELinux:  Initializing.\n");

	/* Set the security state for the initial task. */
	cred_init_security();

	default_noexec = !(VM_DATA_DEFAULT_FLAGS & VM_EXEC);

	sel_inode_cache = kmem_cache_create("selinux_inode_security",
					    sizeof(struct inode_security_struct),
					    0, SLAB_PANIC, NULL);
	avc_init();

	if (register_security(&selinux_ops))
		panic("SELinux: Unable to register with kernel.\n");

	if (avc_add_callback(selinux_netcache_avc_callback, AVC_CALLBACK_RESET))
		panic("SELinux: Unable to register AVC netcache callback\n");

	if (selinux_enforcing)
		printk(KERN_DEBUG "SELinux:  Starting in enforcing mode\n");
	else
		printk(KERN_DEBUG "SELinux:  Starting in permissive mode\n");

	return 0;
}

static void delayed_superblock_init(struct super_block *sb, void *unused)
{
	superblock_doinit(sb, NULL);
}

void selinux_complete_init(void)
{
	printk(KERN_DEBUG "SELinux:  Completing initialization.\n");

	/* Set up any superblocks initialized prior to the policy load. */
	printk(KERN_DEBUG "SELinux:  Setting up existing superblocks.\n");
	iterate_supers(delayed_superblock_init, NULL);
}

/* SELinux requires early initialization in order to label
   all processes and objects when they are created. */
security_initcall(selinux_init);

#if defined(CONFIG_NETFILTER)

static struct nf_hook_ops selinux_nf_ops[] = {
	{
		.hook =		selinux_ipv4_postroute,
		.owner =	THIS_MODULE,
		.pf =		NFPROTO_IPV4,
		.hooknum =	NF_INET_POST_ROUTING,
		.priority =	NF_IP_PRI_SELINUX_LAST,
	},
	{
		.hook =		selinux_ipv4_forward,
		.owner =	THIS_MODULE,
		.pf =		NFPROTO_IPV4,
		.hooknum =	NF_INET_FORWARD,
		.priority =	NF_IP_PRI_SELINUX_FIRST,
	},
	{
		.hook =		selinux_ipv4_output,
		.owner =	THIS_MODULE,
		.pf =		NFPROTO_IPV4,
		.hooknum =	NF_INET_LOCAL_OUT,
		.priority =	NF_IP_PRI_SELINUX_FIRST,
	},
#if defined(CONFIG_IPV6) || defined(CONFIG_IPV6_MODULE)
	{
		.hook =		selinux_ipv6_postroute,
		.owner =	THIS_MODULE,
		.pf =		NFPROTO_IPV6,
		.hooknum =	NF_INET_POST_ROUTING,
		.priority =	NF_IP6_PRI_SELINUX_LAST,
	},
	{
		.hook =		selinux_ipv6_forward,
		.owner =	THIS_MODULE,
		.pf =		NFPROTO_IPV6,
		.hooknum =	NF_INET_FORWARD,
		.priority =	NF_IP6_PRI_SELINUX_FIRST,
	},
#endif	/* IPV6 */
};

static int __init selinux_nf_ip_init(void)
{
	int err;

	if (!selinux_enabled)
		return 0;

	printk(KERN_DEBUG "SELinux:  Registering netfilter hooks\n");

	err = nf_register_hooks(selinux_nf_ops, ARRAY_SIZE(selinux_nf_ops));
	if (err)
		panic("SELinux: nf_register_hooks: error %d\n", err);

	return 0;
}

__initcall(selinux_nf_ip_init);

#ifdef CONFIG_SECURITY_SELINUX_DISABLE
static void selinux_nf_ip_exit(void)
{
	printk(KERN_DEBUG "SELinux:  Unregistering netfilter hooks\n");

	nf_unregister_hooks(selinux_nf_ops, ARRAY_SIZE(selinux_nf_ops));
}
#endif

#else /* CONFIG_NETFILTER */

#ifdef CONFIG_SECURITY_SELINUX_DISABLE
#define selinux_nf_ip_exit()
#endif

#endif /* CONFIG_NETFILTER */

#ifdef CONFIG_SECURITY_SELINUX_DISABLE
static int selinux_disabled;

int selinux_disable(void)
{
	if (ss_initialized) {
		/* Not permitted after initial policy load. */
		return -EINVAL;
	}

	if (selinux_disabled) {
		/* Only do this once. */
		return -EINVAL;
	}

	printk(KERN_INFO "SELinux:  Disabled at runtime.\n");

	selinux_disabled = 1;
	selinux_enabled = 0;

	reset_security_ops();

	/* Try to destroy the avc node cache */
	avc_disable();

	/* Unregister netfilter hooks. */
	selinux_nf_ip_exit();

	/* Unregister selinuxfs. */
	exit_sel_fs();

	return 0;
}
#endif<|MERGE_RESOLUTION|>--- conflicted
+++ resolved
@@ -3905,17 +3905,12 @@
 	u32 nlbl_sid;
 	u32 nlbl_type;
 
-<<<<<<< HEAD
-	selinux_xfrm_skb_sid(skb, &xfrm_sid);
-	selinux_netlbl_skbuff_getsid(skb, family, &nlbl_type, &nlbl_sid);
-=======
 	err = selinux_xfrm_skb_sid(skb, &xfrm_sid);
 	if (unlikely(err))
 		return -EACCES;
 	err = selinux_netlbl_skbuff_getsid(skb, family, &nlbl_type, &nlbl_sid);
 	if (unlikely(err))
 		return -EACCES;
->>>>>>> fc14f9c1
 
 	err = security_net_peersid_resolve(nlbl_sid, nlbl_type, xfrm_sid, sid);
 	if (unlikely(err)) {
@@ -4559,11 +4554,7 @@
 {
 	struct sk_security_struct *sksec = sk->sk_security;
 	int err;
-<<<<<<< HEAD
-	u16 family = sk->sk_family;
-=======
 	u16 family = req->rsk_ops->family;
->>>>>>> fc14f9c1
 	u32 connsid;
 	u32 peersid;
 
@@ -4938,11 +4929,7 @@
 		return selinux_ip_postroute_compat(skb, ifindex, family);
 
 	secmark_active = selinux_secmark_enabled();
-<<<<<<< HEAD
-	peerlbl_active = netlbl_enabled() || selinux_xfrm_enabled();
-=======
 	peerlbl_active = selinux_peerlbl_enabled();
->>>>>>> fc14f9c1
 	if (!secmark_active && !peerlbl_active)
 		return NF_ACCEPT;
 
@@ -4955,10 +4942,6 @@
 	 * when the packet is on it's final way out.
 	 * NOTE: there appear to be some IPv6 multicast cases where skb->dst
 	 *       is NULL, in this case go ahead and apply access control.
-<<<<<<< HEAD
-	 *       is NULL, in this case go ahead and apply access control.
-=======
->>>>>>> fc14f9c1
 	 * NOTE: if this is a local socket (skb->sk != NULL) that is in the
 	 *       TCP listening state we cannot wait until the XFRM processing
 	 *       is done as we will miss out on the SA label if we do;
@@ -5011,10 +4994,7 @@
 			case PF_INET6:
 				if (IP6CB(skb)->flags & IP6SKB_XFRM_TRANSFORMED)
 					return NF_ACCEPT;
-<<<<<<< HEAD
-=======
 				break;
->>>>>>> fc14f9c1
 			default:
 				return NF_DROP_ERR(-ECONNREFUSED);
 			}
